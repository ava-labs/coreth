--- conflicted
+++ resolved
@@ -146,30 +146,9 @@
 		timestamp = parent.Time
 	}
 
-<<<<<<< HEAD
-	var gasLimit uint64
 	chainExtra := params.GetExtra(w.chainConfig)
-	if chainExtra.IsCortina(timestamp) {
-		gasLimit = cortina.GasLimit
-	} else if chainExtra.IsApricotPhase1(timestamp) {
-		gasLimit = ap1.GasLimit
-	} else {
-		// The gas limit is set in phase1 to [ap1.GasLimit] because the ceiling
-		// and floor were set to the same value such that the gas limit
-		// converged to it. Since this is hardcoded now, we remove the ability
-		// to configure it.
-		gasLimit = core.CalcGasLimit(parent.GasUsed, parent.GasLimit, ap1.GasLimit, ap1.GasLimit)
-	}
-
-	extra, err := header.ExtraPrefix(chainExtra, parent, timestamp)
-	if err != nil {
-		return nil, fmt.Errorf("failed to calculate new extra prefix: %w", err)
-	}
+	gasLimit := header.GasLimit(chainExtra, parent, timestamp)
 	baseFee, err := header.BaseFee(chainExtra, parent, timestamp)
-=======
-	gasLimit := header.GasLimit(w.chainConfig, parent, timestamp)
-	baseFee, err := header.BaseFee(w.chainConfig, parent, timestamp)
->>>>>>> 2663434e
 	if err != nil {
 		return nil, fmt.Errorf("failed to calculate new base fee: %w", err)
 	}

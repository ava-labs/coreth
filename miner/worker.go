// (c) 2019-2020, Ava Labs, Inc.
//
// This file is a derived work, based on the go-ethereum library whose original
// notices appear below.
//
// It is distributed under a license compatible with the licensing terms of the
// original code from which it is derived.
//
// Much love to the original authors for their work.
// **********
// Copyright 2015 The go-ethereum Authors
// This file is part of the go-ethereum library.
//
// The go-ethereum library is free software: you can redistribute it and/or modify
// it under the terms of the GNU Lesser General Public License as published by
// the Free Software Foundation, either version 3 of the License, or
// (at your option) any later version.
//
// The go-ethereum library is distributed in the hope that it will be useful,
// but WITHOUT ANY WARRANTY; without even the implied warranty of
// MERCHANTABILITY or FITNESS FOR A PARTICULAR PURPOSE. See the
// GNU Lesser General Public License for more details.
//
// You should have received a copy of the GNU Lesser General Public License
// along with the go-ethereum library. If not, see <http://www.gnu.org/licenses/>.
//
// NOTE: this piece of code is modified by Ted Yin.
// The modification is also licensed under the same LGPL.

package miner

import (
	"errors"
	"fmt"
	"math/big"
	"sync"
	"time"

	"github.com/ava-labs/avalanchego/utils/timer/mockable"
	"github.com/ava-labs/avalanchego/utils/units"
	"github.com/ava-labs/coreth/consensus"
	"github.com/ava-labs/coreth/consensus/misc/eip4844"
	"github.com/ava-labs/coreth/core"
	"github.com/ava-labs/coreth/core/state"
	"github.com/ava-labs/coreth/core/txpool"
	"github.com/ava-labs/coreth/core/types"
	"github.com/ava-labs/coreth/params"
	customheader "github.com/ava-labs/coreth/plugin/evm/header"
	"github.com/ava-labs/coreth/precompile/precompileconfig"
	"github.com/ava-labs/coreth/predicate"
	"github.com/ava-labs/libevm/common"
	"github.com/ava-labs/libevm/core/vm"
	"github.com/ava-labs/libevm/event"
	"github.com/ava-labs/libevm/log"
	"github.com/holiman/uint256"
)

const (
	// Leaves 256 KBs for other sections of the block (limit is 2MB).
	// This should suffice for atomic txs, proposervm header, and serialization overhead.
	targetTxsSize = 1792 * units.KiB
)

// environment is the worker's current environment and holds all of the current state information.
type environment struct {
	signer  types.Signer
	state   *state.StateDB // apply state changes here
	tcount  int            // tx count in cycle
	gasPool *core.GasPool  // available gas used to pack transactions

	parent   *types.Header
	header   *types.Header
	txs      []*types.Transaction
	receipts []*types.Receipt
	sidecars []*types.BlobTxSidecar
	blobs    int
	size     uint64

	rules            params.Rules
	predicateContext *precompileconfig.PredicateContext
	// predicateResults contains the results of checking the predicates for each transaction in the miner.
	// The results are accumulated as transactions are executed by the miner and set on the BlockContext.
	// If a transaction is dropped, its results must explicitly be removed from predicateResults in the same
	// way that the gas pool and state is reset.
	predicateResults *predicate.Results

	start time.Time // Time that block building began
}

// worker is the main object which takes care of submitting new work to consensus engine
// and gathering the sealing result.
type worker struct {
	config      *Config
	chainConfig *params.ChainConfig
	engine      consensus.Engine
	eth         Backend
	chain       *core.BlockChain

	// Feeds
	// TODO remove since this will never be written to
	pendingLogsFeed event.Feed

	// Subscriptions
	mux        *event.TypeMux // TODO replace
	mu         sync.RWMutex   // The lock used to protect the coinbase and extra fields
	coinbase   common.Address
	clock      *mockable.Clock // Allows us mock the clock for testing
	beaconRoot *common.Hash    // TODO: set to empty hash, retained for upstream compatibility and future use
}

func newWorker(config *Config, chainConfig *params.ChainConfig, engine consensus.Engine, eth Backend, mux *event.TypeMux, clock *mockable.Clock) *worker {
	worker := &worker{
		config:      config,
		chainConfig: chainConfig,
		engine:      engine,
		eth:         eth,
		chain:       eth.BlockChain(),
		mux:         mux,
		coinbase:    config.Etherbase,
		clock:       clock,
		beaconRoot:  &common.Hash{},
	}

	return worker
}

// setEtherbase sets the etherbase used to initialize the block coinbase field.
func (w *worker) setEtherbase(addr common.Address) {
	w.mu.Lock()
	defer w.mu.Unlock()
	w.coinbase = addr
}

// commitNewWork generates several new sealing tasks based on the parent block.
func (w *worker) commitNewWork(predicateContext *precompileconfig.PredicateContext) (*types.Block, error) {
	w.mu.RLock()
	defer w.mu.RUnlock()

	tstart := w.clock.Time()
	timestamp := uint64(tstart.Unix())
	parent := w.chain.CurrentBlock()
	// Note: in order to support asynchronous block production, blocks are allowed to have
	// the same timestamp as their parent. This allows more than one block to be produced
	// per second.
	if parent.Time >= timestamp {
		timestamp = parent.Time
	}

<<<<<<< HEAD
	chainExtra := params.GetExtra(w.chainConfig)
	gasLimit := header.GasLimit(chainExtra, parent, timestamp)
	baseFee, err := header.BaseFee(chainExtra, parent, timestamp)
=======
	gasLimit, err := customheader.GasLimit(w.chainConfig, parent, timestamp)
	if err != nil {
		return nil, fmt.Errorf("calculating new gas limit: %w", err)
	}
	baseFee, err := customheader.BaseFee(w.chainConfig, parent, timestamp)
>>>>>>> cfb1d9b8
	if err != nil {
		return nil, fmt.Errorf("failed to calculate new base fee: %w", err)
	}

	header := &types.Header{
		ParentHash: parent.Hash(),
		Number:     new(big.Int).Add(parent.Number, common.Big1),
		GasLimit:   gasLimit,
		Time:       timestamp,
		BaseFee:    baseFee,
	}

	// Apply EIP-4844, EIP-4788.
	if w.chainConfig.IsCancun(header.Number, header.Time) {
		var excessBlobGas uint64
		if w.chainConfig.IsCancun(parent.Number, parent.Time) {
			excessBlobGas = eip4844.CalcExcessBlobGas(*parent.ExcessBlobGas, *parent.BlobGasUsed)
		} else {
			// For the first post-fork block, both parent.data_gas_used and parent.excess_data_gas are evaluated as 0
			excessBlobGas = eip4844.CalcExcessBlobGas(0, 0)
		}
		header.BlobGasUsed = new(uint64)
		header.ExcessBlobGas = &excessBlobGas
		header.ParentBeaconRoot = w.beaconRoot
	}

	if w.coinbase == (common.Address{}) {
		return nil, errors.New("cannot mine without etherbase")
	}
	header.Coinbase = w.coinbase
	if err := w.engine.Prepare(w.chain, header); err != nil {
		return nil, fmt.Errorf("failed to prepare header for mining: %w", err)
	}

	env, err := w.createCurrentEnvironment(predicateContext, parent, header, tstart)
	if err != nil {
		return nil, fmt.Errorf("failed to create new current environment: %w", err)
	}
	if header.ParentBeaconRoot != nil {
		context := core.NewEVMBlockContext(header, w.chain, nil)
		vmenv := vm.NewEVM(context, vm.TxContext{}, env.state, w.chainConfig, vm.Config{})
		core.ProcessBeaconBlockRoot(*header.ParentBeaconRoot, vmenv, env.state)
	}
	// Ensure we always stop prefetcher after block building is complete.
	defer func() {
		if env.state == nil {
			return
		}
		env.state.StopPrefetcher()
	}()
	// Configure any upgrades that should go into effect during this block.
	blockContext := core.NewBlockContext(header.Number, header.Time)
	err = core.ApplyUpgrades(w.chainConfig, &parent.Time, blockContext, env.state)
	if err != nil {
		log.Error("failed to configure precompiles mining new block", "parent", parent.Hash(), "number", header.Number, "timestamp", header.Time, "err", err)
		return nil, err
	}

	// Retrieve the pending transactions pre-filtered by the 1559/4844 dynamic fees
	filter := txpool.PendingFilter{
		MinTip: uint256.MustFromBig(w.eth.TxPool().GasTip()),
	}
	if env.header.BaseFee != nil {
		filter.BaseFee = uint256.MustFromBig(env.header.BaseFee)
	}
	if env.header.ExcessBlobGas != nil {
		filter.BlobFee = uint256.MustFromBig(eip4844.CalcBlobFee(*env.header.ExcessBlobGas))
	}
	filter.OnlyPlainTxs, filter.OnlyBlobTxs = true, false
	pendingPlainTxs := w.eth.TxPool().Pending(filter)

	filter.OnlyPlainTxs, filter.OnlyBlobTxs = false, true
	pendingBlobTxs := w.eth.TxPool().Pending(filter)

	// Split the pending transactions into locals and remotes.
	localPlainTxs, remotePlainTxs := make(map[common.Address][]*txpool.LazyTransaction), pendingPlainTxs
	localBlobTxs, remoteBlobTxs := make(map[common.Address][]*txpool.LazyTransaction), pendingBlobTxs
	for _, account := range w.eth.TxPool().Locals() {
		if txs := remotePlainTxs[account]; len(txs) > 0 {
			delete(remotePlainTxs, account)
			localPlainTxs[account] = txs
		}
		if txs := remoteBlobTxs[account]; len(txs) > 0 {
			delete(remoteBlobTxs, account)
			localBlobTxs[account] = txs
		}
	}
	// Fill the block with all available pending transactions.
	if len(localPlainTxs) > 0 || len(localBlobTxs) > 0 {
		plainTxs := newTransactionsByPriceAndNonce(env.signer, localPlainTxs, env.header.BaseFee)
		blobTxs := newTransactionsByPriceAndNonce(env.signer, localBlobTxs, env.header.BaseFee)

		w.commitTransactions(env, plainTxs, blobTxs, env.header.Coinbase)
	}
	if len(remotePlainTxs) > 0 || len(remoteBlobTxs) > 0 {
		plainTxs := newTransactionsByPriceAndNonce(env.signer, remotePlainTxs, env.header.BaseFee)
		blobTxs := newTransactionsByPriceAndNonce(env.signer, remoteBlobTxs, env.header.BaseFee)

		w.commitTransactions(env, plainTxs, blobTxs, env.header.Coinbase)
	}

	return w.commit(env)
}

func (w *worker) createCurrentEnvironment(predicateContext *precompileconfig.PredicateContext, parent *types.Header, header *types.Header, tstart time.Time) (*environment, error) {
	currentState, err := w.chain.StateAt(parent.Root)
	if err != nil {
		return nil, err
	}
	capacity, err := customheader.GasCapacity(w.chainConfig, parent, header.Time)
	if err != nil {
		return nil, fmt.Errorf("calculating gas capacity: %w", err)
	}
	numPrefetchers := w.chain.CacheConfig().TriePrefetcherParallelism
	currentState.StartPrefetcher("miner", state.WithConcurrentWorkers(numPrefetchers))
	return &environment{
		signer:           types.MakeSigner(w.chainConfig, header.Number, header.Time),
		state:            currentState,
		parent:           parent,
		header:           header,
		tcount:           0,
<<<<<<< HEAD
		gasPool:          new(core.GasPool).AddGas(header.GasLimit),
		rules:            w.chainConfig.Rules(header.Number, params.IsMergeTODO, header.Time),
=======
		gasPool:          new(core.GasPool).AddGas(capacity),
		rules:            w.chainConfig.Rules(header.Number, header.Time),
>>>>>>> cfb1d9b8
		predicateContext: predicateContext,
		predicateResults: predicate.NewResults(),
		start:            tstart,
	}, nil
}

func (w *worker) commitTransaction(env *environment, tx *types.Transaction, coinbase common.Address) ([]*types.Log, error) {
	if tx.Type() == types.BlobTxType {
		return w.commitBlobTransaction(env, tx, coinbase)
	}
	receipt, err := w.applyTransaction(env, tx, coinbase)
	if err != nil {
		return nil, err
	}
	env.txs = append(env.txs, tx)
	env.receipts = append(env.receipts, receipt)
	env.size += tx.Size()
	return receipt.Logs, nil
}

func (w *worker) commitBlobTransaction(env *environment, tx *types.Transaction, coinbase common.Address) ([]*types.Log, error) {
	sc := tx.BlobTxSidecar()
	if sc == nil {
		panic("blob transaction without blobs in miner")
	}
	// Checking against blob gas limit: It's kind of ugly to perform this check here, but there
	// isn't really a better place right now. The blob gas limit is checked at block validation time
	// and not during execution. This means core.ApplyTransaction will not return an error if the
	// tx has too many blobs. So we have to explicitly check it here.
	if (env.blobs+len(sc.Blobs))*params.BlobTxBlobGasPerBlob > params.MaxBlobGasPerBlock {
		return nil, errors.New("max data blobs reached")
	}
	receipt, err := w.applyTransaction(env, tx, coinbase)
	if err != nil {
		return nil, err
	}
	env.txs = append(env.txs, tx.WithoutBlobTxSidecar())
	env.receipts = append(env.receipts, receipt)
	env.sidecars = append(env.sidecars, sc)
	env.blobs += len(sc.Blobs)
	*env.header.BlobGasUsed += receipt.BlobGasUsed
	return receipt.Logs, nil
}

// applyTransaction runs the transaction. If execution fails, state and gas pool are reverted.
func (w *worker) applyTransaction(env *environment, tx *types.Transaction, coinbase common.Address) (*types.Receipt, error) {
	var (
		snap         = env.state.Snapshot()
		gp           = env.gasPool.Gas()
		blockContext vm.BlockContext
	)

	if params.GetRulesExtra(env.rules).IsDurango {
		results, err := core.CheckPredicates(env.rules, env.predicateContext, tx)
		if err != nil {
			log.Debug("Transaction predicate failed verification in miner", "tx", tx.Hash(), "err", err)
			return nil, err
		}
		env.predicateResults.SetTxResults(tx.Hash(), results)

		predicateResultsBytes, err := env.predicateResults.Bytes()
		if err != nil {
			return nil, fmt.Errorf("failed to marshal predicate results: %w", err)
		}
		blockContext = core.NewEVMBlockContextWithPredicateResults(env.header, w.chain, &coinbase, predicateResultsBytes)
	} else {
		blockContext = core.NewEVMBlockContext(env.header, w.chain, &coinbase)
	}

	receipt, err := core.ApplyTransaction(w.chainConfig, w.chain, blockContext, env.gasPool, env.state, env.header, tx, &env.header.GasUsed, *w.chain.GetVMConfig())
	if err != nil {
		env.state.RevertToSnapshot(snap)
		env.gasPool.SetGas(gp)
		env.predicateResults.DeleteTxResults(tx.Hash())
	}
	return receipt, err
}

func (w *worker) commitTransactions(env *environment, plainTxs, blobTxs *transactionsByPriceAndNonce, coinbase common.Address) {
	for {
		// If we don't have enough gas for any further transactions then we're done.
		if env.gasPool.Gas() < params.TxGas {
			log.Trace("Not enough gas for further transactions", "have", env.gasPool, "want", params.TxGas)
			break
		}
		// If we don't have enough blob space for any further blob transactions,
		// skip that list altogether
		if !blobTxs.Empty() && env.blobs*params.BlobTxBlobGasPerBlob >= params.MaxBlobGasPerBlock {
			log.Trace("Not enough blob space for further blob transactions")
			blobTxs.Clear()
			// Fall though to pick up any plain txs
		}
		// If we don't have enough blob space for any further blob transactions,
		// skip that list altogether
		if !blobTxs.Empty() && env.blobs*params.BlobTxBlobGasPerBlob >= params.MaxBlobGasPerBlock {
			log.Trace("Not enough blob space for further blob transactions")
			blobTxs.Clear()
			// Fall though to pick up any plain txs
		}
		// Retrieve the next transaction and abort if all done.
		var (
			ltx *txpool.LazyTransaction
			txs *transactionsByPriceAndNonce
		)
		pltx, ptip := plainTxs.Peek()
		bltx, btip := blobTxs.Peek()

		switch {
		case pltx == nil:
			txs, ltx = blobTxs, bltx
		case bltx == nil:
			txs, ltx = plainTxs, pltx
		default:
			if ptip.Lt(btip) {
				txs, ltx = blobTxs, bltx
			} else {
				txs, ltx = plainTxs, pltx
			}
		}
		if ltx == nil {
			break
		}
		// If we don't have enough space for the next transaction, skip the account.
		if env.gasPool.Gas() < ltx.Gas {
			log.Trace("Not enough gas left for transaction", "hash", ltx.Hash, "left", env.gasPool.Gas(), "needed", ltx.Gas)
			txs.Pop()
			continue
		}
		if left := uint64(params.MaxBlobGasPerBlock - env.blobs*params.BlobTxBlobGasPerBlob); left < ltx.BlobGas {
			log.Trace("Not enough blob gas left for transaction", "hash", ltx.Hash, "left", left, "needed", ltx.BlobGas)
			txs.Pop()
			continue
		}
		// Transaction seems to fit, pull it up from the pool
		tx := ltx.Resolve()
		if tx == nil {
			log.Trace("Ignoring evicted transaction", "hash", ltx.Hash)
			txs.Pop()
			continue
		}
		// Abort transaction if it won't fit in the block and continue to search for a smaller
		// transction that will fit.
		if totalTxsSize := env.size + tx.Size(); totalTxsSize > targetTxsSize {
			log.Trace("Skipping transaction that would exceed target size", "hash", tx.Hash(), "totalTxsSize", totalTxsSize, "txSize", tx.Size())
			txs.Pop()
			continue
		}

		// Error may be ignored here. The error has already been checked
		// during transaction acceptance is the transaction pool.
		from, _ := types.Sender(env.signer, tx)

		// Check whether the tx is replay protected. If we're not in the EIP155 hf
		// phase, start ignoring the sender until we do.
		if tx.Protected() && !w.chainConfig.IsEIP155(env.header.Number) {
			log.Trace("Ignoring replay protected transaction", "hash", ltx.Hash, "eip155", w.chainConfig.EIP155Block)
			txs.Pop()
			continue
		}

		// Start executing the transaction
		env.state.SetTxContext(tx.Hash(), env.tcount)

		_, err := w.commitTransaction(env, tx, coinbase)
		switch {
		case errors.Is(err, core.ErrNonceTooLow):
			// New head notification data race between the transaction pool and miner, shift
			log.Trace("Skipping transaction with low nonce", "hash", ltx.Hash, "sender", from, "nonce", tx.Nonce())
			txs.Shift()

		case errors.Is(err, nil):
			env.tcount++
			txs.Shift()

		default:
			// Transaction is regarded as invalid, drop all consecutive transactions from
			// the same sender because of `nonce-too-high` clause.
			log.Debug("Transaction failed, account skipped", "hash", ltx.Hash, "err", err)
			txs.Pop()
		}
	}
}

// commit runs any post-transaction state modifications, assembles the final block
// and commits new work if consensus engine is running.
func (w *worker) commit(env *environment) (*types.Block, error) {
	if params.GetRulesExtra(env.rules).IsDurango {
		predicateResultsBytes, err := env.predicateResults.Bytes()
		if err != nil {
			return nil, fmt.Errorf("failed to marshal predicate results: %w", err)
		}
		env.header.Extra = append(env.header.Extra, predicateResultsBytes...)
	}
	// Deep copy receipts here to avoid interaction between different tasks.
	receipts := copyReceipts(env.receipts)
	block, err := w.engine.FinalizeAndAssemble(w.chain, env.header, env.parent, env.state, env.txs, nil, receipts)
	if err != nil {
		return nil, err
	}

	return w.handleResult(env, block, time.Now(), receipts)
}

func (w *worker) handleResult(env *environment, block *types.Block, createdAt time.Time, unfinishedReceipts []*types.Receipt) (*types.Block, error) {
	// Short circuit when receiving duplicate result caused by resubmitting.
	if !w.config.TestOnlyAllowDuplicateBlocks && w.chain.HasBlock(block.Hash(), block.NumberU64()) {
		return nil, fmt.Errorf("produced duplicate block (Hash: %s, Number %d)", block.Hash(), block.NumberU64())
	}
	// Different block could share same sealhash, deep copy here to prevent write-write conflict.
	var (
		hash     = block.Hash()
		receipts = make([]*types.Receipt, len(unfinishedReceipts))
		logs     []*types.Log
	)
	for i, unfinishedReceipt := range unfinishedReceipts {
		receipt := new(types.Receipt)
		receipts[i] = receipt
		*receipt = *unfinishedReceipt

		// add block location fields
		receipt.BlockHash = hash
		receipt.BlockNumber = block.Number()
		receipt.TransactionIndex = uint(i)

		// Update the block hash in all logs since it is now available and not when the
		// receipt/log of individual transactions were created.
		receipt.Logs = make([]*types.Log, len(unfinishedReceipt.Logs))
		for j, unfinishedLog := range unfinishedReceipt.Logs {
			log := new(types.Log)
			receipt.Logs[j] = log
			*log = *unfinishedLog
			log.BlockHash = hash
		}
		logs = append(logs, receipt.Logs...)
	}
	fees := totalFees(block, receipts)
	feesInEther := new(big.Float).Quo(new(big.Float).SetInt(fees), big.NewFloat(params.Ether))
	log.Info("Commit new mining work", "number", block.Number(), "hash", hash,
		"uncles", 0, "txs", env.tcount,
		"gas", block.GasUsed(), "fees", feesInEther,
		"elapsed", common.PrettyDuration(time.Since(env.start)))

	// Note: the miner no longer emits a NewMinedBlock event. Instead the caller
	// is responsible for running any additional verification and then inserting
	// the block with InsertChain, which will also emit a new head event.
	return block, nil
}

// copyReceipts makes a deep copy of the given receipts.
func copyReceipts(receipts []*types.Receipt) []*types.Receipt {
	result := make([]*types.Receipt, len(receipts))
	for i, l := range receipts {
		cpy := *l
		result[i] = &cpy
	}
	return result
}

// totalFees computes total consumed miner fees in Wei. Block transactions and receipts have to have the same order.
func totalFees(block *types.Block, receipts []*types.Receipt) *big.Int {
	feesWei := new(big.Int)
	for i, tx := range block.Transactions() {
		var minerFee *big.Int
		if baseFee := block.BaseFee(); baseFee != nil {
			// Note in coreth the coinbase payment is (baseFee + effectiveGasTip) * gasUsed
			minerFee = new(big.Int).Add(baseFee, tx.EffectiveGasTipValue(baseFee))
		} else {
			// Prior to activation of EIP-1559, the coinbase payment was gasPrice * gasUsed
			minerFee = tx.GasPrice()
		}
		feesWei.Add(feesWei, new(big.Int).Mul(new(big.Int).SetUint64(receipts[i].GasUsed), minerFee))
	}
	return feesWei
}<|MERGE_RESOLUTION|>--- conflicted
+++ resolved
@@ -146,17 +146,12 @@
 		timestamp = parent.Time
 	}
 
-<<<<<<< HEAD
 	chainExtra := params.GetExtra(w.chainConfig)
-	gasLimit := header.GasLimit(chainExtra, parent, timestamp)
-	baseFee, err := header.BaseFee(chainExtra, parent, timestamp)
-=======
-	gasLimit, err := customheader.GasLimit(w.chainConfig, parent, timestamp)
+	gasLimit, err := customheader.GasLimit(chainExtra, parent, timestamp)
 	if err != nil {
 		return nil, fmt.Errorf("calculating new gas limit: %w", err)
 	}
-	baseFee, err := customheader.BaseFee(w.chainConfig, parent, timestamp)
->>>>>>> cfb1d9b8
+	baseFee, err := customheader.BaseFee(chainExtra, parent, timestamp)
 	if err != nil {
 		return nil, fmt.Errorf("failed to calculate new base fee: %w", err)
 	}
@@ -266,7 +261,9 @@
 	if err != nil {
 		return nil, err
 	}
-	capacity, err := customheader.GasCapacity(w.chainConfig, parent, header.Time)
+
+	chainConfigExtra := params.GetExtra(w.chainConfig)
+	capacity, err := customheader.GasCapacity(chainConfigExtra, parent, header.Time)
 	if err != nil {
 		return nil, fmt.Errorf("calculating gas capacity: %w", err)
 	}
@@ -278,13 +275,8 @@
 		parent:           parent,
 		header:           header,
 		tcount:           0,
-<<<<<<< HEAD
-		gasPool:          new(core.GasPool).AddGas(header.GasLimit),
+		gasPool:          new(core.GasPool).AddGas(capacity),
 		rules:            w.chainConfig.Rules(header.Number, params.IsMergeTODO, header.Time),
-=======
-		gasPool:          new(core.GasPool).AddGas(capacity),
-		rules:            w.chainConfig.Rules(header.Number, header.Time),
->>>>>>> cfb1d9b8
 		predicateContext: predicateContext,
 		predicateResults: predicate.NewResults(),
 		start:            tstart,
@@ -337,7 +329,8 @@
 		blockContext vm.BlockContext
 	)
 
-	if params.GetRulesExtra(env.rules).IsDurango {
+	rulesExtra := params.GetRulesExtra(env.rules)
+	if rulesExtra.IsDurango {
 		results, err := core.CheckPredicates(env.rules, env.predicateContext, tx)
 		if err != nil {
 			log.Debug("Transaction predicate failed verification in miner", "tx", tx.Hash(), "err", err)
@@ -349,7 +342,7 @@
 		if err != nil {
 			return nil, fmt.Errorf("failed to marshal predicate results: %w", err)
 		}
-		blockContext = core.NewEVMBlockContextWithPredicateResults(env.header, w.chain, &coinbase, predicateResultsBytes)
+		blockContext = core.NewEVMBlockContextWithPredicateResults(rulesExtra.AvalancheRules, env.header, w.chain, &coinbase, predicateResultsBytes)
 	} else {
 		blockContext = core.NewEVMBlockContext(env.header, w.chain, &coinbase)
 	}

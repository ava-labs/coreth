--- conflicted
+++ resolved
@@ -120,11 +120,7 @@
 			GasLimit: gasLimit,
 			GasUsed:  0,
 			BaseFee:  mid,
-<<<<<<< HEAD
-			Extra:    make([]byte, header.DynamicFeeWindowSize),
-=======
 			Extra:    make([]byte, header.FeeWindowSize),
->>>>>>> ee55003d
 		}
 		baseFee, err := header.BaseFee(
 			bc.config, parent, blockTime,
@@ -163,11 +159,7 @@
 		GasLimit:      gasLimit,
 		BaseFee:       baseFee,
 		ExcessBlobGas: &excessBlobGas,
-<<<<<<< HEAD
-		Extra:         make([]byte, header.DynamicFeeWindowSize),
-=======
 		Extra:         make([]byte, header.FeeWindowSize),
->>>>>>> ee55003d
 	}
 }
 

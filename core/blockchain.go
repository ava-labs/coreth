--- conflicted
+++ resolved
@@ -1844,34 +1844,6 @@
 		}
 	}
 
-<<<<<<< HEAD
-	// Only search history if necessary, otherwise use acceptor tip as the starting point
-	if _, err = bc.stateCache.OpenTrie(current.Root()); err != nil {
-		for i := 0; i < int(reexec); i++ {
-			// TODO: handle canceled context
-
-			if current.NumberU64() == 0 {
-				return errors.New("genesis state is missing")
-			}
-			parent := bc.GetBlock(current.ParentHash(), current.NumberU64()-1)
-			if parent == nil {
-				return fmt.Errorf("missing block %s:%d", current.ParentHash().Hex(), current.NumberU64()-1)
-			}
-			current = parent
-			_, err = bc.stateCache.OpenTrie(current.Root())
-			if err == nil {
-				break
-			}
-		}
-		if err != nil {
-			switch err.(type) {
-			case *trie.MissingNodeError:
-				return fmt.Errorf("required historical state unavailable (reexec=%d)", reexec)
-			default:
-				return err
-			}
-		}
-=======
 	// Find a historic available state root
 	var hasState bool
 	for i := 0; i <= int(reexec); i++ {
@@ -1893,7 +1865,6 @@
 	}
 	if !hasState {
 		return fmt.Errorf("required historical state unavailable (reexec=%d)", reexec)
->>>>>>> 380bc44f
 	}
 
 	// State was available at historical point, regenerate

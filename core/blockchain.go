// (c) 2019-2020, Ava Labs, Inc.
//
// This file is a derived work, based on the go-ethereum library whose original
// notices appear below.
//
// It is distributed under a license compatible with the licensing terms of the
// original code from which it is derived.
//
// Much love to the original authors for their work.
// **********
// Copyright 2014 The go-ethereum Authors
// This file is part of the go-ethereum library.
//
// The go-ethereum library is free software: you can redistribute it and/or modify
// it under the terms of the GNU Lesser General Public License as published by
// the Free Software Foundation, either version 3 of the License, or
// (at your option) any later version.
//
// The go-ethereum library is distributed in the hope that it will be useful,
// but WITHOUT ANY WARRANTY; without even the implied warranty of
// MERCHANTABILITY or FITNESS FOR A PARTICULAR PURPOSE. See the
// GNU Lesser General Public License for more details.
//
// You should have received a copy of the GNU Lesser General Public License
// along with the go-ethereum library. If not, see <http://www.gnu.org/licenses/>.

// Package core implements the Ethereum consensus protocol.
package core

import (
	"context"
	"errors"
	"fmt"
	"io"
	"math/big"
	"runtime"
	"strings"
	"sync"
	"sync/atomic"
	"time"

	"github.com/ava-labs/coreth/consensus"
	"github.com/ava-labs/coreth/consensus/misc/eip4844"
	"github.com/ava-labs/coreth/core/rawdb"
	"github.com/ava-labs/coreth/core/state"
	"github.com/ava-labs/coreth/core/state/snapshot"
	"github.com/ava-labs/coreth/core/types"
	"github.com/ava-labs/coreth/internal/version"
	"github.com/ava-labs/coreth/params"
	"github.com/ava-labs/coreth/triedb/hashdb"
	"github.com/ava-labs/coreth/triedb/pathdb"
	"github.com/ethereum/go-ethereum/common"
	"github.com/ethereum/go-ethereum/common/lru"
	"github.com/ethereum/go-ethereum/core/vm"
	"github.com/ethereum/go-ethereum/ethdb"
	"github.com/ethereum/go-ethereum/event"
	"github.com/ethereum/go-ethereum/log"
<<<<<<< HEAD
	"github.com/ethereum/go-ethereum/trie"
	"github.com/ethereum/go-ethereum/triedb"
=======
	"github.com/ethereum/go-ethereum/metrics"
>>>>>>> 2e4e6bd8
)

var (
	accountReadTimer         = metrics.NewRegisteredCounter("chain/account/reads", nil)
	accountHashTimer         = metrics.NewRegisteredCounter("chain/account/hashes", nil)
	accountUpdateTimer       = metrics.NewRegisteredCounter("chain/account/updates", nil)
	accountCommitTimer       = metrics.NewRegisteredCounter("chain/account/commits", nil)
	storageReadTimer         = metrics.NewRegisteredCounter("chain/storage/reads", nil)
	storageHashTimer         = metrics.NewRegisteredCounter("chain/storage/hashes", nil)
	storageUpdateTimer       = metrics.NewRegisteredCounter("chain/storage/updates", nil)
	storageCommitTimer       = metrics.NewRegisteredCounter("chain/storage/commits", nil)
	snapshotAccountReadTimer = metrics.NewRegisteredCounter("chain/snapshot/account/reads", nil)
	snapshotStorageReadTimer = metrics.NewRegisteredCounter("chain/snapshot/storage/reads", nil)
	snapshotCommitTimer      = metrics.NewRegisteredCounter("chain/snapshot/commits", nil)

	triedbCommitTimer = metrics.NewRegisteredCounter("chain/triedb/commits", nil)

	blockInsertTimer            = metrics.NewRegisteredCounter("chain/block/inserts", nil)
	blockInsertCount            = metrics.NewRegisteredCounter("chain/block/inserts/count", nil)
	blockContentValidationTimer = metrics.NewRegisteredCounter("chain/block/validations/content", nil)
	blockStateInitTimer         = metrics.NewRegisteredCounter("chain/block/inits/state", nil)
	blockExecutionTimer         = metrics.NewRegisteredCounter("chain/block/executions", nil)
	blockTrieOpsTimer           = metrics.NewRegisteredCounter("chain/block/trie", nil)
	blockValidationTimer        = metrics.NewRegisteredCounter("chain/block/validations/state", nil)
	blockWriteTimer             = metrics.NewRegisteredCounter("chain/block/writes", nil)

	acceptorQueueGauge           = metrics.NewRegisteredGauge("chain/acceptor/queue/size", nil)
	acceptorWorkTimer            = metrics.NewRegisteredCounter("chain/acceptor/work", nil)
	acceptorWorkCount            = metrics.NewRegisteredCounter("chain/acceptor/work/count", nil)
	processedBlockGasUsedCounter = metrics.NewRegisteredCounter("chain/block/gas/used/processed", nil)
	acceptedBlockGasUsedCounter  = metrics.NewRegisteredCounter("chain/block/gas/used/accepted", nil)
	badBlockCounter              = metrics.NewRegisteredCounter("chain/block/bad/count", nil)

	txUnindexTimer      = metrics.NewRegisteredCounter("chain/txs/unindex", nil)
	acceptedTxsCounter  = metrics.NewRegisteredCounter("chain/txs/accepted", nil)
	processedTxsCounter = metrics.NewRegisteredCounter("chain/txs/processed", nil)

	acceptedLogsCounter  = metrics.NewRegisteredCounter("chain/logs/accepted", nil)
	processedLogsCounter = metrics.NewRegisteredCounter("chain/logs/processed", nil)

	ErrRefuseToCorruptArchiver = errors.New("node has operated with pruning disabled, shutting down to prevent missing tries")

	errFutureBlockUnsupported  = errors.New("future block insertion not supported")
	errCacheConfigNotSpecified = errors.New("must specify cache config")
	errInvalidOldChain         = errors.New("invalid old chain")
	errInvalidNewChain         = errors.New("invalid new chain")
)

const (
	bodyCacheLimit     = 256
	blockCacheLimit    = 256
	receiptsCacheLimit = 32
	txLookupCacheLimit = 1024
	badBlockLimit      = 10

	// BlockChainVersion ensures that an incompatible database forces a resync from scratch.
	//
	// Changelog:
	//
	// - Version 4
	//   The following incompatible database changes were added:
	//   * the `BlockNumber`, `TxHash`, `TxIndex`, `BlockHash` and `Index` fields of log are deleted
	//   * the `Bloom` field of receipt is deleted
	//   * the `BlockIndex` and `TxIndex` fields of txlookup are deleted
	// - Version 5
	//  The following incompatible database changes were added:
	//    * the `TxHash`, `GasCost`, and `ContractAddress` fields are no longer stored for a receipt
	//    * the `TxHash`, `GasCost`, and `ContractAddress` fields are computed by looking up the
	//      receipts' corresponding block
	// - Version 6
	//  The following incompatible database changes were added:
	//    * Transaction lookup information stores the corresponding block number instead of block hash
	// - Version 7
	//  The following incompatible database changes were added:
	//    * Use freezer as the ancient database to maintain all ancient data
	// - Version 8
	//  The following incompatible database changes were added:
	//    * New scheme for contract code in order to separate the codes and trie nodes
	BlockChainVersion uint64 = 8

	// statsReportLimit is the time limit during import and export after which we
	// always print out progress. This avoids the user wondering what's going on.
	statsReportLimit = 8 * time.Second

	// trieCleanCacheStatsNamespace is the namespace to surface stats from the trie
	// clean cache's underlying fastcache.
	trieCleanCacheStatsNamespace = "hashdb/memcache/clean/fastcache"
)

// CacheConfig contains the configuration values for the trie database
// and state snapshot these are resident in a blockchain.
type CacheConfig struct {
	TrieCleanLimit                  int     // Memory allowance (MB) to use for caching trie nodes in memory
	TrieDirtyLimit                  int     // Memory limit (MB) at which to block on insert and force a flush of dirty trie nodes to disk
	TrieDirtyCommitTarget           int     // Memory limit (MB) to target for the dirties cache before invoking commit
	TriePrefetcherParallelism       int     // Max concurrent disk reads trie prefetcher should perform at once
	CommitInterval                  uint64  // Commit the trie every [CommitInterval] blocks.
	Pruning                         bool    // Whether to disable trie write caching and GC altogether (archive node)
	AcceptorQueueLimit              int     // Blocks to queue before blocking during acceptance
	PopulateMissingTries            *uint64 // If non-nil, sets the starting height for re-generating historical tries.
	PopulateMissingTriesParallelism int     // Number of readers to use when trying to populate missing tries.
	AllowMissingTries               bool    // Whether to allow an archive node to run with pruning enabled
	SnapshotDelayInit               bool    // Whether to initialize snapshots on startup or wait for external call (= StateSyncEnabled)
	SnapshotLimit                   int     // Memory allowance (MB) to use for caching snapshot entries in memory
	SnapshotVerify                  bool    // Verify generated snapshots
	Preimages                       bool    // Whether to store preimage of trie key to the disk
	AcceptedCacheSize               int     // Depth of accepted headers cache and accepted logs cache at the accepted tip
	TransactionHistory              uint64  // Number of recent blocks for which to maintain transaction lookup indices
	SkipTxIndexing                  bool    // Whether to skip transaction indexing
	StateHistory                    uint64  // Number of blocks from head whose state histories are reserved.
	StateScheme                     string  // Scheme used to store ethereum states and merkle tree nodes on top

	SnapshotNoBuild bool // Whether the background generation is allowed
	SnapshotWait    bool // Wait for snapshot construction on startup. TODO(karalabe): This is a dirty hack for testing, nuke it
}

// triedbConfig derives the configures for trie database.
func (c *CacheConfig) triedbConfig() *triedb.Config {
	config := &triedb.Config{Preimages: c.Preimages}
	if c.StateScheme == rawdb.HashScheme || c.StateScheme == "" {
<<<<<<< HEAD
		config.DBOverride = hashdb.Config{
			CleanCacheSize:                  c.TrieCleanLimit * 1024 * 1024,
			StatsPrefix:                     trieCleanCacheStatsNamespace,
			ReferenceRootAtomicallyOnUpdate: true, // Automatically reference root nodes when an update is made
		}.BackendConstructor
=======
		config.HashDB = &hashdb.Config{
			CleanCacheSize:                  c.TrieCleanLimit * 1024 * 1024,
			StatsPrefix:                     trieCleanCacheStatsNamespace,
			ReferenceRootAtomicallyOnUpdate: true,
		}
>>>>>>> 2e4e6bd8
	}
	if c.StateScheme == rawdb.PathScheme {
		config.DBOverride = pathdb.Config{
			StateHistory:   c.StateHistory,
			CleanCacheSize: c.TrieCleanLimit * 1024 * 1024,
			DirtyCacheSize: c.TrieDirtyLimit * 1024 * 1024,
		}.BackendConstructor
	}
	return config
}

// DefaultCacheConfig are the default caching values if none are specified by the
// user (also used during testing).
var DefaultCacheConfig = &CacheConfig{
	TrieCleanLimit:            256,
	TrieDirtyLimit:            256,
	TrieDirtyCommitTarget:     20, // 20% overhead in memory counting (this targets 16 MB)
	TriePrefetcherParallelism: 16,
	Pruning:                   true,
	CommitInterval:            4096,
	AcceptorQueueLimit:        64, // Provides 2 minutes of buffer (2s block target) for a commit delay
	SnapshotLimit:             256,
	AcceptedCacheSize:         32,
	StateScheme:               rawdb.HashScheme,
}

// DefaultCacheConfigWithScheme returns a deep copied default cache config with
// a provided trie node scheme.
func DefaultCacheConfigWithScheme(scheme string) *CacheConfig {
	config := *DefaultCacheConfig
	config.StateScheme = scheme
	return &config
}

// txLookup is wrapper over transaction lookup along with the corresponding
// transaction object.
type txLookup struct {
	lookup      *rawdb.LegacyTxLookupEntry
	transaction *types.Transaction
}

// BlockChain represents the canonical chain given a database with a genesis
// block. The Blockchain manages chain imports, reverts, chain reorganisations.
//
// Importing blocks in to the block chain happens according to the set of rules
// defined by the two stage Validator. Processing of blocks is done using the
// Processor which processes the included transaction. The validation of the state
// is done in the second part of the Validator. Failing results in aborting of
// the import.
//
// The BlockChain also helps in returning blocks from **any** chain included
// in the database as well as blocks that represents the canonical chain. It's
// important to note that GetBlock can return any block and does not need to be
// included in the canonical one where as GetBlockByNumber always represents the
// canonical chain.
type BlockChain struct {
	chainConfig *params.ChainConfig // Chain & network configuration
	cacheConfig *CacheConfig        // Cache configuration for pruning

	db           ethdb.Database   // Low level persistent database to store final content in
	snaps        *snapshot.Tree   // Snapshot tree for fast trie leaf access
	triedb       *triedb.Database // The database handler for maintaining trie nodes.
	stateCache   state.Database   // State database to reuse between imports (contains state cache)
	txIndexer    *txIndexer       // Transaction indexer, might be nil if not enabled
	stateManager TrieWriter

	hc                *HeaderChain
	rmLogsFeed        event.Feed
	chainFeed         event.Feed
	chainSideFeed     event.Feed
	chainHeadFeed     event.Feed
	chainAcceptedFeed event.Feed
	logsFeed          event.Feed
	logsAcceptedFeed  event.Feed
	blockProcFeed     event.Feed
	txAcceptedFeed    event.Feed
	scope             event.SubscriptionScope
	genesisBlock      *types.Block

	// This mutex synchronizes chain write operations.
	// Readers don't need to take it, they can just read the database.
	chainmu sync.RWMutex

	currentBlock atomic.Pointer[types.Header] // Current head of the block chain

	bodyCache     *lru.Cache[common.Hash, *types.Body]      // Cache for the most recent block bodies
	receiptsCache *lru.Cache[common.Hash, []*types.Receipt] // Cache for the most recent receipts per block
	blockCache    *lru.Cache[common.Hash, *types.Block]     // Cache for the most recent entire blocks
	txLookupCache *lru.Cache[common.Hash, txLookup]         // Cache for the most recent transaction lookup data.
	badBlocks     *lru.Cache[common.Hash, *badBlock]        // Cache for bad blocks

	stopping atomic.Bool // false if chain is running, true when stopped

	engine    consensus.Engine
	validator Validator // Block and state validator interface
	processor Processor // Block transaction processor interface
	vmConfig  vm.Config

	lastAccepted *types.Block // Prevents reorgs past this height

	senderCacher *TxSenderCacher

	// [acceptorQueue] is a processing queue for the Acceptor. This is
	// different than [chainAcceptedFeed], which is sent an event after an accepted
	// block is processed (after each loop of the accepted worker). If there is a
	// clean shutdown, all items inserted into the [acceptorQueue] will be processed.
	acceptorQueue chan *types.Block

	// [acceptorClosingLock], and [acceptorClosed] are used
	// to synchronize the closing of the [acceptorQueue] channel.
	//
	// Because we can't check if a channel is closed without reading from it
	// (which we don't want to do as we may remove a processing block), we need
	// to use a second variable to ensure we don't close a closed channel.
	acceptorClosingLock sync.RWMutex
	acceptorClosed      bool

	// [acceptorWg] is used to wait for the acceptorQueue to clear. This is used
	// during shutdown and in tests.
	acceptorWg sync.WaitGroup

	// [wg] is used to wait for the async blockchain processes to finish on shutdown.
	wg sync.WaitGroup

	// quit channel is used to listen for when the blockchain is shut down to close
	// async processes.
	// WaitGroups are used to ensure that async processes have finished during shutdown.
	quit chan struct{}

	// [acceptorTip] is the last block processed by the acceptor. This is
	// returned as the LastAcceptedBlock() to ensure clients get only fully
	// processed blocks. This may be equal to [lastAccepted].
	acceptorTip     *types.Block
	acceptorTipLock sync.Mutex

	// [flattenLock] prevents the [acceptor] from flattening snapshots while
	// a block is being verified.
	flattenLock sync.Mutex

	// [acceptedLogsCache] stores recently accepted logs to improve the performance of eth_getLogs.
	acceptedLogsCache FIFOCache[common.Hash, [][]*types.Log]

	// [txIndexTailLock] is used to synchronize the updating of the tx index tail.
	txIndexTailLock sync.Mutex
}

// NewBlockChain returns a fully initialised block chain using information
// available in the database. It initialises the default Ethereum Validator and
// Processor.
func NewBlockChain(
	db ethdb.Database, cacheConfig *CacheConfig, genesis *Genesis, engine consensus.Engine,
	vmConfig vm.Config, lastAcceptedHash common.Hash, skipChainConfigCheckCompatible bool,
) (*BlockChain, error) {
	if cacheConfig == nil {
		return nil, errCacheConfigNotSpecified
	}
	// Open trie database with provided config
	triedb := triedb.NewDatabase(db, cacheConfig.triedbConfig())

	// Setup the genesis block, commit the provided genesis specification
	// to database if the genesis block is not present yet, or load the
	// stored one from database.
	// Note: In go-ethereum, the code rewinds the chain on an incompatible config upgrade.
	// We don't do this and expect the node operator to always update their node's configuration
	// before network upgrades take effect.
	chainConfig, _, err := SetupGenesisBlock(db, triedb, genesis, lastAcceptedHash, skipChainConfigCheckCompatible)
	if err != nil {
		return nil, err
	}
	log.Info("")
	log.Info(strings.Repeat("-", 153))
	for _, line := range strings.Split(chainConfig.Description(), "\n") {
		log.Info(line)
	}
	log.Info(strings.Repeat("-", 153))
	log.Info("")

	bc := &BlockChain{
		chainConfig:       chainConfig,
		cacheConfig:       cacheConfig,
		db:                db,
		triedb:            triedb,
		bodyCache:         lru.NewCache[common.Hash, *types.Body](bodyCacheLimit),
		receiptsCache:     lru.NewCache[common.Hash, []*types.Receipt](receiptsCacheLimit),
		blockCache:        lru.NewCache[common.Hash, *types.Block](blockCacheLimit),
		txLookupCache:     lru.NewCache[common.Hash, txLookup](txLookupCacheLimit),
		badBlocks:         lru.NewCache[common.Hash, *badBlock](badBlockLimit),
		engine:            engine,
		vmConfig:          vmConfig,
		senderCacher:      NewTxSenderCacher(runtime.NumCPU()),
		acceptorQueue:     make(chan *types.Block, cacheConfig.AcceptorQueueLimit),
		quit:              make(chan struct{}),
		acceptedLogsCache: NewFIFOCache[common.Hash, [][]*types.Log](cacheConfig.AcceptedCacheSize),
	}
	bc.stateCache = state.NewDatabaseWithNodeDB(bc.db, bc.triedb)
	bc.validator = NewBlockValidator(chainConfig, bc, engine)
	bc.processor = NewStateProcessor(chainConfig, bc, engine)

	bc.hc, err = NewHeaderChain(db, chainConfig, cacheConfig, engine)
	if err != nil {
		return nil, err
	}
	bc.genesisBlock = bc.GetBlockByNumber(0)
	if bc.genesisBlock == nil {
		return nil, ErrNoGenesis
	}

	bc.currentBlock.Store(nil)

	// Create the state manager
	bc.stateManager = NewTrieWriter(bc.triedb, cacheConfig)

	// Re-generate current block state if it is missing
	if err := bc.loadLastState(lastAcceptedHash); err != nil {
		return nil, err
	}

	// After loading the last state (and reprocessing if necessary), we are
	// guaranteed that [acceptorTip] is equal to [lastAccepted].
	//
	// It is critical to update this vaue before performing any state repairs so
	// that all accepted blocks can be considered.
	bc.acceptorTip = bc.lastAccepted

	// Make sure the state associated with the block is available
	head := bc.CurrentBlock()
	if !bc.HasState(head.Root) {
		return nil, fmt.Errorf("head state missing %d:%s", head.Number, head.Hash())
	}

	if err := bc.protectTrieIndex(); err != nil {
		return nil, err
	}

	// Populate missing tries if required
	if err := bc.populateMissingTries(); err != nil {
		return nil, fmt.Errorf("could not populate missing tries: %v", err)
	}

	// If snapshot initialization is delayed for fast sync, skip initializing it here.
	// This assumes that no blocks will be processed until ResetState is called to initialize
	// the state of fast sync.
	if !bc.cacheConfig.SnapshotDelayInit {
		// Load any existing snapshot, regenerating it if loading failed (if not
		// already initialized in recovery)
		bc.initSnapshot(head)
	}

	// Warm up [hc.acceptedNumberCache] and [acceptedLogsCache]
	bc.warmAcceptedCaches()

	// if txlookup limit is 0 (uindexing disabled), we don't need to repair the tx index tail.
	if bc.cacheConfig.TransactionHistory != 0 {
		latestStateSynced := rawdb.GetLatestSyncPerformed(bc.db)
		bc.repairTxIndexTail(latestStateSynced)
	}

	// Start processing accepted blocks effects in the background
	go bc.startAcceptor()

	// Start tx indexer if it's enabled.
	if bc.cacheConfig.TransactionHistory != 0 {
		bc.txIndexer = newTxIndexer(bc.cacheConfig.TransactionHistory, bc)
	}
	return bc, nil
}

// writeBlockAcceptedIndices writes any indices that must be persisted for accepted block.
// This includes the following:
// - transaction lookup indices
// - updating the acceptor tip index
func (bc *BlockChain) writeBlockAcceptedIndices(b *types.Block) error {
	batch := bc.db.NewBatch()
	if err := bc.batchBlockAcceptedIndices(batch, b); err != nil {
		return err
	}
	if err := batch.Write(); err != nil {
		return fmt.Errorf("%w: failed to write accepted indices entries batch", err)
	}
	return nil
}

func (bc *BlockChain) batchBlockAcceptedIndices(batch ethdb.Batch, b *types.Block) error {
	if !bc.cacheConfig.SkipTxIndexing {
		rawdb.WriteTxLookupEntriesByBlock(batch, b)
	}
	if err := rawdb.WriteAcceptorTip(batch, b.Hash()); err != nil {
		return fmt.Errorf("%w: failed to write acceptor tip key", err)
	}
	return nil
}

// flattenSnapshot attempts to flatten a block of [hash] to disk.
func (bc *BlockChain) flattenSnapshot(postAbortWork func() error, hash common.Hash) error {
	// If snapshots are not initialized, perform [postAbortWork] immediately.
	if bc.snaps == nil {
		return postAbortWork()
	}

	// Abort snapshot generation before pruning anything from trie database
	// (could occur in AcceptTrie)
	bc.snaps.AbortGeneration()

	// Perform work after snapshot generation is aborted (typically trie updates)
	if err := postAbortWork(); err != nil {
		return err
	}

	// Ensure we avoid flattening the snapshot while we are processing a block, or
	// block execution will fallback to reading from the trie (which is much
	// slower).
	bc.flattenLock.Lock()
	defer bc.flattenLock.Unlock()

	// Flatten the entire snap Trie to disk
	//
	// Note: This resumes snapshot generation.
	return bc.snaps.Flatten(hash)
}

// warmAcceptedCaches fetches previously accepted headers and logs from disk to
// pre-populate [hc.acceptedNumberCache] and [acceptedLogsCache].
func (bc *BlockChain) warmAcceptedCaches() {
	var (
		startTime       = time.Now()
		lastAccepted    = bc.LastAcceptedBlock().NumberU64()
		startIndex      = uint64(1)
		targetCacheSize = uint64(bc.cacheConfig.AcceptedCacheSize)
	)
	if targetCacheSize == 0 {
		log.Info("Not warming accepted cache because disabled")
		return
	}
	if lastAccepted < startIndex {
		// This could occur if we haven't accepted any blocks yet
		log.Info("Not warming accepted cache because there are no accepted blocks")
		return
	}
	cacheDiff := targetCacheSize - 1 // last accepted lookback is inclusive, so we reduce size by 1
	if cacheDiff < lastAccepted {
		startIndex = lastAccepted - cacheDiff
	}
	for i := startIndex; i <= lastAccepted; i++ {
		block := bc.GetBlockByNumber(i)
		if block == nil {
			// This could happen if a node state-synced
			log.Info("Exiting accepted cache warming early because header is nil", "height", i, "t", time.Since(startTime))
			break
		}
		// TODO: handle blocks written to disk during state sync
		bc.hc.acceptedNumberCache.Put(block.NumberU64(), block.Header())
		logs := bc.collectUnflattenedLogs(block, false)
		bc.acceptedLogsCache.Put(block.Hash(), logs)
	}
	log.Info("Warmed accepted caches", "start", startIndex, "end", lastAccepted, "t", time.Since(startTime))
}

// startAcceptor starts processing items on the [acceptorQueue]. If a [nil]
// object is placed on the [acceptorQueue], the [startAcceptor] will exit.
func (bc *BlockChain) startAcceptor() {
	log.Info("Starting Acceptor", "queue length", bc.cacheConfig.AcceptorQueueLimit)

	for next := range bc.acceptorQueue {
		start := time.Now()
		acceptorQueueGauge.Dec(1)

		if err := bc.flattenSnapshot(func() error {
			return bc.stateManager.AcceptTrie(next)
		}, next.Hash()); err != nil {
			log.Crit("unable to flatten snapshot from acceptor", "blockHash", next.Hash(), "err", err)
		}

		// Update last processed and transaction lookup index
		if err := bc.writeBlockAcceptedIndices(next); err != nil {
			log.Crit("failed to write accepted block effects", "err", err)
		}

		// Ensure [hc.acceptedNumberCache] and [acceptedLogsCache] have latest content
		bc.hc.acceptedNumberCache.Put(next.NumberU64(), next.Header())
		logs := bc.collectUnflattenedLogs(next, false)
		bc.acceptedLogsCache.Put(next.Hash(), logs)

		// Update the acceptor tip before sending events to ensure that any client acting based off of
		// the events observes the updated acceptorTip on subsequent requests
		bc.acceptorTipLock.Lock()
		bc.acceptorTip = next
		bc.acceptorTipLock.Unlock()

		// Update accepted feeds
		flattenedLogs := types.FlattenLogs(logs)
		bc.chainAcceptedFeed.Send(ChainEvent{Block: next, Hash: next.Hash(), Logs: flattenedLogs})
		if len(flattenedLogs) > 0 {
			bc.logsAcceptedFeed.Send(flattenedLogs)
		}
		if len(next.Transactions()) != 0 {
			bc.txAcceptedFeed.Send(NewTxsEvent{next.Transactions()})
		}

		bc.acceptorWg.Done()

		acceptorWorkTimer.Inc(time.Since(start).Milliseconds())
		acceptorWorkCount.Inc(1)
		// Note: in contrast to most accepted metrics, we increment the accepted log metrics in the acceptor queue because
		// the logs are already processed in the acceptor queue.
		acceptedLogsCounter.Inc(int64(len(logs)))
	}
}

// addAcceptorQueue adds a new *types.Block to the [acceptorQueue]. This will
// block if there are [AcceptorQueueLimit] items in [acceptorQueue].
func (bc *BlockChain) addAcceptorQueue(b *types.Block) {
	// We only acquire a read lock here because it is ok to add items to the
	// [acceptorQueue] concurrently.
	bc.acceptorClosingLock.RLock()
	defer bc.acceptorClosingLock.RUnlock()

	if bc.acceptorClosed {
		return
	}

	acceptorQueueGauge.Inc(1)
	bc.acceptorWg.Add(1)
	bc.acceptorQueue <- b
}

// DrainAcceptorQueue blocks until all items in [acceptorQueue] have been
// processed.
func (bc *BlockChain) DrainAcceptorQueue() {
	bc.acceptorClosingLock.RLock()
	defer bc.acceptorClosingLock.RUnlock()

	if bc.acceptorClosed {
		return
	}

	bc.acceptorWg.Wait()
}

// stopAcceptor sends a signal to the Acceptor to stop processing accepted
// blocks. The Acceptor will exit once all items in [acceptorQueue] have been
// processed.
func (bc *BlockChain) stopAcceptor() {
	bc.acceptorClosingLock.Lock()
	defer bc.acceptorClosingLock.Unlock()

	// If [acceptorClosed] is already false, we should just return here instead
	// of attempting to close [acceptorQueue] more than once (will cause
	// a panic).
	//
	// This typically happens when a test calls [stopAcceptor] directly (prior to
	// shutdown) and then [stopAcceptor] is called again in shutdown.
	if bc.acceptorClosed {
		return
	}

	// Although nothing should be added to [acceptorQueue] after
	// [acceptorClosed] is updated, we close the channel so the Acceptor
	// goroutine exits.
	bc.acceptorWg.Wait()
	bc.acceptorClosed = true
	close(bc.acceptorQueue)
}

func (bc *BlockChain) InitializeSnapshots() {
	bc.chainmu.Lock()
	defer bc.chainmu.Unlock()

	head := bc.CurrentBlock()
	bc.initSnapshot(head)
}

// SenderCacher returns the *TxSenderCacher used within the core package.
func (bc *BlockChain) SenderCacher() *TxSenderCacher {
	return bc.senderCacher
}

// loadLastState loads the last known chain state from the database. This method
// assumes that the chain manager mutex is held.
func (bc *BlockChain) loadLastState(lastAcceptedHash common.Hash) error {
	// Initialize genesis state
	if lastAcceptedHash == (common.Hash{}) {
		return bc.loadGenesisState()
	}

	// Restore the last known head block
	head := rawdb.ReadHeadBlockHash(bc.db)
	if head == (common.Hash{}) {
		return errors.New("could not read head block hash")
	}
	// Make sure the entire head block is available
	headBlock := bc.GetBlockByHash(head)
	if headBlock == nil {
		return fmt.Errorf("could not load head block %s", head.Hex())
	}
	// Everything seems to be fine, set as the head block
	bc.currentBlock.Store(headBlock.Header())

	// Restore the last known head header
	currentHeader := headBlock.Header()
	if head := rawdb.ReadHeadHeaderHash(bc.db); head != (common.Hash{}) {
		if header := bc.GetHeaderByHash(head); header != nil {
			currentHeader = header
		}
	}
	bc.hc.SetCurrentHeader(currentHeader)

	log.Info("Loaded most recent local header", "number", currentHeader.Number, "hash", currentHeader.Hash(), "age", common.PrettyAge(time.Unix(int64(currentHeader.Time), 0)))
	log.Info("Loaded most recent local full block", "number", headBlock.Number(), "hash", headBlock.Hash(), "age", common.PrettyAge(time.Unix(int64(headBlock.Time()), 0)))

	// Otherwise, set the last accepted block and perform a re-org.
	bc.lastAccepted = bc.GetBlockByHash(lastAcceptedHash)
	if bc.lastAccepted == nil {
		return fmt.Errorf("could not load last accepted block")
	}

	// This ensures that the head block is updated to the last accepted block on startup
	if err := bc.setPreference(bc.lastAccepted); err != nil {
		return fmt.Errorf("failed to set preference to last accepted block while loading last state: %w", err)
	}

	// reprocessState is necessary to ensure that the last accepted state is
	// available. The state may not be available if it was not committed due
	// to an unclean shutdown.
	return bc.reprocessState(bc.lastAccepted, 2*bc.cacheConfig.CommitInterval)
}

func (bc *BlockChain) loadGenesisState() error {
	// Prepare the genesis block and reinitialise the chain
	batch := bc.db.NewBatch()
	rawdb.WriteBlock(batch, bc.genesisBlock)
	if err := batch.Write(); err != nil {
		log.Crit("Failed to write genesis block", "err", err)
	}
	bc.writeHeadBlock(bc.genesisBlock)

	// Last update all in-memory chain markers
	bc.lastAccepted = bc.genesisBlock
	bc.currentBlock.Store(bc.genesisBlock.Header())
	bc.hc.SetGenesis(bc.genesisBlock.Header())
	bc.hc.SetCurrentHeader(bc.genesisBlock.Header())
	return nil
}

// Export writes the active chain to the given writer.
func (bc *BlockChain) Export(w io.Writer) error {
	return bc.ExportN(w, uint64(0), bc.CurrentBlock().Number.Uint64())
}

// ExportN writes a subset of the active chain to the given writer.
func (bc *BlockChain) ExportN(w io.Writer, first uint64, last uint64) error {
	return bc.ExportCallback(func(block *types.Block) error {
		return block.EncodeRLP(w)
	}, first, last)
}

// ExportCallback invokes [callback] for every block from [first] to [last] in order.
func (bc *BlockChain) ExportCallback(callback func(block *types.Block) error, first uint64, last uint64) error {
	if first > last {
		return fmt.Errorf("export failed: first (%d) is greater than last (%d)", first, last)
	}
	log.Info("Exporting batch of blocks", "count", last-first+1)

	var (
		parentHash common.Hash
		start      = time.Now()
		reported   = time.Now()
	)
	for nr := first; nr <= last; nr++ {
		block := bc.GetBlockByNumber(nr)
		if block == nil {
			return fmt.Errorf("export failed on #%d: not found", nr)
		}
		if nr > first && block.ParentHash() != parentHash {
			return errors.New("export failed: chain reorg during export")
		}
		parentHash = block.Hash()
		if err := callback(block); err != nil {
			return err
		}
		if time.Since(reported) >= statsReportLimit {
			log.Info("Exporting blocks", "exported", block.NumberU64()-first, "elapsed", common.PrettyDuration(time.Since(start)))
			reported = time.Now()
		}
	}
	return nil
}

// writeHeadBlock injects a new head block into the current block chain. This method
// assumes that the block is indeed a true head. It will also reset the head
// header to this very same block if they are older or if they are on a different side chain.
//
// Note, this function assumes that the `mu` mutex is held!
func (bc *BlockChain) writeHeadBlock(block *types.Block) {
	// If the block is on a side chain or an unknown one, force other heads onto it too
	// Add the block to the canonical chain number scheme and mark as the head
	batch := bc.db.NewBatch()
	rawdb.WriteCanonicalHash(batch, block.Hash(), block.NumberU64())

	rawdb.WriteHeadBlockHash(batch, block.Hash())
	rawdb.WriteHeadHeaderHash(batch, block.Hash())

	// Flush the whole batch into the disk, exit the node if failed
	if err := batch.Write(); err != nil {
		log.Crit("Failed to update chain indexes and markers", "err", err)
	}
	// Update all in-memory chain markers in the last step
	bc.hc.SetCurrentHeader(block.Header())
	bc.currentBlock.Store(block.Header())
}

// ValidateCanonicalChain confirms a canonical chain is well-formed.
func (bc *BlockChain) ValidateCanonicalChain() error {
	// Ensure all accepted blocks are fully processed
	bc.DrainAcceptorQueue()

	current := bc.CurrentBlock()
	i := 0
	log.Info("Beginning to validate canonical chain", "startBlock", current.Number)

	for current.Hash() != bc.genesisBlock.Hash() {
		blkByHash := bc.GetBlockByHash(current.Hash())
		if blkByHash == nil {
			return fmt.Errorf("couldn't find block by hash %s at height %d", current.Hash().String(), current.Number)
		}
		if blkByHash.Hash() != current.Hash() {
			return fmt.Errorf("blockByHash returned a block with an unexpected hash: %s, expected: %s", blkByHash.Hash().String(), current.Hash().String())
		}
		blkByNumber := bc.GetBlockByNumber(current.Number.Uint64())
		if blkByNumber == nil {
			return fmt.Errorf("couldn't find block by number at height %d", current.Number)
		}
		if blkByNumber.Hash() != current.Hash() {
			return fmt.Errorf("blockByNumber returned a block with unexpected hash: %s, expected: %s", blkByNumber.Hash().String(), current.Hash().String())
		}

		hdrByHash := bc.GetHeaderByHash(current.Hash())
		if hdrByHash == nil {
			return fmt.Errorf("couldn't find block header by hash %s at height %d", current.Hash().String(), current.Number)
		}
		if hdrByHash.Hash() != current.Hash() {
			return fmt.Errorf("hdrByHash returned a block header with an unexpected hash: %s, expected: %s", hdrByHash.Hash().String(), current.Hash().String())
		}
		hdrByNumber := bc.GetHeaderByNumber(current.Number.Uint64())
		if hdrByNumber == nil {
			return fmt.Errorf("couldn't find block header by number at height %d", current.Number)
		}
		if hdrByNumber.Hash() != current.Hash() {
			return fmt.Errorf("hdrByNumber returned a block header with unexpected hash: %s, expected: %s", hdrByNumber.Hash().String(), current.Hash().String())
		}

		// Lookup the full block to get the transactions
		block := bc.GetBlock(current.Hash(), current.Number.Uint64())
		if block == nil {
			log.Error("Current block not found in database", "block", current.Number, "hash", current.Hash())
			return fmt.Errorf("current block missing: #%d [%x..]", current.Number, current.Hash().Bytes()[:4])
		}
		txs := block.Transactions()

		// Transactions are only indexed beneath the last accepted block, so we only check
		// that the transactions have been indexed, if we are checking below the last accepted
		// block.
		shouldIndexTxs := !bc.cacheConfig.SkipTxIndexing &&
			(bc.cacheConfig.TransactionHistory == 0 || bc.lastAccepted.NumberU64() < current.Number.Uint64()+bc.cacheConfig.TransactionHistory)
		if current.Number.Uint64() <= bc.lastAccepted.NumberU64() && shouldIndexTxs {
			// Ensure that all of the transactions have been stored correctly in the canonical
			// chain
			for txIndex, tx := range txs {
				txLookup, _, _ := bc.GetTransactionLookup(tx.Hash())
				if txLookup == nil {
					return fmt.Errorf("failed to find transaction %s", tx.Hash().String())
				}
				if txLookup.BlockHash != current.Hash() {
					return fmt.Errorf("tx lookup returned with incorrect block hash: %s, expected: %s", txLookup.BlockHash.String(), current.Hash().String())
				}
				if txLookup.BlockIndex != current.Number.Uint64() {
					return fmt.Errorf("tx lookup returned with incorrect block index: %d, expected: %d", txLookup.BlockIndex, current.Number)
				}
				if txLookup.Index != uint64(txIndex) {
					return fmt.Errorf("tx lookup returned with incorrect transaction index: %d, expected: %d", txLookup.Index, txIndex)
				}
			}
		}

		blkReceipts := bc.GetReceiptsByHash(current.Hash())
		if blkReceipts.Len() != len(txs) {
			return fmt.Errorf("found %d transaction receipts, expected %d", blkReceipts.Len(), len(txs))
		}
		for index, txReceipt := range blkReceipts {
			if txReceipt.TxHash != txs[index].Hash() {
				return fmt.Errorf("transaction receipt mismatch, expected %s, but found: %s", txs[index].Hash().String(), txReceipt.TxHash.String())
			}
			if txReceipt.BlockHash != current.Hash() {
				return fmt.Errorf("transaction receipt had block hash %s, but expected %s", txReceipt.BlockHash.String(), current.Hash().String())
			}
			if txReceipt.BlockNumber.Uint64() != current.Number.Uint64() {
				return fmt.Errorf("transaction receipt had block number %d, but expected %d", txReceipt.BlockNumber.Uint64(), current.Number)
			}
		}

		i += 1
		if i%1000 == 0 {
			log.Info("Validate Canonical Chain Update", "totalBlocks", i)
		}

		parent := bc.GetHeaderByHash(current.ParentHash)
		if parent.Hash() != current.ParentHash {
			return fmt.Errorf("getBlockByHash retrieved parent block with incorrect hash, found %s, expected: %s", parent.Hash().String(), current.ParentHash.String())
		}
		current = parent
	}

	return nil
}

// stopWithoutSaving stops the blockchain service. If any imports are currently in progress
// it will abort them using the procInterrupt. This method stops all running
// goroutines, but does not do all the post-stop work of persisting data.
// OBS! It is generally recommended to use the Stop method!
// This method has been exposed to allow tests to stop the blockchain while simulating
// a crash.
func (bc *BlockChain) stopWithoutSaving() {
	if !bc.stopping.CompareAndSwap(false, true) {
		return
	}
	// Signal shutdown tx indexer.
	if bc.txIndexer != nil {
		bc.txIndexer.close()
	}

	log.Info("Closing quit channel")
	close(bc.quit)
	// Wait for accepted feed to process all remaining items
	log.Info("Stopping Acceptor")
	start := time.Now()
	bc.stopAcceptor()
	log.Info("Acceptor queue drained", "t", time.Since(start))

	// Stop senderCacher's goroutines
	log.Info("Shutting down sender cacher")
	bc.senderCacher.Shutdown()

	// Unsubscribe all subscriptions registered from blockchain.
	log.Info("Closing scope")
	bc.scope.Close()

	// Waiting for background processes to complete
	log.Info("Waiting for background processes to complete")
	bc.wg.Wait()
}

// Stop stops the blockchain service. If any imports are currently in progress
// it will abort them using the procInterrupt.
func (bc *BlockChain) Stop() {
	bc.stopWithoutSaving()

	// Ensure that the entirety of the state snapshot is journaled to disk.
	if bc.snaps != nil {
		bc.snaps.Release()
	}
	if bc.triedb.Scheme() == rawdb.PathScheme {
		// Ensure that the in-memory trie nodes are journaled to disk properly.
		if err := bc.triedb.Journal(bc.CurrentBlock().Root); err != nil {
			log.Info("Failed to journal in-memory trie nodes", "err", err)
		}
	}
	log.Info("Shutting down state manager")
	start := time.Now()
	if err := bc.stateManager.Shutdown(); err != nil {
		log.Error("Failed to Shutdown state manager", "err", err)
	}
	log.Info("State manager shut down", "t", time.Since(start))
	// Close the trie database, release all the held resources as the last step.
	if err := bc.triedb.Close(); err != nil {
		log.Error("Failed to close trie database", "err", err)
	}
	log.Info("Blockchain stopped")
}

// SetPreference attempts to update the head block to be the provided block and
// emits a ChainHeadEvent if successful. This function will handle all reorg
// side effects, if necessary.
//
// Note: This function should ONLY be called on blocks that have already been
// inserted into the chain.
//
// Assumes [bc.chainmu] is not held by the caller.
func (bc *BlockChain) SetPreference(block *types.Block) error {
	bc.chainmu.Lock()
	defer bc.chainmu.Unlock()

	return bc.setPreference(block)
}

// setPreference attempts to update the head block to be the provided block and
// emits a ChainHeadEvent if successful. This function will handle all reorg
// side effects, if necessary.
//
// Assumes [bc.chainmu] is held by the caller.
func (bc *BlockChain) setPreference(block *types.Block) error {
	current := bc.CurrentBlock()

	// Return early if the current block is already the block
	// we are trying to write.
	if current.Hash() == block.Hash() {
		return nil
	}

	log.Debug("Setting preference", "number", block.Number(), "hash", block.Hash())

	// writeKnownBlock updates the head block and will handle any reorg side
	// effects automatically.
	if err := bc.writeKnownBlock(block); err != nil {
		return fmt.Errorf("unable to invoke writeKnownBlock: %w", err)
	}

	// Send a ChainHeadEvent if we end up altering
	// the head block. Many internal aysnc processes rely on
	// receiving these events (i.e. the TxPool).
	bc.chainHeadFeed.Send(ChainHeadEvent{Block: block})
	return nil
}

// LastConsensusAcceptedBlock returns the last block to be marked as accepted. It may or
// may not yet be processed.
func (bc *BlockChain) LastConsensusAcceptedBlock() *types.Block {
	bc.chainmu.Lock()
	defer bc.chainmu.Unlock()

	return bc.lastAccepted
}

// LastAcceptedBlock returns the last block to be marked as accepted and is
// processed.
//
// Note: During initialization, [acceptorTip] is equal to [lastAccepted].
func (bc *BlockChain) LastAcceptedBlock() *types.Block {
	bc.acceptorTipLock.Lock()
	defer bc.acceptorTipLock.Unlock()

	return bc.acceptorTip
}

// Accept sets a minimum height at which no reorg can pass. Additionally,
// this function may trigger a reorg if the block being accepted is not in the
// canonical chain.
//
// Assumes [bc.chainmu] is not held by the caller.
func (bc *BlockChain) Accept(block *types.Block) error {
	bc.chainmu.Lock()
	defer bc.chainmu.Unlock()

	// The parent of [block] must be the last accepted block.
	if bc.lastAccepted.Hash() != block.ParentHash() {
		return fmt.Errorf(
			"expected accepted block to have parent %s:%d but got %s:%d",
			bc.lastAccepted.Hash().Hex(),
			bc.lastAccepted.NumberU64(),
			block.ParentHash().Hex(),
			block.NumberU64()-1,
		)
	}

	// If the canonical hash at the block height does not match the block we are
	// accepting, we need to trigger a reorg.
	canonical := bc.GetCanonicalHash(block.NumberU64())
	if canonical != block.Hash() {
		log.Debug("Accepting block in non-canonical chain", "number", block.Number(), "hash", block.Hash())
		if err := bc.setPreference(block); err != nil {
			return fmt.Errorf("could not set new preferred block %d:%s as preferred: %w", block.Number(), block.Hash(), err)
		}
	}

	// Enqueue block in the acceptor
	bc.lastAccepted = block
	bc.addAcceptorQueue(block)
	acceptedBlockGasUsedCounter.Inc(int64(block.GasUsed()))
	acceptedTxsCounter.Inc(int64(len(block.Transactions())))
	return nil
}

func (bc *BlockChain) Reject(block *types.Block) error {
	bc.chainmu.Lock()
	defer bc.chainmu.Unlock()

	// Reject Trie
	if err := bc.stateManager.RejectTrie(block); err != nil {
		return fmt.Errorf("unable to reject trie: %w", err)
	}

	if bc.snaps != nil {
		if err := bc.snaps.Discard(block.Hash()); err != nil {
			log.Error("unable to discard snap from rejected block", "block", block.Hash(), "number", block.NumberU64(), "root", block.Root())
		}
	}

	// Remove the block since its data is no longer needed
	batch := bc.db.NewBatch()
	rawdb.DeleteBlock(batch, block.Hash(), block.NumberU64())
	if err := batch.Write(); err != nil {
		return fmt.Errorf("failed to write delete block batch: %w", err)
	}

	// Remove the block from the block cache (ignore return value of whether it was in the cache)
	_ = bc.blockCache.Remove(block.Hash())

	return nil
}

// writeKnownBlock updates the head block flag with a known block
// and introduces chain reorg if necessary.
func (bc *BlockChain) writeKnownBlock(block *types.Block) error {
	current := bc.CurrentBlock()
	if block.ParentHash() != current.Hash() {
		if err := bc.reorg(current, block); err != nil {
			return err
		}
	}
	bc.writeHeadBlock(block)
	return nil
}

// writeCanonicalBlockWithLogs writes the new head [block] and emits events
// for the new head block.
func (bc *BlockChain) writeCanonicalBlockWithLogs(block *types.Block, logs []*types.Log) {
	bc.writeHeadBlock(block)
	bc.chainFeed.Send(ChainEvent{Block: block, Hash: block.Hash(), Logs: logs})
	if len(logs) > 0 {
		bc.logsFeed.Send(logs)
	}
	bc.chainHeadFeed.Send(ChainHeadEvent{Block: block})
}

// newTip returns a boolean indicating if the block should be appended to
// the canonical chain.
func (bc *BlockChain) newTip(block *types.Block) bool {
	return block.ParentHash() == bc.CurrentBlock().Hash()
}

// writeBlockAndSetHead persists the block and associated state to the database
// and optimistically updates the canonical chain if [block] extends the current
// canonical chain.
// writeBlockAndSetHead expects to be the last verification step during InsertBlock
// since it creates a reference that will only be cleaned up by Accept/Reject.
func (bc *BlockChain) writeBlockAndSetHead(block *types.Block, parentRoot common.Hash, receipts []*types.Receipt, logs []*types.Log, state *state.StateDB) error {
	if err := bc.writeBlockWithState(block, parentRoot, receipts, state); err != nil {
		return err
	}

	// If [block] represents a new tip of the canonical chain, we optimistically add it before
	// setPreference is called. Otherwise, we consider it a side chain block.
	if bc.newTip(block) {
		bc.writeCanonicalBlockWithLogs(block, logs)
	} else {
		bc.chainSideFeed.Send(ChainSideEvent{Block: block})
	}

	return nil
}

// writeBlockWithState writes the block and all associated state to the database,
// but it expects the chain mutex to be held.
func (bc *BlockChain) writeBlockWithState(block *types.Block, parentRoot common.Hash, receipts []*types.Receipt, state *state.StateDB) error {
	// Irrelevant of the canonical status, write the block itself to the database.
	//
	// Note all the components of block(hash->number map, header, body, receipts)
	// should be written atomically. BlockBatch is used for containing all components.
	blockBatch := bc.db.NewBatch()
	rawdb.WriteBlock(blockBatch, block)
	rawdb.WriteReceipts(blockBatch, block.Hash(), block.NumberU64(), receipts)
	rawdb.WritePreimages(blockBatch, state.Preimages())
	if err := blockBatch.Write(); err != nil {
		log.Crit("Failed to write block into disk", "err", err)
	}

	// Commit all cached state changes into underlying memory database.
	var err error
<<<<<<< HEAD
	_, err = bc.commitWithSnap(block, parentRoot, state)
=======
	if bc.snaps == nil {
		_, err = state.Commit(block.NumberU64(), bc.chainConfig.IsEIP158(block.Number()))
	} else {
		_, err = state.CommitWithSnap(block.NumberU64(), bc.chainConfig.IsEIP158(block.Number()), bc.snaps, block.Hash(), block.ParentHash())
	}
>>>>>>> 2e4e6bd8
	if err != nil {
		return err
	}
	// If node is running in path mode, skip explicit gc operation
	// which is unnecessary in this mode.
	if bc.triedb.Scheme() == rawdb.PathScheme {
		return nil
	}

	// Note: if InsertTrie must be the last step in verification that can return an error.
	// This allows [stateManager] to assume that if it inserts a trie without returning an
	// error then the block has passed verification and either AcceptTrie/RejectTrie will
	// eventually be called on [root] unless a fatal error occurs. It does not assume that
	// the node will not shutdown before either AcceptTrie/RejectTrie is called.
	if err := bc.stateManager.InsertTrie(block); err != nil {
		if bc.snaps != nil {
			discardErr := bc.snaps.Discard(block.Hash())
			if discardErr != nil {
				log.Debug("failed to discard snapshot after being unable to insert block trie", "block", block.Hash(), "root", block.Root())
			}
		}
		return err
	}
	return nil
}

// InsertChain attempts to insert the given batch of blocks in to the canonical
// chain or, otherwise, create a fork. If an error is returned it will return
// the index number of the failing block as well an error describing what went
// wrong.
//
// After insertion is done, all accumulated events will be fired.
func (bc *BlockChain) InsertChain(chain types.Blocks) (int, error) {
	// Sanity check that we have something meaningful to import
	if len(chain) == 0 {
		return 0, nil
	}

	bc.blockProcFeed.Send(true)
	defer bc.blockProcFeed.Send(false)

	// Do a sanity check that the provided chain is actually ordered and linked.
	for i := 1; i < len(chain); i++ {
		block, prev := chain[i], chain[i-1]
		if block.NumberU64() != prev.NumberU64()+1 || block.ParentHash() != prev.Hash() {
			log.Error("Non contiguous block insert",
				"number", block.Number(),
				"hash", block.Hash(),
				"parent", block.ParentHash(),
				"prevnumber", prev.Number(),
				"prevhash", prev.Hash(),
			)
			return 0, fmt.Errorf("non contiguous insert: item %d is #%d [%x…], item %d is #%d [%x…] (parent [%x…])", i-1, prev.NumberU64(),
				prev.Hash().Bytes()[:4], i, block.NumberU64(), block.Hash().Bytes()[:4], block.ParentHash().Bytes()[:4])
		}
	}
	// Pre-checks passed, start the full block imports
	bc.chainmu.Lock()
	defer bc.chainmu.Unlock()
	for n, block := range chain {
		if err := bc.insertBlock(block, true); err != nil {
			return n, err
		}
	}

	return len(chain), nil
}

func (bc *BlockChain) InsertBlock(block *types.Block) error {
	return bc.InsertBlockManual(block, true)
}

func (bc *BlockChain) InsertBlockManual(block *types.Block, writes bool) error {
	bc.blockProcFeed.Send(true)
	defer bc.blockProcFeed.Send(false)

	bc.chainmu.Lock()
	err := bc.insertBlock(block, writes)
	bc.chainmu.Unlock()

	return err
}

func (bc *BlockChain) insertBlock(block *types.Block, writes bool) error {
	start := time.Now()
	bc.senderCacher.Recover(types.MakeSigner(bc.chainConfig, block.Number(), block.Time()), block.Transactions())

	substart := time.Now()
	err := bc.engine.VerifyHeader(bc, block.Header())
	if err == nil {
		err = bc.validator.ValidateBody(block)
	}

	switch {
	case errors.Is(err, ErrKnownBlock):
		// even if the block is already known, we still need to generate the
		// snapshot layer and add a reference to the triedb, so we re-execute
		// the block. Note that insertBlock should only be called on a block
		// once if it returns nil
		if bc.newTip(block) {
			log.Debug("Setting head to be known block", "number", block.Number(), "hash", block.Hash())
		} else {
			log.Debug("Reprocessing already known block", "number", block.Number(), "hash", block.Hash())
		}

	// If an ancestor has been pruned, then this block cannot be acceptable.
	case errors.Is(err, consensus.ErrPrunedAncestor):
		return errors.New("side chain insertion is not supported")

	// Future blocks are not supported, but should not be reported, so we return an error
	// early here
	case errors.Is(err, consensus.ErrFutureBlock):
		return errFutureBlockUnsupported

	// Some other error occurred, abort
	case err != nil:
		bc.reportBlock(block, nil, err)
		return err
	}
	blockContentValidationTimer.Inc(time.Since(substart).Milliseconds())

	// No validation errors for the block

	// Retrieve the parent block to determine which root to build state on
	substart = time.Now()
	parent := bc.GetHeader(block.ParentHash(), block.NumberU64()-1)

	// Instantiate the statedb to use for processing transactions
	//
	// NOTE: Flattening a snapshot during block execution requires fetching state
	// entries directly from the trie (much slower).
	bc.flattenLock.Lock()
	defer bc.flattenLock.Unlock()
	statedb, err := state.New(parent.Root, bc.stateCache, bc.snaps)
	if err != nil {
		return err
	}
	blockStateInitTimer.Inc(time.Since(substart).Milliseconds())

	// Enable prefetching to pull in trie node paths while processing transactions
	statedb.StartPrefetcher("chain", state.WithConcurrentWorkers(bc.cacheConfig.TriePrefetcherParallelism))
	defer statedb.StopPrefetcher()

	// Process block using the parent state as reference point
	pstart := time.Now()
	receipts, logs, usedGas, err := bc.processor.Process(block, parent, statedb, bc.vmConfig)
	if serr := statedb.Error(); serr != nil {
		log.Error("statedb error encountered", "err", serr, "number", block.Number(), "hash", block.Hash())
	}
	if err != nil {
		bc.reportBlock(block, receipts, err)
		return err
	}
	ptime := time.Since(pstart)

	// Validate the state using the default validator
	vstart := time.Now()
	if err := bc.validator.ValidateState(block, statedb, receipts, usedGas); err != nil {
		bc.reportBlock(block, receipts, err)
		return err
	}
	vtime := time.Since(vstart)

	// Update the metrics touched during block processing and validation
	accountReadTimer.Inc(statedb.AccountReads.Milliseconds())                  // Account reads are complete(in processing)
	storageReadTimer.Inc(statedb.StorageReads.Milliseconds())                  // Storage reads are complete(in processing)
	snapshotAccountReadTimer.Inc(statedb.SnapshotAccountReads.Milliseconds())  // Account reads are complete(in processing)
	snapshotStorageReadTimer.Inc(statedb.SnapshotStorageReads.Milliseconds())  // Storage reads are complete(in processing)
	accountUpdateTimer.Inc(statedb.AccountUpdates.Milliseconds())              // Account updates are complete(in validation)
	storageUpdateTimer.Inc(statedb.StorageUpdates.Milliseconds())              // Storage updates are complete(in validation)
	accountHashTimer.Inc(statedb.AccountHashes.Milliseconds())                 // Account hashes are complete(in validation)
	storageHashTimer.Inc(statedb.StorageHashes.Milliseconds())                 // Storage hashes are complete(in validation)
	triehash := statedb.AccountHashes + statedb.StorageHashes                  // The time spent on tries hashing
	trieUpdate := statedb.AccountUpdates + statedb.StorageUpdates              // The time spent on tries update
	trieRead := statedb.SnapshotAccountReads + statedb.AccountReads            // The time spent on account read
	trieRead += statedb.SnapshotStorageReads + statedb.StorageReads            // The time spent on storage read
	blockExecutionTimer.Inc((ptime - trieRead).Milliseconds())                 // The time spent on EVM processing
	blockValidationTimer.Inc((vtime - (triehash + trieUpdate)).Milliseconds()) // The time spent on block validation
	blockTrieOpsTimer.Inc((triehash + trieUpdate + trieRead).Milliseconds())   // The time spent on trie operations

	// If [writes] are disabled, skip [writeBlockWithState] so that we do not write the block
	// or the state trie to disk.
	// Note: in pruning mode, this prevents us from generating a reference to the state root.
	if !writes {
		return nil
	}

	// Write the block to the chain and get the status.
	// writeBlockWithState (called within writeBlockAndSethead) creates a reference that
	// will be cleaned up in Accept/Reject so we need to ensure an error cannot occur
	// later in verification, since that would cause the referenced root to never be dereferenced.
	wstart := time.Now()
	if err := bc.writeBlockAndSetHead(block, parent.Root, receipts, logs, statedb); err != nil {
		return err
	}
	// Update the metrics touched during block commit
	accountCommitTimer.Inc(statedb.AccountCommits.Milliseconds())   // Account commits are complete, we can mark them
	storageCommitTimer.Inc(statedb.StorageCommits.Milliseconds())   // Storage commits are complete, we can mark them
	snapshotCommitTimer.Inc(statedb.SnapshotCommits.Milliseconds()) // Snapshot commits are complete, we can mark them
	triedbCommitTimer.Inc(statedb.TrieDBCommits.Milliseconds())     // Trie database commits are complete, we can mark them
	blockWriteTimer.Inc((time.Since(wstart) - statedb.AccountCommits - statedb.StorageCommits - statedb.SnapshotCommits - statedb.TrieDBCommits).Milliseconds())
	blockInsertTimer.Inc(time.Since(start).Milliseconds())

	log.Debug("Inserted new block", "number", block.Number(), "hash", block.Hash(),
		"parentHash", block.ParentHash(),
		"uncles", len(block.Uncles()), "txs", len(block.Transactions()), "gas", block.GasUsed(),
		"elapsed", common.PrettyDuration(time.Since(start)),
		"root", block.Root(), "baseFeePerGas", block.BaseFee(), "blockGasCost", block.BlockGasCost(),
	)

	processedBlockGasUsedCounter.Inc(int64(block.GasUsed()))
	processedTxsCounter.Inc(int64(block.Transactions().Len()))
	processedLogsCounter.Inc(int64(len(logs)))
	blockInsertCount.Inc(1)
	return nil
}

// collectUnflattenedLogs collects the logs that were generated or removed during
// the processing of a block.
func (bc *BlockChain) collectUnflattenedLogs(b *types.Block, removed bool) [][]*types.Log {
	var blobGasPrice *big.Int
	excessBlobGas := b.ExcessBlobGas()
	if excessBlobGas != nil {
		blobGasPrice = eip4844.CalcBlobFee(*excessBlobGas)
	}
	receipts := rawdb.ReadRawReceipts(bc.db, b.Hash(), b.NumberU64())
	if err := receipts.DeriveFields(bc.chainConfig, b.Hash(), b.NumberU64(), b.Time(), b.BaseFee(), blobGasPrice, b.Transactions()); err != nil {
		log.Error("Failed to derive block receipts fields", "hash", b.Hash(), "number", b.NumberU64(), "err", err)
	}

	// Note: gross but this needs to be initialized here because returning nil will be treated specially as an incorrect
	// error case downstream.
	logs := make([][]*types.Log, len(receipts))
	for i, receipt := range receipts {
		receiptLogs := make([]*types.Log, len(receipt.Logs))
		for i, log := range receipt.Logs {
			if removed {
				log.Removed = true
			}
			receiptLogs[i] = log
		}
		logs[i] = receiptLogs
	}
	return logs
}

// collectLogs collects the logs that were generated or removed during
// the processing of a block. These logs are later announced as deleted or reborn.
func (bc *BlockChain) collectLogs(b *types.Block, removed bool) []*types.Log {
	unflattenedLogs := bc.collectUnflattenedLogs(b, removed)
	return types.FlattenLogs(unflattenedLogs)
}

// reorg takes two blocks, an old chain and a new chain and will reconstruct the
// blocks and inserts them to be part of the new canonical chain and accumulates
// potential missing transactions and post an event about them.
func (bc *BlockChain) reorg(oldHead *types.Header, newHead *types.Block) error {
	var (
		newChain    types.Blocks
		oldChain    types.Blocks
		commonBlock *types.Block
	)
	oldBlock := bc.GetBlock(oldHead.Hash(), oldHead.Number.Uint64())
	if oldBlock == nil {
		return errors.New("current head block missing")
	}
	newBlock := newHead

	// Reduce the longer chain to the same number as the shorter one
	if oldBlock.NumberU64() > newBlock.NumberU64() {
		// Old chain is longer, gather all transactions and logs as deleted ones
		for ; oldBlock != nil && oldBlock.NumberU64() != newBlock.NumberU64(); oldBlock = bc.GetBlock(oldBlock.ParentHash(), oldBlock.NumberU64()-1) {
			oldChain = append(oldChain, oldBlock)
		}
	} else {
		// New chain is longer, stash all blocks away for subsequent insertion
		for ; newBlock != nil && newBlock.NumberU64() != oldBlock.NumberU64(); newBlock = bc.GetBlock(newBlock.ParentHash(), newBlock.NumberU64()-1) {
			newChain = append(newChain, newBlock)
		}
	}
	if oldBlock == nil {
		return errInvalidOldChain
	}
	if newBlock == nil {
		return errInvalidNewChain
	}
	// Both sides of the reorg are at the same number, reduce both until the common
	// ancestor is found
	for {
		// If the common ancestor was found, bail out
		if oldBlock.Hash() == newBlock.Hash() {
			commonBlock = oldBlock
			break
		}
		// Remove an old block as well as stash away a new block
		oldChain = append(oldChain, oldBlock)
		newChain = append(newChain, newBlock)

		// Step back with both chains
		oldBlock = bc.GetBlock(oldBlock.ParentHash(), oldBlock.NumberU64()-1)
		if oldBlock == nil {
			return errInvalidOldChain
		}
		newBlock = bc.GetBlock(newBlock.ParentHash(), newBlock.NumberU64()-1)
		if newBlock == nil {
			return errInvalidNewChain
		}
	}

	// If the commonBlock is less than the last accepted height, we return an error
	// because performing a reorg would mean removing an accepted block from the
	// canonical chain.
	if commonBlock.NumberU64() < bc.lastAccepted.NumberU64() {
		return fmt.Errorf("cannot orphan finalized block at height: %d to common block at height: %d", bc.lastAccepted.NumberU64(), commonBlock.NumberU64())
	}

	// Ensure the user sees large reorgs
	if len(oldChain) > 0 && len(newChain) > 0 {
		logFn := log.Info
		msg := "Resetting chain preference"
		if len(oldChain) > 63 {
			msg = "Large chain preference change detected"
			logFn = log.Warn
		}
		logFn(msg, "number", commonBlock.Number(), "hash", commonBlock.Hash(),
			"drop", len(oldChain), "dropfrom", oldChain[0].Hash(), "add", len(newChain), "addfrom", newChain[0].Hash())
	} else {
		log.Debug("Preference change (rewind to ancestor) occurred", "oldnum", oldHead.Number, "oldhash", oldHead.Hash(), "newnum", newHead.Number(), "newhash", newHead.Hash())
	}
	// Reset the tx lookup cache in case to clear stale txlookups.
	// This is done before writing any new chain data to avoid the
	// weird scenario that canonical chain is changed while the
	// stale lookups are still cached.
	bc.txLookupCache.Purge()

	// Insert the new chain(except the head block(reverse order)),
	// taking care of the proper incremental order.
	for i := len(newChain) - 1; i >= 1; i-- {
		// Insert the block in the canonical way, re-writing history
		bc.writeHeadBlock(newChain[i])
	}

	// Delete any canonical number assignments above the new head
	indexesBatch := bc.db.NewBatch()

	// Use the height of [newHead] to determine which canonical hashes to remove
	// in case the new chain is shorter than the old chain, in which case
	// there may be hashes set on the canonical chain that were invalidated
	// but not yet overwritten by the re-org.
	for i := newHead.NumberU64() + 1; ; i++ {
		hash := rawdb.ReadCanonicalHash(bc.db, i)
		if hash == (common.Hash{}) {
			break
		}
		rawdb.DeleteCanonicalHash(indexesBatch, i)
	}
	if err := indexesBatch.Write(); err != nil {
		log.Crit("Failed to delete useless indexes", "err", err)
	}

	// Send out events for logs from the old canon chain, and 'reborn'
	// logs from the new canon chain. The number of logs can be very
	// high, so the events are sent in batches of size around 512.

	// Deleted logs + blocks:
	var deletedLogs []*types.Log
	for i := len(oldChain) - 1; i >= 0; i-- {
		// Also send event for blocks removed from the canon chain.
		bc.chainSideFeed.Send(ChainSideEvent{Block: oldChain[i]})

		// Collect deleted logs for notification
		if logs := bc.collectLogs(oldChain[i], true); len(logs) > 0 {
			deletedLogs = append(deletedLogs, logs...)
		}
		if len(deletedLogs) > 512 {
			bc.rmLogsFeed.Send(RemovedLogsEvent{deletedLogs})
			deletedLogs = nil
		}
	}
	if len(deletedLogs) > 0 {
		bc.rmLogsFeed.Send(RemovedLogsEvent{deletedLogs})
	}

	// New logs:
	var rebirthLogs []*types.Log
	for i := len(newChain) - 1; i >= 1; i-- {
		if logs := bc.collectLogs(newChain[i], false); len(logs) > 0 {
			rebirthLogs = append(rebirthLogs, logs...)
		}
		if len(rebirthLogs) > 512 {
			bc.logsFeed.Send(rebirthLogs)
			rebirthLogs = nil
		}
	}
	if len(rebirthLogs) > 0 {
		bc.logsFeed.Send(rebirthLogs)
	}
	return nil
}

type badBlock struct {
	block  *types.Block
	reason *BadBlockReason
}

type BadBlockReason struct {
	ChainConfig *params.ChainConfig `json:"chainConfig"`
	Receipts    types.Receipts      `json:"receipts"`
	Number      uint64              `json:"number"`
	Hash        common.Hash         `json:"hash"`
	Error       string              `json:"error"`
}

func (b *BadBlockReason) String() string {
	var receiptString string
	for i, receipt := range b.Receipts {
		receiptString += fmt.Sprintf("\n  %d: cumulative: %v gas: %v contract: %v status: %v tx: %v logs: %v bloom: %x state: %x",
			i, receipt.CumulativeGasUsed, receipt.GasUsed, receipt.ContractAddress.Hex(),
			receipt.Status, receipt.TxHash.Hex(), receipt.Logs, receipt.Bloom, receipt.PostState)
	}
	version, vcs := version.Info()
	platform := fmt.Sprintf("%s %s %s %s", version, runtime.Version(), runtime.GOARCH, runtime.GOOS)
	if vcs != "" {
		vcs = fmt.Sprintf("\nVCS: %s", vcs)
	}
	return fmt.Sprintf(`
########## BAD BLOCK #########
Block: %v (%#x)
Error: %v
Platform: %v%v
Chain config: %#v
Receipts: %v
##############################
`, b.Number, b.Hash, b.Error, platform, vcs, b.ChainConfig, receiptString)
}

// BadBlocks returns a list of the last 'bad blocks' that the client has seen on the network and the BadBlockReason
// that caused each to be reported as a bad block.
// BadBlocks ensures that the length of the blocks and the BadBlockReason slice have the same length.
func (bc *BlockChain) BadBlocks() ([]*types.Block, []*BadBlockReason) {
	blocks := make([]*types.Block, 0, bc.badBlocks.Len())
	reasons := make([]*BadBlockReason, 0, bc.badBlocks.Len())
	for _, hash := range bc.badBlocks.Keys() {
		if badBlk, exist := bc.badBlocks.Peek(hash); exist {
			blocks = append(blocks, badBlk.block)
			reasons = append(reasons, badBlk.reason)
		}
	}
	return blocks, reasons
}

// addBadBlock adds a bad block to the bad-block LRU cache
func (bc *BlockChain) addBadBlock(block *types.Block, reason *BadBlockReason) {
	bc.badBlocks.Add(block.Hash(), &badBlock{
		block:  block,
		reason: reason,
	})
}

// reportBlock logs a bad block error.
func (bc *BlockChain) reportBlock(block *types.Block, receipts types.Receipts, err error) {
	reason := &BadBlockReason{
		ChainConfig: bc.chainConfig,
		Receipts:    receipts,
		Number:      block.NumberU64(),
		Hash:        block.Hash(),
		Error:       err.Error(),
	}

	badBlockCounter.Inc(1)
	bc.addBadBlock(block, reason)
	log.Debug(reason.String())
}

// reprocessBlock reprocesses a previously accepted block. This is often used
// to regenerate previously pruned state tries.
func (bc *BlockChain) reprocessBlock(parent *types.Block, current *types.Block) (common.Hash, error) {
	// Retrieve the parent block and its state to execute block
	var (
		statedb    *state.StateDB
		err        error
		parentRoot = parent.Root()
	)
	// We don't simply use [NewWithSnapshot] here because it doesn't return an
	// error if [bc.snaps != nil] and [bc.snaps.Snapshot(parentRoot) == nil].
	if bc.snaps == nil {
		statedb, err = state.New(parentRoot, bc.stateCache, nil)
	} else {
		snap := bc.snaps.Snapshot(parentRoot)
		if snap == nil {
			return common.Hash{}, fmt.Errorf("failed to get snapshot for parent root: %s", parentRoot)
		}
		statedb, err = state.New(parentRoot, bc.stateCache, bc.snaps)
	}
	if err != nil {
		return common.Hash{}, fmt.Errorf("could not fetch state for (%s: %d): %v", parent.Hash().Hex(), parent.NumberU64(), err)
	}

	// Enable prefetching to pull in trie node paths while processing transactions
	statedb.StartPrefetcher("chain", state.WithConcurrentWorkers(bc.cacheConfig.TriePrefetcherParallelism))
	defer statedb.StopPrefetcher()

	// Process previously stored block
	receipts, _, usedGas, err := bc.processor.Process(current, parent.Header(), statedb, vm.Config{})
	if err != nil {
		return common.Hash{}, fmt.Errorf("failed to re-process block (%s: %d): %v", current.Hash().Hex(), current.NumberU64(), err)
	}

	// Validate the state using the default validator
	if err := bc.validator.ValidateState(current, statedb, receipts, usedGas); err != nil {
		return common.Hash{}, fmt.Errorf("failed to validate state while re-processing block (%s: %d): %v", current.Hash().Hex(), current.NumberU64(), err)
	}
	log.Debug("Processed block", "block", current.Hash(), "number", current.NumberU64())

	// Commit all cached state changes into underlying memory database.
<<<<<<< HEAD
	return bc.commitWithSnap(current, parentRoot, statedb)
}

func (bc *BlockChain) commitWithSnap(
	current *types.Block, parentRoot common.Hash, statedb *state.StateDB,
) (common.Hash, error) {
	// blockHashes must be passed through Commit since snapshots are based on the
	// block hash.
	blockHashes := snapshot.WithBlockHashes(current.Hash(), current.ParentHash())
	root, err := statedb.Commit(current.NumberU64(), bc.chainConfig.IsEIP158(current.Number()), blockHashes)
	if err != nil {
		return common.Hash{}, err
	}
	// Upstream does not perform a snapshot update if the root is the same as the
	// parent root, however here the snapshots are based on the block hash, so
	// this update is necessary. Note blockHashes are passed here as well.
	if bc.snaps != nil && root == parentRoot {
		if err := bc.snaps.Update(root, parentRoot, nil, nil, nil, blockHashes); err != nil {
			return common.Hash{}, err
		}
	}
	return root, nil
=======
	// If snapshots are enabled, call CommitWithSnaps to explicitly create a snapshot
	// diff layer for the block.
	if bc.snaps == nil {
		return statedb.Commit(current.NumberU64(), bc.chainConfig.IsEIP158(current.Number()))
	}
	return statedb.CommitWithSnap(current.NumberU64(), bc.chainConfig.IsEIP158(current.Number()), bc.snaps, current.Hash(), current.ParentHash())
>>>>>>> 2e4e6bd8
}

// initSnapshot instantiates a Snapshot instance and adds it to [bc]
func (bc *BlockChain) initSnapshot(b *types.Header) {
	if bc.cacheConfig.SnapshotLimit <= 0 || bc.snaps != nil {
		return
	}

	// If we are starting from genesis, generate the original snapshot disk layer
	// up front, so we can use it while executing blocks in bootstrapping. This
	// also avoids a costly async generation process when reaching tip.
	//
	// Additionally, we should always repair a snapshot if starting at genesis
	// if [SnapshotLimit] > 0.
	asyncBuild := !bc.cacheConfig.SnapshotWait && b.Number.Uint64() > 0
	noBuild := bc.cacheConfig.SnapshotNoBuild && b.Number.Uint64() > 0
	log.Info("Initializing snapshots", "async", asyncBuild, "rebuild", !noBuild, "headHash", b.Hash(), "headRoot", b.Root)
	snapconfig := snapshot.Config{
		CacheSize:  bc.cacheConfig.SnapshotLimit,
		NoBuild:    noBuild,
		AsyncBuild: asyncBuild,
		SkipVerify: !bc.cacheConfig.SnapshotVerify,
	}
	var err error
	bc.snaps, err = snapshot.New(snapconfig, bc.db, bc.triedb, b.Hash(), b.Root)
	if err != nil {
		log.Error("failed to initialize snapshots", "headHash", b.Hash(), "headRoot", b.Root, "err", err, "async", asyncBuild)
	}
}

// reprocessState reprocesses the state up to [block], iterating through its ancestors until
// it reaches a block with a state committed to the database. reprocessState does not use
// snapshots since the disk layer for snapshots will most likely be above the last committed
// state that reprocessing will start from.
func (bc *BlockChain) reprocessState(current *types.Block, reexec uint64) error {
	origin := current.NumberU64()
	acceptorTip, err := rawdb.ReadAcceptorTip(bc.db)
	if err != nil {
		return fmt.Errorf("%w: unable to get Acceptor tip", err)
	}
	log.Info("Loaded Acceptor tip", "hash", acceptorTip)

	// The acceptor tip is up to date either if it matches the current hash, or it has not been
	// initialized (i.e., this node has not accepted any blocks asynchronously).
	acceptorTipUpToDate := acceptorTip == (common.Hash{}) || acceptorTip == current.Hash()

	// If the state is already available and the acceptor tip is up to date, skip re-processing.
	if bc.HasState(current.Root()) && acceptorTipUpToDate {
		log.Info("Skipping state reprocessing", "root", current.Root())
		return nil
	}

	// If the acceptorTip is a non-empty hash, jump re-processing back to the acceptor tip to ensure that
	// we re-process at a minimum from the last processed accepted block.
	// Note: we do not have a guarantee that the last trie on disk will be at a height <= acceptorTip.
	// Since we need to re-process from at least the acceptorTip to ensure indices are updated correctly
	// we must start searching for the block to start re-processing at the acceptorTip.
	// This may occur if we are running in archive mode where every block's trie is committed on insertion
	// or during an unclean shutdown.
	if acceptorTip != (common.Hash{}) {
		current = bc.GetBlockByHash(acceptorTip)
		if current == nil {
			return fmt.Errorf("failed to get block for acceptor tip %s", acceptorTip)
		}
	}

	for i := 0; i < int(reexec); i++ {
		// TODO: handle canceled context

		if current.NumberU64() == 0 {
			return errors.New("genesis state is missing")
		}
		parent := bc.GetBlock(current.ParentHash(), current.NumberU64()-1)
		if parent == nil {
			return fmt.Errorf("missing block %s:%d", current.ParentHash().Hex(), current.NumberU64()-1)
		}
		current = parent
		_, err = bc.stateCache.OpenTrie(current.Root())
		if err == nil {
			break
		}
	}
	if err != nil {
		switch err.(type) {
		case *trie.MissingNodeError:
			return fmt.Errorf("required historical state unavailable (reexec=%d)", reexec)
		default:
			return err
		}
	}

	// State was available at historical point, regenerate
	var (
		start        = time.Now()
		logged       time.Time
		previousRoot common.Hash
		triedb       = bc.triedb
		writeIndices bool
	)
	// Note: we add 1 since in each iteration, we attempt to re-execute the next block.
	log.Info("Re-executing blocks to generate state for last accepted block", "from", current.NumberU64()+1, "to", origin)
	for current.NumberU64() < origin {
		// TODO: handle canceled context

		// Print progress logs if long enough time elapsed
		if time.Since(logged) > 8*time.Second {
			log.Info("Regenerating historical state", "block", current.NumberU64()+1, "target", origin, "remaining", origin-current.NumberU64(), "elapsed", time.Since(start))
			logged = time.Now()
		}

		// Retrieve the next block to regenerate and process it
		parent := current
		next := current.NumberU64() + 1
		if current = bc.GetBlockByNumber(next); current == nil {
			return fmt.Errorf("failed to retrieve block %d while re-generating state", next)
		}

		// Initialize snapshot if required (prevents full snapshot re-generation in
		// the case of unclean shutdown)
		if parent.Hash() == acceptorTip {
			log.Info("Recovering snapshot", "hash", parent.Hash(), "index", parent.NumberU64())
			// TODO: switch to checking the snapshot block hash markers here to ensure that when we re-process the block, we have the opportunity to apply
			// a snapshot diff layer that we may have been in the middle of committing during shutdown. This will prevent snapshot re-generation in the case
			// that the node stops mid-way through snapshot flattening (performed across multiple DB batches).
			// If snapshot initialization is delayed due to state sync, skip initializing snaps here
			if !bc.cacheConfig.SnapshotDelayInit {
				bc.initSnapshot(parent.Header())
			}
			writeIndices = true // Set [writeIndices] to true, so that the indices will be updated from the last accepted tip onwards.
		}

		// Reprocess next block using previously fetched data
		root, err := bc.reprocessBlock(parent, current)
		if err != nil {
			return err
		}

		// Flatten snapshot if initialized, holding a reference to the state root until the next block
		// is processed.
		if err := bc.flattenSnapshot(func() error {
<<<<<<< HEAD
			if previousRoot != (common.Hash{}) {
=======
			if previousRoot != (common.Hash{}) && previousRoot != root {
>>>>>>> 2e4e6bd8
				triedb.Dereference(previousRoot)
			}
			previousRoot = root
			return nil
		}, current.Hash()); err != nil {
			return err
		}

		// Write any unsaved indices to disk
		if writeIndices {
			if err := bc.writeBlockAcceptedIndices(current); err != nil {
				return fmt.Errorf("%w: failed to process accepted block indices", err)
			}
		}
	}

	_, nodes, imgs := triedb.Size()
	log.Info("Historical state regenerated", "block", current.NumberU64(), "elapsed", time.Since(start), "nodes", nodes, "preimages", imgs)
	if previousRoot != (common.Hash{}) {
		return triedb.Commit(previousRoot, true)
	}
	return nil
}

func (bc *BlockChain) protectTrieIndex() error {
	if !bc.cacheConfig.Pruning {
		return rawdb.WritePruningDisabled(bc.db)
	}
	pruningDisabled, err := rawdb.HasPruningDisabled(bc.db)
	if err != nil {
		return fmt.Errorf("failed to check if the chain has been run with pruning disabled: %w", err)
	}
	if !pruningDisabled {
		return nil
	}
	if !bc.cacheConfig.AllowMissingTries {
		return ErrRefuseToCorruptArchiver
	}
	return nil
}

// populateMissingTries iterates from [bc.cacheConfig.PopulateMissingTries] (defaults to 0)
// to [LastAcceptedBlock] and persists all tries to disk that are not already on disk. This is
// used to fill trie index gaps in an "archive" node without resyncing from scratch.
//
// NOTE: Assumes the genesis root and last accepted root are written to disk
func (bc *BlockChain) populateMissingTries() error {
	if bc.cacheConfig.PopulateMissingTries == nil {
		return nil
	}

	var (
		lastAccepted = bc.LastAcceptedBlock().NumberU64()
		startHeight  = *bc.cacheConfig.PopulateMissingTries
		startTime    = time.Now()
		logged       time.Time
		triedb       = bc.triedb
		missing      = 0
	)

	// Do not allow the config to specify a starting point above the last accepted block.
	if startHeight > lastAccepted {
		return fmt.Errorf("cannot populate missing tries from a starting point (%d) > last accepted block (%d)", startHeight, lastAccepted)
	}

	// If we are starting from the genesis, increment the start height by 1 so we don't attempt to re-process
	// the genesis block.
	if startHeight == 0 {
		startHeight += 1
	}
	parent := bc.GetBlockByNumber(startHeight - 1)
	if parent == nil {
		return fmt.Errorf("failed to fetch initial parent block for re-populate missing tries at height %d", startHeight-1)
	}

	it := newBlockChainIterator(bc, startHeight, bc.cacheConfig.PopulateMissingTriesParallelism)
	defer it.Stop()

	for i := startHeight; i < lastAccepted; i++ {
		// Print progress logs if long enough time elapsed
		if time.Since(logged) > 8*time.Second {
			log.Info("Populating missing tries", "missing", missing, "block", i, "remaining", lastAccepted-i, "elapsed", time.Since(startTime))
			logged = time.Now()
		}

		// TODO: handle canceled context
		current, hasState, err := it.Next(context.TODO())
		if err != nil {
			return fmt.Errorf("error while populating missing tries: %w", err)
		}

		if hasState {
			parent = current
			continue
		}

		root, err := bc.reprocessBlock(parent, current)
		if err != nil {
			return err
		}

		// Commit root to disk so that it can be accessed directly
		if err := triedb.Commit(root, false); err != nil {
			return err
		}
		parent = current
		log.Debug("Populated missing trie", "block", current.NumberU64(), "root", root)
		missing++
	}

	// Write marker to DB to indicate populate missing tries finished successfully.
	// Note: writing the marker here means that we do allow consecutive runs of re-populating
	// missing tries if it does not finish during the prior run.
	if err := rawdb.WritePopulateMissingTries(bc.db); err != nil {
		return fmt.Errorf("failed to write offline pruning success marker: %w", err)
	}

	_, nodes, imgs := triedb.Size()
	log.Info("All missing tries populated", "startHeight", startHeight, "lastAcceptedHeight", lastAccepted, "missing", missing, "elapsed", time.Since(startTime), "nodes", nodes, "preimages", imgs)
	return nil
}

// CleanBlockRootsAboveLastAccepted gathers the blocks that may have previously been in processing above the
// last accepted block and wipes their block roots from disk to mark their tries as inaccessible.
// This is used prior to pruning to ensure that all of the tries that may still be in processing are marked
// as inaccessible and mirrors the handling of middle roots in the geth offline pruning implementation.
// This is not strictly necessary, but maintains a soft assumption.
func (bc *BlockChain) CleanBlockRootsAboveLastAccepted() error {
	targetRoot := bc.LastAcceptedBlock().Root()

	// Clean up any block roots above the last accepted block before we start pruning.
	// Note: this takes the place of middleRoots in the geth implementation since we do not
	// track processing block roots via snapshot journals in the same way.
	processingRoots := bc.gatherBlockRootsAboveLastAccepted()
	// If there is a block above the last accepted block with an identical state root, we
	// explicitly remove it from the set to ensure we do not corrupt the last accepted trie.
	delete(processingRoots, targetRoot)
	for processingRoot := range processingRoots {
		// Delete the processing root from disk to mark the trie as inaccessible (no need to handle this in a batch).
		if err := bc.db.Delete(processingRoot[:]); err != nil {
			return fmt.Errorf("failed to remove processing root (%s) preparing for offline pruning: %w", processingRoot, err)
		}
	}

	return nil
}

// gatherBlockRootsAboveLastAccepted iterates forward from the last accepted block and returns a list of all block roots
// for any blocks that were inserted above the last accepted block.
// Given that we never insert a block into the chain unless all of its ancestors have been inserted, this should gather
// all of the block roots for blocks inserted above the last accepted block that may have been in processing at some point
// in the past and are therefore potentially still acceptable.
// Note: there is an edge case where the node dies while the consensus engine is rejecting a branch of blocks since the
// consensus engine will reject the lowest ancestor first. In this case, these blocks will not be considered acceptable in
// the future.
// Ex.
//
//	   A
//	 /   \
//	B     C
//	|
//	D
//	|
//	E
//	|
//	F
//
// The consensus engine accepts block C and proceeds to reject the other branch in order (B, D, E, F).
// If the consensus engine dies after rejecting block D, block D will be deleted, such that the forward iteration
// may not find any blocks at this height and will not reach the previously processing blocks E and F.
func (bc *BlockChain) gatherBlockRootsAboveLastAccepted() map[common.Hash]struct{} {
	blockRoots := make(map[common.Hash]struct{})
	for height := bc.lastAccepted.NumberU64() + 1; ; height++ {
		blockHashes := rawdb.ReadAllHashes(bc.db, height)
		// If there are no block hashes at [height], then there should be no further acceptable blocks
		// past this point.
		if len(blockHashes) == 0 {
			break
		}

		// Fetch the blocks and append their roots.
		for _, blockHash := range blockHashes {
			block := bc.GetBlockByHash(blockHash)
			if block == nil {
				continue
			}

			blockRoots[block.Root()] = struct{}{}
		}
	}

	return blockRoots
}

// TODO: split extras to blockchain_extra.go

// ResetToStateSyncedBlock reinitializes the state of the blockchain
// to the trie represented by [block.Root()] after updating
// in-memory and on disk current block pointers to [block].
// Only should be called after state sync has completed.
func (bc *BlockChain) ResetToStateSyncedBlock(block *types.Block) error {
	bc.chainmu.Lock()
	defer bc.chainmu.Unlock()

	// Update head block and snapshot pointers on disk
	batch := bc.db.NewBatch()
	if err := bc.batchBlockAcceptedIndices(batch, block); err != nil {
		return err
	}
	rawdb.WriteHeadBlockHash(batch, block.Hash())
	rawdb.WriteHeadHeaderHash(batch, block.Hash())
	rawdb.WriteSnapshotBlockHash(batch, block.Hash())
	rawdb.WriteSnapshotRoot(batch, block.Root())
	if err := rawdb.WriteSyncPerformed(batch, block.NumberU64()); err != nil {
		return err
	}

	if err := batch.Write(); err != nil {
		return err
	}

	// if txlookup limit is 0 (uindexing disabled), we don't need to repair the tx index tail.
	if bc.cacheConfig.TransactionHistory != 0 {
		bc.repairTxIndexTail(block.NumberU64())
	}

	// Update all in-memory chain markers
	bc.lastAccepted = block
	bc.acceptorTip = block
	bc.currentBlock.Store(block.Header())
	bc.hc.SetCurrentHeader(block.Header())

	lastAcceptedHash := block.Hash()
	bc.stateCache = state.NewDatabaseWithNodeDB(bc.db, bc.triedb)

	if err := bc.loadLastState(lastAcceptedHash); err != nil {
		return err
	}
	// Create the state manager
	bc.stateManager = NewTrieWriter(bc.triedb, bc.cacheConfig)

	// Make sure the state associated with the block is available
	head := bc.CurrentBlock()
	if !bc.HasState(head.Root) {
		return fmt.Errorf("head state missing %d:%s", head.Number, head.Hash())
	}

	bc.initSnapshot(head)
	return nil
}

// CacheConfig returns a reference to [bc.cacheConfig]
//
// This is used by [miner] to set prefetch parallelism
// during block building.
func (bc *BlockChain) CacheConfig() *CacheConfig {
	return bc.cacheConfig
}

func (bc *BlockChain) repairTxIndexTail(newTail uint64) error {
	bc.txIndexTailLock.Lock()
	defer bc.txIndexTailLock.Unlock()

	if curr := rawdb.ReadTxIndexTail(bc.db); curr == nil || *curr < newTail {
		log.Info("Repairing tx index tail", "old", curr, "new", newTail)
		rawdb.WriteTxIndexTail(bc.db, newTail)
	}
	return nil
}<|MERGE_RESOLUTION|>--- conflicted
+++ resolved
@@ -55,12 +55,9 @@
 	"github.com/ethereum/go-ethereum/ethdb"
 	"github.com/ethereum/go-ethereum/event"
 	"github.com/ethereum/go-ethereum/log"
-<<<<<<< HEAD
+	"github.com/ethereum/go-ethereum/metrics"
 	"github.com/ethereum/go-ethereum/trie"
 	"github.com/ethereum/go-ethereum/triedb"
-=======
-	"github.com/ethereum/go-ethereum/metrics"
->>>>>>> 2e4e6bd8
 )
 
 var (
@@ -181,19 +178,11 @@
 func (c *CacheConfig) triedbConfig() *triedb.Config {
 	config := &triedb.Config{Preimages: c.Preimages}
 	if c.StateScheme == rawdb.HashScheme || c.StateScheme == "" {
-<<<<<<< HEAD
 		config.DBOverride = hashdb.Config{
 			CleanCacheSize:                  c.TrieCleanLimit * 1024 * 1024,
 			StatsPrefix:                     trieCleanCacheStatsNamespace,
 			ReferenceRootAtomicallyOnUpdate: true, // Automatically reference root nodes when an update is made
 		}.BackendConstructor
-=======
-		config.HashDB = &hashdb.Config{
-			CleanCacheSize:                  c.TrieCleanLimit * 1024 * 1024,
-			StatsPrefix:                     trieCleanCacheStatsNamespace,
-			ReferenceRootAtomicallyOnUpdate: true,
-		}
->>>>>>> 2e4e6bd8
 	}
 	if c.StateScheme == rawdb.PathScheme {
 		config.DBOverride = pathdb.Config{
@@ -1170,15 +1159,7 @@
 
 	// Commit all cached state changes into underlying memory database.
 	var err error
-<<<<<<< HEAD
 	_, err = bc.commitWithSnap(block, parentRoot, state)
-=======
-	if bc.snaps == nil {
-		_, err = state.Commit(block.NumberU64(), bc.chainConfig.IsEIP158(block.Number()))
-	} else {
-		_, err = state.CommitWithSnap(block.NumberU64(), bc.chainConfig.IsEIP158(block.Number()), bc.snaps, block.Hash(), block.ParentHash())
-	}
->>>>>>> 2e4e6bd8
 	if err != nil {
 		return err
 	}
@@ -1694,7 +1675,6 @@
 	log.Debug("Processed block", "block", current.Hash(), "number", current.NumberU64())
 
 	// Commit all cached state changes into underlying memory database.
-<<<<<<< HEAD
 	return bc.commitWithSnap(current, parentRoot, statedb)
 }
 
@@ -1717,14 +1697,6 @@
 		}
 	}
 	return root, nil
-=======
-	// If snapshots are enabled, call CommitWithSnaps to explicitly create a snapshot
-	// diff layer for the block.
-	if bc.snaps == nil {
-		return statedb.Commit(current.NumberU64(), bc.chainConfig.IsEIP158(current.Number()))
-	}
-	return statedb.CommitWithSnap(current.NumberU64(), bc.chainConfig.IsEIP158(current.Number()), bc.snaps, current.Hash(), current.ParentHash())
->>>>>>> 2e4e6bd8
 }
 
 // initSnapshot instantiates a Snapshot instance and adds it to [bc]
@@ -1865,11 +1837,7 @@
 		// Flatten snapshot if initialized, holding a reference to the state root until the next block
 		// is processed.
 		if err := bc.flattenSnapshot(func() error {
-<<<<<<< HEAD
 			if previousRoot != (common.Hash{}) {
-=======
-			if previousRoot != (common.Hash{}) && previousRoot != root {
->>>>>>> 2e4e6bd8
 				triedb.Dereference(previousRoot)
 			}
 			previousRoot = root

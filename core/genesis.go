// (c) 2019-2020, Ava Labs, Inc.
//
// This file is a derived work, based on the go-ethereum library whose original
// notices appear below.
//
// It is distributed under a license compatible with the licensing terms of the
// original code from which it is derived.
//
// Much love to the original authors for their work.
// **********
// Copyright 2014 The go-ethereum Authors
// This file is part of the go-ethereum library.
//
// The go-ethereum library is free software: you can redistribute it and/or modify
// it under the terms of the GNU Lesser General Public License as published by
// the Free Software Foundation, either version 3 of the License, or
// (at your option) any later version.
//
// The go-ethereum library is distributed in the hope that it will be useful,
// but WITHOUT ANY WARRANTY; without even the implied warranty of
// MERCHANTABILITY or FITNESS FOR A PARTICULAR PURPOSE. See the
// GNU Lesser General Public License for more details.
//
// You should have received a copy of the GNU Lesser General Public License
// along with the go-ethereum library. If not, see <http://www.gnu.org/licenses/>.

package core

import (
	"bytes"
	"encoding/json"
	"errors"
	"fmt"
	"math/big"

	"github.com/ava-labs/coreth/core/rawdb"
	"github.com/ava-labs/coreth/core/state"
	"github.com/ava-labs/coreth/core/types"
	"github.com/ava-labs/coreth/params"
	"github.com/ava-labs/coreth/trie"
	"github.com/ava-labs/coreth/triedb"
	"github.com/ava-labs/coreth/triedb/pathdb"
	"github.com/ethereum/go-ethereum/common"
	"github.com/ethereum/go-ethereum/common/hexutil"
	"github.com/ethereum/go-ethereum/common/math"
	"github.com/ethereum/go-ethereum/ethdb"
	"github.com/ethereum/go-ethereum/log"
	"github.com/holiman/uint256"
)

//go:generate go run github.com/fjl/gencodec -type Genesis -field-override genesisSpecMarshaling -out gen_genesis.go

var errGenesisNoConfig = errors.New("genesis has no chain configuration")

// Deprecated: use types.GenesisAccount instead.
type GenesisAccount = types.GenesisAccount

// Deprecated: use types.GenesisAlloc instead.
type GenesisAlloc = types.GenesisAlloc

// Genesis specifies the header fields, state of a genesis block. It also defines hard
// fork switch-over blocks through the chain configuration.
type Genesis struct {
	Config     *params.ChainConfig `json:"config"`
	Nonce      uint64              `json:"nonce"`
	Timestamp  uint64              `json:"timestamp"`
	ExtraData  []byte              `json:"extraData"`
	GasLimit   uint64              `json:"gasLimit"   gencodec:"required"`
	Difficulty *big.Int            `json:"difficulty" gencodec:"required"`
	Mixhash    common.Hash         `json:"mixHash"`
	Coinbase   common.Address      `json:"coinbase"`
	Alloc      types.GenesisAlloc  `json:"alloc"      gencodec:"required"`

	// These fields are used for consensus tests. Please don't use them
	// in actual genesis blocks.
	Number        uint64      `json:"number"`
	GasUsed       uint64      `json:"gasUsed"`
	ParentHash    common.Hash `json:"parentHash"`
	BaseFee       *big.Int    `json:"baseFeePerGas"` // EIP-1559
	ExcessBlobGas *uint64     `json:"excessBlobGas"` // EIP-4844
	BlobGasUsed   *uint64     `json:"blobGasUsed"`   // EIP-4844
}

// GenesisAccount is an account in the state of the genesis block.
// field type overrides for gencodec
type genesisSpecMarshaling struct {
	Nonce         math.HexOrDecimal64
	Timestamp     math.HexOrDecimal64
	ExtraData     hexutil.Bytes
	GasLimit      math.HexOrDecimal64
	GasUsed       math.HexOrDecimal64
	Number        math.HexOrDecimal64
	Difficulty    *math.HexOrDecimal256
	Alloc         map[common.UnprefixedAddress]types.Account
	BaseFee       *math.HexOrDecimal256
	ExcessBlobGas *math.HexOrDecimal64
	BlobGasUsed   *math.HexOrDecimal64
}

// GenesisMismatchError is raised when trying to overwrite an existing
// genesis block with an incompatible one.
type GenesisMismatchError struct {
	Stored, New common.Hash
}

func (e *GenesisMismatchError) Error() string {
	return fmt.Sprintf("database contains incompatible genesis (have %x, new %x)", e.Stored, e.New)
}

// SetupGenesisBlock writes or updates the genesis block in db.
// The block that will be used is:
//
//	                     genesis == nil       genesis != nil
//	                  +------------------------------------------
//	db has no genesis |  main-net default  |  genesis
//	db has genesis    |  from DB           |  genesis (if compatible)

// The argument [genesis] must be specified and must contain a valid chain config.
// If the genesis block has already been set up, then we verify the hash matches the genesis passed in
// and that the chain config contained in genesis is backwards compatible with what is stored in the database.
//
// The stored chain configuration will be updated if it is compatible (i.e. does not
// specify a fork block below the local head block). In case of a conflict, the
// error is a *params.ConfigCompatError and the new, unwritten config is returned.
func SetupGenesisBlock(
	db ethdb.Database, triedb *triedb.Database, genesis *Genesis, lastAcceptedHash common.Hash, skipChainConfigCheckCompatible bool,
) (*params.ChainConfig, common.Hash, error) {
	if genesis == nil {
		return nil, common.Hash{}, ErrNoGenesis
	}
	if genesis.Config == nil {
		return nil, common.Hash{}, errGenesisNoConfig
	}
	// Just commit the new block if there is no stored genesis block.
	stored := rawdb.ReadCanonicalHash(db, 0)
	if (stored == common.Hash{}) {
		log.Info("Writing genesis to database")
		block, err := genesis.Commit(db, triedb)
		if err != nil {
			return genesis.Config, common.Hash{}, err
		}
		return genesis.Config, block.Hash(), nil
	}
	// The genesis block is present(perhaps in ancient database) while the
	// state database is not initialized yet. It can happen that the node
	// is initialized with an external ancient store. Commit genesis state
	// in this case.
	header := rawdb.ReadHeader(db, stored, 0)
	if header.Root != types.EmptyRootHash && !triedb.Initialized(header.Root) {
		// Ensure the stored genesis matches with the given one.
		hash := genesis.ToBlock().Hash()
		if hash != stored {
			return genesis.Config, common.Hash{}, &GenesisMismatchError{stored, hash}
		}
		_, err := genesis.Commit(db, triedb)
		return genesis.Config, common.Hash{}, err
	}
	// Check whether the genesis block is already written.
	hash := genesis.ToBlock().Hash()
	if hash != stored {
		return genesis.Config, common.Hash{}, &GenesisMismatchError{stored, hash}
	}
	// Get the existing chain configuration.
	newcfg := genesis.Config
	if err := newcfg.CheckConfigForkOrder(); err != nil {
		return newcfg, common.Hash{}, err
	}
	storedcfg := rawdb.ReadChainConfig(db, stored)
	if storedcfg == nil {
		log.Warn("Found genesis block without chain config")
		rawdb.WriteChainConfig(db, stored, newcfg)
		return newcfg, stored, nil
	}
<<<<<<< HEAD
	var networkID uint32
	if newcfg.SnowCtx != nil {
		networkID = newcfg.SnowCtx.NetworkID
	}
	storedcfg.SetEthUpgrades(networkID)
=======
	params.SetEthUpgrades(storedcfg)
>>>>>>> 43dde819
	storedData, _ := json.Marshal(storedcfg)
	// Check config compatibility and write the config. Compatibility errors
	// are returned to the caller unless we're already at block zero.
	// we use last accepted block for cfg compatibility check. Note this allows
	// the node to continue if it previously halted due to attempting to process blocks with
	// an incorrect chain config.
	lastBlock := ReadBlockByHash(db, lastAcceptedHash)
	// this should never happen, but we check anyway
	// when we start syncing from scratch, the last accepted block
	// will be genesis block
	if lastBlock == nil {
		return newcfg, common.Hash{}, errors.New("missing last accepted block")
	}
	height := lastBlock.NumberU64()
	timestamp := lastBlock.Time()
	if skipChainConfigCheckCompatible {
		log.Info("skipping verifying activated network upgrades on chain config")
	} else {
		compatErr := storedcfg.CheckCompatible(newcfg, height, timestamp)
		if compatErr != nil && ((height != 0 && compatErr.RewindToBlock != 0) || (timestamp != 0 && compatErr.RewindToTime != 0)) {
			return newcfg, stored, compatErr
		}
	}
	// Don't overwrite if the old is identical to the new
	if newData, _ := json.Marshal(newcfg); !bytes.Equal(storedData, newData) {
		rawdb.WriteChainConfig(db, stored, newcfg)
	}
	return newcfg, stored, nil
}

// IsVerkle indicates whether the state is already stored in a verkle
// tree at genesis time.
func (g *Genesis) IsVerkle() bool {
	return g.Config.IsVerkle(new(big.Int).SetUint64(g.Number), g.Timestamp)
}

// ToBlock returns the genesis block according to genesis specification.
func (g *Genesis) ToBlock() *types.Block {
	db := rawdb.NewMemoryDatabase()
	return g.toBlock(db, triedb.NewDatabase(db, g.trieConfig()))
}

func (g *Genesis) trieConfig() *triedb.Config {
	if !g.IsVerkle() {
		return nil
	}
	return &triedb.Config{
		PathDB:   pathdb.Defaults,
		IsVerkle: true,
	}
}

// TODO: migrate this function to "flush" for more similarity with upstream.
func (g *Genesis) toBlock(db ethdb.Database, triedb *triedb.Database) *types.Block {
	statedb, err := state.New(types.EmptyRootHash, state.NewDatabaseWithNodeDB(db, triedb), nil)
	if err != nil {
		panic(err)
	}

	head := &types.Header{
		Number:     new(big.Int).SetUint64(g.Number),
		Nonce:      types.EncodeNonce(g.Nonce),
		Time:       g.Timestamp,
		ParentHash: g.ParentHash,
		Extra:      g.ExtraData,
		GasLimit:   g.GasLimit,
		GasUsed:    g.GasUsed,
		BaseFee:    g.BaseFee,
		Difficulty: g.Difficulty,
		MixDigest:  g.Mixhash,
		Coinbase:   g.Coinbase,
	}

	// Configure any stateful precompiles that should be enabled in the genesis.
	err = ApplyPrecompileActivations(g.Config, nil, types.NewBlockWithHeader(head), statedb)
	if err != nil {
		panic(fmt.Sprintf("unable to configure precompiles in genesis block: %v", err))
	}

	for addr, account := range g.Alloc {
		statedb.SetBalance(addr, uint256.MustFromBig(account.Balance))
		statedb.SetCode(addr, account.Code)
		statedb.SetNonce(addr, account.Nonce)
		for key, value := range account.Storage {
			statedb.SetState(addr, key, value)
		}
		if account.MCBalance != nil {
			for coinID, value := range account.MCBalance {
				statedb.AddBalanceMultiCoin(addr, coinID, value)
			}
		}
	}
	root := statedb.IntermediateRoot(false)
	head.Root = root

	if g.GasLimit == 0 {
		head.GasLimit = params.GenesisGasLimit
	}
	if g.Difficulty == nil {
		head.Difficulty = params.GenesisDifficulty
	}
	if conf := g.Config; conf != nil {
		num := new(big.Int).SetUint64(g.Number)
		if params.GetExtra(conf).IsApricotPhase3(g.Timestamp) {
			if g.BaseFee != nil {
				head.BaseFee = g.BaseFee
			} else {
				head.BaseFee = new(big.Int).SetInt64(params.ApricotPhase3InitialBaseFee)
			}
		}
		if conf.IsCancun(num, g.Timestamp) {
			// EIP-4788: The parentBeaconBlockRoot of the genesis block is always
			// the zero hash. This is because the genesis block does not have a parent
			// by definition.
			head.ParentBeaconRoot = new(common.Hash)
			// EIP-4844 fields
			head.ExcessBlobGas = g.ExcessBlobGas
			head.BlobGasUsed = g.BlobGasUsed
			if head.ExcessBlobGas == nil {
				head.ExcessBlobGas = new(uint64)
			}
			if head.BlobGasUsed == nil {
				head.BlobGasUsed = new(uint64)
			}
		}
	}

	statedb.Commit(0, false, false)
	// Commit newly generated states into disk if it's not empty.
	if root != types.EmptyRootHash {
		if err := triedb.Commit(root, true); err != nil {
			panic(fmt.Sprintf("unable to commit genesis block: %v", err))
		}
	}
	return types.NewBlock(head, nil, nil, nil, trie.NewStackTrie(nil))
}

// Commit writes the block and state of a genesis specification to the database.
// The block is committed as the canonical head block.
func (g *Genesis) Commit(db ethdb.Database, triedb *triedb.Database) (*types.Block, error) {
	block := g.toBlock(db, triedb)
	if block.Number().Sign() != 0 {
		return nil, errors.New("can't commit genesis block with number > 0")
	}
	config := g.Config
	if config == nil {
		return nil, errGenesisNoConfig
	}
	if err := config.CheckConfigForkOrder(); err != nil {
		return nil, err
	}
	rawdb.WriteBlock(db, block)
	rawdb.WriteReceipts(db, block.Hash(), block.NumberU64(), nil)
	rawdb.WriteCanonicalHash(db, block.Hash(), block.NumberU64())
	rawdb.WriteHeadBlockHash(db, block.Hash())
	rawdb.WriteHeadHeaderHash(db, block.Hash())
	rawdb.WriteChainConfig(db, block.Hash(), config)
	return block, nil
}

// MustCommit writes the genesis block and state to db, panicking on error.
// The block is committed as the canonical head block.
func (g *Genesis) MustCommit(db ethdb.Database, triedb *triedb.Database) *types.Block {
	block, err := g.Commit(db, triedb)
	if err != nil {
		panic(err)
	}
	return block
}

// GenesisBlockForTesting creates and writes a block in which addr has the given wei balance.
func GenesisBlockForTesting(db ethdb.Database, addr common.Address, balance *big.Int) *types.Block {
	g := Genesis{
		Config:  params.TestChainConfig,
		Alloc:   types.GenesisAlloc{addr: {Balance: balance}},
		BaseFee: big.NewInt(params.ApricotPhase3InitialBaseFee),
	}
	return g.MustCommit(db, triedb.NewDatabase(db, triedb.HashDefaults))
}

// ReadBlockByHash reads the block with the given hash from the database.
func ReadBlockByHash(db ethdb.Reader, hash common.Hash) *types.Block {
	blockNumber := rawdb.ReadHeaderNumber(db, hash)
	if blockNumber == nil {
		return nil
	}
	return rawdb.ReadBlock(db, hash, *blockNumber)
}<|MERGE_RESOLUTION|>--- conflicted
+++ resolved
@@ -171,15 +171,7 @@
 		rawdb.WriteChainConfig(db, stored, newcfg)
 		return newcfg, stored, nil
 	}
-<<<<<<< HEAD
-	var networkID uint32
-	if newcfg.SnowCtx != nil {
-		networkID = newcfg.SnowCtx.NetworkID
-	}
-	storedcfg.SetEthUpgrades(networkID)
-=======
 	params.SetEthUpgrades(storedcfg)
->>>>>>> 43dde819
 	storedData, _ := json.Marshal(storedcfg)
 	// Check config compatibility and write the config. Compatibility errors
 	// are returned to the caller unless we're already at block zero.

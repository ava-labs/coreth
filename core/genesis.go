// (c) 2019-2020, Ava Labs, Inc.
//
// This file is a derived work, based on the go-ethereum library whose original
// notices appear below.
//
// It is distributed under a license compatible with the licensing terms of the
// original code from which it is derived.
//
// Much love to the original authors for their work.
// **********
// Copyright 2014 The go-ethereum Authors
// This file is part of the go-ethereum library.
//
// The go-ethereum library is free software: you can redistribute it and/or modify
// it under the terms of the GNU Lesser General Public License as published by
// the Free Software Foundation, either version 3 of the License, or
// (at your option) any later version.
//
// The go-ethereum library is distributed in the hope that it will be useful,
// but WITHOUT ANY WARRANTY; without even the implied warranty of
// MERCHANTABILITY or FITNESS FOR A PARTICULAR PURPOSE. See the
// GNU Lesser General Public License for more details.
//
// You should have received a copy of the GNU Lesser General Public License
// along with the go-ethereum library. If not, see <http://www.gnu.org/licenses/>.

package core

import (
	"bytes"
	"encoding/json"
	"errors"
	"fmt"
	"math/big"

	"github.com/ava-labs/coreth/core/rawdb"
	"github.com/ava-labs/coreth/core/state"
	"github.com/ava-labs/coreth/core/types"
	"github.com/ava-labs/coreth/params"
<<<<<<< HEAD
	"github.com/ava-labs/coreth/plugin/evm/upgrades/ap3"
=======
	"github.com/ava-labs/coreth/plugin/evm/ap3"
>>>>>>> ee55003d
	"github.com/ava-labs/coreth/trie"
	"github.com/ava-labs/coreth/triedb"
	"github.com/ava-labs/coreth/triedb/pathdb"
	"github.com/ethereum/go-ethereum/common"
	"github.com/ethereum/go-ethereum/common/hexutil"
	"github.com/ethereum/go-ethereum/common/math"
	"github.com/ethereum/go-ethereum/ethdb"
	"github.com/ethereum/go-ethereum/log"
	"github.com/holiman/uint256"
)

//go:generate go run github.com/fjl/gencodec -type Genesis -field-override genesisSpecMarshaling -out gen_genesis.go

var errGenesisNoConfig = errors.New("genesis has no chain configuration")

// Deprecated: use types.GenesisAccount instead.
type GenesisAccount = types.GenesisAccount

// Deprecated: use types.GenesisAlloc instead.
type GenesisAlloc = types.GenesisAlloc

// Genesis specifies the header fields, state of a genesis block. It also defines hard
// fork switch-over blocks through the chain configuration.
type Genesis struct {
	Config     *params.ChainConfig `json:"config"`
	Nonce      uint64              `json:"nonce"`
	Timestamp  uint64              `json:"timestamp"`
	ExtraData  []byte              `json:"extraData"`
	GasLimit   uint64              `json:"gasLimit"   gencodec:"required"`
	Difficulty *big.Int            `json:"difficulty" gencodec:"required"`
	Mixhash    common.Hash         `json:"mixHash"`
	Coinbase   common.Address      `json:"coinbase"`
	Alloc      types.GenesisAlloc  `json:"alloc"      gencodec:"required"`

	// These fields are used for consensus tests. Please don't use them
	// in actual genesis blocks.
	Number        uint64      `json:"number"`
	GasUsed       uint64      `json:"gasUsed"`
	ParentHash    common.Hash `json:"parentHash"`
	BaseFee       *big.Int    `json:"baseFeePerGas"` // EIP-1559
	ExcessBlobGas *uint64     `json:"excessBlobGas"` // EIP-4844
	BlobGasUsed   *uint64     `json:"blobGasUsed"`   // EIP-4844
}

// GenesisAccount is an account in the state of the genesis block.
// field type overrides for gencodec
type genesisSpecMarshaling struct {
	Nonce         math.HexOrDecimal64
	Timestamp     math.HexOrDecimal64
	ExtraData     hexutil.Bytes
	GasLimit      math.HexOrDecimal64
	GasUsed       math.HexOrDecimal64
	Number        math.HexOrDecimal64
	Difficulty    *math.HexOrDecimal256
	Alloc         map[common.UnprefixedAddress]types.Account
	BaseFee       *math.HexOrDecimal256
	ExcessBlobGas *math.HexOrDecimal64
	BlobGasUsed   *math.HexOrDecimal64
}

// GenesisMismatchError is raised when trying to overwrite an existing
// genesis block with an incompatible one.
type GenesisMismatchError struct {
	Stored, New common.Hash
}

func (e *GenesisMismatchError) Error() string {
	return fmt.Sprintf("database contains incompatible genesis (have %x, new %x)", e.Stored, e.New)
}

// SetupGenesisBlock writes or updates the genesis block in db.
// The block that will be used is:
//
//	                     genesis == nil       genesis != nil
//	                  +------------------------------------------
//	db has no genesis |  main-net default  |  genesis
//	db has genesis    |  from DB           |  genesis (if compatible)

// The argument [genesis] must be specified and must contain a valid chain config.
// If the genesis block has already been set up, then we verify the hash matches the genesis passed in
// and that the chain config contained in genesis is backwards compatible with what is stored in the database.
//
// The stored chain configuration will be updated if it is compatible (i.e. does not
// specify a fork block below the local head block). In case of a conflict, the
// error is a *params.ConfigCompatError and the new, unwritten config is returned.
func SetupGenesisBlock(
	db ethdb.Database, triedb *triedb.Database, genesis *Genesis, lastAcceptedHash common.Hash, skipChainConfigCheckCompatible bool,
) (*params.ChainConfig, common.Hash, error) {
	if genesis == nil {
		return nil, common.Hash{}, ErrNoGenesis
	}
	if genesis.Config == nil {
		return nil, common.Hash{}, errGenesisNoConfig
	}
	// Just commit the new block if there is no stored genesis block.
	stored := rawdb.ReadCanonicalHash(db, 0)
	if (stored == common.Hash{}) {
		log.Info("Writing genesis to database")
		block, err := genesis.Commit(db, triedb)
		if err != nil {
			return genesis.Config, common.Hash{}, err
		}
		return genesis.Config, block.Hash(), nil
	}
	// The genesis block is present(perhaps in ancient database) while the
	// state database is not initialized yet. It can happen that the node
	// is initialized with an external ancient store. Commit genesis state
	// in this case.
	header := rawdb.ReadHeader(db, stored, 0)
	if header.Root != types.EmptyRootHash && !triedb.Initialized(header.Root) {
		// Ensure the stored genesis matches with the given one.
		hash := genesis.ToBlock().Hash()
		if hash != stored {
			return genesis.Config, common.Hash{}, &GenesisMismatchError{stored, hash}
		}
		_, err := genesis.Commit(db, triedb)
		return genesis.Config, common.Hash{}, err
	}
	// Check whether the genesis block is already written.
	hash := genesis.ToBlock().Hash()
	if hash != stored {
		return genesis.Config, common.Hash{}, &GenesisMismatchError{stored, hash}
	}
	// Get the existing chain configuration.
	newcfg := genesis.Config
	if err := newcfg.CheckConfigForkOrder(); err != nil {
		return newcfg, common.Hash{}, err
	}
	storedcfg := rawdb.ReadChainConfig(db, stored)
	if storedcfg == nil {
		log.Warn("Found genesis block without chain config")
		rawdb.WriteChainConfig(db, stored, newcfg)
		return newcfg, stored, nil
	}
	storedcfg.SetEthUpgrades()
	storedData, _ := json.Marshal(storedcfg)
	// Check config compatibility and write the config. Compatibility errors
	// are returned to the caller unless we're already at block zero.
	// we use last accepted block for cfg compatibility check. Note this allows
	// the node to continue if it previously halted due to attempting to process blocks with
	// an incorrect chain config.
	lastBlock := ReadBlockByHash(db, lastAcceptedHash)
	// this should never happen, but we check anyway
	// when we start syncing from scratch, the last accepted block
	// will be genesis block
	if lastBlock == nil {
		return newcfg, common.Hash{}, errors.New("missing last accepted block")
	}
	height := lastBlock.NumberU64()
	timestamp := lastBlock.Time()
	if skipChainConfigCheckCompatible {
		log.Info("skipping verifying activated network upgrades on chain config")
	} else {
		compatErr := storedcfg.CheckCompatible(newcfg, height, timestamp)
		if compatErr != nil && ((height != 0 && compatErr.RewindToBlock != 0) || (timestamp != 0 && compatErr.RewindToTime != 0)) {
			return newcfg, stored, compatErr
		}
	}
	// Don't overwrite if the old is identical to the new
	if newData, _ := json.Marshal(newcfg); !bytes.Equal(storedData, newData) {
		rawdb.WriteChainConfig(db, stored, newcfg)
	}
	return newcfg, stored, nil
}

// IsVerkle indicates whether the state is already stored in a verkle
// tree at genesis time.
func (g *Genesis) IsVerkle() bool {
	return g.Config.IsVerkle(new(big.Int).SetUint64(g.Number), g.Timestamp)
}

// ToBlock returns the genesis block according to genesis specification.
func (g *Genesis) ToBlock() *types.Block {
	db := rawdb.NewMemoryDatabase()
	return g.toBlock(db, triedb.NewDatabase(db, g.trieConfig()))
}

func (g *Genesis) trieConfig() *triedb.Config {
	if !g.IsVerkle() {
		return nil
	}
	return &triedb.Config{
		PathDB:   pathdb.Defaults,
		IsVerkle: true,
	}
}

// TODO: migrate this function to "flush" for more similarity with upstream.
func (g *Genesis) toBlock(db ethdb.Database, triedb *triedb.Database) *types.Block {
	statedb, err := state.New(types.EmptyRootHash, state.NewDatabaseWithNodeDB(db, triedb), nil)
	if err != nil {
		panic(err)
	}

	head := &types.Header{
		Number:     new(big.Int).SetUint64(g.Number),
		Nonce:      types.EncodeNonce(g.Nonce),
		Time:       g.Timestamp,
		ParentHash: g.ParentHash,
		Extra:      g.ExtraData,
		GasLimit:   g.GasLimit,
		GasUsed:    g.GasUsed,
		BaseFee:    g.BaseFee,
		Difficulty: g.Difficulty,
		MixDigest:  g.Mixhash,
		Coinbase:   g.Coinbase,
	}

	// Configure any stateful precompiles that should be enabled in the genesis.
	err = ApplyPrecompileActivations(g.Config, nil, types.NewBlockWithHeader(head), statedb)
	if err != nil {
		panic(fmt.Sprintf("unable to configure precompiles in genesis block: %v", err))
	}

	for addr, account := range g.Alloc {
		statedb.SetBalance(addr, uint256.MustFromBig(account.Balance))
		statedb.SetCode(addr, account.Code)
		statedb.SetNonce(addr, account.Nonce)
		for key, value := range account.Storage {
			statedb.SetState(addr, key, value)
		}
		if account.MCBalance != nil {
			for coinID, value := range account.MCBalance {
				statedb.AddBalanceMultiCoin(addr, coinID, value)
			}
		}
	}
	root := statedb.IntermediateRoot(false)
	head.Root = root

	if g.GasLimit == 0 {
		head.GasLimit = params.GenesisGasLimit
	}
	if g.Difficulty == nil {
		head.Difficulty = params.GenesisDifficulty
	}
	if conf := g.Config; conf != nil {
		num := new(big.Int).SetUint64(g.Number)
		if conf.IsApricotPhase3(g.Timestamp) {
			if g.BaseFee != nil {
				head.BaseFee = g.BaseFee
			} else {
<<<<<<< HEAD
				head.BaseFee = new(big.Int).SetInt64(ap3.InitialBaseFee)
=======
				head.BaseFee = big.NewInt(ap3.InitialBaseFee)
>>>>>>> ee55003d
			}
		}
		if conf.IsCancun(num, g.Timestamp) {
			// EIP-4788: The parentBeaconBlockRoot of the genesis block is always
			// the zero hash. This is because the genesis block does not have a parent
			// by definition.
			head.ParentBeaconRoot = new(common.Hash)
			// EIP-4844 fields
			head.ExcessBlobGas = g.ExcessBlobGas
			head.BlobGasUsed = g.BlobGasUsed
			if head.ExcessBlobGas == nil {
				head.ExcessBlobGas = new(uint64)
			}
			if head.BlobGasUsed == nil {
				head.BlobGasUsed = new(uint64)
			}
		}
	}

	statedb.Commit(0, false)
	// Commit newly generated states into disk if it's not empty.
	if root != types.EmptyRootHash {
		if err := triedb.Commit(root, true); err != nil {
			panic(fmt.Sprintf("unable to commit genesis block: %v", err))
		}
	}
	return types.NewBlock(head, nil, nil, nil, trie.NewStackTrie(nil))
}

// Commit writes the block and state of a genesis specification to the database.
// The block is committed as the canonical head block.
func (g *Genesis) Commit(db ethdb.Database, triedb *triedb.Database) (*types.Block, error) {
	block := g.toBlock(db, triedb)
	if block.Number().Sign() != 0 {
		return nil, errors.New("can't commit genesis block with number > 0")
	}
	config := g.Config
	if config == nil {
		return nil, errGenesisNoConfig
	}
	if err := config.CheckConfigForkOrder(); err != nil {
		return nil, err
	}
	rawdb.WriteBlock(db, block)
	rawdb.WriteReceipts(db, block.Hash(), block.NumberU64(), nil)
	rawdb.WriteCanonicalHash(db, block.Hash(), block.NumberU64())
	rawdb.WriteHeadBlockHash(db, block.Hash())
	rawdb.WriteHeadHeaderHash(db, block.Hash())
	rawdb.WriteChainConfig(db, block.Hash(), config)
	return block, nil
}

// MustCommit writes the genesis block and state to db, panicking on error.
// The block is committed as the canonical head block.
func (g *Genesis) MustCommit(db ethdb.Database, triedb *triedb.Database) *types.Block {
	block, err := g.Commit(db, triedb)
	if err != nil {
		panic(err)
	}
	return block
}

// GenesisBlockForTesting creates and writes a block in which addr has the given wei balance.
func GenesisBlockForTesting(db ethdb.Database, addr common.Address, balance *big.Int) *types.Block {
	g := Genesis{
		Config:  params.TestChainConfig,
		Alloc:   types.GenesisAlloc{addr: {Balance: balance}},
		BaseFee: big.NewInt(ap3.InitialBaseFee),
	}
	return g.MustCommit(db, triedb.NewDatabase(db, triedb.HashDefaults))
}

// ReadBlockByHash reads the block with the given hash from the database.
func ReadBlockByHash(db ethdb.Reader, hash common.Hash) *types.Block {
	blockNumber := rawdb.ReadHeaderNumber(db, hash)
	if blockNumber == nil {
		return nil
	}
	return rawdb.ReadBlock(db, hash, *blockNumber)
}<|MERGE_RESOLUTION|>--- conflicted
+++ resolved
@@ -37,11 +37,7 @@
 	"github.com/ava-labs/coreth/core/state"
 	"github.com/ava-labs/coreth/core/types"
 	"github.com/ava-labs/coreth/params"
-<<<<<<< HEAD
 	"github.com/ava-labs/coreth/plugin/evm/upgrades/ap3"
-=======
-	"github.com/ava-labs/coreth/plugin/evm/ap3"
->>>>>>> ee55003d
 	"github.com/ava-labs/coreth/trie"
 	"github.com/ava-labs/coreth/triedb"
 	"github.com/ava-labs/coreth/triedb/pathdb"
@@ -284,11 +280,7 @@
 			if g.BaseFee != nil {
 				head.BaseFee = g.BaseFee
 			} else {
-<<<<<<< HEAD
-				head.BaseFee = new(big.Int).SetInt64(ap3.InitialBaseFee)
-=======
 				head.BaseFee = big.NewInt(ap3.InitialBaseFee)
->>>>>>> ee55003d
 			}
 		}
 		if conf.IsCancun(num, g.Timestamp) {

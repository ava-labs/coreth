--- conflicted
+++ resolved
@@ -1431,8 +1431,7 @@
 	timestamp := new(big.Int).SetUint64(newHead.Time)
 	pool.eip2718 = pool.chainconfig.IsApricotPhase2(timestamp)
 	pool.eip1559 = pool.chainconfig.IsApricotPhase3(timestamp)
-<<<<<<< HEAD
-	pool.cortina = pool.chainconfig.IsCortina(timestamp)
+	pool.eip3860 = pool.chainconfig.IsDUpgrade(timestamp)
 	if pool.chainconfig.IsSunrisePhase0(timestamp) {
 		pool.fixedBaseFee = true
 		var newMinimumFee *big.Int
@@ -1447,9 +1446,6 @@
 			pool.priced.SetBaseFee(newMinimumFee)
 		}
 	}
-=======
-	pool.eip3860 = pool.chainconfig.IsDUpgrade(timestamp)
->>>>>>> b057c884
 }
 
 // promoteExecutables moves transactions that have become processable from the

// Copyright (C) 2019-2025, Ava Labs, Inc. All rights reserved.
// See the file LICENSE for licensing terms.
//
// This file is a derived work, based on the go-ethereum library whose original
// notices appear below.
//
// It is distributed under a license compatible with the licensing terms of the
// original code from which it is derived.
//
// Much love to the original authors for their work.
// **********
// Copyright 2014 The go-ethereum Authors
// This file is part of the go-ethereum library.
//
// The go-ethereum library is free software: you can redistribute it and/or modify
// it under the terms of the GNU Lesser General Public License as published by
// the Free Software Foundation, either version 3 of the License, or
// (at your option) any later version.
//
// The go-ethereum library is distributed in the hope that it will be useful,
// but WITHOUT ANY WARRANTY; without even the implied warranty of
// MERCHANTABILITY or FITNESS FOR A PARTICULAR PURPOSE. See the
// GNU Lesser General Public License for more details.
//
// You should have received a copy of the GNU Lesser General Public License
// along with the go-ethereum library. If not, see <http://www.gnu.org/licenses/>.

package core

import (
	"fmt"
	"math/big"
	"os"
	"testing"

	"github.com/ava-labs/avalanchego/upgrade"
	"github.com/ava-labs/coreth/consensus/dummy"
	"github.com/ava-labs/coreth/core/state"
	"github.com/ava-labs/coreth/core/state/pruner"
	"github.com/ava-labs/coreth/params"
	"github.com/ava-labs/coreth/plugin/evm/customrawdb"
	"github.com/ava-labs/coreth/plugin/evm/upgrade/ap3"
	"github.com/ava-labs/libevm/common"
	"github.com/ava-labs/libevm/core/rawdb"
	"github.com/ava-labs/libevm/core/types"
	"github.com/ava-labs/libevm/core/vm"
	"github.com/ava-labs/libevm/crypto"
	"github.com/ava-labs/libevm/eth/tracers/logger"
	"github.com/ava-labs/libevm/ethdb"
	"github.com/holiman/uint256"
)

var (
	archiveConfig = &CacheConfig{
		TrieCleanLimit:            256,
		TrieDirtyLimit:            256,
		TrieDirtyCommitTarget:     20,
		TriePrefetcherParallelism: 4,
		Pruning:                   false, // Archive mode
		SnapshotLimit:             256,
		AcceptorQueueLimit:        64,
	}

	pruningConfig = &CacheConfig{
		TrieCleanLimit:            256,
		TrieDirtyLimit:            256,
		TrieDirtyCommitTarget:     20,
		TriePrefetcherParallelism: 4,
		Pruning:                   true, // Enable pruning
		CommitInterval:            4096,
		StateHistory:              32,
		SnapshotLimit:             256,
		AcceptorQueueLimit:        64,
	}

	// Note that Firewood should only be included for non-archive, snapshot disabled tests.
	schemes = []string{rawdb.HashScheme, customrawdb.FirewoodScheme}
)

func newGwei(n int64) *big.Int {
	return new(big.Int).Mul(big.NewInt(n), big.NewInt(params.GWei))
}

func createBlockChain(
	db ethdb.Database,
	cacheConfig *CacheConfig,
	gspec *Genesis,
	lastAcceptedHash common.Hash,
) (*BlockChain, error) {
	// Import the chain. This runs all block validation rules.
	blockchain, err := NewBlockChain(
		db,
		cacheConfig,
		gspec,
		dummy.NewFakerWithCallbacks(TestCallbacks),
		vm.Config{},
		lastAcceptedHash,
		false,
	)
	return blockchain, err
}

func TestArchiveBlockChain(t *testing.T) {
	createArchiveBlockChain := func(db ethdb.Database, gspec *Genesis, lastAcceptedHash common.Hash) (*BlockChain, error) {
		return createBlockChain(db, archiveConfig, gspec, lastAcceptedHash)
	}
	for _, tt := range tests {
		t.Run(tt.Name, func(t *testing.T) {
			tt.testFunc(t, createArchiveBlockChain)
		})
	}
}

func TestArchiveBlockChainSnapsDisabled(t *testing.T) {
	create := func(db ethdb.Database, gspec *Genesis, lastAcceptedHash common.Hash) (*BlockChain, error) {
		return createBlockChain(
			db,
			&CacheConfig{
				TrieCleanLimit:            256,
				TrieDirtyLimit:            256,
				TrieDirtyCommitTarget:     20,
				TriePrefetcherParallelism: 4,
				Pruning:                   false, // Archive mode
				SnapshotLimit:             0,     // Disable snapshots
				AcceptorQueueLimit:        64,
			},
			gspec,
			lastAcceptedHash,
		)
	}
	for _, tt := range tests {
		t.Run(tt.Name, func(t *testing.T) {
			tt.testFunc(t, create)
		})
	}
}

func TestPruningBlockChain(t *testing.T) {
	createPruningBlockChain := func(db ethdb.Database, gspec *Genesis, lastAcceptedHash common.Hash) (*BlockChain, error) {
		return createBlockChain(db, pruningConfig, gspec, lastAcceptedHash)
	}
	for _, tt := range tests {
		t.Run(tt.Name, func(t *testing.T) {
			tt.testFunc(t, createPruningBlockChain)
		})
	}
}

func TestPruningBlockChainSnapsDisabled(t *testing.T) {
	for _, scheme := range schemes {
		t.Run(scheme, func(t *testing.T) {
			testPruningBlockChainSnapsDisabled(t, scheme)
		})
	}
}

func testPruningBlockChainSnapsDisabled(t *testing.T, scheme string) {
	create := func(db ethdb.Database, gspec *Genesis, lastAcceptedHash common.Hash) (*BlockChain, error) {
		// If no database path has been persisted, set the path to a temporary test directory.
		// Otherwise, make sure not to overwrite so that it re-uses any existing database.
		if path, err := customrawdb.ReadChainDataPath(db); err != nil {
			t.Fatalf("failed to read database path: %v", err)
		} else if path == "" {
			customrawdb.WriteChainDataPath(db, t.TempDir())
		}
		return createBlockChain(
			db,
			&CacheConfig{
				TrieCleanLimit:            256,
				TrieDirtyLimit:            256,
				TrieDirtyCommitTarget:     20,
				TriePrefetcherParallelism: 4,
				Pruning:                   true,
				CommitInterval:            4096,
				StateHistory:              32,
				SnapshotLimit:             0, // Disable snapshots
				AcceptorQueueLimit:        64,
				StateScheme:               scheme,
				StateHistory:              32, // Firewood matches TipToBuffer pruning
			},
			gspec,
			lastAcceptedHash,
		)
	}

	for _, tt := range tests {
		t.Run(tt.Name, func(t *testing.T) {
			tt.testFunc(t, create)
		})
	}
}

type wrappedStateManager struct {
	TrieWriter
}

func (w *wrappedStateManager) Shutdown() error { return nil }

func TestPruningBlockChainUngracefulShutdown(t *testing.T) {
	create := func(db ethdb.Database, gspec *Genesis, lastAcceptedHash common.Hash) (*BlockChain, error) {
		blockchain, err := createBlockChain(db, pruningConfig, gspec, lastAcceptedHash)
		if err != nil {
			return nil, err
		}

		// Overwrite state manager, so that Shutdown is not called.
		// This tests to ensure that the state manager handles an ungraceful shutdown correctly.
		blockchain.stateManager = &wrappedStateManager{TrieWriter: blockchain.stateManager}
		return blockchain, err
	}
	for _, tt := range tests {
		t.Run(tt.Name, func(t *testing.T) {
			tt.testFunc(t, create)
		})
	}
}

func TestPruningBlockChainUngracefulShutdownSnapsDisabled(t *testing.T) {
	for _, scheme := range schemes {
		t.Run(scheme, func(t *testing.T) {
			testPruningBlockChainUngracefulShutdownSnapsDisabled(t, scheme)
		})
	}
}

func testPruningBlockChainUngracefulShutdownSnapsDisabled(t *testing.T, scheme string) {
	create := func(db ethdb.Database, gspec *Genesis, lastAcceptedHash common.Hash) (*BlockChain, error) {
		// If no database path has been persisted, set the path to a temporary test directory.
		// Otherwise, make sure not to overwrite so that it re-uses any existing database.
		if path, err := customrawdb.ReadChainDataPath(db); err != nil {
			t.Fatalf("failed to read database path: %v", err)
		} else if path == "" {
			customrawdb.WriteChainDataPath(db, t.TempDir())
		}
		blockchain, err := createBlockChain(
			db,
			&CacheConfig{
				TrieCleanLimit:            256,
				TrieDirtyLimit:            256,
				TrieDirtyCommitTarget:     20,
				TriePrefetcherParallelism: 4,
				Pruning:                   true,
				CommitInterval:            4096,
				StateHistory:              32,
				SnapshotLimit:             0, // Disable snapshots
				AcceptorQueueLimit:        64,
				StateScheme:               scheme,
				StateHistory:              32, // Firewood matches TipToBuffer pruning
			},
			gspec,
			lastAcceptedHash,
		)

		// Overwrite state manager, so that Shutdown is not called.
		// This tests to ensure that the state manager handles an ungraceful shutdown correctly.
		blockchain.stateManager = &wrappedStateManager{TrieWriter: blockchain.stateManager}
		return blockchain, err
	}

	for _, tt := range tests {
		t.Run(tt.Name, func(t *testing.T) {
			tt.testFunc(t, create)
		})
	}
}

func TestEnableSnapshots(t *testing.T) {
	// Set snapshots to be disabled the first time, and then enable them on the restart
	snapLimit := 0
	create := func(db ethdb.Database, gspec *Genesis, lastAcceptedHash common.Hash) (*BlockChain, error) {
		// Import the chain. This runs all block validation rules.
		blockchain, err := createBlockChain(
			db,
			&CacheConfig{
				TrieCleanLimit:            256,
				TrieDirtyLimit:            256,
				TrieDirtyCommitTarget:     20,
				TriePrefetcherParallelism: 4,
				Pruning:                   true, // Enable pruning
				CommitInterval:            4096,
				StateHistory:              32,
				SnapshotLimit:             snapLimit,
				AcceptorQueueLimit:        64,
			},
			gspec,
			lastAcceptedHash,
		)
		if err != nil {
			return nil, err
		}
		snapLimit = 256

		return blockchain, err
	}
	for _, tt := range tests {
		t.Run(tt.Name, func(t *testing.T) {
			tt.testFunc(t, create)
		})
	}
}

func TestCorruptSnapshots(t *testing.T) {
	create := func(db ethdb.Database, gspec *Genesis, lastAcceptedHash common.Hash) (*BlockChain, error) {
		// Delete the snapshot block hash and state root to ensure that if we die in between writing a snapshot
		// diff layer to disk at any point, we can still recover on restart.
		customrawdb.DeleteSnapshotBlockHash(db)
		rawdb.DeleteSnapshotRoot(db)

		return createBlockChain(db, pruningConfig, gspec, lastAcceptedHash)
	}
	for _, tt := range tests {
		t.Run(tt.Name, func(t *testing.T) {
			tt.testFunc(t, create)
		})
	}
}

func TestBlockChainOfflinePruningUngracefulShutdown(t *testing.T) {
	create := func(db ethdb.Database, gspec *Genesis, lastAcceptedHash common.Hash) (*BlockChain, error) {
		// Import the chain. This runs all block validation rules.
		blockchain, err := createBlockChain(db, pruningConfig, gspec, lastAcceptedHash)
		if err != nil {
			return nil, err
		}

		// Overwrite state manager, so that Shutdown is not called.
		// This tests to ensure that the state manager handles an ungraceful shutdown correctly.
		blockchain.stateManager = &wrappedStateManager{TrieWriter: blockchain.stateManager}

		if lastAcceptedHash == (common.Hash{}) {
			return blockchain, nil
		}

		if err := blockchain.CleanBlockRootsAboveLastAccepted(); err != nil {
			return nil, err
		}
		// get the target root to prune to before stopping the blockchain
		targetRoot := blockchain.LastAcceptedBlock().Root()
		blockchain.Stop()

		tempDir := t.TempDir()
		prunerConfig := pruner.Config{
			Datadir:   tempDir,
			BloomSize: 256,
		}

		pruner, err := pruner.NewPruner(db, prunerConfig)
		if err != nil {
			return nil, fmt.Errorf("offline pruning failed (%s, %d): %w", tempDir, 256, err)
		}

		if err := pruner.Prune(targetRoot); err != nil {
			return nil, fmt.Errorf("failed to prune blockchain with target root: %s due to: %w", targetRoot, err)
		}
		// Re-initialize the blockchain after pruning
		return createBlockChain(db, pruningConfig, gspec, lastAcceptedHash)
	}
	for _, tt := range tests {
		t.Run(tt.Name, func(t *testing.T) {
			t.Parallel()
			tt.testFunc(t, create)
		})
	}
}

func testRepopulateMissingTriesParallel(t *testing.T, parallelism int) {
	var (
		key1, _ = crypto.HexToECDSA("b71c71a67e1177ad4e901695e1b4b9ee17ae16c6668d313eac2f96dbcda3f291")
		key2, _ = crypto.HexToECDSA("8a1f9a8f95be41cd7ccb6168179afb4504aefe388d1e14474d32c45c72ce7b7a")
		addr1   = crypto.PubkeyToAddress(key1.PublicKey)
		addr2   = crypto.PubkeyToAddress(key2.PublicKey)
		chainDB = rawdb.NewMemoryDatabase()
	)

	// Ensure that key1 has some funds in the genesis block.
	genesisBalance := big.NewInt(1000000)
	gspec := &Genesis{
		Config: &params.ChainConfig{HomesteadBlock: new(big.Int)},
		Alloc:  types.GenesisAlloc{addr1: {Balance: genesisBalance}},
	}

	blockchain, err := createBlockChain(chainDB, pruningConfig, gspec, common.Hash{})
	if err != nil {
		t.Fatal(err)
	}
	defer blockchain.Stop()

	// This call generates a chain of 3 blocks.
	signer := types.HomesteadSigner{}
	_, chain, _, err := GenerateChainWithGenesis(gspec, blockchain.engine, 10, 10, func(i int, gen *BlockGen) {
		tx, _ := types.SignTx(types.NewTransaction(gen.TxNonce(addr1), addr2, big.NewInt(10000), params.TxGas, nil, nil), signer, key1)
		gen.AddTx(tx)
	})
	if err != nil {
		t.Fatal(err)
	}

	if _, err := blockchain.InsertChain(chain); err != nil {
		t.Fatal(err)
	}
	for _, block := range chain {
		if err := blockchain.Accept(block); err != nil {
			t.Fatal(err)
		}
	}
	blockchain.DrainAcceptorQueue()

	lastAcceptedHash := blockchain.LastConsensusAcceptedBlock().Hash()
	blockchain.Stop()

	blockchain, err = createBlockChain(chainDB, pruningConfig, gspec, lastAcceptedHash)
	if err != nil {
		t.Fatal(err)
	}

	// Confirm that the node does not have the state for intermediate nodes (exclude the last accepted block)
	for _, block := range chain[:len(chain)-1] {
		if blockchain.HasState(block.Root()) {
			t.Fatalf("Expected blockchain to be missing state for intermediate block %d with pruning enabled", block.NumberU64())
		}
	}
	blockchain.Stop()

	startHeight := uint64(1)
	// Create a node in archival mode and re-populate the trie history.
	blockchain, err = createBlockChain(
		chainDB,
		&CacheConfig{
			TrieCleanLimit:                  256,
			TrieDirtyLimit:                  256,
			TrieDirtyCommitTarget:           20,
			TriePrefetcherParallelism:       4,
			Pruning:                         false, // Archive mode
			SnapshotLimit:                   256,
			PopulateMissingTries:            &startHeight, // Starting point for re-populating.
			PopulateMissingTriesParallelism: parallelism,
			AcceptorQueueLimit:              64,
		},
		gspec,
		lastAcceptedHash,
	)
	if err != nil {
		t.Fatal(err)
	}
	defer blockchain.Stop()

	for _, block := range chain {
		if !blockchain.HasState(block.Root()) {
			t.Fatalf("failed to re-generate state for block %d", block.NumberU64())
		}
	}
}

func TestRepopulateMissingTries(t *testing.T) {
	// Test with different levels of parallelism as a regression test.
	for _, parallelism := range []int{1, 2, 4, 1024} {
		testRepopulateMissingTriesParallel(t, parallelism)
	}
}

func TestUngracefulAsyncShutdown(t *testing.T) {
	testUngracefulAsyncShutdown(t, rawdb.HashScheme, &CacheConfig{
		TrieCleanLimit:            256,
		TrieDirtyLimit:            256,
		TrieDirtyCommitTarget:     20,
		TriePrefetcherParallelism: 4,
		Pruning:                   true,
		CommitInterval:            4096,
		SnapshotLimit:             256,
		SnapshotNoBuild:           true, // Ensure the test errors if snapshot initialization fails
		AcceptorQueueLimit:        1000, // ensure channel doesn't block
	})
}

func TestUngracefulAsyncShutdownSnapsDisabled(t *testing.T) {
	for _, scheme := range schemes {
		t.Run(scheme, func(t *testing.T) {
			testUngracefulAsyncShutdown(t, scheme, &CacheConfig{
				TrieCleanLimit:        256,
				TrieDirtyLimit:        256,
				TrieDirtyCommitTarget: 20,
				Pruning:               true,
				CommitInterval:        4096,
				SnapshotLimit:         0,
				AcceptorQueueLimit:    1000, // ensure channel doesn't block
				StateScheme:           scheme,
				StateHistory:          32, // Firewood matches TipToBuffer pruning
			})
		})
	}
}

func testUngracefulAsyncShutdown(t *testing.T, scheme string, cacheConfig *CacheConfig) {
	var (
		create = func(db ethdb.Database, gspec *Genesis, lastAcceptedHash common.Hash) (*BlockChain, error) {
<<<<<<< HEAD
			if path, err := customrawdb.ReadChainDataPath(db); err != nil || path == "" {
				customrawdb.WriteChainDataPath(db, t.TempDir())
			}
			blockchain, err := createBlockChain(db, cacheConfig, gspec, lastAcceptedHash)
=======
			blockchain, err := createBlockChain(db, &CacheConfig{
				TrieCleanLimit:            256,
				TrieDirtyLimit:            256,
				TrieDirtyCommitTarget:     20,
				TriePrefetcherParallelism: 4,
				Pruning:                   true,
				CommitInterval:            4096,
				StateHistory:              32,
				SnapshotLimit:             256,
				SnapshotNoBuild:           true, // Ensure the test errors if snapshot initialization fails
				AcceptorQueueLimit:        1000, // ensure channel doesn't block
			}, gspec, lastAcceptedHash)
>>>>>>> abf68951
			if err != nil {
				return nil, err
			}
			return blockchain, nil
		}

		key1, _ = crypto.HexToECDSA("b71c71a67e1177ad4e901695e1b4b9ee17ae16c6668d313eac2f96dbcda3f291")
		key2, _ = crypto.HexToECDSA("8a1f9a8f95be41cd7ccb6168179afb4504aefe388d1e14474d32c45c72ce7b7a")
		addr1   = crypto.PubkeyToAddress(key1.PublicKey)
		addr2   = crypto.PubkeyToAddress(key2.PublicKey)
		chainDB = rawdb.NewMemoryDatabase()
	)

	// Ensure that key1 has some funds in the genesis block.
	genesisBalance := big.NewInt(1000000)
	gspec := &Genesis{
		Config: &params.ChainConfig{HomesteadBlock: new(big.Int)},
		Alloc:  types.GenesisAlloc{addr1: {Balance: genesisBalance}},
	}

	blockchain, err := create(chainDB, gspec, common.Hash{})
	if err != nil {
		t.Fatal(err)
	}
	defer blockchain.Stop()

	// This call generates a chain of 10 blocks.
	signer := types.HomesteadSigner{}
	_, chain, _, err := GenerateChainWithGenesis(gspec, blockchain.engine, 10, 10, func(i int, gen *BlockGen) {
		tx, _ := types.SignTx(types.NewTransaction(gen.TxNonce(addr1), addr2, big.NewInt(10000), params.TxGas, nil, nil), signer, key1)
		gen.AddTx(tx)
	})
	if err != nil {
		t.Fatal(err)
	}

	// Insert three blocks into the chain and accept only the first block.
	if _, err := blockchain.InsertChain(chain); err != nil {
		t.Fatal(err)
	}

	foundTxs := []common.Hash{}
	missingTxs := []common.Hash{}
	for i, block := range chain {
		if err := blockchain.Accept(block); err != nil {
			t.Fatal(err)
		}

		if i == 3 {
			// At height 3, kill the async accepted block processor to force an
			// ungraceful recovery
			blockchain.stopAcceptor()
			blockchain.acceptorQueue = nil
		}

		if i <= 3 {
			// If <= height 3, all txs should be accessible on lookup
			for _, tx := range block.Transactions() {
				foundTxs = append(foundTxs, tx.Hash())
			}
		} else {
			// If > 3, all txs should be accessible on lookup
			for _, tx := range block.Transactions() {
				missingTxs = append(missingTxs, tx.Hash())
			}
		}
	}

	// After inserting all blocks, we should confirm that txs added after the
	// async worker shutdown cannot be found.
	for _, tx := range foundTxs {
		txLookup, _, _ := blockchain.GetTransactionLookup(tx)
		if txLookup == nil {
			t.Fatalf("missing transaction: %v", tx)
		}
	}
	for _, tx := range missingTxs {
		txLookup, _, _ := blockchain.GetTransactionLookup(tx)
		if txLookup != nil {
			t.Fatalf("transaction should be missing: %v", tx)
		}
	}

	// check the state of the last accepted block
	checkState := func(sdb *state.StateDB) error {
		nonce := sdb.GetNonce(addr1)
		if nonce != 10 {
			return fmt.Errorf("expected nonce addr1: 10, found nonce: %d", nonce)
		}
		transferredFunds := uint256.MustFromBig(big.NewInt(100000))
		balance1 := sdb.GetBalance(addr1)
		genesisBalance := uint256.MustFromBig(genesisBalance)
		expectedBalance1 := new(uint256.Int).Sub(genesisBalance, transferredFunds)
		if balance1.Cmp(expectedBalance1) != 0 {
			return fmt.Errorf("expected addr1 balance: %d, found balance: %d", expectedBalance1, balance1)
		}

		balance2 := sdb.GetBalance(addr2)
		expectedBalance2 := transferredFunds
		if balance2.Cmp(expectedBalance2) != 0 {
			return fmt.Errorf("expected addr2 balance: %d, found balance: %d", expectedBalance2, balance2)
		}

		nonce = sdb.GetNonce(addr2)
		if nonce != 0 {
			return fmt.Errorf("expected addr2 nonce: 0, found nonce: %d", nonce)
		}
		return nil
	}

	_, newChain, restartedChain := checkBlockChainState(t, blockchain, gspec, chainDB, create, checkState)

	allTxs := append(foundTxs, missingTxs...)
	for _, bc := range []*BlockChain{newChain, restartedChain} {
		// We should confirm that snapshots were properly initialized
		if bc.snaps == nil && bc.cacheConfig.SnapshotLimit > 0 {
			t.Fatal("snapshot initialization failed")
		}

		// We should confirm all transactions can now be queried
		for _, tx := range allTxs {
			txLookup, _, _ := bc.GetTransactionLookup(tx)
			if txLookup == nil {
				t.Fatalf("missing transaction: %v", tx)
			}
		}
	}
}

// The `TestEmptyBlocks` test ensures that the blockchain can handle eth blocks
// that are empty, but they still contain atomic txs.
func TestCompletelyEmptyBlocks(t *testing.T) {
	for _, scheme := range schemes {
		t.Run(scheme, func(t *testing.T) {
			testCompletelyEmptyBlocks(t, scheme)
		})
	}
}

func testCompletelyEmptyBlocks(t *testing.T, scheme string) {
	var (
		create = func(db ethdb.Database, gspec *Genesis, lastAcceptedHash common.Hash) (*BlockChain, error) {
			if path, err := customrawdb.ReadChainDataPath(db); err != nil || path == "" {
				customrawdb.WriteChainDataPath(db, t.TempDir())
			}
			cacheConfig := &CacheConfig{
				TrieCleanLimit:            256,
				TrieDirtyLimit:            256,
				TrieDirtyCommitTarget:     20,
				TriePrefetcherParallelism: 4,
				Pruning:                   true,
				CommitInterval:            4096,
				SnapshotLimit:             0, // Disable snapshots
				AcceptorQueueLimit:        64,
				StateScheme:               scheme,
				StateHistory:              32, // Firewood matches TipToBuffer pruning
			}
			blockchain, err := NewBlockChain(
				db,
				cacheConfig,
				gspec,
				dummy.NewFakerWithCallbacks(TestEmptyCallbacks),
				vm.Config{},
				lastAcceptedHash,
				false,
			)
			if err != nil {
				return nil, err
			}
			return blockchain, nil
		}

		key1, _ = crypto.HexToECDSA("b71c71a67e1177ad4e901695e1b4b9ee17ae16c6668d313eac2f96dbcda3f291")
		key2, _ = crypto.HexToECDSA("8a1f9a8f95be41cd7ccb6168179afb4504aefe388d1e14474d32c45c72ce7b7a")
		addr1   = crypto.PubkeyToAddress(key1.PublicKey)
		addr2   = crypto.PubkeyToAddress(key2.PublicKey)
		chainDB = rawdb.NewMemoryDatabase()
	)

	// Ensure that key1 has some funds in the genesis block.
	genesisBalance := big.NewInt(1000000000)
	gspec := &Genesis{
		Config: &params.ChainConfig{HomesteadBlock: new(big.Int)},
		Alloc:  types.GenesisAlloc{addr1: {Balance: genesisBalance}},
	}

	blockchain, err := create(chainDB, gspec, common.Hash{})
	if err != nil {
		t.Fatal(err)
	}
	defer blockchain.Stop()

	_, chain, _, err := GenerateChainWithGenesis(gspec, blockchain.engine, 5, 10, func(i int, gen *BlockGen) {
		if i == 3 {
			// Generate a transaction to create a unique block
			tx, _ := types.SignTx(types.NewTransaction(gen.TxNonce(addr1), addr2, big.NewInt(10000), params.TxGas, nil, nil), types.HomesteadSigner{}, key1)
			gen.AddTx(tx)
		}
	})
	if err != nil {
		t.Fatal(err)
	}

	// Insert three blocks into the chain and accept only the first block.
	if _, err := blockchain.InsertChain(chain); err != nil {
		t.Fatal(err)
	}
	for _, block := range chain {
		if err := blockchain.Accept(block); err != nil {
			t.Fatal(err)
		}
	}
	blockchain.DrainAcceptorQueue()

	// We expect results from block 3
	checkState := func(sdb *state.StateDB) error {
		nonce1 := sdb.GetNonce(addr1)
		if nonce1 != 1 {
			return fmt.Errorf("expected addr1 nonce: 3, found nonce: %d", nonce1)
		}
		balance1 := sdb.GetBalance(addr1)
		transferredFunds := uint256.NewInt(10000)
		genesisBalance := uint256.MustFromBig(genesisBalance)
		expectedBalance := new(uint256.Int).Sub(genesisBalance, transferredFunds)
		if balance1.Cmp(expectedBalance) != 0 {
			return fmt.Errorf("expected balance1: %d, found balance: %d", expectedBalance, balance1)
		}
		nonce2 := sdb.GetNonce(addr2)
		if nonce2 != 0 {
			return fmt.Errorf("expected addr2 nonce: 0, found nonce %d", nonce2)
		}
		balance2 := sdb.GetBalance(addr2)
		if balance2.Cmp(transferredFunds) != 0 {
			return fmt.Errorf("expected balance2: %d, found %d", transferredFunds, balance2)
		}
		return nil
	}

	checkBlockChainState(t, blockchain, gspec, chainDB, create, checkState)
}

// TestCanonicalHashMarker tests all the canonical hash markers are updated/deleted
// correctly in case reorg is called.
func TestCanonicalHashMarker(t *testing.T) {
	for _, scheme := range schemes {
		t.Run(scheme, func(t *testing.T) {
			testCanonicalHashMarker(t, scheme)
		})
	}
}

func testCanonicalHashMarker(t *testing.T, scheme string) {
	var cases = []struct {
		forkA int
		forkB int
	}{
		// ForkA: 10 blocks
		// ForkB: 1 blocks
		//
		// reorged:
		//      markers [2, 10] should be deleted
		//      markers [1] should be updated
		{10, 1},

		// ForkA: 10 blocks
		// ForkB: 2 blocks
		//
		// reorged:
		//      markers [3, 10] should be deleted
		//      markers [1, 2] should be updated
		{10, 2},

		// ForkA: 10 blocks
		// ForkB: 10 blocks
		//
		// reorged:
		//      markers [1, 10] should be updated
		{10, 10},

		// ForkA: 10 blocks
		// ForkB: 11 blocks
		//
		// reorged:
		//      markers [1, 11] should be updated
		{10, 11},
	}
	for _, c := range cases {
		var (
			gspec = &Genesis{
				Config:  params.TestChainConfig,
				Alloc:   types.GenesisAlloc{},
				BaseFee: big.NewInt(ap3.InitialBaseFee),
			}
			engine = dummy.NewCoinbaseFaker()
		)
		_, forkA, _, err := GenerateChainWithGenesis(gspec, engine, c.forkA, 10, func(i int, gen *BlockGen) {})
		if err != nil {
			t.Fatal(err)
		}
		_, forkB, _, err := GenerateChainWithGenesis(gspec, engine, c.forkB, 10, func(i int, gen *BlockGen) {})
		if err != nil {
			t.Fatal(err)
		}

		// Initialize test chain
		db := rawdb.NewMemoryDatabase()
		if err := customrawdb.WriteChainDataPath(db, t.TempDir()); err != nil {
			t.Fatalf("failed to write database path: %v", err)
		}
		chain, err := NewBlockChain(db, DefaultCacheConfigWithScheme(scheme), gspec, engine, vm.Config{}, common.Hash{}, false)
		if err != nil {
			t.Fatalf("failed to create tester chain: %v", err)
		}
		// Insert forkA and forkB, the canonical should on forkA still
		if n, err := chain.InsertChain(forkA); err != nil {
			t.Fatalf("block %d: failed to insert into chain: %v", n, err)
		}
		if n, err := chain.InsertChain(forkB); err != nil {
			t.Fatalf("block %d: failed to insert into chain: %v", n, err)
		}

		verify := func(head *types.Block) {
			if chain.CurrentBlock().Hash() != head.Hash() {
				t.Fatalf("Unexpected block hash, want %x, got %x", head.Hash(), chain.CurrentBlock().Hash())
			}
			if chain.CurrentHeader().Hash() != head.Hash() {
				t.Fatalf("Unexpected head header, want %x, got %x", head.Hash(), chain.CurrentHeader().Hash())
			}
			if !chain.HasState(head.Root()) {
				t.Fatalf("Lost block state %v %x", head.Number(), head.Hash())
			}
		}

		// Switch canonical chain to forkB if necessary
		if len(forkA) < len(forkB) {
			verify(forkB[len(forkB)-1])
		} else {
			verify(forkA[len(forkA)-1])
			if err := chain.SetPreference(forkB[len(forkB)-1]); err != nil {
				t.Fatal(err)
			}
			verify(forkB[len(forkB)-1])
		}

		// Ensure all hash markers are updated correctly
		for i := 0; i < len(forkB); i++ {
			block := forkB[i]
			hash := chain.GetCanonicalHash(block.NumberU64())
			if hash != block.Hash() {
				t.Fatalf("Unexpected canonical hash %d", block.NumberU64())
			}
		}
		if c.forkA > c.forkB {
			for i := uint64(c.forkB) + 1; i <= uint64(c.forkA); i++ {
				hash := chain.GetCanonicalHash(i)
				if hash != (common.Hash{}) {
					t.Fatalf("Unexpected canonical hash %d", i)
				}
			}
		}
		chain.Stop()
	}
}

func TestTxLookupBlockChain(t *testing.T) {
	cacheConf := &CacheConfig{
		TrieCleanLimit:            256,
		TrieDirtyLimit:            256,
		TrieDirtyCommitTarget:     20,
		TriePrefetcherParallelism: 4,
		Pruning:                   true,
		CommitInterval:            4096,
		SnapshotLimit:             256,
		StateHistory:              32,
		SnapshotNoBuild:           true, // Ensure the test errors if snapshot initialization fails
		AcceptorQueueLimit:        64,   // ensure channel doesn't block
		TransactionHistory:        5,
	}
	createTxLookupBlockChain := func(db ethdb.Database, gspec *Genesis, lastAcceptedHash common.Hash) (*BlockChain, error) {
		return createBlockChain(db, cacheConf, gspec, lastAcceptedHash)
	}
	for _, tt := range tests {
		t.Run(tt.Name, func(t *testing.T) {
			tt.testFunc(t, createTxLookupBlockChain)
		})
	}
}

func TestTxLookupSkipIndexingBlockChain(t *testing.T) {
	cacheConf := &CacheConfig{
		TrieCleanLimit:            256,
		TrieDirtyLimit:            256,
		TrieDirtyCommitTarget:     20,
		TriePrefetcherParallelism: 4,
		Pruning:                   true,
		CommitInterval:            4096,
		StateHistory:              32,
		SnapshotLimit:             256,
		SnapshotNoBuild:           true, // Ensure the test errors if snapshot initialization fails
		AcceptorQueueLimit:        64,   // ensure channel doesn't block
		TransactionHistory:        5,
		SkipTxIndexing:            true,
	}
	createTxLookupBlockChain := func(db ethdb.Database, gspec *Genesis, lastAcceptedHash common.Hash) (*BlockChain, error) {
		return createBlockChain(db, cacheConf, gspec, lastAcceptedHash)
	}
	for _, tt := range tests {
		t.Run(tt.Name, func(t *testing.T) {
			tt.testFunc(t, createTxLookupBlockChain)
		})
	}
}

func TestCreateThenDeletePreByzantium(t *testing.T) {
	// We want to use pre-byzantium rules where we have intermediate state roots
	// between transactions.
	config := *params.TestLaunchConfig
	config.ByzantiumBlock = nil
	config.ConstantinopleBlock = nil
	config.PetersburgBlock = nil
	config.IstanbulBlock = nil
	config.MuirGlacierBlock = nil
	config.BerlinBlock = nil
	config.LondonBlock = nil

	testCreateThenDelete(t, &config)
}
func TestCreateThenDeletePostByzantium(t *testing.T) {
	testCreateThenDelete(t, params.TestChainConfig)
}

// testCreateThenDelete tests a creation and subsequent deletion of a contract, happening
// within the same block.
func testCreateThenDelete(t *testing.T, config *params.ChainConfig) {
	var (
		engine = dummy.NewFaker()
		// A sender who makes transactions, has some funds
		key, _      = crypto.HexToECDSA("b71c71a67e1177ad4e901695e1b4b9ee17ae16c6668d313eac2f96dbcda3f291")
		address     = crypto.PubkeyToAddress(key.PublicKey)
		destAddress = crypto.CreateAddress(address, 0)
		funds       = big.NewInt(params.Ether) // Note: additional funds are provided here compared to go-ethereum so test completes.
	)

	// runtime code is 	0x60ffff : PUSH1 0xFF SELFDESTRUCT, a.k.a SELFDESTRUCT(0xFF)
	code := append([]byte{0x60, 0xff, 0xff}, make([]byte, 32-3)...)
	initCode := []byte{
		// SSTORE 1:1
		byte(vm.PUSH1), 0x1,
		byte(vm.PUSH1), 0x1,
		byte(vm.SSTORE),
		// Get the runtime-code on the stack
		byte(vm.PUSH32)}
	initCode = append(initCode, code...)
	initCode = append(initCode, []byte{
		byte(vm.PUSH1), 0x0, // offset
		byte(vm.MSTORE),
		byte(vm.PUSH1), 0x3, // size
		byte(vm.PUSH1), 0x0, // offset
		byte(vm.RETURN), // return 3 bytes of zero-code
	}...)
	gspec := &Genesis{
		Config: config,
		Alloc: types.GenesisAlloc{
			address: {Balance: funds},
		},
	}
	nonce := uint64(0)
	signer := types.HomesteadSigner{}
	_, blocks, _, _ := GenerateChainWithGenesis(gspec, engine, 2, 10, func(i int, b *BlockGen) {
		fee := big.NewInt(1)
		if b.header.BaseFee != nil {
			fee = b.header.BaseFee
		}
		b.SetCoinbase(common.Address{1})
		tx, _ := types.SignNewTx(key, signer, &types.LegacyTx{
			Nonce:    nonce,
			GasPrice: new(big.Int).Set(fee),
			Gas:      100000,
			Data:     initCode,
		})
		nonce++
		b.AddTx(tx)
		tx, _ = types.SignNewTx(key, signer, &types.LegacyTx{
			Nonce:    nonce,
			GasPrice: new(big.Int).Set(fee),
			Gas:      100000,
			To:       &destAddress,
		})
		b.AddTx(tx)
		nonce++
	})
	// Import the canonical chain
	chain, err := NewBlockChain(rawdb.NewMemoryDatabase(), DefaultCacheConfig, gspec, engine, vm.Config{
		//Debug:  true,
		//Tracer: logger.NewJSONLogger(nil, os.Stdout),
	}, common.Hash{}, false)
	if err != nil {
		t.Fatalf("failed to create tester chain: %v", err)
	}
	defer chain.Stop()
	// Import the blocks
	for _, block := range blocks {
		if _, err := chain.InsertChain([]*types.Block{block}); err != nil {
			t.Fatalf("block %d: failed to insert into chain: %v", block.NumberU64(), err)
		}
	}
}

func TestDeleteThenCreate(t *testing.T) {
	var (
		engine      = dummy.NewFaker()
		key, _      = crypto.HexToECDSA("b71c71a67e1177ad4e901695e1b4b9ee17ae16c6668d313eac2f96dbcda3f291")
		address     = crypto.PubkeyToAddress(key.PublicKey)
		factoryAddr = crypto.CreateAddress(address, 0)
		funds       = big.NewInt(params.Ether) // Note: additional funds are provided here compared to go-ethereum so test completes.
	)
	/*
		contract Factory {
		  function deploy(bytes memory code) public {
			address addr;
			assembly {
			  addr := create2(0, add(code, 0x20), mload(code), 0)
			  if iszero(extcodesize(addr)) {
				revert(0, 0)
			  }
			}
		  }
		}
	*/
	factoryBIN := common.Hex2Bytes("608060405234801561001057600080fd5b50610241806100206000396000f3fe608060405234801561001057600080fd5b506004361061002a5760003560e01c80627743601461002f575b600080fd5b610049600480360381019061004491906100d8565b61004b565b005b6000808251602084016000f59050803b61006457600080fd5b5050565b600061007b61007684610146565b610121565b905082815260208101848484011115610097576100966101eb565b5b6100a2848285610177565b509392505050565b600082601f8301126100bf576100be6101e6565b5b81356100cf848260208601610068565b91505092915050565b6000602082840312156100ee576100ed6101f5565b5b600082013567ffffffffffffffff81111561010c5761010b6101f0565b5b610118848285016100aa565b91505092915050565b600061012b61013c565b90506101378282610186565b919050565b6000604051905090565b600067ffffffffffffffff821115610161576101606101b7565b5b61016a826101fa565b9050602081019050919050565b82818337600083830152505050565b61018f826101fa565b810181811067ffffffffffffffff821117156101ae576101ad6101b7565b5b80604052505050565b7f4e487b7100000000000000000000000000000000000000000000000000000000600052604160045260246000fd5b600080fd5b600080fd5b600080fd5b600080fd5b6000601f19601f830116905091905056fea2646970667358221220ea8b35ed310d03b6b3deef166941140b4d9e90ea2c92f6b41eb441daf49a59c364736f6c63430008070033")

	/*
		contract C {
			uint256 value;
			constructor() {
				value = 100;
			}
			function destruct() public payable {
				selfdestruct(payable(msg.sender));
			}
			receive() payable external {}
		}
	*/
	contractABI := common.Hex2Bytes("6080604052348015600f57600080fd5b5060646000819055506081806100266000396000f3fe608060405260043610601f5760003560e01c80632b68b9c614602a576025565b36602557005b600080fd5b60306032565b005b3373ffffffffffffffffffffffffffffffffffffffff16fffea2646970667358221220ab749f5ed1fcb87bda03a74d476af3f074bba24d57cb5a355e8162062ad9a4e664736f6c63430008070033")
	contractAddr := crypto.CreateAddress2(factoryAddr, [32]byte{}, crypto.Keccak256(contractABI))

	gspec := &Genesis{
		Config: params.TestChainConfig,
		Alloc: types.GenesisAlloc{
			address: {Balance: funds},
		},
	}
	nonce := uint64(0)
	signer := types.HomesteadSigner{}
	_, blocks, _, err := GenerateChainWithGenesis(gspec, engine, 2, 10, func(i int, b *BlockGen) {
		fee := big.NewInt(1)
		if b.header.BaseFee != nil {
			fee = b.header.BaseFee
		}
		b.SetCoinbase(common.Address{1})

		// Block 1
		if i == 0 {
			tx, _ := types.SignNewTx(key, signer, &types.LegacyTx{
				Nonce:    nonce,
				GasPrice: new(big.Int).Set(fee),
				Gas:      500000,
				Data:     factoryBIN,
			})
			nonce++
			b.AddTx(tx)

			data := common.Hex2Bytes("00774360000000000000000000000000000000000000000000000000000000000000002000000000000000000000000000000000000000000000000000000000000000a76080604052348015600f57600080fd5b5060646000819055506081806100266000396000f3fe608060405260043610601f5760003560e01c80632b68b9c614602a576025565b36602557005b600080fd5b60306032565b005b3373ffffffffffffffffffffffffffffffffffffffff16fffea2646970667358221220ab749f5ed1fcb87bda03a74d476af3f074bba24d57cb5a355e8162062ad9a4e664736f6c6343000807003300000000000000000000000000000000000000000000000000")
			tx, _ = types.SignNewTx(key, signer, &types.LegacyTx{
				Nonce:    nonce,
				GasPrice: new(big.Int).Set(fee),
				Gas:      500000,
				To:       &factoryAddr,
				Data:     data,
			})
			b.AddTx(tx)
			nonce++
		} else {
			// Block 2
			tx, _ := types.SignNewTx(key, signer, &types.LegacyTx{
				Nonce:    nonce,
				GasPrice: new(big.Int).Set(fee),
				Gas:      500000,
				To:       &contractAddr,
				Data:     common.Hex2Bytes("2b68b9c6"), // destruct
			})
			nonce++
			b.AddTx(tx)

			data := common.Hex2Bytes("00774360000000000000000000000000000000000000000000000000000000000000002000000000000000000000000000000000000000000000000000000000000000a76080604052348015600f57600080fd5b5060646000819055506081806100266000396000f3fe608060405260043610601f5760003560e01c80632b68b9c614602a576025565b36602557005b600080fd5b60306032565b005b3373ffffffffffffffffffffffffffffffffffffffff16fffea2646970667358221220ab749f5ed1fcb87bda03a74d476af3f074bba24d57cb5a355e8162062ad9a4e664736f6c6343000807003300000000000000000000000000000000000000000000000000")
			tx, _ = types.SignNewTx(key, signer, &types.LegacyTx{
				Nonce:    nonce,
				GasPrice: new(big.Int).Set(fee),
				Gas:      500000,
				To:       &factoryAddr, // re-creation
				Data:     data,
			})
			b.AddTx(tx)
			nonce++
		}
	})
	if err != nil {
		t.Fatal(err)
	}
	// Import the canonical chain
	chain, err := NewBlockChain(rawdb.NewMemoryDatabase(), DefaultCacheConfig, gspec, engine, vm.Config{}, common.Hash{}, false)
	if err != nil {
		t.Fatalf("failed to create tester chain: %v", err)
	}
	defer chain.Stop()
	for _, block := range blocks {
		if _, err := chain.InsertChain([]*types.Block{block}); err != nil {
			t.Fatalf("block %d: failed to insert into chain: %v", block.NumberU64(), err)
		}
	}
}

// TestTransientStorageReset ensures the transient storage is wiped correctly
// between transactions.
func TestTransientStorageReset(t *testing.T) {
	var (
		engine      = dummy.NewFaker()
		key, _      = crypto.HexToECDSA("b71c71a67e1177ad4e901695e1b4b9ee17ae16c6668d313eac2f96dbcda3f291")
		address     = crypto.PubkeyToAddress(key.PublicKey)
		destAddress = crypto.CreateAddress(address, 0)
		funds       = big.NewInt(params.Ether) // Note: additional funds are provided here compared to go-ethereum so test completes.
		vmConfig    = vm.Config{
			ExtraEips: []int{1153}, // Enable transient storage EIP
		}
	)
	code := append([]byte{
		// TLoad value with location 1
		byte(vm.PUSH1), 0x1,
		byte(vm.TLOAD),

		// PUSH location
		byte(vm.PUSH1), 0x1,

		// SStore location:value
		byte(vm.SSTORE),
	}, make([]byte, 32-6)...)
	initCode := []byte{
		// TSTORE 1:1
		byte(vm.PUSH1), 0x1,
		byte(vm.PUSH1), 0x1,
		byte(vm.TSTORE),

		// Get the runtime-code on the stack
		byte(vm.PUSH32)}
	initCode = append(initCode, code...)
	initCode = append(initCode, []byte{
		byte(vm.PUSH1), 0x0, // offset
		byte(vm.MSTORE),
		byte(vm.PUSH1), 0x6, // size
		byte(vm.PUSH1), 0x0, // offset
		byte(vm.RETURN), // return 6 bytes of zero-code
	}...)
	gspec := &Genesis{
		Config: params.TestChainConfig,
		Alloc: types.GenesisAlloc{
			address: {Balance: funds},
		},
	}
	nonce := uint64(0)
	signer := types.HomesteadSigner{}
	_, blocks, _, _ := GenerateChainWithGenesis(gspec, engine, 1, 10, func(i int, b *BlockGen) {
		fee := big.NewInt(1)
		if b.header.BaseFee != nil {
			fee = b.header.BaseFee
		}
		b.SetCoinbase(common.Address{1})
		tx, _ := types.SignNewTx(key, signer, &types.LegacyTx{
			Nonce:    nonce,
			GasPrice: new(big.Int).Set(fee),
			Gas:      100000,
			Data:     initCode,
		})
		nonce++
		b.AddTxWithVMConfig(tx, vmConfig)

		tx, _ = types.SignNewTx(key, signer, &types.LegacyTx{
			Nonce:    nonce,
			GasPrice: new(big.Int).Set(fee),
			Gas:      100000,
			To:       &destAddress,
		})
		b.AddTxWithVMConfig(tx, vmConfig)
		nonce++
	})

	// Initialize the blockchain with 1153 enabled.
	chain, err := NewBlockChain(rawdb.NewMemoryDatabase(), DefaultCacheConfig, gspec, engine, vmConfig, common.Hash{}, false)
	if err != nil {
		t.Fatalf("failed to create tester chain: %v", err)
	}
	defer chain.Stop()
	// Import the blocks
	if _, err := chain.InsertChain(blocks); err != nil {
		t.Fatalf("failed to insert into chain: %v", err)
	}
	// Check the storage
	state, err := chain.StateAt(chain.CurrentHeader().Root)
	if err != nil {
		t.Fatalf("Failed to load state %v", err)
	}
	loc := common.BytesToHash([]byte{1})
	slot := state.GetState(destAddress, loc)
	if slot != (common.Hash{}) {
		t.Fatalf("Unexpected dirty storage slot")
	}
}

func TestEIP3651(t *testing.T) {
	var (
		aa     = common.HexToAddress("0x000000000000000000000000000000000000aaaa")
		bb     = common.HexToAddress("0x000000000000000000000000000000000000bbbb")
		engine = dummy.NewCoinbaseFaker()

		// A sender who makes transactions, has some funds
		key1, _ = crypto.HexToECDSA("b71c71a67e1177ad4e901695e1b4b9ee17ae16c6668d313eac2f96dbcda3f291")
		key2, _ = crypto.HexToECDSA("8a1f9a8f95be41cd7ccb6168179afb4504aefe388d1e14474d32c45c72ce7b7a")
		addr1   = crypto.PubkeyToAddress(key1.PublicKey)
		addr2   = crypto.PubkeyToAddress(key2.PublicKey)
		funds   = new(big.Int).Mul(common.Big1, big.NewInt(params.Ether))
		gspec   = &Genesis{
			Config:    params.TestChainConfig,
			Timestamp: uint64(upgrade.InitiallyActiveTime.Unix()),
			Alloc: GenesisAlloc{
				addr1: {Balance: funds},
				addr2: {Balance: funds},
				// The address 0xAAAA sloads 0x00 and 0x01
				aa: {
					Code: []byte{
						byte(vm.PC),
						byte(vm.PC),
						byte(vm.SLOAD),
						byte(vm.SLOAD),
					},
					Nonce:   0,
					Balance: big.NewInt(0),
				},
				// The address 0xBBBB calls 0xAAAA
				bb: {
					Code: []byte{
						byte(vm.PUSH1), 0, // out size
						byte(vm.DUP1),  // out offset
						byte(vm.DUP1),  // out insize
						byte(vm.DUP1),  // in offset
						byte(vm.PUSH2), // address
						byte(0xaa),
						byte(0xaa),
						byte(vm.GAS), // gas
						byte(vm.DELEGATECALL),
					},
					Nonce:   0,
					Balance: big.NewInt(0),
				},
			},
		}
	)

	signer := types.LatestSigner(gspec.Config)

	_, blocks, _, _ := GenerateChainWithGenesis(gspec, engine, 1, 10, func(i int, b *BlockGen) {
		b.SetCoinbase(aa)
		// One transaction to Coinbase
		txdata := &types.DynamicFeeTx{
			ChainID:    gspec.Config.ChainID,
			Nonce:      0,
			To:         &bb,
			Gas:        500000,
			GasFeeCap:  newGwei(225),
			GasTipCap:  big.NewInt(2),
			AccessList: nil,
			Data:       []byte{},
		}
		tx := types.NewTx(txdata)
		tx, _ = types.SignTx(tx, signer, key1)

		b.AddTx(tx)
	})
	chain, err := NewBlockChain(rawdb.NewMemoryDatabase(), DefaultCacheConfig, gspec, engine, vm.Config{Tracer: logger.NewMarkdownLogger(&logger.Config{}, os.Stderr)}, common.Hash{}, false)
	if err != nil {
		t.Fatalf("failed to create tester chain: %v", err)
	}
	defer chain.Stop()
	if n, err := chain.InsertChain(blocks); err != nil {
		t.Fatalf("block %d: failed to insert into chain: %v", n, err)
	}

	block := chain.GetBlockByNumber(1)

	// 1+2: Ensure EIP-1559 access lists are accounted for via gas usage.
	innerGas := vm.GasQuickStep*2 + params.ColdSloadCostEIP2929*2
	expectedGas := params.TxGas + 5*vm.GasFastestStep + vm.GasQuickStep + 100 + innerGas // 100 because 0xaaaa is in access list
	if block.GasUsed() != expectedGas {
		t.Fatalf("incorrect amount of gas spent: expected %d, got %d", expectedGas, block.GasUsed())
	}

	state, _ := chain.State()

	// 3: Ensure that miner received the gasUsed * (block baseFee + effectiveGasTip).
	// Note this differs from go-ethereum where the miner receives the gasUsed * block baseFee,
	// as our handling of the coinbase payment is different.
	// Note we use block.GasUsed() here as there is only one tx.
	actual := state.GetBalance(block.Coinbase()).ToBig()
	tx := block.Transactions()[0]
	gasPrice := new(big.Int).Add(block.BaseFee(), tx.EffectiveGasTipValue(block.BaseFee()))
	expected := new(big.Int).SetUint64(block.GasUsed() * gasPrice.Uint64())
	if actual.Cmp(expected) != 0 {
		t.Fatalf("miner balance incorrect: expected %d, got %d", expected, actual)
	}

	// 4: Ensure the tx sender paid for the gasUsed * (block baseFee + effectiveGasTip).
	// Note this differs from go-ethereum where the miner receives the gasUsed * block baseFee,
	// as our handling of the coinbase payment is different.
	actual = new(big.Int).Sub(funds, state.GetBalance(addr1).ToBig())
	if actual.Cmp(expected) != 0 {
		t.Fatalf("sender balance incorrect: expected %d, got %d", expected, actual)
	}
}<|MERGE_RESOLUTION|>--- conflicted
+++ resolved
@@ -176,7 +176,6 @@
 				SnapshotLimit:             0, // Disable snapshots
 				AcceptorQueueLimit:        64,
 				StateScheme:               scheme,
-				StateHistory:              32, // Firewood matches TipToBuffer pruning
 			},
 			gspec,
 			lastAcceptedHash,
@@ -245,7 +244,6 @@
 				SnapshotLimit:             0, // Disable snapshots
 				AcceptorQueueLimit:        64,
 				StateScheme:               scheme,
-				StateHistory:              32, // Firewood matches TipToBuffer pruning
 			},
 			gspec,
 			lastAcceptedHash,
@@ -469,6 +467,7 @@
 		SnapshotLimit:             256,
 		SnapshotNoBuild:           true, // Ensure the test errors if snapshot initialization fails
 		AcceptorQueueLimit:        1000, // ensure channel doesn't block
+		StateHistory:              32,
 	})
 }
 
@@ -484,7 +483,7 @@
 				SnapshotLimit:         0,
 				AcceptorQueueLimit:    1000, // ensure channel doesn't block
 				StateScheme:           scheme,
-				StateHistory:          32, // Firewood matches TipToBuffer pruning
+				StateHistory:          32,
 			})
 		})
 	}
@@ -493,25 +492,10 @@
 func testUngracefulAsyncShutdown(t *testing.T, scheme string, cacheConfig *CacheConfig) {
 	var (
 		create = func(db ethdb.Database, gspec *Genesis, lastAcceptedHash common.Hash) (*BlockChain, error) {
-<<<<<<< HEAD
 			if path, err := customrawdb.ReadChainDataPath(db); err != nil || path == "" {
 				customrawdb.WriteChainDataPath(db, t.TempDir())
 			}
 			blockchain, err := createBlockChain(db, cacheConfig, gspec, lastAcceptedHash)
-=======
-			blockchain, err := createBlockChain(db, &CacheConfig{
-				TrieCleanLimit:            256,
-				TrieDirtyLimit:            256,
-				TrieDirtyCommitTarget:     20,
-				TriePrefetcherParallelism: 4,
-				Pruning:                   true,
-				CommitInterval:            4096,
-				StateHistory:              32,
-				SnapshotLimit:             256,
-				SnapshotNoBuild:           true, // Ensure the test errors if snapshot initialization fails
-				AcceptorQueueLimit:        1000, // ensure channel doesn't block
-			}, gspec, lastAcceptedHash)
->>>>>>> abf68951
 			if err != nil {
 				return nil, err
 			}
@@ -667,7 +651,7 @@
 				SnapshotLimit:             0, // Disable snapshots
 				AcceptorQueueLimit:        64,
 				StateScheme:               scheme,
-				StateHistory:              32, // Firewood matches TipToBuffer pruning
+				StateHistory:              32,
 			}
 			blockchain, err := NewBlockChain(
 				db,

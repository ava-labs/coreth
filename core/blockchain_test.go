// (c) 2020-2021, Ava Labs, Inc. All rights reserved.
// See the file LICENSE for licensing terms.

package core

import (
	"fmt"
	"math/big"
	"os"
	"testing"

	"github.com/ava-labs/avalanchego/upgrade"
	"github.com/ava-labs/coreth/consensus/dummy"
	"github.com/ava-labs/coreth/core/rawdb"
	"github.com/ava-labs/coreth/core/state"
	"github.com/ava-labs/coreth/core/state/pruner"
	"github.com/ava-labs/coreth/core/types"
	"github.com/ava-labs/coreth/core/vm"
	"github.com/ava-labs/coreth/eth/tracers/logger"
	"github.com/ava-labs/coreth/params"
	"github.com/ethereum/go-ethereum/common"
	"github.com/ethereum/go-ethereum/crypto"
	"github.com/ethereum/go-ethereum/ethdb"
	"github.com/holiman/uint256"
)

var (
	archiveConfig = &CacheConfig{
		TrieCleanLimit:            256,
		TrieDirtyLimit:            256,
		TrieDirtyCommitTarget:     20,
		TriePrefetcherParallelism: 4,
		Pruning:                   false, // Archive mode
		SnapshotLimit:             256,
		AcceptorQueueLimit:        64,
	}

	pruningConfig = &CacheConfig{
		TrieCleanLimit:            256,
		TrieDirtyLimit:            256,
		TrieDirtyCommitTarget:     20,
		TriePrefetcherParallelism: 4,
		Pruning:                   true, // Enable pruning
		CommitInterval:            4096,
		SnapshotLimit:             256,
		AcceptorQueueLimit:        64,
	}
)

func newGwei(n int64) *big.Int {
	return new(big.Int).Mul(big.NewInt(n), big.NewInt(params.GWei))
}

func createBlockChain(
	db ethdb.Database,
	cacheConfig *CacheConfig,
	gspec *Genesis,
	lastAcceptedHash common.Hash,
) (*BlockChain, error) {
	// Import the chain. This runs all block validation rules.
	blockchain, err := NewBlockChain(
		db,
		cacheConfig,
		gspec,
		dummy.NewFakerWithCallbacks(TestCallbacks),
		vm.Config{},
		lastAcceptedHash,
		false,
	)
	return blockchain, err
}

func TestArchiveBlockChain(t *testing.T) {
	createArchiveBlockChain := func(db ethdb.Database, gspec *Genesis, lastAcceptedHash common.Hash) (*BlockChain, error) {
		return createBlockChain(db, archiveConfig, gspec, lastAcceptedHash)
	}
	for _, tt := range tests {
		t.Run(tt.Name, func(t *testing.T) {
			tt.testFunc(t, createArchiveBlockChain)
		})
	}
}

func TestArchiveBlockChainSnapsDisabled(t *testing.T) {
	create := func(db ethdb.Database, gspec *Genesis, lastAcceptedHash common.Hash) (*BlockChain, error) {
		return createBlockChain(
			db,
			&CacheConfig{
				TrieCleanLimit:            256,
				TrieDirtyLimit:            256,
				TrieDirtyCommitTarget:     20,
				TriePrefetcherParallelism: 4,
				Pruning:                   false, // Archive mode
				SnapshotLimit:             0,     // Disable snapshots
				AcceptorQueueLimit:        64,
			},
			gspec,
			lastAcceptedHash,
		)
	}
	for _, tt := range tests {
		t.Run(tt.Name, func(t *testing.T) {
			tt.testFunc(t, create)
		})
	}
}

func TestPruningBlockChain(t *testing.T) {
	createPruningBlockChain := func(db ethdb.Database, gspec *Genesis, lastAcceptedHash common.Hash) (*BlockChain, error) {
		return createBlockChain(db, pruningConfig, gspec, lastAcceptedHash)
	}
	for _, tt := range tests {
		t.Run(tt.Name, func(t *testing.T) {
			tt.testFunc(t, createPruningBlockChain)
		})
	}
}

func TestPruningBlockChainSnapsDisabled(t *testing.T) {
	create := func(db ethdb.Database, gspec *Genesis, lastAcceptedHash common.Hash) (*BlockChain, error) {
		return createBlockChain(
			db,
			&CacheConfig{
				TrieCleanLimit:            256,
				TrieDirtyLimit:            256,
				TrieDirtyCommitTarget:     20,
				TriePrefetcherParallelism: 4,
				Pruning:                   true, // Enable pruning
				CommitInterval:            4096,
				SnapshotLimit:             0, // Disable snapshots
				AcceptorQueueLimit:        64,
			},
			gspec,
			lastAcceptedHash,
		)
	}
	for _, tt := range tests {
		t.Run(tt.Name, func(t *testing.T) {
			tt.testFunc(t, create)
		})
	}
}

type wrappedStateManager struct {
	TrieWriter
}

func (w *wrappedStateManager) Shutdown() error { return nil }

func TestPruningBlockChainUngracefulShutdown(t *testing.T) {
	create := func(db ethdb.Database, gspec *Genesis, lastAcceptedHash common.Hash) (*BlockChain, error) {
		blockchain, err := createBlockChain(db, pruningConfig, gspec, lastAcceptedHash)
		if err != nil {
			return nil, err
		}

		// Overwrite state manager, so that Shutdown is not called.
		// This tests to ensure that the state manager handles an ungraceful shutdown correctly.
		blockchain.stateManager = &wrappedStateManager{TrieWriter: blockchain.stateManager}
		return blockchain, err
	}
	for _, tt := range tests {
		t.Run(tt.Name, func(t *testing.T) {
			tt.testFunc(t, create)
		})
	}
}

func TestPruningBlockChainUngracefulShutdownSnapsDisabled(t *testing.T) {
	create := func(db ethdb.Database, gspec *Genesis, lastAcceptedHash common.Hash) (*BlockChain, error) {
		blockchain, err := createBlockChain(
			db,
			&CacheConfig{
				TrieCleanLimit:            256,
				TrieDirtyLimit:            256,
				TrieDirtyCommitTarget:     20,
				TriePrefetcherParallelism: 4,
				Pruning:                   true, // Enable pruning
				CommitInterval:            4096,
				SnapshotLimit:             0, // Disable snapshots
				AcceptorQueueLimit:        64,
			},
			gspec,
			lastAcceptedHash,
		)
		if err != nil {
			return nil, err
		}

		// Overwrite state manager, so that Shutdown is not called.
		// This tests to ensure that the state manager handles an ungraceful shutdown correctly.
		blockchain.stateManager = &wrappedStateManager{TrieWriter: blockchain.stateManager}
		return blockchain, err
	}
	for _, tt := range tests {
		t.Run(tt.Name, func(t *testing.T) {
			tt.testFunc(t, create)
		})
	}
}

func TestEnableSnapshots(t *testing.T) {
	// Set snapshots to be disabled the first time, and then enable them on the restart
	snapLimit := 0
	create := func(db ethdb.Database, gspec *Genesis, lastAcceptedHash common.Hash) (*BlockChain, error) {
		// Import the chain. This runs all block validation rules.
		blockchain, err := createBlockChain(
			db,
			&CacheConfig{
				TrieCleanLimit:            256,
				TrieDirtyLimit:            256,
				TrieDirtyCommitTarget:     20,
				TriePrefetcherParallelism: 4,
				Pruning:                   true, // Enable pruning
				CommitInterval:            4096,
				SnapshotLimit:             snapLimit,
				AcceptorQueueLimit:        64,
			},
			gspec,
			lastAcceptedHash,
		)
		if err != nil {
			return nil, err
		}
		snapLimit = 256

		return blockchain, err
	}
	for _, tt := range tests {
		t.Run(tt.Name, func(t *testing.T) {
			tt.testFunc(t, create)
		})
	}
}

func TestCorruptSnapshots(t *testing.T) {
	create := func(db ethdb.Database, gspec *Genesis, lastAcceptedHash common.Hash) (*BlockChain, error) {
		// Delete the snapshot block hash and state root to ensure that if we die in between writing a snapshot
		// diff layer to disk at any point, we can still recover on restart.
		rawdb.DeleteSnapshotBlockHash(db)
		rawdb.DeleteSnapshotRoot(db)

		return createBlockChain(db, pruningConfig, gspec, lastAcceptedHash)
	}
	for _, tt := range tests {
		t.Run(tt.Name, func(t *testing.T) {
			tt.testFunc(t, create)
		})
	}
}

func TestBlockChainOfflinePruningUngracefulShutdown(t *testing.T) {
	create := func(db ethdb.Database, gspec *Genesis, lastAcceptedHash common.Hash) (*BlockChain, error) {
		// Import the chain. This runs all block validation rules.
		blockchain, err := createBlockChain(db, pruningConfig, gspec, lastAcceptedHash)
		if err != nil {
			return nil, err
		}

		// Overwrite state manager, so that Shutdown is not called.
		// This tests to ensure that the state manager handles an ungraceful shutdown correctly.
		blockchain.stateManager = &wrappedStateManager{TrieWriter: blockchain.stateManager}

		if lastAcceptedHash == (common.Hash{}) {
			return blockchain, nil
		}

		if err := blockchain.CleanBlockRootsAboveLastAccepted(); err != nil {
			return nil, err
		}
		// get the target root to prune to before stopping the blockchain
		targetRoot := blockchain.LastAcceptedBlock().Root()
		blockchain.Stop()

		tempDir := t.TempDir()
		prunerConfig := pruner.Config{
			Datadir:   tempDir,
			BloomSize: 256,
		}

		pruner, err := pruner.NewPruner(db, prunerConfig)
		if err != nil {
			return nil, fmt.Errorf("offline pruning failed (%s, %d): %w", tempDir, 256, err)
		}

		if err := pruner.Prune(targetRoot); err != nil {
			return nil, fmt.Errorf("failed to prune blockchain with target root: %s due to: %w", targetRoot, err)
		}
		// Re-initialize the blockchain after pruning
		return createBlockChain(db, pruningConfig, gspec, lastAcceptedHash)
	}
	for _, tt := range tests {
		tt := tt
		t.Run(tt.Name, func(t *testing.T) {
			t.Parallel()
			tt.testFunc(t, create)
		})
	}
}

func testRepopulateMissingTriesParallel(t *testing.T, parallelism int) {
	var (
		key1, _ = crypto.HexToECDSA("b71c71a67e1177ad4e901695e1b4b9ee17ae16c6668d313eac2f96dbcda3f291")
		key2, _ = crypto.HexToECDSA("8a1f9a8f95be41cd7ccb6168179afb4504aefe388d1e14474d32c45c72ce7b7a")
		addr1   = crypto.PubkeyToAddress(key1.PublicKey)
		addr2   = crypto.PubkeyToAddress(key2.PublicKey)
		chainDB = rawdb.NewMemoryDatabase()
	)

	// Ensure that key1 has some funds in the genesis block.
	genesisBalance := big.NewInt(1000000)
	gspec := &Genesis{
		Config: &params.ChainConfig{HomesteadBlock: new(big.Int)},
		Alloc:  types.GenesisAlloc{addr1: {Balance: genesisBalance}},
	}

	blockchain, err := createBlockChain(chainDB, pruningConfig, gspec, common.Hash{})
	if err != nil {
		t.Fatal(err)
	}
	defer blockchain.Stop()

	// This call generates a chain of 3 blocks.
	signer := types.HomesteadSigner{}
	_, chain, _, err := GenerateChainWithGenesis(gspec, blockchain.engine, 10, 10, func(i int, gen *BlockGen) {
		tx, _ := types.SignTx(types.NewTransaction(gen.TxNonce(addr1), addr2, big.NewInt(10000), params.TxGas, nil, nil), signer, key1)
		gen.AddTx(tx)
	})
	if err != nil {
		t.Fatal(err)
	}

	if _, err := blockchain.InsertChain(chain); err != nil {
		t.Fatal(err)
	}
	for _, block := range chain {
		if err := blockchain.Accept(block); err != nil {
			t.Fatal(err)
		}
	}
	blockchain.DrainAcceptorQueue()

	lastAcceptedHash := blockchain.LastConsensusAcceptedBlock().Hash()
	blockchain.Stop()

	blockchain, err = createBlockChain(chainDB, pruningConfig, gspec, lastAcceptedHash)
	if err != nil {
		t.Fatal(err)
	}

	// Confirm that the node does not have the state for intermediate nodes (exclude the last accepted block)
	for _, block := range chain[:len(chain)-1] {
		if blockchain.HasState(block.Root()) {
			t.Fatalf("Expected blockchain to be missing state for intermediate block %d with pruning enabled", block.NumberU64())
		}
	}
	blockchain.Stop()

	startHeight := uint64(1)
	// Create a node in archival mode and re-populate the trie history.
	blockchain, err = createBlockChain(
		chainDB,
		&CacheConfig{
			TrieCleanLimit:                  256,
			TrieDirtyLimit:                  256,
			TrieDirtyCommitTarget:           20,
			TriePrefetcherParallelism:       4,
			Pruning:                         false, // Archive mode
			SnapshotLimit:                   256,
			PopulateMissingTries:            &startHeight, // Starting point for re-populating.
			PopulateMissingTriesParallelism: parallelism,
			AcceptorQueueLimit:              64,
		},
		gspec,
		lastAcceptedHash,
	)
	if err != nil {
		t.Fatal(err)
	}
	defer blockchain.Stop()

	for _, block := range chain {
		if !blockchain.HasState(block.Root()) {
			t.Fatalf("failed to re-generate state for block %d", block.NumberU64())
		}
	}
}

func TestRepopulateMissingTries(t *testing.T) {
	// Test with different levels of parallelism as a regression test.
	for _, parallelism := range []int{1, 2, 4, 1024} {
		testRepopulateMissingTriesParallel(t, parallelism)
	}
}

func TestUngracefulAsyncShutdown(t *testing.T) {
	var (
		create = func(db ethdb.Database, gspec *Genesis, lastAcceptedHash common.Hash) (*BlockChain, error) {
			blockchain, err := createBlockChain(db, &CacheConfig{
				TrieCleanLimit:            256,
				TrieDirtyLimit:            256,
				TrieDirtyCommitTarget:     20,
				TriePrefetcherParallelism: 4,
				Pruning:                   true,
				CommitInterval:            4096,
				SnapshotLimit:             256,
				SnapshotNoBuild:           true, // Ensure the test errors if snapshot initialization fails
				AcceptorQueueLimit:        1000, // ensure channel doesn't block
			}, gspec, lastAcceptedHash)
			if err != nil {
				return nil, err
			}
			return blockchain, nil
		}

		key1, _ = crypto.HexToECDSA("b71c71a67e1177ad4e901695e1b4b9ee17ae16c6668d313eac2f96dbcda3f291")
		key2, _ = crypto.HexToECDSA("8a1f9a8f95be41cd7ccb6168179afb4504aefe388d1e14474d32c45c72ce7b7a")
		addr1   = crypto.PubkeyToAddress(key1.PublicKey)
		addr2   = crypto.PubkeyToAddress(key2.PublicKey)
		chainDB = rawdb.NewMemoryDatabase()
	)

	// Ensure that key1 has some funds in the genesis block.
	genesisBalance := big.NewInt(1000000)
	gspec := &Genesis{
		Config: &params.ChainConfig{HomesteadBlock: new(big.Int)},
		Alloc:  types.GenesisAlloc{addr1: {Balance: genesisBalance}},
	}

	blockchain, err := create(chainDB, gspec, common.Hash{})
	if err != nil {
		t.Fatal(err)
	}
	defer blockchain.Stop()

	// This call generates a chain of 10 blocks.
	signer := types.HomesteadSigner{}
	_, chain, _, err := GenerateChainWithGenesis(gspec, blockchain.engine, 10, 10, func(i int, gen *BlockGen) {
		tx, _ := types.SignTx(types.NewTransaction(gen.TxNonce(addr1), addr2, big.NewInt(10000), params.TxGas, nil, nil), signer, key1)
		gen.AddTx(tx)
	})
	if err != nil {
		t.Fatal(err)
	}

	// Insert three blocks into the chain and accept only the first block.
	if _, err := blockchain.InsertChain(chain); err != nil {
		t.Fatal(err)
	}

	foundTxs := []common.Hash{}
	missingTxs := []common.Hash{}
	for i, block := range chain {
		if err := blockchain.Accept(block); err != nil {
			t.Fatal(err)
		}

		if i == 3 {
			// At height 3, kill the async accepted block processor to force an
			// ungraceful recovery
			blockchain.stopAcceptor()
			blockchain.acceptorQueue = nil
		}

		if i <= 3 {
			// If <= height 3, all txs should be accessible on lookup
			for _, tx := range block.Transactions() {
				foundTxs = append(foundTxs, tx.Hash())
			}
		} else {
			// If > 3, all txs should be accessible on lookup
			for _, tx := range block.Transactions() {
				missingTxs = append(missingTxs, tx.Hash())
			}
		}
	}

	// After inserting all blocks, we should confirm that txs added after the
	// async worker shutdown cannot be found.
	for _, tx := range foundTxs {
		txLookup, _, _ := blockchain.GetTransactionLookup(tx)
		if txLookup == nil {
			t.Fatalf("missing transaction: %v", tx)
		}
	}
	for _, tx := range missingTxs {
		txLookup, _, _ := blockchain.GetTransactionLookup(tx)
		if txLookup != nil {
			t.Fatalf("transaction should be missing: %v", tx)
		}
	}

	// check the state of the last accepted block
	checkState := func(sdb *state.StateDB) error {
		nonce := sdb.GetNonce(addr1)
		if nonce != 10 {
			return fmt.Errorf("expected nonce addr1: 10, found nonce: %d", nonce)
		}
		transferredFunds := uint256.MustFromBig(big.NewInt(100000))
		balance1 := sdb.GetBalance(addr1)
		genesisBalance := uint256.MustFromBig(genesisBalance)
		expectedBalance1 := new(uint256.Int).Sub(genesisBalance, transferredFunds)
		if balance1.Cmp(expectedBalance1) != 0 {
			return fmt.Errorf("expected addr1 balance: %d, found balance: %d", expectedBalance1, balance1)
		}

		balance2 := sdb.GetBalance(addr2)
		expectedBalance2 := transferredFunds
		if balance2.Cmp(expectedBalance2) != 0 {
			return fmt.Errorf("expected addr2 balance: %d, found balance: %d", expectedBalance2, balance2)
		}

		nonce = sdb.GetNonce(addr2)
		if nonce != 0 {
			return fmt.Errorf("expected addr2 nonce: 0, found nonce: %d", nonce)
		}
		return nil
	}

	_, newChain, restartedChain := checkBlockChainState(t, blockchain, gspec, chainDB, create, checkState)

	allTxs := append(foundTxs, missingTxs...)
	for _, bc := range []*BlockChain{newChain, restartedChain} {
		// We should confirm that snapshots were properly initialized
		if bc.snaps == nil {
			t.Fatal("snapshot initialization failed")
		}

		// We should confirm all transactions can now be queried
		for _, tx := range allTxs {
			txLookup, _, _ := bc.GetTransactionLookup(tx)
			if txLookup == nil {
				t.Fatalf("missing transaction: %v", tx)
			}
		}
	}
}

// TestCanonicalHashMarker tests all the canonical hash markers are updated/deleted
// correctly in case reorg is called.
func TestCanonicalHashMarker(t *testing.T) {
	testCanonicalHashMarker(t, rawdb.HashScheme)
	testCanonicalHashMarker(t, rawdb.PathScheme)
}

func testCanonicalHashMarker(t *testing.T, scheme string) {
	var cases = []struct {
		forkA int
		forkB int
	}{
		// ForkA: 10 blocks
		// ForkB: 1 blocks
		//
		// reorged:
		//      markers [2, 10] should be deleted
		//      markers [1] should be updated
		{10, 1},

		// ForkA: 10 blocks
		// ForkB: 2 blocks
		//
		// reorged:
		//      markers [3, 10] should be deleted
		//      markers [1, 2] should be updated
		{10, 2},

		// ForkA: 10 blocks
		// ForkB: 10 blocks
		//
		// reorged:
		//      markers [1, 10] should be updated
		{10, 10},

		// ForkA: 10 blocks
		// ForkB: 11 blocks
		//
		// reorged:
		//      markers [1, 11] should be updated
		{10, 11},
	}
	for _, c := range cases {
		var (
			gspec = &Genesis{
				Config:  params.TestChainConfig,
				Alloc:   types.GenesisAlloc{},
				BaseFee: big.NewInt(params.ApricotPhase3InitialBaseFee),
			}
			engine = dummy.NewCoinbaseFaker()
		)
		_, forkA, _, err := GenerateChainWithGenesis(gspec, engine, c.forkA, 10, func(i int, gen *BlockGen) {})
		if err != nil {
			t.Fatal(err)
		}
		_, forkB, _, err := GenerateChainWithGenesis(gspec, engine, c.forkB, 10, func(i int, gen *BlockGen) {})
		if err != nil {
			t.Fatal(err)
		}

		// Initialize test chain
		chain, err := NewBlockChain(rawdb.NewMemoryDatabase(), DefaultCacheConfigWithScheme(scheme), gspec, engine, vm.Config{}, common.Hash{}, false)
		if err != nil {
			t.Fatalf("failed to create tester chain: %v", err)
		}
		// Insert forkA and forkB, the canonical should on forkA still
		if n, err := chain.InsertChain(forkA); err != nil {
			t.Fatalf("block %d: failed to insert into chain: %v", n, err)
		}
		if n, err := chain.InsertChain(forkB); err != nil {
			t.Fatalf("block %d: failed to insert into chain: %v", n, err)
		}

		verify := func(head *types.Block) {
			if chain.CurrentBlock().Hash() != head.Hash() {
				t.Fatalf("Unexpected block hash, want %x, got %x", head.Hash(), chain.CurrentBlock().Hash())
			}
			if chain.CurrentHeader().Hash() != head.Hash() {
				t.Fatalf("Unexpected head header, want %x, got %x", head.Hash(), chain.CurrentHeader().Hash())
			}
			if !chain.HasState(head.Root()) {
				t.Fatalf("Lost block state %v %x", head.Number(), head.Hash())
			}
		}

		// Switch canonical chain to forkB if necessary
		if len(forkA) < len(forkB) {
			verify(forkB[len(forkB)-1])
		} else {
			verify(forkA[len(forkA)-1])
			if err := chain.SetPreference(forkB[len(forkB)-1]); err != nil {
				t.Fatal(err)
			}
			verify(forkB[len(forkB)-1])
		}

		// Ensure all hash markers are updated correctly
		for i := 0; i < len(forkB); i++ {
			block := forkB[i]
			hash := chain.GetCanonicalHash(block.NumberU64())
			if hash != block.Hash() {
				t.Fatalf("Unexpected canonical hash %d", block.NumberU64())
			}
		}
		if c.forkA > c.forkB {
			for i := uint64(c.forkB) + 1; i <= uint64(c.forkA); i++ {
				hash := chain.GetCanonicalHash(i)
				if hash != (common.Hash{}) {
					t.Fatalf("Unexpected canonical hash %d", i)
				}
			}
		}
		chain.Stop()
	}
}

func TestTxLookupBlockChain(t *testing.T) {
	cacheConf := &CacheConfig{
		TrieCleanLimit:            256,
		TrieDirtyLimit:            256,
		TrieDirtyCommitTarget:     20,
		TriePrefetcherParallelism: 4,
		Pruning:                   true,
		CommitInterval:            4096,
		SnapshotLimit:             256,
		SnapshotNoBuild:           true, // Ensure the test errors if snapshot initialization fails
		AcceptorQueueLimit:        64,   // ensure channel doesn't block
		TxLookupLimit:             5,
	}
	createTxLookupBlockChain := func(db ethdb.Database, gspec *Genesis, lastAcceptedHash common.Hash) (*BlockChain, error) {
		return createBlockChain(db, cacheConf, gspec, lastAcceptedHash)
	}
	for _, tt := range tests {
		t.Run(tt.Name, func(t *testing.T) {
			tt.testFunc(t, createTxLookupBlockChain)
		})
	}
}

func TestTxLookupSkipIndexingBlockChain(t *testing.T) {
	cacheConf := &CacheConfig{
		TrieCleanLimit:            256,
		TrieDirtyLimit:            256,
		TrieDirtyCommitTarget:     20,
		TriePrefetcherParallelism: 4,
		Pruning:                   true,
		CommitInterval:            4096,
		SnapshotLimit:             256,
		SnapshotNoBuild:           true, // Ensure the test errors if snapshot initialization fails
		AcceptorQueueLimit:        64,   // ensure channel doesn't block
		TxLookupLimit:             5,
		SkipTxIndexing:            true,
	}
	createTxLookupBlockChain := func(db ethdb.Database, gspec *Genesis, lastAcceptedHash common.Hash) (*BlockChain, error) {
		return createBlockChain(db, cacheConf, gspec, lastAcceptedHash)
	}
	for _, tt := range tests {
		t.Run(tt.Name, func(t *testing.T) {
			tt.testFunc(t, createTxLookupBlockChain)
		})
	}
}

func TestCreateThenDeletePreByzantium(t *testing.T) {
	// We want to use pre-byzantium rules where we have intermediate state roots
	// between transactions.
	config := *params.TestLaunchConfig
	config.ByzantiumBlock = nil
	config.ConstantinopleBlock = nil
	config.PetersburgBlock = nil
	config.IstanbulBlock = nil
	config.MuirGlacierBlock = nil
	testCreateThenDelete(t, &config)
}
func TestCreateThenDeletePostByzantium(t *testing.T) {
	testCreateThenDelete(t, params.TestChainConfig)
}

// testCreateThenDelete tests a creation and subsequent deletion of a contract, happening
// within the same block.
func testCreateThenDelete(t *testing.T, config *params.ChainConfig) {
	var (
		engine = dummy.NewFaker()
		// A sender who makes transactions, has some funds
		key, _      = crypto.HexToECDSA("b71c71a67e1177ad4e901695e1b4b9ee17ae16c6668d313eac2f96dbcda3f291")
		address     = crypto.PubkeyToAddress(key.PublicKey)
		destAddress = crypto.CreateAddress(address, 0)
		funds       = big.NewInt(params.Ether) // Note: additional funds are provided here compared to go-ethereum so test completes.
	)

	// runtime code is 	0x60ffff : PUSH1 0xFF SELFDESTRUCT, a.k.a SELFDESTRUCT(0xFF)
	code := append([]byte{0x60, 0xff, 0xff}, make([]byte, 32-3)...)
	initCode := []byte{
		// SSTORE 1:1
		byte(vm.PUSH1), 0x1,
		byte(vm.PUSH1), 0x1,
		byte(vm.SSTORE),
		// Get the runtime-code on the stack
		byte(vm.PUSH32)}
	initCode = append(initCode, code...)
	initCode = append(initCode, []byte{
		byte(vm.PUSH1), 0x0, // offset
		byte(vm.MSTORE),
		byte(vm.PUSH1), 0x3, // size
		byte(vm.PUSH1), 0x0, // offset
		byte(vm.RETURN), // return 3 bytes of zero-code
	}...)
	gspec := &Genesis{
		Config: config,
		Alloc: types.GenesisAlloc{
			address: {Balance: funds},
		},
	}
	nonce := uint64(0)
	signer := types.HomesteadSigner{}
	_, blocks, _, _ := GenerateChainWithGenesis(gspec, engine, 2, 10, func(i int, b *BlockGen) {
		fee := big.NewInt(1)
		if b.header.BaseFee != nil {
			fee = b.header.BaseFee
		}
		b.SetCoinbase(common.Address{1})
		tx, _ := types.SignNewTx(key, signer, &types.LegacyTx{
			Nonce:    nonce,
			GasPrice: new(big.Int).Set(fee),
			Gas:      100000,
			Data:     initCode,
		})
		nonce++
		b.AddTx(tx)
		tx, _ = types.SignNewTx(key, signer, &types.LegacyTx{
			Nonce:    nonce,
			GasPrice: new(big.Int).Set(fee),
			Gas:      100000,
			To:       &destAddress,
		})
		b.AddTx(tx)
		nonce++
	})
	// Import the canonical chain
	chain, err := NewBlockChain(rawdb.NewMemoryDatabase(), DefaultCacheConfig, gspec, engine, vm.Config{
		//Debug:  true,
		//Tracer: logger.NewJSONLogger(nil, os.Stdout),
	}, common.Hash{}, false)
	if err != nil {
		t.Fatalf("failed to create tester chain: %v", err)
	}
	defer chain.Stop()
	// Import the blocks
	for _, block := range blocks {
		if _, err := chain.InsertChain([]*types.Block{block}); err != nil {
			t.Fatalf("block %d: failed to insert into chain: %v", block.NumberU64(), err)
		}
	}
}

func TestDeleteThenCreate(t *testing.T) {
	var (
		engine      = dummy.NewFaker()
		key, _      = crypto.HexToECDSA("b71c71a67e1177ad4e901695e1b4b9ee17ae16c6668d313eac2f96dbcda3f291")
		address     = crypto.PubkeyToAddress(key.PublicKey)
		factoryAddr = crypto.CreateAddress(address, 0)
		funds       = big.NewInt(params.Ether) // Note: additional funds are provided here compared to go-ethereum so test completes.
	)
	/*
		contract Factory {
		  function deploy(bytes memory code) public {
			address addr;
			assembly {
			  addr := create2(0, add(code, 0x20), mload(code), 0)
			  if iszero(extcodesize(addr)) {
				revert(0, 0)
			  }
			}
		  }
		}
	*/
	factoryBIN := common.Hex2Bytes("608060405234801561001057600080fd5b50610241806100206000396000f3fe608060405234801561001057600080fd5b506004361061002a5760003560e01c80627743601461002f575b600080fd5b610049600480360381019061004491906100d8565b61004b565b005b6000808251602084016000f59050803b61006457600080fd5b5050565b600061007b61007684610146565b610121565b905082815260208101848484011115610097576100966101eb565b5b6100a2848285610177565b509392505050565b600082601f8301126100bf576100be6101e6565b5b81356100cf848260208601610068565b91505092915050565b6000602082840312156100ee576100ed6101f5565b5b600082013567ffffffffffffffff81111561010c5761010b6101f0565b5b610118848285016100aa565b91505092915050565b600061012b61013c565b90506101378282610186565b919050565b6000604051905090565b600067ffffffffffffffff821115610161576101606101b7565b5b61016a826101fa565b9050602081019050919050565b82818337600083830152505050565b61018f826101fa565b810181811067ffffffffffffffff821117156101ae576101ad6101b7565b5b80604052505050565b7f4e487b7100000000000000000000000000000000000000000000000000000000600052604160045260246000fd5b600080fd5b600080fd5b600080fd5b600080fd5b6000601f19601f830116905091905056fea2646970667358221220ea8b35ed310d03b6b3deef166941140b4d9e90ea2c92f6b41eb441daf49a59c364736f6c63430008070033")

	/*
		contract C {
			uint256 value;
			constructor() {
				value = 100;
			}
			function destruct() public payable {
				selfdestruct(payable(msg.sender));
			}
			receive() payable external {}
		}
	*/
	contractABI := common.Hex2Bytes("6080604052348015600f57600080fd5b5060646000819055506081806100266000396000f3fe608060405260043610601f5760003560e01c80632b68b9c614602a576025565b36602557005b600080fd5b60306032565b005b3373ffffffffffffffffffffffffffffffffffffffff16fffea2646970667358221220ab749f5ed1fcb87bda03a74d476af3f074bba24d57cb5a355e8162062ad9a4e664736f6c63430008070033")
	contractAddr := crypto.CreateAddress2(factoryAddr, [32]byte{}, crypto.Keccak256(contractABI))

	gspec := &Genesis{
		Config: params.TestChainConfig,
		Alloc: types.GenesisAlloc{
			address: {Balance: funds},
		},
	}
	nonce := uint64(0)
	signer := types.HomesteadSigner{}
	_, blocks, _, err := GenerateChainWithGenesis(gspec, engine, 2, 10, func(i int, b *BlockGen) {
		fee := big.NewInt(1)
		if b.header.BaseFee != nil {
			fee = b.header.BaseFee
		}
		b.SetCoinbase(common.Address{1})

		// Block 1
		if i == 0 {
			tx, _ := types.SignNewTx(key, signer, &types.LegacyTx{
				Nonce:    nonce,
				GasPrice: new(big.Int).Set(fee),
				Gas:      500000,
				Data:     factoryBIN,
			})
			nonce++
			b.AddTx(tx)

			data := common.Hex2Bytes("00774360000000000000000000000000000000000000000000000000000000000000002000000000000000000000000000000000000000000000000000000000000000a76080604052348015600f57600080fd5b5060646000819055506081806100266000396000f3fe608060405260043610601f5760003560e01c80632b68b9c614602a576025565b36602557005b600080fd5b60306032565b005b3373ffffffffffffffffffffffffffffffffffffffff16fffea2646970667358221220ab749f5ed1fcb87bda03a74d476af3f074bba24d57cb5a355e8162062ad9a4e664736f6c6343000807003300000000000000000000000000000000000000000000000000")
			tx, _ = types.SignNewTx(key, signer, &types.LegacyTx{
				Nonce:    nonce,
				GasPrice: new(big.Int).Set(fee),
				Gas:      500000,
				To:       &factoryAddr,
				Data:     data,
			})
			b.AddTx(tx)
			nonce++
		} else {
			// Block 2
			tx, _ := types.SignNewTx(key, signer, &types.LegacyTx{
				Nonce:    nonce,
				GasPrice: new(big.Int).Set(fee),
				Gas:      500000,
				To:       &contractAddr,
				Data:     common.Hex2Bytes("2b68b9c6"), // destruct
			})
			nonce++
			b.AddTx(tx)

			data := common.Hex2Bytes("00774360000000000000000000000000000000000000000000000000000000000000002000000000000000000000000000000000000000000000000000000000000000a76080604052348015600f57600080fd5b5060646000819055506081806100266000396000f3fe608060405260043610601f5760003560e01c80632b68b9c614602a576025565b36602557005b600080fd5b60306032565b005b3373ffffffffffffffffffffffffffffffffffffffff16fffea2646970667358221220ab749f5ed1fcb87bda03a74d476af3f074bba24d57cb5a355e8162062ad9a4e664736f6c6343000807003300000000000000000000000000000000000000000000000000")
			tx, _ = types.SignNewTx(key, signer, &types.LegacyTx{
				Nonce:    nonce,
				GasPrice: new(big.Int).Set(fee),
				Gas:      500000,
				To:       &factoryAddr, // re-creation
				Data:     data,
			})
			b.AddTx(tx)
			nonce++
		}
	})
	if err != nil {
		t.Fatal(err)
	}
	// Import the canonical chain
	chain, err := NewBlockChain(rawdb.NewMemoryDatabase(), DefaultCacheConfig, gspec, engine, vm.Config{}, common.Hash{}, false)
	if err != nil {
		t.Fatalf("failed to create tester chain: %v", err)
	}
	defer chain.Stop()
	for _, block := range blocks {
		if _, err := chain.InsertChain([]*types.Block{block}); err != nil {
			t.Fatalf("block %d: failed to insert into chain: %v", block.NumberU64(), err)
		}
	}
}

// TestTransientStorageReset ensures the transient storage is wiped correctly
// between transactions.
func TestTransientStorageReset(t *testing.T) {
	var (
		engine      = dummy.NewFaker()
		key, _      = crypto.HexToECDSA("b71c71a67e1177ad4e901695e1b4b9ee17ae16c6668d313eac2f96dbcda3f291")
		address     = crypto.PubkeyToAddress(key.PublicKey)
		destAddress = crypto.CreateAddress(address, 0)
		funds       = big.NewInt(params.Ether) // Note: additional funds are provided here compared to go-ethereum so test completes.
		vmConfig    = vm.Config{
			ExtraEips: []int{1153}, // Enable transient storage EIP
		}
	)
	code := append([]byte{
		// TLoad value with location 1
		byte(vm.PUSH1), 0x1,
		byte(vm.TLOAD),

		// PUSH location
		byte(vm.PUSH1), 0x1,

		// SStore location:value
		byte(vm.SSTORE),
	}, make([]byte, 32-6)...)
	initCode := []byte{
		// TSTORE 1:1
		byte(vm.PUSH1), 0x1,
		byte(vm.PUSH1), 0x1,
		byte(vm.TSTORE),

		// Get the runtime-code on the stack
		byte(vm.PUSH32)}
	initCode = append(initCode, code...)
	initCode = append(initCode, []byte{
		byte(vm.PUSH1), 0x0, // offset
		byte(vm.MSTORE),
		byte(vm.PUSH1), 0x6, // size
		byte(vm.PUSH1), 0x0, // offset
		byte(vm.RETURN), // return 6 bytes of zero-code
	}...)
	gspec := &Genesis{
		Config: params.TestChainConfig,
		Alloc: types.GenesisAlloc{
			address: {Balance: funds},
		},
	}
	nonce := uint64(0)
	signer := types.HomesteadSigner{}
	_, blocks, _, _ := GenerateChainWithGenesis(gspec, engine, 1, 10, func(i int, b *BlockGen) {
		fee := big.NewInt(1)
		if b.header.BaseFee != nil {
			fee = b.header.BaseFee
		}
		b.SetCoinbase(common.Address{1})
		tx, _ := types.SignNewTx(key, signer, &types.LegacyTx{
			Nonce:    nonce,
			GasPrice: new(big.Int).Set(fee),
			Gas:      100000,
			Data:     initCode,
		})
		nonce++
		b.AddTxWithVMConfig(tx, vmConfig)

		tx, _ = types.SignNewTx(key, signer, &types.LegacyTx{
			Nonce:    nonce,
			GasPrice: new(big.Int).Set(fee),
			Gas:      100000,
			To:       &destAddress,
		})
		b.AddTxWithVMConfig(tx, vmConfig)
		nonce++
	})

	// Initialize the blockchain with 1153 enabled.
	chain, err := NewBlockChain(rawdb.NewMemoryDatabase(), DefaultCacheConfig, gspec, engine, vmConfig, common.Hash{}, false)
	if err != nil {
		t.Fatalf("failed to create tester chain: %v", err)
	}
	defer chain.Stop()
	// Import the blocks
	if _, err := chain.InsertChain(blocks); err != nil {
		t.Fatalf("failed to insert into chain: %v", err)
	}
	// Check the storage
	state, err := chain.StateAt(chain.CurrentHeader().Root)
	if err != nil {
		t.Fatalf("Failed to load state %v", err)
	}
	loc := common.BytesToHash([]byte{1})
	slot := state.GetState(destAddress, loc)
	if slot != (common.Hash{}) {
		t.Fatalf("Unexpected dirty storage slot")
	}
}

func TestEIP3651(t *testing.T) {
	var (
		aa     = common.HexToAddress("0x000000000000000000000000000000000000aaaa")
		bb     = common.HexToAddress("0x000000000000000000000000000000000000bbbb")
		engine = dummy.NewCoinbaseFaker()

		// A sender who makes transactions, has some funds
		key1, _ = crypto.HexToECDSA("b71c71a67e1177ad4e901695e1b4b9ee17ae16c6668d313eac2f96dbcda3f291")
		key2, _ = crypto.HexToECDSA("8a1f9a8f95be41cd7ccb6168179afb4504aefe388d1e14474d32c45c72ce7b7a")
		addr1   = crypto.PubkeyToAddress(key1.PublicKey)
		addr2   = crypto.PubkeyToAddress(key2.PublicKey)
		funds   = new(big.Int).Mul(common.Big1, big.NewInt(params.Ether))
		gspec   = &Genesis{
<<<<<<< HEAD
			Config: params.TestChainConfig,
			Alloc: types.GenesisAlloc{
=======
			Config:    params.TestChainConfig,
			Timestamp: uint64(upgrade.InitiallyActiveTime.Unix()),
			Alloc: GenesisAlloc{
>>>>>>> d1615a91
				addr1: {Balance: funds},
				addr2: {Balance: funds},
				// The address 0xAAAA sloads 0x00 and 0x01
				aa: {
					Code: []byte{
						byte(vm.PC),
						byte(vm.PC),
						byte(vm.SLOAD),
						byte(vm.SLOAD),
					},
					Nonce:   0,
					Balance: big.NewInt(0),
				},
				// The address 0xBBBB calls 0xAAAA
				bb: {
					Code: []byte{
						byte(vm.PUSH1), 0, // out size
						byte(vm.DUP1),  // out offset
						byte(vm.DUP1),  // out insize
						byte(vm.DUP1),  // in offset
						byte(vm.PUSH2), // address
						byte(0xaa),
						byte(0xaa),
						byte(vm.GAS), // gas
						byte(vm.DELEGATECALL),
					},
					Nonce:   0,
					Balance: big.NewInt(0),
				},
			},
		}
	)

	signer := types.LatestSigner(gspec.Config)

	_, blocks, _, _ := GenerateChainWithGenesis(gspec, engine, 1, 10, func(i int, b *BlockGen) {
		b.SetCoinbase(aa)
		// One transaction to Coinbase
		txdata := &types.DynamicFeeTx{
			ChainID:    gspec.Config.ChainID,
			Nonce:      0,
			To:         &bb,
			Gas:        500000,
			GasFeeCap:  newGwei(225),
			GasTipCap:  big.NewInt(2),
			AccessList: nil,
			Data:       []byte{},
		}
		tx := types.NewTx(txdata)
		tx, _ = types.SignTx(tx, signer, key1)

		b.AddTx(tx)
	})
	chain, err := NewBlockChain(rawdb.NewMemoryDatabase(), DefaultCacheConfig, gspec, engine, vm.Config{Tracer: logger.NewMarkdownLogger(&logger.Config{}, os.Stderr)}, common.Hash{}, false)
	if err != nil {
		t.Fatalf("failed to create tester chain: %v", err)
	}
	defer chain.Stop()
	if n, err := chain.InsertChain(blocks); err != nil {
		t.Fatalf("block %d: failed to insert into chain: %v", n, err)
	}

	block := chain.GetBlockByNumber(1)

	// 1+2: Ensure EIP-1559 access lists are accounted for via gas usage.
	innerGas := vm.GasQuickStep*2 + params.ColdSloadCostEIP2929*2
	expectedGas := params.TxGas + 5*vm.GasFastestStep + vm.GasQuickStep + 100 + innerGas // 100 because 0xaaaa is in access list
	if block.GasUsed() != expectedGas {
		t.Fatalf("incorrect amount of gas spent: expected %d, got %d", expectedGas, block.GasUsed())
	}

	state, _ := chain.State()

	// 3: Ensure that miner received the gasUsed * (block baseFee + effectiveGasTip).
	// Note this differs from go-ethereum where the miner receives the gasUsed * block baseFee,
	// as our handling of the coinbase payment is different.
	// Note we use block.GasUsed() here as there is only one tx.
	actual := state.GetBalance(block.Coinbase()).ToBig()
	tx := block.Transactions()[0]
	gasPrice := new(big.Int).Add(block.BaseFee(), tx.EffectiveGasTipValue(block.BaseFee()))
	expected := new(big.Int).SetUint64(block.GasUsed() * gasPrice.Uint64())
	if actual.Cmp(expected) != 0 {
		t.Fatalf("miner balance incorrect: expected %d, got %d", expected, actual)
	}

	// 4: Ensure the tx sender paid for the gasUsed * (block baseFee + effectiveGasTip).
	// Note this differs from go-ethereum where the miner receives the gasUsed * block baseFee,
	// as our handling of the coinbase payment is different.
	actual = new(big.Int).Sub(funds, state.GetBalance(addr1).ToBig())
	if actual.Cmp(expected) != 0 {
		t.Fatalf("sender balance incorrect: expected %d, got %d", expected, actual)
	}
}<|MERGE_RESOLUTION|>--- conflicted
+++ resolved
@@ -1013,14 +1013,9 @@
 		addr2   = crypto.PubkeyToAddress(key2.PublicKey)
 		funds   = new(big.Int).Mul(common.Big1, big.NewInt(params.Ether))
 		gspec   = &Genesis{
-<<<<<<< HEAD
-			Config: params.TestChainConfig,
-			Alloc: types.GenesisAlloc{
-=======
 			Config:    params.TestChainConfig,
 			Timestamp: uint64(upgrade.InitiallyActiveTime.Unix()),
 			Alloc: GenesisAlloc{
->>>>>>> d1615a91
 				addr1: {Balance: funds},
 				addr2: {Balance: funds},
 				// The address 0xAAAA sloads 0x00 and 0x01

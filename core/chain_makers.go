// (c) 2019-2020, Ava Labs, Inc.
//
// This file is a derived work, based on the go-ethereum library whose original
// notices appear below.
//
// It is distributed under a license compatible with the licensing terms of the
// original code from which it is derived.
//
// Much love to the original authors for their work.
// **********
// Copyright 2015 The go-ethereum Authors
// This file is part of the go-ethereum library.
//
// The go-ethereum library is free software: you can redistribute it and/or modify
// it under the terms of the GNU Lesser General Public License as published by
// the Free Software Foundation, either version 3 of the License, or
// (at your option) any later version.
//
// The go-ethereum library is distributed in the hope that it will be useful,
// but WITHOUT ANY WARRANTY; without even the implied warranty of
// MERCHANTABILITY or FITNESS FOR A PARTICULAR PURPOSE. See the
// GNU Lesser General Public License for more details.
//
// You should have received a copy of the GNU Lesser General Public License
// along with the go-ethereum library. If not, see <http://www.gnu.org/licenses/>.

package core

import (
	"fmt"
	"math/big"

	"github.com/ava-labs/coreth/consensus"
	"github.com/ava-labs/coreth/consensus/misc/eip4844"
	"github.com/ava-labs/coreth/core/rawdb"
	"github.com/ava-labs/coreth/core/state"
	"github.com/ava-labs/coreth/core/types"
	"github.com/ava-labs/coreth/params"
	"github.com/ava-labs/coreth/plugin/evm/header"
<<<<<<< HEAD
	"github.com/ava-labs/coreth/plugin/evm/upgrade/ap1"
	"github.com/ava-labs/coreth/plugin/evm/upgrade/cortina"
	"github.com/ava-labs/libevm/common"
	"github.com/ava-labs/libevm/core/vm"
	"github.com/ava-labs/libevm/ethdb"
	"github.com/ava-labs/libevm/triedb"
=======
	"github.com/ava-labs/coreth/triedb"
	"github.com/ethereum/go-ethereum/common"
	"github.com/ethereum/go-ethereum/ethdb"
>>>>>>> cfb1d9b8
	"github.com/holiman/uint256"
)

// BlockGen creates blocks for testing.
// See GenerateChain for a detailed explanation.
type BlockGen struct {
	i       int
	cm      *chainMaker
	parent  *types.Block
	header  *types.Header
	statedb *state.StateDB

	gasPool  *GasPool
	txs      []*types.Transaction
	receipts []*types.Receipt
	uncles   []*types.Header

	engine           consensus.Engine
	onBlockGenerated func(*types.Block)
}

// SetCoinbase sets the coinbase of the generated block.
// It can be called at most once.
func (b *BlockGen) SetCoinbase(addr common.Address) {
	if b.gasPool != nil {
		if len(b.txs) > 0 {
			panic("coinbase must be set before adding transactions")
		}
		panic("coinbase can only be set once")
	}
	b.header.Coinbase = addr
	b.gasPool = new(GasPool).AddGas(b.header.GasLimit)
}

// SetExtra sets the extra data field of the generated block.
func (b *BlockGen) SetExtra(data []byte) {
	b.header.Extra = data
}

// AppendExtra appends data to the extra data field of the generated block.
func (b *BlockGen) AppendExtra(data []byte) {
	b.header.Extra = append(b.header.Extra, data...)
}

// SetNonce sets the nonce field of the generated block.
func (b *BlockGen) SetNonce(nonce types.BlockNonce) {
	b.header.Nonce = nonce
}

// SetDifficulty sets the difficulty field of the generated block. This method is
// useful for Clique tests where the difficulty does not depend on time. For the
// ethash tests, please use OffsetTime, which implicitly recalculates the diff.
func (b *BlockGen) SetDifficulty(diff *big.Int) {
	b.header.Difficulty = diff
}

// Difficulty returns the currently calculated difficulty of the block.
func (b *BlockGen) Difficulty() *big.Int {
	return new(big.Int).Set(b.header.Difficulty)
}

// SetParentBeaconRoot sets the parent beacon root field of the generated
// block.
func (b *BlockGen) SetParentBeaconRoot(root common.Hash) {
	b.header.ParentBeaconRoot = &root
	var (
		blockContext = NewEVMBlockContext(b.header, b.cm, &b.header.Coinbase)
		vmenv        = vm.NewEVM(blockContext, vm.TxContext{}, b.statedb, b.cm.config, vm.Config{})
	)
	ProcessBeaconBlockRoot(root, vmenv, b.statedb)
}

// addTx adds a transaction to the generated block. If no coinbase has
// been set, the block's coinbase is set to the zero address.
//
// There are a few options can be passed as well in order to run some
// customized rules.
// - bc:       enables the ability to query historical block hashes for BLOCKHASH
// - vmConfig: extends the flexibility for customizing evm rules, e.g. enable extra EIPs
func (b *BlockGen) addTx(bc *BlockChain, vmConfig vm.Config, tx *types.Transaction) {
	if b.gasPool == nil {
		b.SetCoinbase(common.Address{})
	}
	b.statedb.SetTxContext(tx.Hash(), len(b.txs))
	blockContext := NewEVMBlockContext(b.header, bc, &b.header.Coinbase)
	receipt, err := ApplyTransaction(b.cm.config, bc, blockContext, b.gasPool, b.statedb, b.header, tx, &b.header.GasUsed, vmConfig)
	if err != nil {
		panic(err)
	}
	b.txs = append(b.txs, tx)
	b.receipts = append(b.receipts, receipt)
	if b.header.BlobGasUsed != nil {
		*b.header.BlobGasUsed += receipt.BlobGasUsed
	}
}

// AddTx adds a transaction to the generated block. If no coinbase has
// been set, the block's coinbase is set to the zero address.
//
// AddTx panics if the transaction cannot be executed. In addition to the protocol-imposed
// limitations (gas limit, etc.), there are some further limitations on the content of
// transactions that can be added. Notably, contract code relying on the BLOCKHASH
// instruction will panic during execution if it attempts to access a block number outside
// of the range created by GenerateChain.
func (b *BlockGen) AddTx(tx *types.Transaction) {
	b.addTx(nil, vm.Config{}, tx)
}

// AddTxWithChain adds a transaction to the generated block. If no coinbase has
// been set, the block's coinbase is set to the zero address.
//
// AddTxWithChain panics if the transaction cannot be executed. In addition to the
// protocol-imposed limitations (gas limit, etc.), there are some further limitations on
// the content of transactions that can be added. If contract code relies on the BLOCKHASH
// instruction, the block in chain will be returned.
func (b *BlockGen) AddTxWithChain(bc *BlockChain, tx *types.Transaction) {
	b.addTx(bc, vm.Config{}, tx)
}

// AddTxWithVMConfig adds a transaction to the generated block. If no coinbase has
// been set, the block's coinbase is set to the zero address.
// The evm interpreter can be customized with the provided vm config.
func (b *BlockGen) AddTxWithVMConfig(tx *types.Transaction, config vm.Config) {
	b.addTx(nil, config, tx)
}

// GetBalance returns the balance of the given address at the generated block.
func (b *BlockGen) GetBalance(addr common.Address) *uint256.Int {
	return b.statedb.GetBalance(addr)
}

// AddUncheckedTx forcefully adds a transaction to the block without any validation.
//
// AddUncheckedTx will cause consensus failures when used during real
// chain processing. This is best used in conjunction with raw block insertion.
func (b *BlockGen) AddUncheckedTx(tx *types.Transaction) {
	b.txs = append(b.txs, tx)
}

// Number returns the block number of the block being generated.
func (b *BlockGen) Number() *big.Int {
	return new(big.Int).Set(b.header.Number)
}

// Timestamp returns the timestamp of the block being generated.
func (b *BlockGen) Timestamp() uint64 {
	return b.header.Time
}

// BaseFee returns the EIP-1559 base fee of the block being generated.
func (b *BlockGen) BaseFee() *big.Int {
	return new(big.Int).Set(b.header.BaseFee)
}

// Gas returns the amount of gas left in the current block.
func (b *BlockGen) Gas() uint64 {
	return b.header.GasLimit - b.header.GasUsed
}

// Signer returns a valid signer instance for the current block.
func (b *BlockGen) Signer() types.Signer {
	return types.MakeSigner(b.cm.config, b.header.Number, b.header.Time)
}

// AddUncheckedReceipt forcefully adds a receipts to the block without a
// backing transaction.
//
// AddUncheckedReceipt will cause consensus failures when used during real
// chain processing. This is best used in conjunction with raw block insertion.
func (b *BlockGen) AddUncheckedReceipt(receipt *types.Receipt) {
	b.receipts = append(b.receipts, receipt)
}

// TxNonce returns the next valid transaction nonce for the
// account at addr. It panics if the account does not exist.
func (b *BlockGen) TxNonce(addr common.Address) uint64 {
	if !b.statedb.Exist(addr) {
		panic("account does not exist")
	}
	return b.statedb.GetNonce(addr)
}

// AddUncle adds an uncle header to the generated block.
func (b *BlockGen) AddUncle(h *types.Header) {
	b.uncles = append(b.uncles, h)
}

// PrevBlock returns a previously generated block by number. It panics if
// num is greater or equal to the number of the block being generated.
// For index -1, PrevBlock returns the parent block given to GenerateChain.
func (b *BlockGen) PrevBlock(index int) *types.Block {
	if index >= b.i {
		panic(fmt.Errorf("block index %d out of range (%d,%d)", index, -1, b.i))
	}
	if index == -1 {
		return b.cm.bottom
	}
	return b.cm.chain[index]
}

// OffsetTime modifies the time instance of a block, implicitly changing its
// associated difficulty. It's useful to test scenarios where forking is not
// tied to chain length directly.
func (b *BlockGen) OffsetTime(seconds int64) {
	b.header.Time += uint64(seconds)
	if b.header.Time <= b.cm.bottom.Header().Time {
		panic("block time out of range")
	}
	b.header.Difficulty = b.engine.CalcDifficulty(b.cm, b.header.Time, b.parent.Header())
}

// SetOnBlockGenerated sets a callback function to be invoked after each block is generated
func (b *BlockGen) SetOnBlockGenerated(onBlockGenerated func(*types.Block)) {
	b.onBlockGenerated = onBlockGenerated
}

// GenerateChain creates a chain of n blocks. The first block's
// parent will be the provided parent. db is used to store
// intermediate states and should contain the parent's state trie.
//
// The generator function is called with a new block generator for
// every block. Any transactions and uncles added to the generator
// become part of the block. If gen is nil, the blocks will be empty
// and their coinbase will be the zero address.
//
// Blocks created by GenerateChain do not contain valid proof of work
// values. Inserting them into BlockChain requires use of FakePow or
// a similar non-validating proof of work implementation.
func GenerateChain(config *params.ChainConfig, parent *types.Block, engine consensus.Engine, db ethdb.Database, n int, gap uint64, gen func(int, *BlockGen)) ([]*types.Block, []types.Receipts, error) {
	if config == nil {
		config = params.TestChainConfig
	}
	if engine == nil {
		panic("nil consensus engine")
	}
	cm := newChainMaker(parent, config, engine)

	genblock := func(i int, parent *types.Block, triedb *triedb.Database, statedb *state.StateDB) (*types.Block, types.Receipts, error) {
		b := &BlockGen{i: i, cm: cm, parent: parent, statedb: statedb, engine: engine}
		b.header = cm.makeHeader(parent, gap, statedb, b.engine)

		err := ApplyUpgrades(config, &parent.Header().Time, b, statedb)
		if err != nil {
			return nil, nil, fmt.Errorf("failed to configure precompiles %w", err)
		}

		// Execute any user modifications to the block
		if gen != nil {
			gen(i, b)
		}
		// Finalize and seal the block
		block, err := b.engine.FinalizeAndAssemble(cm, b.header, parent.Header(), statedb, b.txs, b.uncles, b.receipts)
		if err != nil {
			return nil, nil, fmt.Errorf("Failed to finalize and assemble block at index %d: %w", i, err)
		}

		// Write state changes to db
		root, err := statedb.Commit(b.header.Number.Uint64(), config.IsEIP158(b.header.Number))
		if err != nil {
			panic(fmt.Sprintf("state write error: %v", err))
		}
		if err = triedb.Commit(root, false); err != nil {
			panic(fmt.Sprintf("trie write error: %v", err))
		}
		if b.onBlockGenerated != nil {
			b.onBlockGenerated(block)
		}
		return block, b.receipts, nil
	}

	// Forcibly use hash-based state scheme for retaining all nodes in disk.
	triedb := triedb.NewDatabase(db, triedb.HashDefaults)
	defer triedb.Close()

	for i := 0; i < n; i++ {
		statedb, err := state.New(parent.Root(), state.NewDatabaseWithNodeDB(db, triedb), nil)
		if err != nil {
			return nil, nil, err
		}
		block, receipts, err := genblock(i, parent, triedb, statedb)
		if err != nil {
			return nil, nil, err
		}

		// Post-process the receipts.
		// Here we assign the final block hash and other info into the receipt.
		// In order for DeriveFields to work, the transaction and receipt lists need to be
		// of equal length. If AddUncheckedTx or AddUncheckedReceipt are used, there will be
		// extra ones, so we just trim the lists here.
		receiptsCount := len(receipts)
		txs := block.Transactions()
		if len(receipts) > len(txs) {
			receipts = receipts[:len(txs)]
		} else if len(receipts) < len(txs) {
			txs = txs[:len(receipts)]
		}
		var blobGasPrice *big.Int
		if block.ExcessBlobGas() != nil {
			blobGasPrice = eip4844.CalcBlobFee(*block.ExcessBlobGas())
		}
		if err := receipts.DeriveFields(config, block.Hash(), block.NumberU64(), block.Time(), block.BaseFee(), blobGasPrice, txs); err != nil {
			panic(err)
		}

		// Re-expand to ensure all receipts are returned.
		receipts = receipts[:receiptsCount]

		// Advance the chain.
		cm.add(block, receipts)
		parent = block
	}
	return cm.chain, cm.receipts, nil
}

// GenerateChainWithGenesis is a wrapper of GenerateChain which will initialize
// genesis block to database first according to the provided genesis specification
// then generate chain on top.
func GenerateChainWithGenesis(genesis *Genesis, engine consensus.Engine, n int, gap uint64, gen func(int, *BlockGen)) (ethdb.Database, []*types.Block, []types.Receipts, error) {
	db := rawdb.NewMemoryDatabase()
	triedb := triedb.NewDatabase(db, triedb.HashDefaults)
	defer triedb.Close()
	_, err := genesis.Commit(db, triedb)
	if err != nil {
		return nil, nil, nil, err
	}
	blocks, receipts, err := GenerateChain(genesis.Config, genesis.ToBlock(), engine, db, n, gap, gen)
	return db, blocks, receipts, err
}

func (cm *chainMaker) makeHeader(parent *types.Block, gap uint64, state *state.StateDB, engine consensus.Engine) *types.Header {
	time := parent.Time() + gap // block time is fixed at [gap] seconds

<<<<<<< HEAD
	var gasLimit uint64
	configExtra := params.GetExtra(cm.config)
	if configExtra.IsCortina(time) {
		gasLimit = cortina.GasLimit
	} else if configExtra.IsApricotPhase1(time) {
		gasLimit = ap1.GasLimit
	} else {
		gasLimit = CalcGasLimit(parent.GasUsed(), parent.GasLimit(), parent.GasLimit(), parent.GasLimit())
	}

	extra, err := header.ExtraPrefix(configExtra, parent.Header(), time)
=======
	gasLimit, err := header.GasLimit(cm.config, parent.Header(), time)
>>>>>>> cfb1d9b8
	if err != nil {
		panic(err)
	}
	baseFee, err := header.BaseFee(configExtra, parent.Header(), time)
	if err != nil {
		panic(err)
	}

	header := &types.Header{
		Root:       state.IntermediateRoot(cm.config.IsEIP158(parent.Number())),
		ParentHash: parent.Hash(),
		Coinbase:   parent.Coinbase(),
		Difficulty: engine.CalcDifficulty(cm, time, parent.Header()),
		GasLimit:   gasLimit,
		Number:     new(big.Int).Add(parent.Number(), common.Big1),
		Time:       time,
		BaseFee:    baseFee,
	}

	if cm.config.IsCancun(header.Number, header.Time) {
		var (
			parentExcessBlobGas uint64
			parentBlobGasUsed   uint64
		)
		if parent.ExcessBlobGas() != nil {
			parentExcessBlobGas = *parent.ExcessBlobGas()
			parentBlobGasUsed = *parent.BlobGasUsed()
		}
		excessBlobGas := eip4844.CalcExcessBlobGas(parentExcessBlobGas, parentBlobGasUsed)
		header.ExcessBlobGas = &excessBlobGas
		header.BlobGasUsed = new(uint64)
		header.ParentBeaconRoot = new(common.Hash)
	}
	return header
}

// chainMaker contains the state of chain generation.
type chainMaker struct {
	bottom      *types.Block
	engine      consensus.Engine
	config      *params.ChainConfig
	chain       []*types.Block
	chainByHash map[common.Hash]*types.Block
	receipts    []types.Receipts
}

func newChainMaker(bottom *types.Block, config *params.ChainConfig, engine consensus.Engine) *chainMaker {
	return &chainMaker{
		bottom:      bottom,
		config:      config,
		engine:      engine,
		chainByHash: make(map[common.Hash]*types.Block),
	}
}

func (cm *chainMaker) add(b *types.Block, r []*types.Receipt) {
	cm.chain = append(cm.chain, b)
	cm.chainByHash[b.Hash()] = b
	cm.receipts = append(cm.receipts, r)
}

func (cm *chainMaker) blockByNumber(number uint64) *types.Block {
	if number == cm.bottom.NumberU64() {
		return cm.bottom
	}
	cur := cm.CurrentHeader().Number.Uint64()
	lowest := cm.bottom.NumberU64() + 1
	if number < lowest || number > cur {
		return nil
	}
	return cm.chain[number-lowest]
}

// ChainReader/ChainContext implementation

// Config returns the chain configuration (for consensus.ChainReader).
func (cm *chainMaker) Config() *params.ChainConfig {
	return cm.config
}

// Engine returns the consensus engine (for ChainContext).
func (cm *chainMaker) Engine() consensus.Engine {
	return cm.engine
}

func (cm *chainMaker) CurrentHeader() *types.Header {
	if len(cm.chain) == 0 {
		return cm.bottom.Header()
	}
	return cm.chain[len(cm.chain)-1].Header()
}

func (cm *chainMaker) GetHeaderByNumber(number uint64) *types.Header {
	b := cm.blockByNumber(number)
	if b == nil {
		return nil
	}
	return b.Header()
}

func (cm *chainMaker) GetHeaderByHash(hash common.Hash) *types.Header {
	b := cm.chainByHash[hash]
	if b == nil {
		return nil
	}
	return b.Header()
}

func (cm *chainMaker) GetHeader(hash common.Hash, number uint64) *types.Header {
	return cm.GetHeaderByNumber(number)
}

func (cm *chainMaker) GetBlock(hash common.Hash, number uint64) *types.Block {
	return cm.blockByNumber(number)
}<|MERGE_RESOLUTION|>--- conflicted
+++ resolved
@@ -37,18 +37,10 @@
 	"github.com/ava-labs/coreth/core/types"
 	"github.com/ava-labs/coreth/params"
 	"github.com/ava-labs/coreth/plugin/evm/header"
-<<<<<<< HEAD
-	"github.com/ava-labs/coreth/plugin/evm/upgrade/ap1"
-	"github.com/ava-labs/coreth/plugin/evm/upgrade/cortina"
 	"github.com/ava-labs/libevm/common"
 	"github.com/ava-labs/libevm/core/vm"
 	"github.com/ava-labs/libevm/ethdb"
 	"github.com/ava-labs/libevm/triedb"
-=======
-	"github.com/ava-labs/coreth/triedb"
-	"github.com/ethereum/go-ethereum/common"
-	"github.com/ethereum/go-ethereum/ethdb"
->>>>>>> cfb1d9b8
 	"github.com/holiman/uint256"
 )
 
@@ -381,21 +373,8 @@
 func (cm *chainMaker) makeHeader(parent *types.Block, gap uint64, state *state.StateDB, engine consensus.Engine) *types.Header {
 	time := parent.Time() + gap // block time is fixed at [gap] seconds
 
-<<<<<<< HEAD
-	var gasLimit uint64
 	configExtra := params.GetExtra(cm.config)
-	if configExtra.IsCortina(time) {
-		gasLimit = cortina.GasLimit
-	} else if configExtra.IsApricotPhase1(time) {
-		gasLimit = ap1.GasLimit
-	} else {
-		gasLimit = CalcGasLimit(parent.GasUsed(), parent.GasLimit(), parent.GasLimit(), parent.GasLimit())
-	}
-
-	extra, err := header.ExtraPrefix(configExtra, parent.Header(), time)
-=======
-	gasLimit, err := header.GasLimit(cm.config, parent.Header(), time)
->>>>>>> cfb1d9b8
+	gasLimit, err := header.GasLimit(configExtra, parent.Header(), time)
 	if err != nil {
 		panic(err)
 	}

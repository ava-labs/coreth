// (c) 2019-2020, Ava Labs, Inc.
//
// This file is a derived work, based on the go-ethereum library whose original
// notices appear below.
//
// It is distributed under a license compatible with the licensing terms of the
// original code from which it is derived.
//
// Much love to the original authors for their work.
// **********
// Copyright 2015 The go-ethereum Authors
// This file is part of the go-ethereum library.
//
// The go-ethereum library is free software: you can redistribute it and/or modify
// it under the terms of the GNU Lesser General Public License as published by
// the Free Software Foundation, either version 3 of the License, or
// (at your option) any later version.
//
// The go-ethereum library is distributed in the hope that it will be useful,
// but WITHOUT ANY WARRANTY; without even the implied warranty of
// MERCHANTABILITY or FITNESS FOR A PARTICULAR PURPOSE. See the
// GNU Lesser General Public License for more details.
//
// You should have received a copy of the GNU Lesser General Public License
// along with the go-ethereum library. If not, see <http://www.gnu.org/licenses/>.

package core

import (
	"fmt"
	"math/big"

	"github.com/ava-labs/coreth/consensus"
	"github.com/ava-labs/coreth/consensus/misc/eip4844"
	"github.com/ava-labs/coreth/core/rawdb"
	"github.com/ava-labs/coreth/core/state"
	"github.com/ava-labs/coreth/core/types"
	"github.com/ava-labs/coreth/core/vm"
	"github.com/ava-labs/coreth/params"
	"github.com/ava-labs/coreth/plugin/evm/header"
	"github.com/ava-labs/coreth/triedb"
	"github.com/ethereum/go-ethereum/common"
	"github.com/ethereum/go-ethereum/ethdb"
	"github.com/holiman/uint256"
)

// BlockGen creates blocks for testing.
// See GenerateChain for a detailed explanation.
type BlockGen struct {
	i       int
	cm      *chainMaker
	parent  *types.Block
	header  *types.Header
	statedb *state.StateDB

	gasPool  *GasPool
	txs      []*types.Transaction
	receipts []*types.Receipt
	uncles   []*types.Header

	engine           consensus.Engine
	onBlockGenerated func(*types.Block)
}

// SetCoinbase sets the coinbase of the generated block.
// It can be called at most once.
func (b *BlockGen) SetCoinbase(addr common.Address) {
	if b.gasPool != nil {
		if len(b.txs) > 0 {
			panic("coinbase must be set before adding transactions")
		}
		panic("coinbase can only be set once")
	}
	b.header.Coinbase = addr
	b.gasPool = new(GasPool).AddGas(b.header.GasLimit)
}

// SetExtra sets the extra data field of the generated block.
func (b *BlockGen) SetExtra(data []byte) {
	b.header.Extra = data
}

// AppendExtra appends data to the extra data field of the generated block.
func (b *BlockGen) AppendExtra(data []byte) {
	b.header.Extra = append(b.header.Extra, data...)
}

// SetNonce sets the nonce field of the generated block.
func (b *BlockGen) SetNonce(nonce types.BlockNonce) {
	b.header.Nonce = nonce
}

// SetDifficulty sets the difficulty field of the generated block. This method is
// useful for Clique tests where the difficulty does not depend on time. For the
// ethash tests, please use OffsetTime, which implicitly recalculates the diff.
func (b *BlockGen) SetDifficulty(diff *big.Int) {
	b.header.Difficulty = diff
}

// Difficulty returns the currently calculated difficulty of the block.
func (b *BlockGen) Difficulty() *big.Int {
	return new(big.Int).Set(b.header.Difficulty)
}

// SetParentBeaconRoot sets the parent beacon root field of the generated
// block.
func (b *BlockGen) SetParentBeaconRoot(root common.Hash) {
	b.header.ParentBeaconRoot = &root
	var (
		blockContext = NewEVMBlockContext(b.header, b.cm, &b.header.Coinbase)
		vmenv        = vm.NewEVM(blockContext, vm.TxContext{}, b.statedb, b.cm.config, vm.Config{})
	)
	ProcessBeaconBlockRoot(root, vmenv, b.statedb)
}

// addTx adds a transaction to the generated block. If no coinbase has
// been set, the block's coinbase is set to the zero address.
//
// There are a few options can be passed as well in order to run some
// customized rules.
// - bc:       enables the ability to query historical block hashes for BLOCKHASH
// - vmConfig: extends the flexibility for customizing evm rules, e.g. enable extra EIPs
func (b *BlockGen) addTx(bc *BlockChain, vmConfig vm.Config, tx *types.Transaction) {
	if b.gasPool == nil {
		b.SetCoinbase(common.Address{})
	}
	b.statedb.SetTxContext(tx.Hash(), len(b.txs))
	blockContext := NewEVMBlockContext(b.header, bc, &b.header.Coinbase)
	receipt, err := ApplyTransaction(b.cm.config, bc, blockContext, b.gasPool, b.statedb, b.header, tx, &b.header.GasUsed, vmConfig)
	if err != nil {
		panic(err)
	}
	b.txs = append(b.txs, tx)
	b.receipts = append(b.receipts, receipt)
	if b.header.BlobGasUsed != nil {
		*b.header.BlobGasUsed += receipt.BlobGasUsed
	}
}

// AddTx adds a transaction to the generated block. If no coinbase has
// been set, the block's coinbase is set to the zero address.
//
// AddTx panics if the transaction cannot be executed. In addition to the protocol-imposed
// limitations (gas limit, etc.), there are some further limitations on the content of
// transactions that can be added. Notably, contract code relying on the BLOCKHASH
// instruction will panic during execution if it attempts to access a block number outside
// of the range created by GenerateChain.
func (b *BlockGen) AddTx(tx *types.Transaction) {
	b.addTx(nil, vm.Config{}, tx)
}

// AddTxWithChain adds a transaction to the generated block. If no coinbase has
// been set, the block's coinbase is set to the zero address.
//
// AddTxWithChain panics if the transaction cannot be executed. In addition to the
// protocol-imposed limitations (gas limit, etc.), there are some further limitations on
// the content of transactions that can be added. If contract code relies on the BLOCKHASH
// instruction, the block in chain will be returned.
func (b *BlockGen) AddTxWithChain(bc *BlockChain, tx *types.Transaction) {
	b.addTx(bc, vm.Config{}, tx)
}

// AddTxWithVMConfig adds a transaction to the generated block. If no coinbase has
// been set, the block's coinbase is set to the zero address.
// The evm interpreter can be customized with the provided vm config.
func (b *BlockGen) AddTxWithVMConfig(tx *types.Transaction, config vm.Config) {
	b.addTx(nil, config, tx)
}

// GetBalance returns the balance of the given address at the generated block.
func (b *BlockGen) GetBalance(addr common.Address) *uint256.Int {
	return b.statedb.GetBalance(addr)
}

// AddUncheckedTx forcefully adds a transaction to the block without any validation.
//
// AddUncheckedTx will cause consensus failures when used during real
// chain processing. This is best used in conjunction with raw block insertion.
func (b *BlockGen) AddUncheckedTx(tx *types.Transaction) {
	b.txs = append(b.txs, tx)
}

// Number returns the block number of the block being generated.
func (b *BlockGen) Number() *big.Int {
	return new(big.Int).Set(b.header.Number)
}

// Timestamp returns the timestamp of the block being generated.
func (b *BlockGen) Timestamp() uint64 {
	return b.header.Time
}

// BaseFee returns the EIP-1559 base fee of the block being generated.
func (b *BlockGen) BaseFee() *big.Int {
	return new(big.Int).Set(b.header.BaseFee)
}

// Gas returns the amount of gas left in the current block.
func (b *BlockGen) Gas() uint64 {
	return b.header.GasLimit - b.header.GasUsed
}

// Signer returns a valid signer instance for the current block.
func (b *BlockGen) Signer() types.Signer {
	return types.MakeSigner(b.cm.config, b.header.Number, b.header.Time)
}

// AddUncheckedReceipt forcefully adds a receipts to the block without a
// backing transaction.
//
// AddUncheckedReceipt will cause consensus failures when used during real
// chain processing. This is best used in conjunction with raw block insertion.
func (b *BlockGen) AddUncheckedReceipt(receipt *types.Receipt) {
	b.receipts = append(b.receipts, receipt)
}

// TxNonce returns the next valid transaction nonce for the
// account at addr. It panics if the account does not exist.
func (b *BlockGen) TxNonce(addr common.Address) uint64 {
	if !b.statedb.Exist(addr) {
		panic("account does not exist")
	}
	return b.statedb.GetNonce(addr)
}

// AddUncle adds an uncle header to the generated block.
func (b *BlockGen) AddUncle(h *types.Header) {
	b.uncles = append(b.uncles, h)
}

// PrevBlock returns a previously generated block by number. It panics if
// num is greater or equal to the number of the block being generated.
// For index -1, PrevBlock returns the parent block given to GenerateChain.
func (b *BlockGen) PrevBlock(index int) *types.Block {
	if index >= b.i {
		panic(fmt.Errorf("block index %d out of range (%d,%d)", index, -1, b.i))
	}
	if index == -1 {
		return b.cm.bottom
	}
	return b.cm.chain[index]
}

// OffsetTime modifies the time instance of a block, implicitly changing its
// associated difficulty. It's useful to test scenarios where forking is not
// tied to chain length directly.
func (b *BlockGen) OffsetTime(seconds int64) {
	b.header.Time += uint64(seconds)
	if b.header.Time <= b.cm.bottom.Header().Time {
		panic("block time out of range")
	}
	b.header.Difficulty = b.engine.CalcDifficulty(b.cm, b.header.Time, b.parent.Header())
}

// SetOnBlockGenerated sets a callback function to be invoked after each block is generated
func (b *BlockGen) SetOnBlockGenerated(onBlockGenerated func(*types.Block)) {
	b.onBlockGenerated = onBlockGenerated
}

// GenerateChain creates a chain of n blocks. The first block's
// parent will be the provided parent. db is used to store
// intermediate states and should contain the parent's state trie.
//
// The generator function is called with a new block generator for
// every block. Any transactions and uncles added to the generator
// become part of the block. If gen is nil, the blocks will be empty
// and their coinbase will be the zero address.
//
// Blocks created by GenerateChain do not contain valid proof of work
// values. Inserting them into BlockChain requires use of FakePow or
// a similar non-validating proof of work implementation.
func GenerateChain(config *params.ChainConfig, parent *types.Block, engine consensus.Engine, db ethdb.Database, n int, gap uint64, gen func(int, *BlockGen)) ([]*types.Block, []types.Receipts, error) {
	if config == nil {
		config = params.TestChainConfig
	}
	if engine == nil {
		panic("nil consensus engine")
	}
	cm := newChainMaker(parent, config, engine)

	genblock := func(i int, parent *types.Block, triedb *triedb.Database, statedb *state.StateDB) (*types.Block, types.Receipts, error) {
		b := &BlockGen{i: i, cm: cm, parent: parent, statedb: statedb, engine: engine}
		b.header = cm.makeHeader(parent, gap, statedb, b.engine)

		err := ApplyUpgrades(config, &parent.Header().Time, b, statedb)
		if err != nil {
			return nil, nil, fmt.Errorf("failed to configure precompiles %w", err)
		}

		// Execute any user modifications to the block
		if gen != nil {
			gen(i, b)
		}
		// Finalize and seal the block
		block, err := b.engine.FinalizeAndAssemble(cm, b.header, parent.Header(), statedb, b.txs, b.uncles, b.receipts)
		if err != nil {
			return nil, nil, fmt.Errorf("Failed to finalize and assemble block at index %d: %w", i, err)
		}

		// Write state changes to db
		root, err := statedb.Commit(b.header.Number.Uint64(), config.IsEIP158(b.header.Number))
		if err != nil {
			panic(fmt.Sprintf("state write error: %v", err))
		}
		if err = triedb.Commit(root, false); err != nil {
			panic(fmt.Sprintf("trie write error: %v", err))
		}
		if b.onBlockGenerated != nil {
			b.onBlockGenerated(block)
		}
		return block, b.receipts, nil
	}

	// Forcibly use hash-based state scheme for retaining all nodes in disk.
	triedb := triedb.NewDatabase(db, triedb.HashDefaults)
	defer triedb.Close()

	for i := 0; i < n; i++ {
		statedb, err := state.New(parent.Root(), state.NewDatabaseWithNodeDB(db, triedb), nil)
		if err != nil {
			return nil, nil, err
		}
		block, receipts, err := genblock(i, parent, triedb, statedb)
		if err != nil {
			return nil, nil, err
		}

		// Post-process the receipts.
		// Here we assign the final block hash and other info into the receipt.
		// In order for DeriveFields to work, the transaction and receipt lists need to be
		// of equal length. If AddUncheckedTx or AddUncheckedReceipt are used, there will be
		// extra ones, so we just trim the lists here.
		receiptsCount := len(receipts)
		txs := block.Transactions()
		if len(receipts) > len(txs) {
			receipts = receipts[:len(txs)]
		} else if len(receipts) < len(txs) {
			txs = txs[:len(receipts)]
		}
		var blobGasPrice *big.Int
		if block.ExcessBlobGas() != nil {
			blobGasPrice = eip4844.CalcBlobFee(*block.ExcessBlobGas())
		}
		if err := receipts.DeriveFields(config, block.Hash(), block.NumberU64(), block.Time(), block.BaseFee(), blobGasPrice, txs); err != nil {
			panic(err)
		}

		// Re-expand to ensure all receipts are returned.
		receipts = receipts[:receiptsCount]

		// Advance the chain.
		cm.add(block, receipts)
		parent = block
	}
	return cm.chain, cm.receipts, nil
}

// GenerateChainWithGenesis is a wrapper of GenerateChain which will initialize
// genesis block to database first according to the provided genesis specification
// then generate chain on top.
func GenerateChainWithGenesis(genesis *Genesis, engine consensus.Engine, n int, gap uint64, gen func(int, *BlockGen)) (ethdb.Database, []*types.Block, []types.Receipts, error) {
	db := rawdb.NewMemoryDatabase()
	triedb := triedb.NewDatabase(db, triedb.HashDefaults)
	defer triedb.Close()
	_, err := genesis.Commit(db, triedb)
	if err != nil {
		return nil, nil, nil, err
	}
	blocks, receipts, err := GenerateChain(genesis.Config, genesis.ToBlock(), engine, db, n, gap, gen)
	return db, blocks, receipts, err
}

func (cm *chainMaker) makeHeader(parent *types.Block, gap uint64, state *state.StateDB, engine consensus.Engine) *types.Header {
	time := parent.Time() + gap // block time is fixed at [gap] seconds
	parentHeader := parent.Header()
	gasLimit, err := header.GasLimit(cm.config, parentHeader, time)
	if err != nil {
		panic(err)
	}
	baseFee, err := header.BaseFee(cm.config, parentHeader, time)
	if err != nil {
		panic(err)
	}
	header := &types.Header{
		Root:       state.IntermediateRoot(cm.config.IsEIP158(parent.Number())),
		ParentHash: parent.Hash(),
		Coinbase:   parent.Coinbase(),
		Difficulty: engine.CalcDifficulty(cm, time, parentHeader),
		GasLimit:   gasLimit,
		Number:     new(big.Int).Add(parent.Number(), common.Big1),
		Time:       time,
<<<<<<< HEAD
		BaseFee:    baseFee,
=======
	}

	var err error
	header.Extra, err = dummy.CalcExtraPrefix(cm.config, parent.Header(), time)
	if err != nil {
		panic(err)
>>>>>>> fa8b2649
	}
	header.BaseFee, err = dummy.CalcBaseFee(cm.config, parent.Header(), time)
	if err != nil {
		panic(err)
	}

	if cm.config.IsCancun(header.Number, header.Time) {
		var (
			parentExcessBlobGas uint64
			parentBlobGasUsed   uint64
		)
		if parent.ExcessBlobGas() != nil {
			parentExcessBlobGas = *parent.ExcessBlobGas()
			parentBlobGasUsed = *parent.BlobGasUsed()
		}
		excessBlobGas := eip4844.CalcExcessBlobGas(parentExcessBlobGas, parentBlobGasUsed)
		header.ExcessBlobGas = &excessBlobGas
		header.BlobGasUsed = new(uint64)
		header.ParentBeaconRoot = new(common.Hash)
	}
	return header
}

// chainMaker contains the state of chain generation.
type chainMaker struct {
	bottom      *types.Block
	engine      consensus.Engine
	config      *params.ChainConfig
	chain       []*types.Block
	chainByHash map[common.Hash]*types.Block
	receipts    []types.Receipts
}

func newChainMaker(bottom *types.Block, config *params.ChainConfig, engine consensus.Engine) *chainMaker {
	return &chainMaker{
		bottom:      bottom,
		config:      config,
		engine:      engine,
		chainByHash: make(map[common.Hash]*types.Block),
	}
}

func (cm *chainMaker) add(b *types.Block, r []*types.Receipt) {
	cm.chain = append(cm.chain, b)
	cm.chainByHash[b.Hash()] = b
	cm.receipts = append(cm.receipts, r)
}

func (cm *chainMaker) blockByNumber(number uint64) *types.Block {
	if number == cm.bottom.NumberU64() {
		return cm.bottom
	}
	cur := cm.CurrentHeader().Number.Uint64()
	lowest := cm.bottom.NumberU64() + 1
	if number < lowest || number > cur {
		return nil
	}
	return cm.chain[number-lowest]
}

// ChainReader/ChainContext implementation

// Config returns the chain configuration (for consensus.ChainReader).
func (cm *chainMaker) Config() *params.ChainConfig {
	return cm.config
}

// Engine returns the consensus engine (for ChainContext).
func (cm *chainMaker) Engine() consensus.Engine {
	return cm.engine
}

func (cm *chainMaker) CurrentHeader() *types.Header {
	if len(cm.chain) == 0 {
		return cm.bottom.Header()
	}
	return cm.chain[len(cm.chain)-1].Header()
}

func (cm *chainMaker) GetHeaderByNumber(number uint64) *types.Header {
	b := cm.blockByNumber(number)
	if b == nil {
		return nil
	}
	return b.Header()
}

func (cm *chainMaker) GetHeaderByHash(hash common.Hash) *types.Header {
	b := cm.chainByHash[hash]
	if b == nil {
		return nil
	}
	return b.Header()
}

func (cm *chainMaker) GetHeader(hash common.Hash, number uint64) *types.Header {
	return cm.GetHeaderByNumber(number)
}

func (cm *chainMaker) GetBlock(hash common.Hash, number uint64) *types.Block {
	return cm.blockByNumber(number)
}<|MERGE_RESOLUTION|>--- conflicted
+++ resolved
@@ -389,20 +389,7 @@
 		GasLimit:   gasLimit,
 		Number:     new(big.Int).Add(parent.Number(), common.Big1),
 		Time:       time,
-<<<<<<< HEAD
 		BaseFee:    baseFee,
-=======
-	}
-
-	var err error
-	header.Extra, err = dummy.CalcExtraPrefix(cm.config, parent.Header(), time)
-	if err != nil {
-		panic(err)
->>>>>>> fa8b2649
-	}
-	header.BaseFee, err = dummy.CalcBaseFee(cm.config, parent.Header(), time)
-	if err != nil {
-		panic(err)
 	}
 
 	if cm.config.IsCancun(header.Number, header.Time) {

--- conflicted
+++ resolved
@@ -373,17 +373,12 @@
 func (cm *chainMaker) makeHeader(parent *types.Block, gap uint64, state *state.StateDB, engine consensus.Engine) *types.Header {
 	time := parent.Time() + gap // block time is fixed at [gap] seconds
 
-<<<<<<< HEAD
 	configExtra := params.GetExtra(cm.config)
-	gasLimit := header.GasLimit(configExtra, parent.Header(), time)
-	baseFee, err := header.BaseFee(configExtra, parent.Header(), time)
-=======
-	gasLimit, err := header.GasLimit(cm.config, parent.Header(), time)
+	gasLimit, err := header.GasLimit(configExtra, parent.Header(), time)
 	if err != nil {
 		panic(err)
 	}
-	baseFee, err := header.BaseFee(cm.config, parent.Header(), time)
->>>>>>> cfb1d9b8
+	baseFee, err := header.BaseFee(configExtra, parent.Header(), time)
 	if err != nil {
 		panic(err)
 	}

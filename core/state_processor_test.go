--- conflicted
+++ resolved
@@ -38,15 +38,11 @@
 	"github.com/ava-labs/coreth/core/rawdb"
 	"github.com/ava-labs/coreth/core/types"
 	"github.com/ava-labs/coreth/params"
-<<<<<<< HEAD
 	"github.com/ava-labs/coreth/params/extras"
-=======
 	"github.com/ava-labs/coreth/plugin/evm/header"
 	"github.com/ava-labs/coreth/plugin/evm/upgrade/ap1"
 	"github.com/ava-labs/coreth/plugin/evm/upgrade/ap3"
 	"github.com/ava-labs/coreth/plugin/evm/upgrade/cortina"
-	"github.com/ava-labs/coreth/trie"
->>>>>>> 0cdf88ee
 	"github.com/ava-labs/coreth/utils"
 	"github.com/ava-labs/libevm/common"
 	"github.com/ava-labs/libevm/core/vm"
@@ -367,8 +363,9 @@
 func GenerateBadBlock(parent *types.Block, engine consensus.Engine, txs types.Transactions, config *params.ChainConfig) *types.Block {
 	fakeChainReader := newChainMaker(nil, config, engine)
 	time := parent.Time() + 10
-	extra, _ := header.ExtraPrefix(config, parent.Header(), time)
-	baseFee, _ := header.BaseFee(config, parent.Header(), time)
+	configExtra := params.GetExtra(config)
+	extra, _ := header.ExtraPrefix(configExtra, parent.Header(), time)
+	baseFee, _ := header.BaseFee(configExtra, parent.Header(), time)
 	header := &types.Header{
 		ParentHash: parent.Hash(),
 		Coinbase:   parent.Coinbase(),
@@ -383,16 +380,9 @@
 		Time:      time,
 		Extra:     extra,
 		UncleHash: types.EmptyUncleHash,
-<<<<<<< HEAD
-	}
-	header.Extra, _ = dummy.CalcExtraPrefix(config, parent.Header(), header.Time)
-	header.BaseFee, _ = dummy.CalcBaseFee(config, parent.Header(), header.Time)
-	if params.GetExtra(config).IsApricotPhase4(header.Time) {
-=======
 		BaseFee:   baseFee,
 	}
-	if config.IsApricotPhase4(header.Time) {
->>>>>>> 0cdf88ee
+	if configExtra.IsApricotPhase4(header.Time) {
 		header.BlockGasCost = big.NewInt(0)
 		header.ExtDataGasUsed = big.NewInt(0)
 	}

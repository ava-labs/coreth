// (c) 2019-2021, Ava Labs, Inc.
//
// This file is a derived work, based on the go-ethereum library whose original
// notices appear below.
//
// It is distributed under a license compatible with the licensing terms of the
// original code from which it is derived.
//
// Much love to the original authors for their work.
// **********
// Copyright 2020 The go-ethereum Authors
// This file is part of the go-ethereum library.
//
// The go-ethereum library is free software: you can redistribute it and/or modify
// it under the terms of the GNU Lesser General Public License as published by
// the Free Software Foundation, either version 3 of the License, or
// (at your option) any later version.
//
// The go-ethereum library is distributed in the hope that it will be useful,
// but WITHOUT ANY WARRANTY; without even the implied warranty of
// MERCHANTABILITY or FITNESS FOR A PARTICULAR PURPOSE. See the
// GNU Lesser General Public License for more details.
//
// You should have received a copy of the GNU Lesser General Public License
// along with the go-ethereum library. If not, see <http://www.gnu.org/licenses/>.

package core

import (
	"crypto/ecdsa"
	"math/big"
	"testing"

	"github.com/ava-labs/avalanchego/upgrade"
	"github.com/ava-labs/coreth/consensus"
	"github.com/ava-labs/coreth/consensus/dummy"
	"github.com/ava-labs/coreth/consensus/misc/eip4844"
	"github.com/ava-labs/coreth/core/rawdb"
	"github.com/ava-labs/coreth/core/types"
	"github.com/ava-labs/coreth/core/vm"
	"github.com/ava-labs/coreth/params"
	"github.com/ava-labs/coreth/trie"
	"github.com/ava-labs/coreth/utils"
	"github.com/ethereum/go-ethereum/common"
	"github.com/ethereum/go-ethereum/crypto"
	"github.com/holiman/uint256"
	"golang.org/x/crypto/sha3"
)

func u64(val uint64) *uint64 { return &val }

// TestStateProcessorErrors tests the output from the 'core' errors
// as defined in core/error.go. These errors are generated when the
// blockchain imports bad blocks, meaning blocks which have valid headers but
// contain invalid transactions
func TestStateProcessorErrors(t *testing.T) {
	cpcfg := *params.TestChainConfig
	config := &cpcfg
	config.CancunTime = u64(0)

	var (
		signer  = types.LatestSigner(config)
		key1, _ = crypto.HexToECDSA("b71c71a67e1177ad4e901695e1b4b9ee17ae16c6668d313eac2f96dbcda3f291")
	)
	var makeTx = func(key *ecdsa.PrivateKey, nonce uint64, to common.Address, amount *big.Int, gasLimit uint64, gasPrice *big.Int, data []byte) *types.Transaction {
		tx, _ := types.SignTx(types.NewTransaction(nonce, to, amount, gasLimit, gasPrice, data), signer, key)
		return tx
	}
	var mkDynamicTx = func(nonce uint64, to common.Address, gasLimit uint64, gasTipCap, gasFeeCap *big.Int) *types.Transaction {
		tx, _ := types.SignTx(types.NewTx(&types.DynamicFeeTx{
			Nonce:     nonce,
			GasTipCap: gasTipCap,
			GasFeeCap: gasFeeCap,
			Gas:       gasLimit,
			To:        &to,
			Value:     big.NewInt(0),
		}), signer, key1)
		return tx
	}
	var mkDynamicCreationTx = func(nonce uint64, gasLimit uint64, gasTipCap, gasFeeCap *big.Int, data []byte) *types.Transaction {
		tx, _ := types.SignTx(types.NewTx(&types.DynamicFeeTx{
			Nonce:     nonce,
			GasTipCap: gasTipCap,
			GasFeeCap: gasFeeCap,
			Gas:       gasLimit,
			Value:     big.NewInt(0),
			Data:      data,
		}), signer, key1)
		return tx
	}
	var mkBlobTx = func(nonce uint64, to common.Address, gasLimit uint64, gasTipCap, gasFeeCap, blobGasFeeCap *big.Int, hashes []common.Hash) *types.Transaction {
		tx, err := types.SignTx(types.NewTx(&types.BlobTx{
			Nonce:      nonce,
			GasTipCap:  uint256.MustFromBig(gasTipCap),
			GasFeeCap:  uint256.MustFromBig(gasFeeCap),
			Gas:        gasLimit,
			To:         to,
			BlobHashes: hashes,
			BlobFeeCap: uint256.MustFromBig(blobGasFeeCap),
			Value:      new(uint256.Int),
		}), signer, key1)
		if err != nil {
			t.Fatal(err)
		}
		return tx
	}

	{ // Tests against a 'recent' chain definition
		var (
			db    = rawdb.NewMemoryDatabase()
			gspec = &Genesis{
<<<<<<< HEAD
				Config: config,
				Alloc: types.GenesisAlloc{
					common.HexToAddress("0x71562b71999873DB5b286dF957af199Ec94617F7"): types.GenesisAccount{
=======
				Config:    config,
				Timestamp: uint64(upgrade.InitiallyActiveTime.Unix()),
				Alloc: GenesisAlloc{
					common.HexToAddress("0x71562b71999873DB5b286dF957af199Ec94617F7"): GenesisAccount{
>>>>>>> d1615a91
						Balance: big.NewInt(4000000000000000000), // 4 ether
						Nonce:   0,
					},
				},
				GasLimit: params.CortinaGasLimit,
			}
			// FullFaker used to skip header verification that enforces no blobs.
			blockchain, _  = NewBlockChain(db, DefaultCacheConfig, gspec, dummy.NewFullFaker(), vm.Config{}, common.Hash{}, false)
			tooBigInitCode = [params.MaxInitCodeSize + 1]byte{}
		)

		defer blockchain.Stop()
		bigNumber := new(big.Int).SetBytes(common.MaxHash.Bytes())
		tooBigNumber := new(big.Int).Set(bigNumber)
		tooBigNumber.Add(tooBigNumber, common.Big1)
		for i, tt := range []struct {
			txs  []*types.Transaction
			want string
		}{
			{ // ErrNonceTooLow
				txs: []*types.Transaction{
					makeTx(key1, 0, common.Address{}, big.NewInt(0), params.TxGas, big.NewInt(225000000000), nil),
					makeTx(key1, 0, common.Address{}, big.NewInt(0), params.TxGas, big.NewInt(225000000000), nil),
				},
				want: "could not apply tx 1 [0x734d821c990099c6ae42d78072aadd3931c35328cf03ef4cf5b2a4ac9c398522]: nonce too low: address 0x71562b71999873DB5b286dF957af199Ec94617F7, tx: 0 state: 1",
			},
			{ // ErrNonceTooHigh
				txs: []*types.Transaction{
					makeTx(key1, 100, common.Address{}, big.NewInt(0), params.TxGas, big.NewInt(225000000000), nil),
				},
				want: "could not apply tx 0 [0x0df36254cfbef8ed6961b38fc68aecc777177166144c8a56bc8919e23a559bf4]: nonce too high: address 0x71562b71999873DB5b286dF957af199Ec94617F7, tx: 100 state: 0",
			},
			{ // ErrGasLimitReached
				txs: []*types.Transaction{
					makeTx(key1, 0, common.Address{}, big.NewInt(0), 15000001, big.NewInt(225000000000), nil),
				},
				want: "could not apply tx 0 [0x1354370681d2ab68247073d889736f8be4a8d87e35956f0c02658d3670803a66]: gas limit reached",
			},
			{ // ErrInsufficientFundsForTransfer
				txs: []*types.Transaction{
					makeTx(key1, 0, common.Address{}, big.NewInt(4000000000000000000), params.TxGas, big.NewInt(225000000000), nil),
				},
				want: "could not apply tx 0 [0x1632f2bffcce84a5c91dd8ab2016128fccdbcfbe0485d2c67457e1c793c72a4b]: insufficient funds for gas * price + value: address 0x71562b71999873DB5b286dF957af199Ec94617F7 have 4000000000000000000 want 4004725000000000000",
			},
			{ // ErrInsufficientFunds
				txs: []*types.Transaction{
					makeTx(key1, 0, common.Address{}, big.NewInt(0), params.TxGas, big.NewInt(900000000000000000), nil),
				},
				want: "could not apply tx 0 [0x4a69690c4b0cd85e64d0d9ea06302455b01e10a83db964d60281739752003440]: insufficient funds for gas * price + value: address 0x71562b71999873DB5b286dF957af199Ec94617F7 have 4000000000000000000 want 18900000000000000000000",
			},
			// ErrGasUintOverflow
			// One missing 'core' error is ErrGasUintOverflow: "gas uint64 overflow",
			// In order to trigger that one, we'd have to allocate a _huge_ chunk of data, such that the
			// multiplication len(data) +gas_per_byte overflows uint64. Not testable at the moment
			{ // ErrIntrinsicGas
				txs: []*types.Transaction{
					makeTx(key1, 0, common.Address{}, big.NewInt(0), params.TxGas-1000, big.NewInt(225000000000), nil),
				},
				want: "could not apply tx 0 [0x2fc3e3b5cc26917d413e26983fe189475f47d4f0757e32aaa5561fcb9c9dc432]: intrinsic gas too low: have 20000, want 21000",
			},
			{ // ErrGasLimitReached
				txs: []*types.Transaction{
					makeTx(key1, 0, common.Address{}, big.NewInt(0), params.TxGas*762, big.NewInt(225000000000), nil),
				},
				want: "could not apply tx 0 [0x76c07cc2b32007eb1a9c3fa066d579a3d77ec4ecb79bbc266624a601d7b08e46]: gas limit reached",
			},
			{ // ErrFeeCapTooLow
				txs: []*types.Transaction{
					mkDynamicTx(0, common.Address{}, params.TxGas, big.NewInt(0), big.NewInt(0)),
				},
				want: "could not apply tx 0 [0xc4ab868fef0c82ae0387b742aee87907f2d0fc528fc6ea0a021459fb0fc4a4a8]: max fee per gas less than block base fee: address 0x71562b71999873DB5b286dF957af199Ec94617F7, maxFeePerGas: 0, baseFee: 225000000000",
			},
			{ // ErrTipVeryHigh
				txs: []*types.Transaction{
					mkDynamicTx(0, common.Address{}, params.TxGas, tooBigNumber, big.NewInt(1)),
				},
				want: "could not apply tx 0 [0x15b8391b9981f266b32f3ab7da564bbeb3d6c21628364ea9b32a21139f89f712]: max priority fee per gas higher than 2^256-1: address 0x71562b71999873DB5b286dF957af199Ec94617F7, maxPriorityFeePerGas bit length: 257",
			},
			{ // ErrFeeCapVeryHigh
				txs: []*types.Transaction{
					mkDynamicTx(0, common.Address{}, params.TxGas, big.NewInt(1), tooBigNumber),
				},
				want: "could not apply tx 0 [0x48bc299b83fdb345c57478f239e89814bb3063eb4e4b49f3b6057a69255c16bd]: max fee per gas higher than 2^256-1: address 0x71562b71999873DB5b286dF957af199Ec94617F7, maxFeePerGas bit length: 257",
			},
			{ // ErrTipAboveFeeCap
				txs: []*types.Transaction{
					mkDynamicTx(0, common.Address{}, params.TxGas, big.NewInt(2), big.NewInt(1)),
				},
				want: "could not apply tx 0 [0xf987a31ff0c71895780a7612f965a0c8b056deb54e020bb44fa478092f14c9b4]: max priority fee per gas higher than max fee per gas: address 0x71562b71999873DB5b286dF957af199Ec94617F7, maxPriorityFeePerGas: 2, maxFeePerGas: 1",
			},
			{ // ErrInsufficientFunds
				// Available balance:           1000000000000000000
				// Effective cost:                   18375000021000
				// FeeCap * gas:                1050000000000000000
				// This test is designed to have the effective cost be covered by the balance, but
				// the extended requirement on FeeCap*gas < balance to fail
				txs: []*types.Transaction{
					mkDynamicTx(0, common.Address{}, params.TxGas, big.NewInt(1), big.NewInt(200000000000000)),
				},
				want: "could not apply tx 0 [0xa3840aa3cad37eec8607b9f4846813d4a80e70b462a793fa21f64138156f849b]: insufficient funds for gas * price + value: address 0x71562b71999873DB5b286dF957af199Ec94617F7 have 4000000000000000000 want 4200000000000000000",
			},
			{ // Another ErrInsufficientFunds, this one to ensure that feecap/tip of max u256 is allowed
				txs: []*types.Transaction{
					mkDynamicTx(0, common.Address{}, params.TxGas, bigNumber, bigNumber),
				},
				want: "could not apply tx 0 [0xd82a0c2519acfeac9a948258c47e784acd20651d9d80f9a1c67b4137651c3a24]: insufficient funds for gas * price + value: address 0x71562b71999873DB5b286dF957af199Ec94617F7 required balance exceeds 256 bits",
			},
			{ // ErrMaxInitCodeSizeExceeded
				txs: []*types.Transaction{
					mkDynamicCreationTx(0, 500000, common.Big0, big.NewInt(params.ApricotPhase3InitialBaseFee), tooBigInitCode[:]),
				},
				want: "could not apply tx 0 [0x18a05f40f29ff16d5287f6f88b21c9f3c7fbc268f707251144996294552c4cd6]: max initcode size exceeded: code size 49153 limit 49152",
			},
			{ // ErrIntrinsicGas: Not enough gas to cover init code
				txs: []*types.Transaction{
					mkDynamicCreationTx(0, 54299, common.Big0, big.NewInt(params.ApricotPhase3InitialBaseFee), make([]byte, 320)),
				},
				want: "could not apply tx 0 [0x849278f616d51ab56bba399551317213ce7a10e4d9cbc3d14bb663e50cb7ab99]: intrinsic gas too low: have 54299, want 54300",
			},
			{ // ErrBlobFeeCapTooLow
				txs: []*types.Transaction{
					mkBlobTx(0, common.Address{}, params.TxGas, big.NewInt(1), big.NewInt(1), big.NewInt(0), []common.Hash{(common.Hash{1})}),
				},
				want: "could not apply tx 0 [0x6c11015985ce82db691d7b2d017acda296db88b811c3c60dc71449c76256c716]: max fee per gas less than block base fee: address 0x71562b71999873DB5b286dF957af199Ec94617F7, maxFeePerGas: 1, baseFee: 225000000000",
			},
		} {
			// FullFaker used to skip header verification that enforces no blobs.
			block := GenerateBadBlock(gspec.ToBlock(), dummy.NewFullFaker(), tt.txs, gspec.Config)
			_, err := blockchain.InsertChain(types.Blocks{block})
			if err == nil {
				t.Fatal("block imported without errors")
			}
			if have, want := err.Error(), tt.want; have != want {
				t.Errorf("test %d:\nhave \"%v\"\nwant \"%v\"\n", i, have, want)
			}
		}
	}

	// ErrTxTypeNotSupported, For this, we need an older chain
	{
		var (
			db    = rawdb.NewMemoryDatabase()
			gspec = &Genesis{
				Config: &params.ChainConfig{
					ChainID:             big.NewInt(1),
					HomesteadBlock:      big.NewInt(0),
					EIP150Block:         big.NewInt(0),
					EIP155Block:         big.NewInt(0),
					EIP158Block:         big.NewInt(0),
					ByzantiumBlock:      big.NewInt(0),
					ConstantinopleBlock: big.NewInt(0),
					PetersburgBlock:     big.NewInt(0),
					IstanbulBlock:       big.NewInt(0),
					MuirGlacierBlock:    big.NewInt(0),
					NetworkUpgrades: params.NetworkUpgrades{
						ApricotPhase1BlockTimestamp: utils.NewUint64(0),
						ApricotPhase2BlockTimestamp: utils.NewUint64(0),
					},
				},
				Alloc: types.GenesisAlloc{
					common.HexToAddress("0x71562b71999873DB5b286dF957af199Ec94617F7"): types.GenesisAccount{
						Balance: big.NewInt(1000000000000000000), // 1 ether
						Nonce:   0,
					},
				},
				GasLimit: params.ApricotPhase1GasLimit,
			}
			blockchain, _ = NewBlockChain(db, DefaultCacheConfig, gspec, dummy.NewCoinbaseFaker(), vm.Config{}, common.Hash{}, false)
		)
		defer blockchain.Stop()
		for i, tt := range []struct {
			txs  []*types.Transaction
			want string
		}{
			{ // ErrTxTypeNotSupported
				txs: []*types.Transaction{
					mkDynamicTx(0, common.Address{}, params.TxGas-1000, big.NewInt(0), big.NewInt(0)),
				},
				want: "could not apply tx 0 [0x88626ac0d53cb65308f2416103c62bb1f18b805573d4f96a3640bbbfff13c14f]: transaction type not supported",
			},
		} {
			block := GenerateBadBlock(gspec.ToBlock(), dummy.NewCoinbaseFaker(), tt.txs, gspec.Config)
			_, err := blockchain.InsertChain(types.Blocks{block})
			if err == nil {
				t.Fatal("block imported without errors")
			}
			if have, want := err.Error(), tt.want; have != want {
				t.Errorf("test %d:\nhave \"%v\"\nwant \"%v\"\n", i, have, want)
			}
		}
	}

	// ErrSenderNoEOA, for this we need the sender to have contract code
	{
		var (
			db    = rawdb.NewMemoryDatabase()
			gspec = &Genesis{
				Config: config,
				Alloc: types.GenesisAlloc{
					common.HexToAddress("0x71562b71999873DB5b286dF957af199Ec94617F7"): types.GenesisAccount{
						Balance: big.NewInt(1000000000000000000), // 1 ether
						Nonce:   0,
						Code:    common.FromHex("0xB0B0FACE"),
					},
				},
				GasLimit: params.CortinaGasLimit,
			}
			blockchain, _ = NewBlockChain(db, DefaultCacheConfig, gspec, dummy.NewCoinbaseFaker(), vm.Config{}, common.Hash{}, false)
		)
		defer blockchain.Stop()
		for i, tt := range []struct {
			txs  []*types.Transaction
			want string
		}{
			{ // ErrSenderNoEOA
				txs: []*types.Transaction{
					mkDynamicTx(0, common.Address{}, params.TxGas-1000, big.NewInt(0), big.NewInt(0)),
				},
				want: "could not apply tx 0 [0x88626ac0d53cb65308f2416103c62bb1f18b805573d4f96a3640bbbfff13c14f]: sender not an eoa: address 0x71562b71999873DB5b286dF957af199Ec94617F7, codehash: 0x9280914443471259d4570a8661015ae4a5b80186dbc619658fb494bebc3da3d1",
			},
		} {
			block := GenerateBadBlock(gspec.ToBlock(), dummy.NewCoinbaseFaker(), tt.txs, gspec.Config)
			_, err := blockchain.InsertChain(types.Blocks{block})
			if err == nil {
				t.Fatal("block imported without errors")
			}
			if have, want := err.Error(), tt.want; have != want {
				t.Errorf("test %d:\nhave \"%v\"\nwant \"%v\"\n", i, have, want)
			}
		}
	}
}

// GenerateBadBlock constructs a "block" which contains the transactions. The transactions are not expected to be
// valid, and no proper post-state can be made. But from the perspective of the blockchain, the block is sufficiently
// valid to be considered for import:
// - valid pow (fake), ancestry, difficulty, gaslimit etc
func GenerateBadBlock(parent *types.Block, engine consensus.Engine, txs types.Transactions, config *params.ChainConfig) *types.Block {
	fakeChainReader := newChainMaker(nil, config, engine)
	header := &types.Header{
		ParentHash: parent.Hash(),
		Coinbase:   parent.Coinbase(),
		Difficulty: engine.CalcDifficulty(fakeChainReader, parent.Time()+10, &types.Header{
			Number:     parent.Number(),
			Time:       parent.Time(),
			Difficulty: parent.Difficulty(),
			UncleHash:  parent.UncleHash(),
		}),
		GasLimit:  parent.GasLimit(),
		Number:    new(big.Int).Add(parent.Number(), common.Big1),
		Time:      parent.Time() + 10,
		UncleHash: types.EmptyUncleHash,
	}
	if config.IsApricotPhase3(header.Time) {
		header.Extra, header.BaseFee, _ = dummy.CalcBaseFee(config, parent.Header(), header.Time)
	}
	if config.IsApricotPhase4(header.Time) {
		header.BlockGasCost = big.NewInt(0)
		header.ExtDataGasUsed = big.NewInt(0)
	}
	var receipts []*types.Receipt
	// The post-state result doesn't need to be correct (this is a bad block), but we do need something there
	// Preferably something unique. So let's use a combo of blocknum + txhash
	hasher := sha3.NewLegacyKeccak256()
	hasher.Write(header.Number.Bytes())
	var cumulativeGas uint64
	var nBlobs int
	for _, tx := range txs {
		txh := tx.Hash()
		hasher.Write(txh[:])
		receipt := types.NewReceipt(nil, false, cumulativeGas+tx.Gas())
		receipt.TxHash = tx.Hash()
		receipt.GasUsed = tx.Gas()
		receipts = append(receipts, receipt)
		cumulativeGas += tx.Gas()
		nBlobs += len(tx.BlobHashes())
	}
	header.Root = common.BytesToHash(hasher.Sum(nil))
	if config.IsCancun(header.Number, header.Time) {
		var pExcess, pUsed = uint64(0), uint64(0)
		if parent.ExcessBlobGas() != nil {
			pExcess = *parent.ExcessBlobGas()
			pUsed = *parent.BlobGasUsed()
		}
		excess := eip4844.CalcExcessBlobGas(pExcess, pUsed)
		used := uint64(nBlobs * params.BlobTxBlobGasPerBlob)
		header.ExcessBlobGas = &excess
		header.BlobGasUsed = &used

		header.ParentBeaconRoot = new(common.Hash)
	}
	// Assemble and return the final block for sealing
	return types.NewBlock(header, txs, nil, receipts, trie.NewStackTrie(nil))
}<|MERGE_RESOLUTION|>--- conflicted
+++ resolved
@@ -109,16 +109,10 @@
 		var (
 			db    = rawdb.NewMemoryDatabase()
 			gspec = &Genesis{
-<<<<<<< HEAD
-				Config: config,
-				Alloc: types.GenesisAlloc{
-					common.HexToAddress("0x71562b71999873DB5b286dF957af199Ec94617F7"): types.GenesisAccount{
-=======
 				Config:    config,
 				Timestamp: uint64(upgrade.InitiallyActiveTime.Unix()),
 				Alloc: GenesisAlloc{
 					common.HexToAddress("0x71562b71999873DB5b286dF957af199Ec94617F7"): GenesisAccount{
->>>>>>> d1615a91
 						Balance: big.NewInt(4000000000000000000), // 4 ether
 						Nonce:   0,
 					},

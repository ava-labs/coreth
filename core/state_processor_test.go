--- conflicted
+++ resolved
@@ -366,13 +366,9 @@
 func GenerateBadBlock(parent *types.Block, engine consensus.Engine, txs types.Transactions, config *params.ChainConfig) *types.Block {
 	fakeChainReader := newChainMaker(nil, config, engine)
 	time := parent.Time() + 10
-<<<<<<< HEAD
 	configExtra := params.GetExtra(config)
+	gasLimit, _ := customheader.GasLimit(configExtra, parent.Header(), time)
 	baseFee, _ := customheader.BaseFee(configExtra, parent.Header(), time)
-=======
-	gasLimit, _ := customheader.GasLimit(config, parent.Header(), time)
-	baseFee, _ := customheader.BaseFee(config, parent.Header(), time)
->>>>>>> cfb1d9b8
 	header := &types.Header{
 		ParentHash: parent.Hash(),
 		Coinbase:   parent.Coinbase(),
@@ -410,11 +406,7 @@
 		cumulativeGas += tx.Gas()
 		nBlobs += len(tx.BlobHashes())
 	}
-<<<<<<< HEAD
-	header.Extra, _ = customheader.ExtraPrefix(configExtra, parent.Header(), time)
-=======
-	header.Extra, _ = customheader.ExtraPrefix(config, parent.Header(), header, nil)
->>>>>>> cfb1d9b8
+	header.Extra, _ = customheader.ExtraPrefix(configExtra, parent.Header(), header, nil)
 	header.Root = common.BytesToHash(hasher.Sum(nil))
 	if config.IsCancun(header.Number, header.Time) {
 		var pExcess, pUsed = uint64(0), uint64(0)

// Copyright 2020 The go-ethereum Authors
// This file is part of the go-ethereum library.
//
// The go-ethereum library is free software: you can redistribute it and/or modify
// it under the terms of the GNU Lesser General Public License as published by
// the Free Software Foundation, either version 3 of the License, or
// (at your option) any later version.
//
// The go-ethereum library is distributed in the hope that it will be useful,
// but WITHOUT ANY WARRANTY; without even the implied warranty of
// MERCHANTABILITY or FITNESS FOR A PARTICULAR PURPOSE. See the
// GNU Lesser General Public License for more details.
//
// You should have received a copy of the GNU Lesser General Public License
// along with the go-ethereum library. If not, see <http://www.gnu.org/licenses/>.

package state

import (
	"sync"

	"github.com/ava-labs/coreth/libevm/options"
	"github.com/ava-labs/coreth/metrics"
	"github.com/ethereum/go-ethereum/common"
	"github.com/ethereum/go-ethereum/log"
)

var (
	// triePrefetchMetricsPrefix is the prefix under which to publish the metrics.
	triePrefetchMetricsPrefix = "trie/prefetch/"
)

// triePrefetcher is an active prefetcher, which receives accounts or storage
// items and does trie-loading of them. The goal is to get as much useful content
// into the caches as possible.
//
// Note, the prefetcher's API is not thread safe.
type triePrefetcher struct {
	db       Database               // Database to fetch trie nodes through
	rootTrie Trie                   // Root trie for the state trie
	root     common.Hash            // Root hash of the account trie for metrics
	fetches  map[string]Trie        // Partially or fully fetched tries. Only populated for inactive copies.
	fetchers map[string]*subfetcher // Subfetchers for each trie

	deliveryMissMeter metrics.Meter
	accountLoadMeter  metrics.Meter
	accountDupMeter   metrics.Meter
	accountSkipMeter  metrics.Meter
	accountWasteMeter metrics.Meter
	storageLoadMeter  metrics.Meter
	storageDupMeter   metrics.Meter
	storageSkipMeter  metrics.Meter
	storageWasteMeter metrics.Meter

	options []PrefetcherOption
}

func newTriePrefetcher(db Database, root common.Hash, namespace string, opts ...PrefetcherOption) *triePrefetcher {
	prefix := triePrefetchMetricsPrefix + namespace
	p := &triePrefetcher{
		db:       db,
		root:     root,
		fetchers: make(map[string]*subfetcher), // Active prefetchers use the fetchers map

		deliveryMissMeter: metrics.GetOrRegisterMeter(prefix+"/deliverymiss", nil),
		accountLoadMeter:  metrics.GetOrRegisterMeter(prefix+"/account/load", nil),
		accountDupMeter:   metrics.GetOrRegisterMeter(prefix+"/account/dup", nil),
		accountSkipMeter:  metrics.GetOrRegisterMeter(prefix+"/account/skip", nil),
		accountWasteMeter: metrics.GetOrRegisterMeter(prefix+"/account/waste", nil),
		storageLoadMeter:  metrics.GetOrRegisterMeter(prefix+"/storage/load", nil),
		storageDupMeter:   metrics.GetOrRegisterMeter(prefix+"/storage/dup", nil),
		storageSkipMeter:  metrics.GetOrRegisterMeter(prefix+"/storage/skip", nil),
		storageWasteMeter: metrics.GetOrRegisterMeter(prefix+"/storage/waste", nil),

		options: opts,
	}
	return p
}

// close iterates over all the subfetchers, aborts any that were left spinning
// and reports the stats to the metrics subsystem.
func (p *triePrefetcher) close() {
	for _, fetcher := range p.fetchers {
		fetcher.abort() // safe to do multiple times

		if metrics.Enabled {
			if fetcher.root == p.root {
				p.accountLoadMeter.Mark(int64(len(fetcher.seen)))
				p.accountDupMeter.Mark(int64(fetcher.dups))
				p.accountSkipMeter.Mark(int64(len(fetcher.tasks)))

				for _, key := range fetcher.used {
					delete(fetcher.seen, string(key))
				}
				p.accountWasteMeter.Mark(int64(len(fetcher.seen)))
			} else {
				p.storageLoadMeter.Mark(int64(len(fetcher.seen)))
				p.storageDupMeter.Mark(int64(fetcher.dups))
				p.storageSkipMeter.Mark(int64(len(fetcher.tasks)))

				for _, key := range fetcher.used {
					delete(fetcher.seen, string(key))
				}
				p.storageWasteMeter.Mark(int64(len(fetcher.seen)))
			}
		}
	}
	p.releaseWorkerPools()
	// Clear out all fetchers (will crash on a second call, deliberate)
	p.fetchers = nil
}

// copy creates a deep-but-inactive copy of the trie prefetcher. Any trie data
// already loaded will be copied over, but no goroutines will be started. This
// is mostly used in the miner which creates a copy of it's actively mutated
// state to be sealed while it may further mutate the state.
func (p *triePrefetcher) copy() *triePrefetcher {
	copy := &triePrefetcher{
		db:      p.db,
		root:    p.root,
		fetches: make(map[string]Trie), // Active prefetchers use the fetches map

		deliveryMissMeter: p.deliveryMissMeter,
		accountLoadMeter:  p.accountLoadMeter,
		accountDupMeter:   p.accountDupMeter,
		accountSkipMeter:  p.accountSkipMeter,
		accountWasteMeter: p.accountWasteMeter,
		storageLoadMeter:  p.storageLoadMeter,
		storageDupMeter:   p.storageDupMeter,
		storageSkipMeter:  p.storageSkipMeter,
		storageWasteMeter: p.storageWasteMeter,

		options: p.options,
	}
	// If the prefetcher is already a copy, duplicate the data
	if p.fetches != nil {
		for root, fetch := range p.fetches {
			if fetch == nil {
				continue
			}
			copy.fetches[root] = p.db.CopyTrie(fetch)
		}
		return copy
	}
	// Otherwise we're copying an active fetcher, retrieve the current states
	for id, fetcher := range p.fetchers {
		copy.fetches[id] = fetcher.peek()
	}
	return copy
}

// prefetch schedules a batch of trie items to prefetch.
func (p *triePrefetcher) prefetch(owner common.Hash, root common.Hash, addr common.Address, keys [][]byte) {
	// If the prefetcher is an inactive one, bail out
	if p.fetches != nil {
		return
	}
	// Active fetcher, schedule the retrievals
	id := p.trieID(owner, root)
	fetcher := p.fetchers[id]
	if fetcher == nil {
		fetcher = newSubfetcher(p.db, p.root, owner, root, addr, p.options...)
		p.fetchers[id] = fetcher
	}
	fetcher.schedule(keys)
}

func (p *triePrefetcher) getRootTrie() Trie {
	if p.rootTrie != nil {
		return p.rootTrie
	}
	rootTrie, err := p.db.OpenTrie(p.root)
	if err != nil {
		log.Warn("Trie prefetcher failed opening root trie", "root", p.root, "err", err)
		return nil
	}
	return rootTrie
}

// trie returns the trie matching the root hash, or nil if the prefetcher doesn't
// have it.
func (p *triePrefetcher) trie(owner common.Hash, root common.Hash) Trie {
	// If the prefetcher is inactive, return from existing deep copies
	id := p.trieID(owner, root)
	if p.fetches != nil {
		trie := p.fetches[id]
		if trie == nil {
			p.deliveryMissMeter.Mark(1)
			return nil
		}
		return p.db.CopyTrie(trie)
	}
	// Otherwise the prefetcher is active, bail if no trie was prefetched for this root
	fetcher := p.fetchers[id]
	if fetcher == nil {
		p.deliveryMissMeter.Mark(1)
		return nil
	}
	// Interrupt the prefetcher if it's by any chance still running and return
	// a copy of any pre-loaded trie.
	fetcher.abort() // safe to do multiple times

	trie := fetcher.peek()
	if trie == nil {
		p.deliveryMissMeter.Mark(1)
		return nil
	}
	return trie
}

// used marks a batch of state items used to allow creating statistics as to
// how useful or wasteful the prefetcher is.
func (p *triePrefetcher) used(owner common.Hash, root common.Hash, used [][]byte) {
	if fetcher := p.fetchers[p.trieID(owner, root)]; fetcher != nil {
		fetcher.used = used
	}
}

// trieID returns an unique trie identifier consists the trie owner and root hash.
func (p *triePrefetcher) trieID(owner common.Hash, root common.Hash) string {
	trieID := make([]byte, common.HashLength*2)
	copy(trieID, owner.Bytes())
	copy(trieID[common.HashLength:], root.Bytes())
	return string(trieID)
}

// subfetcher is a trie fetcher goroutine responsible for pulling entries for a
// single trie. It is spawned when a new root is encountered and lives until the
// main prefetcher is paused and either all requested items are processed or if
// the trie being worked on is retrieved from the prefetcher.
type subfetcher struct {
	db    Database       // Database to load trie nodes through
	state common.Hash    // Root hash of the state to prefetch
	owner common.Hash    // Owner of the trie, usually account hash
	root  common.Hash    // Root hash of the trie to prefetch
	addr  common.Address // Address of the account that the trie belongs to
	trie  Trie           // Trie being populated with nodes

	tasks [][]byte   // Items queued up for retrieval
	lock  sync.Mutex // Lock protecting the task queue

	wake chan struct{}  // Wake channel if a new task is scheduled
	stop chan struct{}  // Channel to interrupt processing
	term chan struct{}  // Channel to signal interruption
	copy chan chan Trie // Channel to request a copy of the current trie

	seen map[string]struct{} // Tracks the entries already loaded
	dups int                 // Number of duplicate preload tasks
	used [][]byte            // Tracks the entries used in the end

	pool *subfetcherPool
}

// newSubfetcher creates a goroutine to prefetch state items belonging to a
// particular root hash.
func newSubfetcher(db Database, state common.Hash, owner common.Hash, root common.Hash, addr common.Address, opts ...PrefetcherOption) *subfetcher {
	sf := &subfetcher{
		db:    db,
		state: state,
		owner: owner,
		root:  root,
		addr:  addr,
		wake:  make(chan struct{}, 1),
		stop:  make(chan struct{}),
		term:  make(chan struct{}),
		copy:  make(chan chan Trie),
		seen:  make(map[string]struct{}),
	}
	options.As[prefetcherConfig](opts...).applyTo(sf)
	go sf.loop()
	return sf
}

// schedule adds a batch of trie keys to the queue to prefetch.
func (sf *subfetcher) schedule(keys [][]byte) {
	// Append the tasks to the current queue
	sf.lock.Lock()
	sf.tasks = append(sf.tasks, keys...)
	sf.lock.Unlock()

	// Notify the prefetcher, it's fine if it's already terminated
	select {
	case sf.wake <- struct{}{}:
	default:
	}
}

// peek tries to retrieve a deep copy of the fetcher's trie in whatever form it
// is currently.
func (sf *subfetcher) peek() Trie {
	ch := make(chan Trie)
	select {
	case sf.copy <- ch:
		// Subfetcher still alive, return copy from it
		return <-ch

	case <-sf.term:
		// Subfetcher already terminated, return a copy directly
		if sf.trie == nil {
			return nil
		}
		return sf.db.CopyTrie(sf.trie)
	}
}

// abort interrupts the subfetcher immediately. It is safe to call abort multiple
// times but it is not thread safe.
func (sf *subfetcher) abort() {
	select {
	case <-sf.stop:
	default:
		close(sf.stop)
	}
	<-sf.term
}

// loop waits for new tasks to be scheduled and keeps loading them until it runs
// out of tasks or its underlying trie is retrieved for committing.
func (sf *subfetcher) loop() {
	// No matter how the loop stops, signal anyone waiting that it's terminated
	defer func() {
		sf.pool.wait()
		close(sf.term)
	}()

	// Start by opening the trie and stop processing if it fails
	if sf.owner == (common.Hash{}) {
<<<<<<< HEAD
		base = sf.p.getRootTrie()
	} else {
		// The trie argument can be nil as verkle doesn't support prefetching
		// yet. TODO FIX IT(rjl493456442), otherwise code will panic here.
		base, err = sf.db.OpenStorageTrie(sf.state, sf.addr, sf.root, sf.p.getRootTrie())
=======
		trie, err := sf.db.OpenTrie(sf.root)
		if err != nil {
			log.Warn("Trie prefetcher failed opening trie", "root", sf.root, "err", err)
			return
		}
		sf.trie = trie
	} else {
		// The trie argument can be nil as verkle doesn't support prefetching
		// yet. TODO FIX IT(rjl493456442), otherwise code will panic here.
		trie, err := sf.db.OpenStorageTrie(sf.state, sf.addr, sf.root, nil)
>>>>>>> cf1dd75b
		if err != nil {
			log.Warn("Trie prefetcher failed opening trie", "root", sf.root, "err", err)
			return
		}
		sf.trie = trie
	}
	// Trie opened successfully, keep prefetching items
	for {
		select {
		case <-sf.wake:
			// Subfetcher was woken up, retrieve any tasks to avoid spinning the lock
			sf.lock.Lock()
			tasks := sf.tasks
			sf.tasks = nil
			sf.lock.Unlock()

			// Prefetch any tasks until the loop is interrupted
			for _, task := range tasks {
				select {
				case ch := <-sf.copy:
					// Somebody wants a copy of the current trie, grant them
					ch <- sf.db.CopyTrie(sf.trie)

				default:
					// No termination request yet, prefetch the next entry
					if _, ok := sf.seen[string(task)]; ok {
						sf.dups++
					} else {
						if len(task) == common.AddressLength {
							sf.pool.GetAccount(common.BytesToAddress(task))
						} else {
							sf.pool.GetStorage(sf.addr, task)
						}
						sf.seen[string(task)] = struct{}{}
					}
				}
			}

		case ch := <-sf.copy:
			// Somebody wants a copy of the current trie, grant them
			ch <- sf.db.CopyTrie(sf.trie)

		case <-sf.stop:
			//libevm:start
			//
			// This is copied, with alteration, from ethereum/go-ethereum#29519
			// and can be deleted once we update to include that change.

			// Termination is requested, abort if no more tasks are pending. If
			// there are some, exhaust them first.
			sf.lock.Lock()
			done := len(sf.tasks) == 0
			sf.lock.Unlock()

			if done {
				return
			}

			select {
			case sf.wake <- struct{}{}:
			default:
<<<<<<< HEAD
				// Wait for an available copy or create one, if we weren't
				// able to get a previously created copy
				select {
				case <-to.stop:
					to.handleStop(remaining)
					return
				case t = <-to.copyChan:
				case to.copySpawner <- struct{}{}:
					to.copies++
					t = to.copyBase()
				}
			}

			// Enqueue work, unless stopped.
			fTask := tasks[i]
			f := func() {
				// Perform task
				var err error
				if len(fTask) == common.AddressLength {
					_, err = t.PrefetchAccount(common.BytesToAddress(fTask))
				} else {
					_, err = t.PrefetchStorage(to.sf.addr, fTask)
				}
				if err != nil {
					log.Error("Trie prefetcher failed fetching", "root", to.sf.root, "err", err)
				}
				to.processingTasks.Done()

				// Return copy when we are done with it, so someone else can use it
				//
				// channel is buffered and will not block
				to.copyChan <- t
=======
>>>>>>> cf1dd75b
			}
			//libevm:end
		}
	}
}<|MERGE_RESOLUTION|>--- conflicted
+++ resolved
@@ -159,7 +159,7 @@
 	id := p.trieID(owner, root)
 	fetcher := p.fetchers[id]
 	if fetcher == nil {
-		fetcher = newSubfetcher(p.db, p.root, owner, root, addr, p.options...)
+		fetcher = newSubfetcher(p, p.db, p.root, owner, root, addr, p.options...)
 		p.fetchers[id] = fetcher
 	}
 	fetcher.schedule(keys)
@@ -229,6 +229,8 @@
 // main prefetcher is paused and either all requested items are processed or if
 // the trie being worked on is retrieved from the prefetcher.
 type subfetcher struct {
+	p *triePrefetcher
+
 	db    Database       // Database to load trie nodes through
 	state common.Hash    // Root hash of the state to prefetch
 	owner common.Hash    // Owner of the trie, usually account hash
@@ -253,8 +255,9 @@
 
 // newSubfetcher creates a goroutine to prefetch state items belonging to a
 // particular root hash.
-func newSubfetcher(db Database, state common.Hash, owner common.Hash, root common.Hash, addr common.Address, opts ...PrefetcherOption) *subfetcher {
+func newSubfetcher(p *triePrefetcher, db Database, state common.Hash, owner common.Hash, root common.Hash, addr common.Address, opts ...PrefetcherOption) *subfetcher {
 	sf := &subfetcher{
+		p:     p,
 		db:    db,
 		state: state,
 		owner: owner,
@@ -325,24 +328,12 @@
 
 	// Start by opening the trie and stop processing if it fails
 	if sf.owner == (common.Hash{}) {
-<<<<<<< HEAD
-		base = sf.p.getRootTrie()
-	} else {
-		// The trie argument can be nil as verkle doesn't support prefetching
-		// yet. TODO FIX IT(rjl493456442), otherwise code will panic here.
-		base, err = sf.db.OpenStorageTrie(sf.state, sf.addr, sf.root, sf.p.getRootTrie())
-=======
-		trie, err := sf.db.OpenTrie(sf.root)
-		if err != nil {
-			log.Warn("Trie prefetcher failed opening trie", "root", sf.root, "err", err)
-			return
-		}
+		trie := sf.p.getRootTrie()
 		sf.trie = trie
 	} else {
 		// The trie argument can be nil as verkle doesn't support prefetching
 		// yet. TODO FIX IT(rjl493456442), otherwise code will panic here.
-		trie, err := sf.db.OpenStorageTrie(sf.state, sf.addr, sf.root, nil)
->>>>>>> cf1dd75b
+		trie, err := sf.db.OpenStorageTrie(sf.state, sf.addr, sf.root, sf.p.getRootTrie())
 		if err != nil {
 			log.Warn("Trie prefetcher failed opening trie", "root", sf.root, "err", err)
 			return
@@ -404,41 +395,6 @@
 			select {
 			case sf.wake <- struct{}{}:
 			default:
-<<<<<<< HEAD
-				// Wait for an available copy or create one, if we weren't
-				// able to get a previously created copy
-				select {
-				case <-to.stop:
-					to.handleStop(remaining)
-					return
-				case t = <-to.copyChan:
-				case to.copySpawner <- struct{}{}:
-					to.copies++
-					t = to.copyBase()
-				}
-			}
-
-			// Enqueue work, unless stopped.
-			fTask := tasks[i]
-			f := func() {
-				// Perform task
-				var err error
-				if len(fTask) == common.AddressLength {
-					_, err = t.PrefetchAccount(common.BytesToAddress(fTask))
-				} else {
-					_, err = t.PrefetchStorage(to.sf.addr, fTask)
-				}
-				if err != nil {
-					log.Error("Trie prefetcher failed fetching", "root", to.sf.root, "err", err)
-				}
-				to.processingTasks.Done()
-
-				// Return copy when we are done with it, so someone else can use it
-				//
-				// channel is buffered and will not block
-				to.copyChan <- t
-=======
->>>>>>> cf1dd75b
 			}
 			//libevm:end
 		}

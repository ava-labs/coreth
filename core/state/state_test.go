--- conflicted
+++ resolved
@@ -27,12 +27,15 @@
 package state
 
 import (
+	"bytes"
 	"testing"
 
 	"github.com/ava-labs/coreth/core/rawdb"
 	"github.com/ava-labs/coreth/core/types"
-	"github.com/ethereum/go-ethereum/common"
-	"github.com/ethereum/go-ethereum/ethdb"
+	"github.com/ava-labs/libevm/common"
+	"github.com/ava-labs/libevm/crypto"
+	"github.com/ava-labs/libevm/ethdb"
+	"github.com/holiman/uint256"
 )
 
 type stateEnv struct {
@@ -46,106 +49,6 @@
 	return &stateEnv{db: db, state: sdb}
 }
 
-<<<<<<< HEAD
-=======
-func TestDump(t *testing.T) {
-	db := rawdb.NewMemoryDatabase()
-	tdb := NewDatabaseWithConfig(db, &triedb.Config{Preimages: true})
-	sdb, _ := New(types.EmptyRootHash, tdb, nil)
-	s := &stateEnv{db: db, state: sdb}
-
-	// generate a few entries
-	obj1 := s.state.getOrNewStateObject(common.BytesToAddress([]byte{0x01}))
-	obj1.AddBalance(uint256.NewInt(22))
-	obj2 := s.state.getOrNewStateObject(common.BytesToAddress([]byte{0x01, 0x02}))
-	obj2.SetCode(crypto.Keccak256Hash([]byte{3, 3, 3, 3, 3, 3, 3}), []byte{3, 3, 3, 3, 3, 3, 3})
-	obj3 := s.state.getOrNewStateObject(common.BytesToAddress([]byte{0x02}))
-	obj3.SetBalance(uint256.NewInt(44))
-
-	// write some of them to the trie
-	s.state.updateStateObject(obj1)
-	s.state.updateStateObject(obj2)
-	root, _ := s.state.Commit(0, false)
-
-	// check that DumpToCollector contains the state objects that are in trie
-	s.state, _ = New(root, tdb, nil)
-	got := string(s.state.Dump(nil))
-	want := `{
-    "root": "1d75ab73e172edb7c3b3c0fd004d9896992fb96b617f6f954641d7618159e5e4",
-    "accounts": {
-        "0x0000000000000000000000000000000000000001": {
-            "balance": "22",
-            "nonce": 0,
-            "root": "0x56e81f171bcc55a6ff8345e692c0f86e5b48e01b996cadc001622fb5e363b421",
-            "codeHash": "0xc5d2460186f7233c927e7db2dcc703c0e500b653ca82273b7bfad8045d85a470",
-            "isMultiCoin": false,
-            "address": "0x0000000000000000000000000000000000000001",
-            "key": "0x1468288056310c82aa4c01a7e12a10f8111a0560e72b700555479031b86c357d"
-        },
-        "0x0000000000000000000000000000000000000002": {
-            "balance": "44",
-            "nonce": 0,
-            "root": "0x56e81f171bcc55a6ff8345e692c0f86e5b48e01b996cadc001622fb5e363b421",
-            "codeHash": "0xc5d2460186f7233c927e7db2dcc703c0e500b653ca82273b7bfad8045d85a470",
-            "isMultiCoin": false,
-            "address": "0x0000000000000000000000000000000000000002",
-            "key": "0xd52688a8f926c816ca1e079067caba944f158e764817b83fc43594370ca9cf62"
-        },
-        "0x0000000000000000000000000000000000000102": {
-            "balance": "0",
-            "nonce": 0,
-            "root": "0x56e81f171bcc55a6ff8345e692c0f86e5b48e01b996cadc001622fb5e363b421",
-            "codeHash": "0x87874902497a5bb968da31a2998d8f22e949d1ef6214bcdedd8bae24cca4b9e3",
-            "code": "0x03030303030303",
-            "isMultiCoin": false,
-            "address": "0x0000000000000000000000000000000000000102",
-            "key": "0xa17eacbc25cda025e81db9c5c62868822c73ce097cee2a63e33a2e41268358a1"
-        }
-    }
-}`
-	if got != want {
-		t.Errorf("DumpToCollector mismatch:\ngot: %s\nwant: %s\n", got, want)
-	}
-}
-
-func TestIterativeDump(t *testing.T) {
-	db := rawdb.NewMemoryDatabase()
-	tdb := NewDatabaseWithConfig(db, &triedb.Config{Preimages: true})
-	sdb, _ := New(types.EmptyRootHash, tdb, nil)
-	s := &stateEnv{db: db, state: sdb}
-
-	// generate a few entries
-	obj1 := s.state.getOrNewStateObject(common.BytesToAddress([]byte{0x01}))
-	obj1.AddBalance(uint256.NewInt(22))
-	obj2 := s.state.getOrNewStateObject(common.BytesToAddress([]byte{0x01, 0x02}))
-	obj2.SetCode(crypto.Keccak256Hash([]byte{3, 3, 3, 3, 3, 3, 3}), []byte{3, 3, 3, 3, 3, 3, 3})
-	obj3 := s.state.getOrNewStateObject(common.BytesToAddress([]byte{0x02}))
-	obj3.SetBalance(uint256.NewInt(44))
-	obj4 := s.state.getOrNewStateObject(common.BytesToAddress([]byte{0x00}))
-	obj4.AddBalance(uint256.NewInt(1337))
-
-	// write some of them to the trie
-	s.state.updateStateObject(obj1)
-	s.state.updateStateObject(obj2)
-	root, _ := s.state.Commit(0, false)
-	s.state, _ = New(root, tdb, nil)
-
-	b := &bytes.Buffer{}
-	s.state.IterativeDump(nil, json.NewEncoder(b))
-	// check that DumpToCollector contains the state objects that are in trie
-	got := b.String()
-	want := `{"root":"0x0ffca661efa3b7504ac015083994c94fd7d0d24db60354c717c936afcced762a"}
-{"balance":"22","nonce":0,"root":"0x56e81f171bcc55a6ff8345e692c0f86e5b48e01b996cadc001622fb5e363b421","codeHash":"0xc5d2460186f7233c927e7db2dcc703c0e500b653ca82273b7bfad8045d85a470","isMultiCoin":false,"address":"0x0000000000000000000000000000000000000001","key":"0x1468288056310c82aa4c01a7e12a10f8111a0560e72b700555479031b86c357d"}
-{"balance":"1337","nonce":0,"root":"0x56e81f171bcc55a6ff8345e692c0f86e5b48e01b996cadc001622fb5e363b421","codeHash":"0xc5d2460186f7233c927e7db2dcc703c0e500b653ca82273b7bfad8045d85a470","isMultiCoin":false,"address":"0x0000000000000000000000000000000000000000","key":"0x5380c7b7ae81a58eb98d9c78de4a1fd7fd9535fc953ed2be602daaa41767312a"}
-{"balance":"0","nonce":0,"root":"0x56e81f171bcc55a6ff8345e692c0f86e5b48e01b996cadc001622fb5e363b421","codeHash":"0x87874902497a5bb968da31a2998d8f22e949d1ef6214bcdedd8bae24cca4b9e3","code":"0x03030303030303","isMultiCoin":false,"address":"0x0000000000000000000000000000000000000102","key":"0xa17eacbc25cda025e81db9c5c62868822c73ce097cee2a63e33a2e41268358a1"}
-{"balance":"44","nonce":0,"root":"0x56e81f171bcc55a6ff8345e692c0f86e5b48e01b996cadc001622fb5e363b421","codeHash":"0xc5d2460186f7233c927e7db2dcc703c0e500b653ca82273b7bfad8045d85a470","isMultiCoin":false,"address":"0x0000000000000000000000000000000000000002","key":"0xd52688a8f926c816ca1e079067caba944f158e764817b83fc43594370ca9cf62"}
-`
-	if got != want {
-		t.Errorf("DumpToCollector mismatch:\ngot: %s\nwant: %s\n", got, want)
-	}
-}
-
->>>>>>> 2e4e6bd8
 func TestNull(t *testing.T) {
 	s := newStateEnv()
 	address := common.HexToAddress("0x823140710bf13990e4500136726d8b55")
@@ -202,8 +105,6 @@
 func TestSnapshotEmpty(t *testing.T) {
 	s := newStateEnv()
 	s.state.RevertToSnapshot(s.state.Snapshot())
-<<<<<<< HEAD
-=======
 }
 
 func TestSnapshot2(t *testing.T) {
@@ -303,10 +204,4 @@
 			t.Errorf("Origin storage key %x mismatch: have %v, want %v", k, so0.originStorage[k], v)
 		}
 	}
-	for k, v := range so0.originStorage {
-		if so1.originStorage[k] != v {
-			t.Errorf("Origin storage key %x mismatch: have %v, want none.", k, v)
-		}
-	}
->>>>>>> 2e4e6bd8
 }
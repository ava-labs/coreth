--- conflicted
+++ resolved
@@ -1005,11 +1005,7 @@
 	// The onleaf func is called _serially_, so we can reuse the same account
 	// for unmarshalling every time.
 	var account Account
-<<<<<<< HEAD
-	root, err := s.trie.Commit(func(path [][]byte, hexpath []byte, leaf []byte, parent common.Hash) error {
-=======
-	root, err := s.trie.Commit(func(_ [][]byte, _ []byte, leaf []byte, parent common.Hash) error {
->>>>>>> 224395de
+	root, err := s.trie.Commit(func(_ [][]byte, _ [][]byte, hexpath []byte, leaf []byte, parent common.Hash) error {
 		if err := rlp.DecodeBytes(leaf, &account); err != nil {
 			return nil
 		}

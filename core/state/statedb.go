// (c) 2019-2020, Ava Labs, Inc.
//
// This file is a derived work, based on the go-ethereum library whose original
// notices appear below.
//
// It is distributed under a license compatible with the licensing terms of the
// original code from which it is derived.
//
// Much love to the original authors for their work.
// **********
// Copyright 2014 The go-ethereum Authors
// This file is part of the go-ethereum library.
//
// The go-ethereum library is free software: you can redistribute it and/or modify
// it under the terms of the GNU Lesser General Public License as published by
// the Free Software Foundation, either version 3 of the License, or
// (at your option) any later version.
//
// The go-ethereum library is distributed in the hope that it will be useful,
// but WITHOUT ANY WARRANTY; without even the implied warranty of
// MERCHANTABILITY or FITNESS FOR A PARTICULAR PURPOSE. See the
// GNU Lesser General Public License for more details.
//
// You should have received a copy of the GNU Lesser General Public License
// along with the go-ethereum library. If not, see <http://www.gnu.org/licenses/>.

// Package state provides a caching layer atop the Ethereum state trie.
package state

import (
	"fmt"
	"math/big"
	"sort"
	"time"

	"github.com/ava-labs/coreth/core/rawdb"
	"github.com/ava-labs/coreth/core/state/snapshot"
	"github.com/ava-labs/coreth/core/types"
	"github.com/ava-labs/coreth/metrics"
	"github.com/ava-labs/coreth/params"
	"github.com/ava-labs/coreth/predicate"
	"github.com/ava-labs/coreth/trie"
	"github.com/ava-labs/coreth/trie/trienode"
	"github.com/ava-labs/coreth/trie/triestate"
	"github.com/ava-labs/coreth/utils"
	"github.com/ethereum/go-ethereum/common"
	"github.com/ethereum/go-ethereum/crypto"
	"github.com/ethereum/go-ethereum/log"
	"github.com/holiman/uint256"
)

const (
	// storageDeleteLimit denotes the highest permissible memory allocation
	// employed for contract storage deletion.
	storageDeleteLimit = 512 * 1024 * 1024
)

type revision struct {
	id           int
	journalIndex int
}

// StateDB structs within the ethereum protocol are used to store anything
// within the merkle trie. StateDBs take care of caching and storing
// nested states. It's the general query interface to retrieve:
//
// * Contracts
// * Accounts
//
// Once the state is committed, tries cached in stateDB (including account
// trie, storage tries) will no longer be functional. A new state instance
// must be created with new root and updated database for accessing post-
// commit states.
type StateDB struct {
	db         Database
	prefetcher *triePrefetcher
	trie       Trie
	hasher     crypto.KeccakState
	snap       snapshot.Snapshot // Nil if snapshot is not available

	// originalRoot is the pre-state root, before any changes were made.
	// It will be updated when the Commit is called.
	originalRoot common.Hash

	// These maps hold the state changes (including the corresponding
	// original value) that occurred in this **block**.
	accounts       map[common.Hash][]byte                    // The mutated accounts in 'slim RLP' encoding
	storages       map[common.Hash]map[common.Hash][]byte    // The mutated slots in prefix-zero trimmed rlp format
	accountsOrigin map[common.Address][]byte                 // The original value of mutated accounts in 'slim RLP' encoding
	storagesOrigin map[common.Address]map[common.Hash][]byte // The original value of mutated slots in prefix-zero trimmed rlp format

	// This map holds 'live' objects, which will get modified while processing
	// a state transition.
	stateObjects         map[common.Address]*stateObject
	stateObjectsPending  map[common.Address]struct{}            // State objects finalized but not yet written to the trie
	stateObjectsDirty    map[common.Address]struct{}            // State objects modified in the current execution
	stateObjectsDestruct map[common.Address]*types.StateAccount // State objects destructed in the block along with its previous value

	// DB error.
	// State objects are used by the consensus core and VM which are
	// unable to deal with database-level errors. Any error that occurs
	// during a database read is memoized here and will eventually be
	// returned by StateDB.Commit. Notably, this error is also shared
	// by all cached state objects in case the database failure occurs
	// when accessing state of accounts.
	dbErr error

	// The refund counter, also used by state transitioning.
	refund uint64

	// The tx context and all occurred logs in the scope of transaction.
	thash   common.Hash
	txIndex int
	logs    map[common.Hash][]*types.Log
	logSize uint

	// Preimages occurred seen by VM in the scope of block.
	preimages map[common.Hash][]byte

	// Per-transaction access list
	accessList *accessList
	// Ordered storage slots to be used in predicate verification as set in the tx access list.
	// Only set in PrepareAccessList, and un-modified through execution.
	predicateStorageSlots map[common.Address][][]byte

	// Transient storage
	transientStorage transientStorage

	// Journal of state modifications. This is the backbone of
	// Snapshot and RevertToSnapshot.
	journal        *journal
	validRevisions []revision
	nextRevisionId int

	// Measurements gathered during execution for debugging purposes
	AccountReads         time.Duration
	AccountHashes        time.Duration
	AccountUpdates       time.Duration
	AccountCommits       time.Duration
	StorageReads         time.Duration
	StorageHashes        time.Duration
	StorageUpdates       time.Duration
	StorageCommits       time.Duration
	SnapshotAccountReads time.Duration
	SnapshotStorageReads time.Duration
	SnapshotCommits      time.Duration
	TrieDBCommits        time.Duration

	AccountUpdated int
	StorageUpdated int
	AccountDeleted int
	StorageDeleted int

	// Testing hooks
	onCommit func(states *triestate.Set) // Hook invoked when commit is performed
}

// New creates a new state from a given trie.
func New(root common.Hash, db Database, snaps *snapshot.Tree) (*StateDB, error) {
	var snap snapshot.Snapshot
	if snaps != nil {
		snap = snaps.Snapshot(root)
	}
	return NewWithSnapshot(root, db, snap)
}

// NewWithSnapshot creates a new state from a given trie with the specified [snap]
// If [snap] doesn't have the same root as [root], then NewWithSnapshot will return
// an error. If snap is nil, then no snapshot will be used and CommitWithSnapshot
// cannot be called on the returned StateDB.
func NewWithSnapshot(root common.Hash, db Database, snap snapshot.Snapshot) (*StateDB, error) {
	tr, err := db.OpenTrie(root)
	if err != nil {
		return nil, err
	}
	sdb := &StateDB{
		db:                    db,
		trie:                  tr,
		originalRoot:          root,
		accounts:              make(map[common.Hash][]byte),
		storages:              make(map[common.Hash]map[common.Hash][]byte),
		accountsOrigin:        make(map[common.Address][]byte),
		storagesOrigin:        make(map[common.Address]map[common.Hash][]byte),
		stateObjects:          make(map[common.Address]*stateObject),
		stateObjectsPending:   make(map[common.Address]struct{}),
		stateObjectsDirty:     make(map[common.Address]struct{}),
		stateObjectsDestruct:  make(map[common.Address]*types.StateAccount),
		logs:                  make(map[common.Hash][]*types.Log),
		preimages:             make(map[common.Hash][]byte),
		journal:               newJournal(),
		predicateStorageSlots: make(map[common.Address][][]byte),
		accessList:            newAccessList(),
		transientStorage:      newTransientStorage(),
		hasher:                crypto.NewKeccakState(),
	}
	if snap != nil {
		if snap.Root() != root {
			return nil, fmt.Errorf("cannot create new statedb for root: %s, using snapshot with mismatched root: %s", root, snap.Root().Hex())
		}
		sdb.snap = snap
	}
	return sdb, nil
}

type workerPool struct {
	*utils.BoundedWorkers
}

func (wp *workerPool) Done() {
	// Done is guaranteed to only be called after all work is already complete,
	// so Wait()ing is redundant, but it also releases resources.
	wp.BoundedWorkers.Wait()
}

func WithConcurrentWorkers(prefetchers int) PrefetcherOption {
	pool := &workerPool{
		BoundedWorkers: utils.NewBoundedWorkers(prefetchers),
	}
	return WithWorkerPools(func() WorkerPool { return pool })
}

// StartPrefetcher initializes a new trie prefetcher to pull in nodes from the
// state trie concurrently while the state is mutated so that when we reach the
// commit phase, most of the needed data is already hot.
func (s *StateDB) StartPrefetcher(namespace string, opts ...PrefetcherOption) {
	if s.prefetcher != nil {
		s.prefetcher.close()
		s.prefetcher = nil
	}
<<<<<<< HEAD
	if maxConcurrency == 0 {
		return // No prefetching
	}
	s.prefetcher = newTriePrefetcher(s.db, s.originalRoot, namespace, maxConcurrency)
	kvConfig := s.db.TrieDB().Config().KeyValueDB
	if kvConfig != nil && kvConfig.KVBackend != nil {
		s.prefetcher.rootTrie = s.trie
=======
	if s.snap != nil {
		s.prefetcher = newTriePrefetcher(s.db, s.originalRoot, namespace, opts...)
>>>>>>> cf1dd75b
	}
}

// StopPrefetcher terminates a running prefetcher and reports any leftover stats
// from the gathered metrics.
func (s *StateDB) StopPrefetcher() {
	if s.prefetcher != nil {
		s.prefetcher.close()
		s.prefetcher = nil
	}
}

// setError remembers the first non-nil error it is called with.
func (s *StateDB) setError(err error) {
	if s.dbErr == nil {
		s.dbErr = err
	}
}

// Error returns the memorized database failure occurred earlier.
func (s *StateDB) Error() error {
	return s.dbErr
}

// AddLog adds a log with the specified parameters to the statedb
// Note: blockNumber is a required argument because StateDB does not
// know the current block number.
func (s *StateDB) AddLog(addr common.Address, topics []common.Hash, data []byte, blockNumber uint64) {
	log := &types.Log{
		Address:     addr,
		Topics:      topics,
		Data:        data,
		BlockNumber: blockNumber,
	}
	s.journal.append(addLogChange{txhash: s.thash})

	log.TxHash = s.thash
	log.TxIndex = uint(s.txIndex)
	log.Index = s.logSize
	s.logs[s.thash] = append(s.logs[s.thash], log)
	s.logSize++
}

// GetLogs returns the logs matching the specified transaction hash, and annotates
// them with the given blockNumber and blockHash.
func (s *StateDB) GetLogs(hash common.Hash, blockNumber uint64, blockHash common.Hash) []*types.Log {
	logs := s.logs[hash]
	for _, l := range logs {
		l.BlockNumber = blockNumber
		l.BlockHash = blockHash
	}
	return logs
}

func (s *StateDB) Logs() []*types.Log {
	var logs []*types.Log
	for _, lgs := range s.logs {
		logs = append(logs, lgs...)
	}
	return logs
}

// GetLogData returns the underlying topics and data from each log included in the StateDB
// Test helper function.
func (s *StateDB) GetLogData() ([][]common.Hash, [][]byte) {
	var logData [][]byte
	var topics [][]common.Hash
	for _, lgs := range s.logs {
		for _, log := range lgs {
			topics = append(topics, log.Topics)
			logData = append(logData, common.CopyBytes(log.Data))
		}
	}
	return topics, logData
}

// AddPreimage records a SHA3 preimage seen by the VM.
func (s *StateDB) AddPreimage(hash common.Hash, preimage []byte) {
	if _, ok := s.preimages[hash]; !ok {
		s.journal.append(addPreimageChange{hash: hash})
		pi := make([]byte, len(preimage))
		copy(pi, preimage)
		s.preimages[hash] = pi
	}
}

// Preimages returns a list of SHA3 preimages that have been submitted.
func (s *StateDB) Preimages() map[common.Hash][]byte {
	return s.preimages
}

// AddRefund adds gas to the refund counter
func (s *StateDB) AddRefund(gas uint64) {
	s.journal.append(refundChange{prev: s.refund})
	s.refund += gas
}

// SubRefund removes gas from the refund counter.
// This method will set the refund counter to 0 if the gas is greater than the current refund.
func (s *StateDB) SubRefund(gas uint64) {
	s.journal.append(refundChange{prev: s.refund})
	if gas > s.refund {
		log.Warn("Setting refund to 0", "currentRefund", s.refund, "gas", gas)
		s.refund = 0
		return
	}
	s.refund -= gas
}

// Exist reports whether the given account address exists in the state.
// Notably this also returns true for self-destructed accounts.
func (s *StateDB) Exist(addr common.Address) bool {
	return s.getStateObject(addr) != nil
}

// Empty returns whether the state object is either non-existent
// or empty according to the EIP161 specification (balance = nonce = code = 0)
func (s *StateDB) Empty(addr common.Address) bool {
	so := s.getStateObject(addr)
	return so == nil || so.empty()
}

// GetBalance retrieves the balance from the given address or 0 if object not found
func (s *StateDB) GetBalance(addr common.Address) *uint256.Int {
	stateObject := s.getStateObject(addr)
	if stateObject != nil {
		return stateObject.Balance()
	}
	return common.U2560
}

// Retrieve the balance from the given address or 0 if object not found
func (s *StateDB) GetBalanceMultiCoin(addr common.Address, coinID common.Hash) *big.Int {
	stateObject := s.getStateObject(addr)
	if stateObject != nil {
		return stateObject.BalanceMultiCoin(coinID, s.db)
	}
	return new(big.Int).Set(common.Big0)
}

// GetNonce retrieves the nonce from the given address or 0 if object not found
func (s *StateDB) GetNonce(addr common.Address) uint64 {
	stateObject := s.getStateObject(addr)
	if stateObject != nil {
		return stateObject.Nonce()
	}

	return 0
}

// GetStorageRoot retrieves the storage root from the given address or empty
// if object not found.
func (s *StateDB) GetStorageRoot(addr common.Address) common.Hash {
	stateObject := s.getStateObject(addr)
	if stateObject != nil {
		return stateObject.Root()
	}
	return common.Hash{}
}

// TxIndex returns the current transaction index set by Prepare.
func (s *StateDB) TxIndex() int {
	return s.txIndex
}

func (s *StateDB) GetCode(addr common.Address) []byte {
	stateObject := s.getStateObject(addr)
	if stateObject != nil {
		return stateObject.Code()
	}
	return nil
}

func (s *StateDB) GetCodeSize(addr common.Address) int {
	stateObject := s.getStateObject(addr)
	if stateObject != nil {
		return stateObject.CodeSize()
	}
	return 0
}

func (s *StateDB) GetCodeHash(addr common.Address) common.Hash {
	stateObject := s.getStateObject(addr)
	if stateObject != nil {
		return common.BytesToHash(stateObject.CodeHash())
	}
	return common.Hash{}
}

// GetState retrieves a value from the given account's storage trie.
func (s *StateDB) GetState(addr common.Address, hash common.Hash) common.Hash {
	stateObject := s.getStateObject(addr)
	if stateObject != nil {
		NormalizeStateKey(&hash)
		return stateObject.GetState(hash)
	}
	return common.Hash{}
}

// GetCommittedState retrieves a value from the given account's committed storage trie.
func (s *StateDB) GetCommittedState(addr common.Address, hash common.Hash) common.Hash {
	stateObject := s.getStateObject(addr)
	if stateObject != nil {
		return stateObject.GetCommittedState(hash)
	}
	return common.Hash{}
}

// GetCommittedStateAP1 retrieves a value from the given account's committed storage trie.
func (s *StateDB) GetCommittedStateAP1(addr common.Address, hash common.Hash) common.Hash {
	stateObject := s.getStateObject(addr)
	if stateObject != nil {
		NormalizeStateKey(&hash)
		return stateObject.GetCommittedState(hash)
	}
	return common.Hash{}
}

// Database retrieves the low level database supporting the lower level trie ops.
func (s *StateDB) Database() Database {
	return s.db
}

func (s *StateDB) HasSelfDestructed(addr common.Address) bool {
	stateObject := s.getStateObject(addr)
	if stateObject != nil {
		return stateObject.selfDestructed
	}
	return false
}

/*
 * SETTERS
 */

// AddBalance adds amount to the account associated with addr.
func (s *StateDB) AddBalance(addr common.Address, amount *uint256.Int) {
	stateObject := s.getOrNewStateObject(addr)
	if stateObject != nil {
		stateObject.AddBalance(amount)
	}
}

// SubBalance subtracts amount from the account associated with addr.
func (s *StateDB) SubBalance(addr common.Address, amount *uint256.Int) {
	stateObject := s.getOrNewStateObject(addr)
	if stateObject != nil {
		stateObject.SubBalance(amount)
	}
}

func (s *StateDB) SetBalance(addr common.Address, amount *uint256.Int) {
	stateObject := s.getOrNewStateObject(addr)
	if stateObject != nil {
		stateObject.SetBalance(amount)
	}
}

// AddBalance adds amount to the account associated with addr.
func (s *StateDB) AddBalanceMultiCoin(addr common.Address, coinID common.Hash, amount *big.Int) {
	stateObject := s.getOrNewStateObject(addr)
	if stateObject != nil {
		stateObject.AddBalanceMultiCoin(coinID, amount, s.db)
	}
}

// SubBalance subtracts amount from the account associated with addr.
func (s *StateDB) SubBalanceMultiCoin(addr common.Address, coinID common.Hash, amount *big.Int) {
	stateObject := s.getOrNewStateObject(addr)
	if stateObject != nil {
		stateObject.SubBalanceMultiCoin(coinID, amount, s.db)
	}
}

func (s *StateDB) SetBalanceMultiCoin(addr common.Address, coinID common.Hash, amount *big.Int) {
	stateObject := s.getOrNewStateObject(addr)
	if stateObject != nil {
		stateObject.SetBalanceMultiCoin(coinID, amount, s.db)
	}
}

func (s *StateDB) SetNonce(addr common.Address, nonce uint64) {
	stateObject := s.getOrNewStateObject(addr)
	if stateObject != nil {
		stateObject.SetNonce(nonce)
	}
}

func (s *StateDB) SetCode(addr common.Address, code []byte) {
	stateObject := s.getOrNewStateObject(addr)
	if stateObject != nil {
		stateObject.SetCode(crypto.Keccak256Hash(code), code)
	}
}

func (s *StateDB) SetState(addr common.Address, key, value common.Hash) {
	stateObject := s.getOrNewStateObject(addr)
	if stateObject != nil {
		NormalizeStateKey(&key)
		stateObject.SetState(key, value)
	}
}

// SetStorage replaces the entire storage for the specified account with given
// storage. This function should only be used for debugging and the mutations
// must be discarded afterwards.
func (s *StateDB) SetStorage(addr common.Address, storage map[common.Hash]common.Hash) {
	// SetStorage needs to wipe existing storage. We achieve this by pretending
	// that the account self-destructed earlier in this block, by flagging
	// it in stateObjectsDestruct. The effect of doing so is that storage lookups
	// will not hit disk, since it is assumed that the disk-data is belonging
	// to a previous incarnation of the object.
	//
	// TODO(rjl493456442) this function should only be supported by 'unwritable'
	// state and all mutations made should all be discarded afterwards.
	if _, ok := s.stateObjectsDestruct[addr]; !ok {
		s.stateObjectsDestruct[addr] = nil
	}
	stateObject := s.getOrNewStateObject(addr)
	for k, v := range storage {
		stateObject.SetState(k, v)
	}
}

// SelfDestruct marks the given account as selfdestructed.
// This clears the account balance.
//
// The account's state object is still available until the state is committed,
// getStateObject will return a non-nil account after SelfDestruct.
func (s *StateDB) SelfDestruct(addr common.Address) {
	stateObject := s.getStateObject(addr)
	if stateObject == nil {
		return
	}
	s.journal.append(selfDestructChange{
		account:     &addr,
		prev:        stateObject.selfDestructed,
		prevbalance: new(uint256.Int).Set(stateObject.Balance()),
	})
	stateObject.markSelfdestructed()
	stateObject.data.Balance = new(uint256.Int)
}

func (s *StateDB) Selfdestruct6780(addr common.Address) {
	stateObject := s.getStateObject(addr)
	if stateObject == nil {
		return
	}

	if stateObject.created {
		s.SelfDestruct(addr)
	}
}

// SetTransientState sets transient storage for a given account. It
// adds the change to the journal so that it can be rolled back
// to its previous value if there is a revert.
func (s *StateDB) SetTransientState(addr common.Address, key, value common.Hash) {
	prev := s.GetTransientState(addr, key)
	if prev == value {
		return
	}
	s.journal.append(transientStorageChange{
		account:  &addr,
		key:      key,
		prevalue: prev,
	})
	s.setTransientState(addr, key, value)
}

// setTransientState is a lower level setter for transient storage. It
// is called during a revert to prevent modifications to the journal.
func (s *StateDB) setTransientState(addr common.Address, key, value common.Hash) {
	s.transientStorage.Set(addr, key, value)
}

// GetTransientState gets transient storage for a given account.
func (s *StateDB) GetTransientState(addr common.Address, key common.Hash) common.Hash {
	return s.transientStorage.Get(addr, key)
}

//
// Setting, updating & deleting state object methods.
//

// updateStateObject writes the given object to the trie.
func (s *StateDB) updateStateObject(obj *stateObject) {
	// Track the amount of time wasted on updating the account from the trie
	if metrics.EnabledExpensive {
		defer func(start time.Time) { s.AccountUpdates += time.Since(start) }(time.Now())
	}
	// Encode the account and update the account trie
	addr := obj.Address()
	if err := s.trie.UpdateAccount(addr, &obj.data); err != nil {
		s.setError(fmt.Errorf("updateStateObject (%x) error: %v", addr[:], err))
	}
	if obj.dirtyCode {
		s.trie.UpdateContractCode(obj.Address(), common.BytesToHash(obj.CodeHash()), obj.code)
	}
	// Cache the data until commit. Note, this update mechanism is not symmetric
	// to the deletion, because whereas it is enough to track account updates
	// at commit time, deletions need tracking at transaction boundary level to
	// ensure we capture state clearing.
	s.accounts[obj.addrHash] = types.SlimAccountRLP(obj.data)

	// Track the original value of mutated account, nil means it was not present.
	// Skip if it has been tracked (because updateStateObject may be called
	// multiple times in a block).
	if _, ok := s.accountsOrigin[obj.address]; !ok {
		if obj.origin == nil {
			s.accountsOrigin[obj.address] = nil
		} else {
			s.accountsOrigin[obj.address] = types.SlimAccountRLP(*obj.origin)
		}
	}
}

// deleteStateObject removes the given object from the state trie.
func (s *StateDB) deleteStateObject(obj *stateObject) {
	// Track the amount of time wasted on deleting the account from the trie
	if metrics.EnabledExpensive {
		defer func(start time.Time) { s.AccountUpdates += time.Since(start) }(time.Now())
	}
	// Delete the account from the trie
	addr := obj.Address()
	if err := s.trie.DeleteAccount(addr); err != nil {
		s.setError(fmt.Errorf("deleteStateObject (%x) error: %v", addr[:], err))
	}
}

// getStateObject retrieves a state object given by the address, returning nil if
// the object is not found or was deleted in this execution context. If you need
// to differentiate between non-existent/just-deleted, use getDeletedStateObject.
func (s *StateDB) getStateObject(addr common.Address) *stateObject {
	if obj := s.getDeletedStateObject(addr); obj != nil && !obj.deleted {
		return obj
	}
	return nil
}

// getDeletedStateObject is similar to getStateObject, but instead of returning
// nil for a deleted state object, it returns the actual object with the deleted
// flag set. This is needed by the state journal to revert to the correct s-
// destructed object instead of wiping all knowledge about the state object.
func (s *StateDB) getDeletedStateObject(addr common.Address) *stateObject {
	// Prefer live objects if any is available
	if obj := s.stateObjects[addr]; obj != nil {
		return obj
	}
	// If no live objects are available, attempt to use snapshots
	var data *types.StateAccount
	if s.snap != nil {
		start := time.Now()
		acc, err := s.snap.Account(crypto.HashData(s.hasher, addr.Bytes()))
		if metrics.EnabledExpensive {
			s.SnapshotAccountReads += time.Since(start)
		}
		if err == nil {
			if acc == nil {
				return nil
			}
			data = &types.StateAccount{
				Nonce:       acc.Nonce,
				Balance:     acc.Balance,
				CodeHash:    acc.CodeHash,
				IsMultiCoin: acc.IsMultiCoin,
				Root:        common.BytesToHash(acc.Root),
			}
			if len(data.CodeHash) == 0 {
				data.CodeHash = types.EmptyCodeHash.Bytes()
			}
			if data.Root == (common.Hash{}) {
				data.Root = types.EmptyRootHash
			}
		}
	}
	// If snapshot unavailable or reading from it failed, load from the database
	if data == nil {
		start := time.Now()
		var err error
		data, err = s.trie.GetAccount(addr)
		if metrics.EnabledExpensive {
			s.AccountReads += time.Since(start)
		}
		if err != nil {
			s.setError(fmt.Errorf("getDeleteStateObject (%x) error: %w", addr.Bytes(), err))
			return nil
		}
		if data == nil {
			return nil
		}
	}
	// Insert into the live set
	obj := newObject(s, addr, data)
	s.setStateObject(obj)
	return obj
}

func (s *StateDB) setStateObject(object *stateObject) {
	s.stateObjects[object.Address()] = object
}

// getOrNewStateObject retrieves a state object or create a new state object if nil.
func (s *StateDB) getOrNewStateObject(addr common.Address) *stateObject {
	stateObject := s.getStateObject(addr)
	if stateObject == nil {
		stateObject, _ = s.createObject(addr)
	}
	return stateObject
}

// createObject creates a new state object. If there is an existing account with
// the given address, it is overwritten and returned as the second return value.
func (s *StateDB) createObject(addr common.Address) (newobj, prev *stateObject) {
	prev = s.getDeletedStateObject(addr) // Note, prev might have been deleted, we need that!
	newobj = newObject(s, addr, nil)
	if prev == nil {
		s.journal.append(createObjectChange{account: &addr})
	} else {
		// The original account should be marked as destructed and all cached
		// account and storage data should be cleared as well. Note, it must
		// be done here, otherwise the destruction event of "original account"
		// will be lost.
		_, prevdestruct := s.stateObjectsDestruct[prev.address]
		if !prevdestruct {
			s.stateObjectsDestruct[prev.address] = prev.origin
		}
		// There may be some cached account/storage data already since IntermediateRoot
		// will be called for each transaction before byzantium fork which will always
		// cache the latest account/storage data.
		prevAccount, ok := s.accountsOrigin[prev.address]
		s.journal.append(resetObjectChange{
			account:                &addr,
			prev:                   prev,
			prevdestruct:           prevdestruct,
			prevAccount:            s.accounts[prev.addrHash],
			prevStorage:            s.storages[prev.addrHash],
			prevAccountOriginExist: ok,
			prevAccountOrigin:      prevAccount,
			prevStorageOrigin:      s.storagesOrigin[prev.address],
		})
		delete(s.accounts, prev.addrHash)
		delete(s.storages, prev.addrHash)
		delete(s.accountsOrigin, prev.address)
		delete(s.storagesOrigin, prev.address)
	}
	s.setStateObject(newobj)
	if prev != nil && !prev.deleted {
		return newobj, prev
	}
	return newobj, nil
}

// CreateAccount explicitly creates a state object. If a state object with the address
// already exists the balance is carried over to the new account.
//
// CreateAccount is called during the EVM CREATE operation. The situation might arise that
// a contract does the following:
//
//  1. sends funds to sha(account ++ (nonce + 1))
//  2. tx_create(sha(account ++ nonce)) (note that this gets the address of 1)
//
// Carrying over the balance ensures that Ether doesn't disappear.
func (s *StateDB) CreateAccount(addr common.Address) {
	newObj, prev := s.createObject(addr)
	if prev != nil {
		newObj.setBalance(prev.data.Balance)
	}
}

// copyPredicateStorageSlots creates a deep copy of the provided predicateStorageSlots map.
func copyPredicateStorageSlots(predicateStorageSlots map[common.Address][][]byte) map[common.Address][][]byte {
	res := make(map[common.Address][][]byte, len(predicateStorageSlots))
	for address, predicates := range predicateStorageSlots {
		copiedPredicates := make([][]byte, len(predicates))
		for i, predicateBytes := range predicates {
			copiedPredicates[i] = common.CopyBytes(predicateBytes)
		}
		res[address] = copiedPredicates
	}
	return res
}

// Copy creates a deep, independent copy of the state.
// Snapshots of the copied state cannot be applied to the copy.
func (s *StateDB) Copy() *StateDB {
	// Copy all the basic fields, initialize the memory ones
	state := &StateDB{
		db:                   s.db,
		trie:                 s.db.CopyTrie(s.trie),
		originalRoot:         s.originalRoot,
		accounts:             make(map[common.Hash][]byte),
		storages:             make(map[common.Hash]map[common.Hash][]byte),
		accountsOrigin:       make(map[common.Address][]byte),
		storagesOrigin:       make(map[common.Address]map[common.Hash][]byte),
		stateObjects:         make(map[common.Address]*stateObject, len(s.journal.dirties)),
		stateObjectsPending:  make(map[common.Address]struct{}, len(s.stateObjectsPending)),
		stateObjectsDirty:    make(map[common.Address]struct{}, len(s.journal.dirties)),
		stateObjectsDestruct: make(map[common.Address]*types.StateAccount, len(s.stateObjectsDestruct)),
		refund:               s.refund,
		logs:                 make(map[common.Hash][]*types.Log, len(s.logs)),
		logSize:              s.logSize,
		preimages:            make(map[common.Hash][]byte, len(s.preimages)),
		journal:              newJournal(),
		hasher:               crypto.NewKeccakState(),

		// In order for the block producer to be able to use and make additions
		// to the snapshot tree, we need to copy that as well. Otherwise, any
		// block mined by ourselves will cause gaps in the tree, and force the
		// miner to operate trie-backed only.
		snap: s.snap,
	}
	// Copy the dirty states, logs, and preimages
	for addr := range s.journal.dirties {
		// As documented [here](https://github.com/ethereum/go-ethereum/pull/16485#issuecomment-380438527),
		// and in the Finalise-method, there is a case where an object is in the journal but not
		// in the stateObjects: OOG after touch on ripeMD prior to Byzantium. Thus, we need to check for
		// nil
		if object, exist := s.stateObjects[addr]; exist {
			// Even though the original object is dirty, we are not copying the journal,
			// so we need to make sure that any side-effect the journal would have caused
			// during a commit (or similar op) is already applied to the copy.
			state.stateObjects[addr] = object.deepCopy(state)

			state.stateObjectsDirty[addr] = struct{}{}   // Mark the copy dirty to force internal (code/state) commits
			state.stateObjectsPending[addr] = struct{}{} // Mark the copy pending to force external (account) commits
		}
	}
	// Above, we don't copy the actual journal. This means that if the copy
	// is copied, the loop above will be a no-op, since the copy's journal
	// is empty. Thus, here we iterate over stateObjects, to enable copies
	// of copies.
	for addr := range s.stateObjectsPending {
		if _, exist := state.stateObjects[addr]; !exist {
			state.stateObjects[addr] = s.stateObjects[addr].deepCopy(state)
		}
		state.stateObjectsPending[addr] = struct{}{}
	}
	for addr := range s.stateObjectsDirty {
		if _, exist := state.stateObjects[addr]; !exist {
			state.stateObjects[addr] = s.stateObjects[addr].deepCopy(state)
		}
		state.stateObjectsDirty[addr] = struct{}{}
	}
	// Deep copy the destruction markers.
	for addr, value := range s.stateObjectsDestruct {
		state.stateObjectsDestruct[addr] = value
	}
	// Deep copy the state changes made in the scope of block
	// along with their original values.
	state.accounts = copySet(s.accounts)
	state.storages = copy2DSet(s.storages)
	state.accountsOrigin = copySet(state.accountsOrigin)
	state.storagesOrigin = copy2DSet(state.storagesOrigin)

	// Deep copy the logs occurred in the scope of block
	for hash, logs := range s.logs {
		cpy := make([]*types.Log, len(logs))
		for i, l := range logs {
			cpy[i] = new(types.Log)
			*cpy[i] = *l
		}
		state.logs[hash] = cpy
	}
	// Deep copy the preimages occurred in the scope of block
	for hash, preimage := range s.preimages {
		state.preimages[hash] = preimage
	}
	// Do we need to copy the access list and transient storage?
	// In practice: No. At the start of a transaction, these two lists are empty.
	// In practice, we only ever copy state _between_ transactions/blocks, never
	// in the middle of a transaction. However, it doesn't cost us much to copy
	// empty lists, so we do it anyway to not blow up if we ever decide copy them
	// in the middle of a transaction.
	state.accessList = s.accessList.Copy()
	state.transientStorage = s.transientStorage.Copy()
	state.predicateStorageSlots = copyPredicateStorageSlots(s.predicateStorageSlots)

	// If there's a prefetcher running, make an inactive copy of it that can
	// only access data but does not actively preload (since the user will not
	// know that they need to explicitly terminate an active copy).
	if s.prefetcher != nil {
		state.prefetcher = s.prefetcher.copy()
	}
	return state
}

// Snapshot returns an identifier for the current revision of the state.
func (s *StateDB) Snapshot() int {
	id := s.nextRevisionId
	s.nextRevisionId++
	s.validRevisions = append(s.validRevisions, revision{id, s.journal.length()})
	return id
}

// RevertToSnapshot reverts all state changes made since the given revision.
func (s *StateDB) RevertToSnapshot(revid int) {
	// Find the snapshot in the stack of valid snapshots.
	idx := sort.Search(len(s.validRevisions), func(i int) bool {
		return s.validRevisions[i].id >= revid
	})
	if idx == len(s.validRevisions) || s.validRevisions[idx].id != revid {
		panic(fmt.Errorf("revision id %v cannot be reverted", revid))
	}
	snapshot := s.validRevisions[idx].journalIndex

	// Replay the journal to undo changes and remove invalidated snapshots
	s.journal.revert(s, snapshot)
	s.validRevisions = s.validRevisions[:idx]
}

// GetRefund returns the current value of the refund counter.
func (s *StateDB) GetRefund() uint64 {
	return s.refund
}

// Finalise finalises the state by removing the destructed objects and clears
// the journal as well as the refunds. Finalise, however, will not push any updates
// into the tries just yet. Only IntermediateRoot or Commit will do that.
func (s *StateDB) Finalise(deleteEmptyObjects bool) {
	addressesToPrefetch := make([][]byte, 0, len(s.journal.dirties))
	for addr := range s.journal.dirties {
		obj, exist := s.stateObjects[addr]
		if !exist {
			// ripeMD is 'touched' at block 1714175, in tx 0x1237f737031e40bcde4a8b7e717b2d15e3ecadfe49bb1bbc71ee9deb09c6fcf2
			// That tx goes out of gas, and although the notion of 'touched' does not exist there, the
			// touch-event will still be recorded in the journal. Since ripeMD is a special snowflake,
			// it will persist in the journal even though the journal is reverted. In this special circumstance,
			// it may exist in `s.journal.dirties` but not in `s.stateObjects`.
			// Thus, we can safely ignore it here
			continue
		}
		if obj.selfDestructed || (deleteEmptyObjects && obj.empty()) {
			obj.deleted = true

			// We need to maintain account deletions explicitly (will remain
			// set indefinitely). Note only the first occurred self-destruct
			// event is tracked.
			if _, ok := s.stateObjectsDestruct[obj.address]; !ok {
				s.stateObjectsDestruct[obj.address] = obj.origin
			}
			// Note, we can't do this only at the end of a block because multiple
			// transactions within the same block might self destruct and then
			// resurrect an account; but the snapshotter needs both events.
			delete(s.accounts, obj.addrHash)      // Clear out any previously updated account data (may be recreated via a resurrect)
			delete(s.storages, obj.addrHash)      // Clear out any previously updated storage data (may be recreated via a resurrect)
			delete(s.accountsOrigin, obj.address) // Clear out any previously updated account data (may be recreated via a resurrect)
			delete(s.storagesOrigin, obj.address) // Clear out any previously updated storage data (may be recreated via a resurrect)
		} else {
			obj.finalise(true) // Prefetch slots in the background
		}
		obj.created = false
		s.stateObjectsPending[addr] = struct{}{}
		s.stateObjectsDirty[addr] = struct{}{}

		// At this point, also ship the address off to the precacher. The precacher
		// will start loading tries, and when the change is eventually committed,
		// the commit-phase will be a lot faster
		addressesToPrefetch = append(addressesToPrefetch, common.CopyBytes(addr[:])) // Copy needed for closure
	}
	if s.prefetcher != nil && len(addressesToPrefetch) > 0 {
		s.prefetcher.prefetch(common.Hash{}, s.originalRoot, common.Address{}, addressesToPrefetch)
	}
	// Invalidate journal because reverting across transactions is not allowed.
	s.clearJournalAndRefund()
}

// IntermediateRoot computes the current root hash of the state trie.
// It is called in between transactions to get the root hash that
// goes into transaction receipts.
func (s *StateDB) IntermediateRoot(deleteEmptyObjects bool) common.Hash {
	// Finalise all the dirty storage states and write them into the tries
	s.Finalise(deleteEmptyObjects)

	// If there was a trie prefetcher operating, it gets aborted and irrevocably
	// modified after we start retrieving tries. Remove it from the statedb after
	// this round of use.
	//
	// This is weird pre-byzantium since the first tx runs with a prefetcher and
	// the remainder without, but pre-byzantium even the initial prefetcher is
	// useless, so no sleep lost.
	prefetcher := s.prefetcher
	if s.prefetcher != nil {
		defer func() {
			s.prefetcher.close()
			s.prefetcher = nil
		}()
	}
	// Although naively it makes sense to retrieve the account trie and then do
	// the contract storage and account updates sequentially, that short circuits
	// the account prefetcher. Instead, let's process all the storage updates
	// first, giving the account prefetches just a few more milliseconds of time
	// to pull useful data from disk.
	for addr := range s.stateObjectsPending {
		if obj := s.stateObjects[addr]; !obj.deleted {
			obj.updateRoot()
		}
	}
	// Now we're about to start to write changes to the trie. The trie is so far
	// _untouched_. We can check with the prefetcher, if it can give us a trie
	// which has the same root, but also has some content loaded into it.
	if prefetcher != nil {
		if trie := prefetcher.trie(common.Hash{}, s.originalRoot); trie != nil {
			s.trie = trie
		}
	}
	usedAddrs := make([][]byte, 0, len(s.stateObjectsPending))
	for addr := range s.stateObjectsPending {
		if obj := s.stateObjects[addr]; obj.deleted {
			s.deleteStateObject(obj)
			s.AccountDeleted += 1
		} else {
			s.updateStateObject(obj)
			s.AccountUpdated += 1
		}
		usedAddrs = append(usedAddrs, common.CopyBytes(addr[:])) // Copy needed for closure
	}
	if prefetcher != nil {
		prefetcher.used(common.Hash{}, s.originalRoot, usedAddrs)
	}
	if len(s.stateObjectsPending) > 0 {
		s.stateObjectsPending = make(map[common.Address]struct{})
	}
	// Track the amount of time wasted on hashing the account trie
	if metrics.EnabledExpensive {
		defer func(start time.Time) { s.AccountHashes += time.Since(start) }(time.Now())
	}
	return s.trie.Hash()
}

// SetTxContext sets the current transaction hash and index which are
// used when the EVM emits new state logs. It should be invoked before
// transaction execution.
func (s *StateDB) SetTxContext(thash common.Hash, ti int) {
	s.thash = thash
	s.txIndex = ti
}

func (s *StateDB) clearJournalAndRefund() {
	if len(s.journal.entries) > 0 {
		s.journal = newJournal()
		s.refund = 0
	}
	s.validRevisions = s.validRevisions[:0] // Snapshots can be created without journal entries
}

// fastDeleteStorage is the function that efficiently deletes the storage trie
// of a specific account. It leverages the associated state snapshot for fast
// storage iteration and constructs trie node deletion markers by creating
// stack trie with iterated slots.
func (s *StateDB) fastDeleteStorage(addrHash common.Hash, root common.Hash) (bool, common.StorageSize, map[common.Hash][]byte, *trienode.NodeSet, error) {
	iter, _ := s.snap.StorageIterator(addrHash, common.Hash{})
	defer iter.Release()

	var (
		size  common.StorageSize
		nodes = trienode.NewNodeSet(addrHash)
		slots = make(map[common.Hash][]byte)
	)
	options := trie.NewStackTrieOptions()
	options = options.WithWriter(func(path []byte, hash common.Hash, blob []byte) {
		nodes.AddNode(path, trienode.NewDeleted())
		size += common.StorageSize(len(path))
	})
	stack := trie.NewStackTrie(options)
	for iter.Next() {
		if size > storageDeleteLimit {
			return true, size, nil, nil, nil
		}
		slot := common.CopyBytes(iter.Slot())
		if err := iter.Error(); err != nil { // error might occur after Slot function
			return false, 0, nil, nil, err
		}
		size += common.StorageSize(common.HashLength + len(slot))
		slots[iter.Hash()] = slot

		if err := stack.Update(iter.Hash().Bytes(), slot); err != nil {
			return false, 0, nil, nil, err
		}
	}
	if err := iter.Error(); err != nil { // error might occur during iteration
		return false, 0, nil, nil, err
	}
	if stack.Hash() != root {
		return false, 0, nil, nil, fmt.Errorf("snapshot is not matched, exp %x, got %x", root, stack.Hash())
	}
	return false, size, slots, nodes, nil
}

// slowDeleteStorage serves as a less-efficient alternative to "fastDeleteStorage,"
// employed when the associated state snapshot is not available. It iterates the
// storage slots along with all internal trie nodes via trie directly.
func (s *StateDB) slowDeleteStorage(addr common.Address, addrHash common.Hash, root common.Hash) (bool, common.StorageSize, map[common.Hash][]byte, *trienode.NodeSet, error) {
	tr, err := s.db.OpenStorageTrie(s.originalRoot, addr, root, s.trie)
	if err != nil {
		return false, 0, nil, nil, fmt.Errorf("failed to open storage trie, err: %w", err)
	}
	it, err := tr.NodeIterator(nil)
	if err != nil {
		return false, 0, nil, nil, fmt.Errorf("failed to open storage iterator, err: %w", err)
	}
	var (
		size  common.StorageSize
		nodes = trienode.NewNodeSet(addrHash)
		slots = make(map[common.Hash][]byte)
	)
	for it.Next(true) {
		if size > storageDeleteLimit {
			return true, size, nil, nil, nil
		}
		if it.Leaf() {
			slots[common.BytesToHash(it.LeafKey())] = common.CopyBytes(it.LeafBlob())
			size += common.StorageSize(common.HashLength + len(it.LeafBlob()))
			continue
		}
		if it.Hash() == (common.Hash{}) {
			continue
		}
		size += common.StorageSize(len(it.Path()))
		nodes.AddNode(it.Path(), trienode.NewDeleted())
	}
	if err := it.Error(); err != nil {
		return false, 0, nil, nil, err
	}
	return false, size, slots, nodes, nil
}

// deleteStorage is designed to delete the storage trie of a designated account.
// It could potentially be terminated if the storage size is excessively large,
// potentially leading to an out-of-memory panic. The function will make an attempt
// to utilize an efficient strategy if the associated state snapshot is reachable;
// otherwise, it will resort to a less-efficient approach.
func (s *StateDB) deleteStorage(addr common.Address, addrHash common.Hash, root common.Hash) (bool, map[common.Hash][]byte, *trienode.NodeSet, error) {
	var (
		start   = time.Now()
		err     error
		aborted bool
		size    common.StorageSize
		slots   map[common.Hash][]byte
		nodes   *trienode.NodeSet
	)
	// The fast approach can be failed if the snapshot is not fully
	// generated, or it's internally corrupted. Fallback to the slow
	// one just in case.
	if s.snap != nil {
		aborted, size, slots, nodes, err = s.fastDeleteStorage(addrHash, root)
	}
	if s.snap == nil || err != nil {
		aborted, size, slots, nodes, err = s.slowDeleteStorage(addr, addrHash, root)
	}
	if err != nil {
		return false, nil, nil, err
	}
	if metrics.EnabledExpensive {
		if aborted {
			slotDeletionSkip.Inc(1)
		}
		n := int64(len(slots))

		slotDeletionMaxCount.UpdateIfGt(int64(len(slots)))
		slotDeletionMaxSize.UpdateIfGt(int64(size))

		slotDeletionTimer.UpdateSince(start)
		slotDeletionCount.Mark(n)
		slotDeletionSize.Mark(int64(size))
	}
	return aborted, slots, nodes, nil
}

// handleDestruction processes all destruction markers and deletes the account
// and associated storage slots if necessary. There are four possible situations
// here:
//
//   - the account was not existent and be marked as destructed
//
//   - the account was not existent and be marked as destructed,
//     however, it's resurrected later in the same block.
//
//   - the account was existent and be marked as destructed
//
//   - the account was existent and be marked as destructed,
//     however it's resurrected later in the same block.
//
// In case (a), nothing needs be deleted, nil to nil transition can be ignored.
//
// In case (b), nothing needs be deleted, nil is used as the original value for
// newly created account and storages
//
// In case (c), **original** account along with its storages should be deleted,
// with their values be tracked as original value.
//
// In case (d), **original** account along with its storages should be deleted,
// with their values be tracked as original value.
func (s *StateDB) handleDestruction(nodes *trienode.MergedNodeSet) (map[common.Address]struct{}, error) {
	// Short circuit if geth is running with hash mode. This procedure can consume
	// considerable time and storage deletion isn't supported in hash mode, thus
	// preemptively avoiding unnecessary expenses.
	incomplete := make(map[common.Address]struct{})
	if s.db.TrieDB().Scheme() == rawdb.HashScheme {
		return incomplete, nil
	}
	for addr, prev := range s.stateObjectsDestruct {
		// The original account was non-existing, and it's marked as destructed
		// in the scope of block. It can be case (a) or (b).
		// - for (a), skip it without doing anything.
		// - for (b), track account's original value as nil. It may overwrite
		//   the data cached in s.accountsOrigin set by 'updateStateObject'.
		addrHash := crypto.Keccak256Hash(addr[:])
		if prev == nil {
			if _, ok := s.accounts[addrHash]; ok {
				s.accountsOrigin[addr] = nil // case (b)
			}
			continue
		}
		// It can overwrite the data in s.accountsOrigin set by 'updateStateObject'.
		s.accountsOrigin[addr] = types.SlimAccountRLP(*prev) // case (c) or (d)

		// Short circuit if the storage was empty.
		if prev.Root == types.EmptyRootHash {
			continue
		}
		// Remove storage slots belong to the account.
		aborted, slots, set, err := s.deleteStorage(addr, addrHash, prev.Root)
		if err != nil {
			return nil, fmt.Errorf("failed to delete storage, err: %w", err)
		}
		// The storage is too huge to handle, skip it but mark as incomplete.
		// For case (d), the account is resurrected might with a few slots
		// created. In this case, wipe the entire storage state diff because
		// of aborted deletion.
		if aborted {
			incomplete[addr] = struct{}{}
			delete(s.storagesOrigin, addr)
			continue
		}
		if s.storagesOrigin[addr] == nil {
			s.storagesOrigin[addr] = slots
		} else {
			// It can overwrite the data in s.storagesOrigin[addrHash] set by
			// 'object.updateTrie'.
			for key, val := range slots {
				s.storagesOrigin[addr][key] = val
			}
		}
		if err := nodes.Merge(set); err != nil {
			return nil, err
		}
	}
	return incomplete, nil
}

// Commit writes the state to the underlying in-memory trie database.
func (s *StateDB) Commit(block uint64, deleteEmptyObjects bool) (common.Hash, error) {
	return s.commit(block, deleteEmptyObjects, nil, common.Hash{}, common.Hash{})
}

// CommitWithSnap writes the state to the underlying in-memory trie database and
// generates a snapshot layer for the newly committed state.
func (s *StateDB) CommitWithSnap(block uint64, deleteEmptyObjects bool, snaps *snapshot.Tree, blockHash, parentHash common.Hash) (common.Hash, error) {
	return s.commit(block, deleteEmptyObjects, snaps, blockHash, parentHash)
}

// Once the state is committed, tries cached in stateDB (including account
// trie, storage tries) will no longer be functional. A new state instance
// must be created with new root and updated database for accessing post-
// commit states.
//
// The associated block number of the state transition is also provided
// for more chain context.
func (s *StateDB) commit(block uint64, deleteEmptyObjects bool, snaps *snapshot.Tree, blockHash, parentHash common.Hash) (common.Hash, error) {
	// Short circuit in case any database failure occurred earlier.
	if s.dbErr != nil {
		return common.Hash{}, fmt.Errorf("commit aborted due to earlier error: %v", s.dbErr)
	}
	// Finalize any pending changes and merge everything into the tries
	s.IntermediateRoot(deleteEmptyObjects)

	// Commit objects to the trie, measuring the elapsed time
	var (
		accountTrieNodesUpdated int
		accountTrieNodesDeleted int
		storageTrieNodesUpdated int
		storageTrieNodesDeleted int
		nodes                   = trienode.NewMergedNodeSet()
		codeWriter              = s.db.DiskDB().NewBatch()
	)
	// Handle all state deletions first
	incomplete, err := s.handleDestruction(nodes)
	if err != nil {
		return common.Hash{}, err
	}
	// Handle all state updates afterwards
	for addr := range s.stateObjectsDirty {
		obj := s.stateObjects[addr]
		if obj.deleted {
			continue
		}
		// Write any contract code associated with the state object
		if obj.code != nil && obj.dirtyCode {
			rawdb.WriteCode(codeWriter, common.BytesToHash(obj.CodeHash()), obj.code)
			obj.dirtyCode = false
		}
		// Write any storage changes in the state object to its storage trie
		set, err := obj.commit()
		if err != nil {
			return common.Hash{}, err
		}
		// Merge the dirty nodes of storage trie into global set. It is possible
		// that the account was destructed and then resurrected in the same block.
		// In this case, the node set is shared by both accounts.
		if set != nil {
			if err := nodes.Merge(set); err != nil {
				return common.Hash{}, err
			}
			updates, deleted := set.Size()
			storageTrieNodesUpdated += updates
			storageTrieNodesDeleted += deleted
		}
	}
	if codeWriter.ValueSize() > 0 {
		if err := codeWriter.Write(); err != nil {
			log.Crit("Failed to commit dirty codes", "error", err)
		}
	}
	// Write the account trie changes, measuring the amount of wasted time
	var start time.Time
	if metrics.EnabledExpensive {
		start = time.Now()
	}
	root, set, err := s.trie.Commit(true)
	if err != nil {
		return common.Hash{}, err
	}
	// Merge the dirty nodes of account trie into global set
	if set != nil {
		if err := nodes.Merge(set); err != nil {
			return common.Hash{}, err
		}
		accountTrieNodesUpdated, accountTrieNodesDeleted = set.Size()
	}
	if metrics.EnabledExpensive {
		s.AccountCommits += time.Since(start)

		accountUpdatedMeter.Mark(int64(s.AccountUpdated))
		storageUpdatedMeter.Mark(int64(s.StorageUpdated))
		accountDeletedMeter.Mark(int64(s.AccountDeleted))
		storageDeletedMeter.Mark(int64(s.StorageDeleted))
		accountTrieUpdatedMeter.Mark(int64(accountTrieNodesUpdated))
		accountTrieDeletedMeter.Mark(int64(accountTrieNodesDeleted))
		storageTriesUpdatedMeter.Mark(int64(storageTrieNodesUpdated))
		storageTriesDeletedMeter.Mark(int64(storageTrieNodesDeleted))
		s.AccountUpdated, s.AccountDeleted = 0, 0
		s.StorageUpdated, s.StorageDeleted = 0, 0
	}
	// If snapshotting is enabled, update the snapshot tree with this new version
	if snaps != nil {
		start := time.Now()
		if s.snap == nil {
			log.Error(fmt.Sprintf("cannot commit with snaps without a pre-existing snap layer, parentHash: %s, blockHash: %s", parentHash, blockHash))
		}
		if err := snaps.Update(blockHash, root, parentHash, s.convertAccountSet(s.stateObjectsDestruct), s.accounts, s.storages); err != nil {
			log.Warn("Failed to update snapshot tree", "to", root, "err", err)
		}
		if metrics.EnabledExpensive {
			s.SnapshotCommits += time.Since(start)
		}
		s.snap = nil
	}
	if root == (common.Hash{}) {
		root = types.EmptyRootHash
	}
	origin := s.originalRoot
	if origin == (common.Hash{}) {
		origin = types.EmptyRootHash
	}
	if root != origin {
		start := time.Now()
		set := triestate.New(s.accountsOrigin, s.storagesOrigin, incomplete)
		if err := s.db.TrieDB().Update(root, origin, block, nodes, set); err != nil {
			return common.Hash{}, err
		}
		s.originalRoot = root
		if metrics.EnabledExpensive {
			s.TrieDBCommits += time.Since(start)
		}
		if s.onCommit != nil {
			s.onCommit(set)
		}
	}
	// Clear all internal flags at the end of commit operation.
	s.accounts = make(map[common.Hash][]byte)
	s.storages = make(map[common.Hash]map[common.Hash][]byte)
	s.accountsOrigin = make(map[common.Address][]byte)
	s.storagesOrigin = make(map[common.Address]map[common.Hash][]byte)
	s.stateObjectsDirty = make(map[common.Address]struct{})
	s.stateObjectsDestruct = make(map[common.Address]*types.StateAccount)
	return root, nil
}

// Prepare handles the preparatory steps for executing a state transition with.
// This method must be invoked before state transition.
//
// Berlin fork (aka ApricotPhase2):
// - Add sender to access list (2929)
// - Add destination to access list (2929)
// - Add precompiles to access list (2929)
// - Add the contents of the optional tx access list (2930)
//
// Potential EIPs:
// - Reset access list (Berlin/ApricotPhase2)
// - Add coinbase to access list (EIP-3651/Durango)
// - Reset transient storage (EIP-1153)
func (s *StateDB) Prepare(rules params.Rules, sender, coinbase common.Address, dst *common.Address, precompiles []common.Address, list types.AccessList) {
	if rules.IsApricotPhase2 {
		// Clear out any leftover from previous executions
		al := newAccessList()
		s.accessList = al

		al.AddAddress(sender)
		if dst != nil {
			al.AddAddress(*dst)
			// If it's a create-tx, the destination will be added inside evm.create
		}
		for _, addr := range precompiles {
			al.AddAddress(addr)
		}
		for _, el := range list {
			al.AddAddress(el.Address)
			for _, key := range el.StorageKeys {
				al.AddSlot(el.Address, key)
			}
		}
		if rules.IsDurango { // EIP-3651: warm coinbase
			al.AddAddress(coinbase)
		}

		s.predicateStorageSlots = predicate.PreparePredicateStorageSlots(rules, list)
	}
	// Reset transient storage at the beginning of transaction execution
	s.transientStorage = newTransientStorage()
}

// AddAddressToAccessList adds the given address to the access list
func (s *StateDB) AddAddressToAccessList(addr common.Address) {
	if s.accessList.AddAddress(addr) {
		s.journal.append(accessListAddAccountChange{&addr})
	}
}

// AddSlotToAccessList adds the given (address, slot)-tuple to the access list
func (s *StateDB) AddSlotToAccessList(addr common.Address, slot common.Hash) {
	addrMod, slotMod := s.accessList.AddSlot(addr, slot)
	if addrMod {
		// In practice, this should not happen, since there is no way to enter the
		// scope of 'address' without having the 'address' become already added
		// to the access list (via call-variant, create, etc).
		// Better safe than sorry, though
		s.journal.append(accessListAddAccountChange{&addr})
	}
	if slotMod {
		s.journal.append(accessListAddSlotChange{
			address: &addr,
			slot:    &slot,
		})
	}
}

// AddressInAccessList returns true if the given address is in the access list.
func (s *StateDB) AddressInAccessList(addr common.Address) bool {
	return s.accessList.ContainsAddress(addr)
}

// SlotInAccessList returns true if the given (address, slot)-tuple is in the access list.
func (s *StateDB) SlotInAccessList(addr common.Address, slot common.Hash) (addressPresent bool, slotPresent bool) {
	return s.accessList.Contains(addr, slot)
}

// GetTxHash returns the current tx hash on the StateDB set by SetTxContext.
func (s *StateDB) GetTxHash() common.Hash {
	return s.thash
}

// GetPredicateStorageSlots returns the storage slots associated with the address, index pair.
// A list of access tuples can be included within transaction types post EIP-2930. The address
// is declared directly on the access tuple and the index is the i'th occurrence of an access
// tuple with the specified address.
//
// Ex. AccessList[[AddrA, Predicate1], [AddrB, Predicate2], [AddrA, Predicate3]]
// In this case, the caller could retrieve predicates 1-3 with the following calls:
// GetPredicateStorageSlots(AddrA, 0) -> Predicate1
// GetPredicateStorageSlots(AddrB, 0) -> Predicate2
// GetPredicateStorageSlots(AddrA, 1) -> Predicate3
func (s *StateDB) GetPredicateStorageSlots(address common.Address, index int) ([]byte, bool) {
	predicates, exists := s.predicateStorageSlots[address]
	if !exists {
		return nil, false
	}
	if index >= len(predicates) {
		return nil, false
	}
	return predicates[index], true
}

// convertAccountSet converts a provided account set from address keyed to hash keyed.
func (s *StateDB) convertAccountSet(set map[common.Address]*types.StateAccount) map[common.Hash]struct{} {
	ret := make(map[common.Hash]struct{}, len(set))
	for addr := range set {
		obj, exist := s.stateObjects[addr]
		if !exist {
			ret[crypto.Keccak256Hash(addr[:])] = struct{}{}
		} else {
			ret[obj.addrHash] = struct{}{}
		}
	}
	return ret
}

// SetPredicateStorageSlots sets the predicate storage slots for the given address
func (s *StateDB) SetPredicateStorageSlots(address common.Address, predicates [][]byte) {
	s.predicateStorageSlots[address] = predicates
}

// copySet returns a deep-copied set.
func copySet[k comparable](set map[k][]byte) map[k][]byte {
	copied := make(map[k][]byte, len(set))
	for key, val := range set {
		copied[key] = common.CopyBytes(val)
	}
	return copied
}

// copy2DSet returns a two-dimensional deep-copied set.
func copy2DSet[k comparable](set map[k]map[common.Hash][]byte) map[k]map[common.Hash][]byte {
	copied := make(map[k]map[common.Hash][]byte, len(set))
	for addr, subset := range set {
		copied[addr] = make(map[common.Hash][]byte, len(subset))
		for key, val := range subset {
			copied[addr][key] = common.CopyBytes(val)
		}
	}
	return copied
}<|MERGE_RESOLUTION|>--- conflicted
+++ resolved
@@ -213,6 +213,9 @@
 }
 
 func WithConcurrentWorkers(prefetchers int) PrefetcherOption {
+	if prefetchers <= 0 {
+		return nil
+	}
 	pool := &workerPool{
 		BoundedWorkers: utils.NewBoundedWorkers(prefetchers),
 	}
@@ -227,18 +230,13 @@
 		s.prefetcher.close()
 		s.prefetcher = nil
 	}
-<<<<<<< HEAD
-	if maxConcurrency == 0 {
+	if len(opts) == 0 || opts[0] == nil {
 		return // No prefetching
 	}
-	s.prefetcher = newTriePrefetcher(s.db, s.originalRoot, namespace, maxConcurrency)
+	s.prefetcher = newTriePrefetcher(s.db, s.originalRoot, namespace, opts...)
 	kvConfig := s.db.TrieDB().Config().KeyValueDB
 	if kvConfig != nil && kvConfig.KVBackend != nil {
 		s.prefetcher.rootTrie = s.trie
-=======
-	if s.snap != nil {
-		s.prefetcher = newTriePrefetcher(s.db, s.originalRoot, namespace, opts...)
->>>>>>> cf1dd75b
 	}
 }
 

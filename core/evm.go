// Copyright (C) 2019-2025, Ava Labs, Inc. All rights reserved.
// See the file LICENSE for licensing terms.
//
// This file is a derived work, based on the go-ethereum library whose original
// notices appear below.
//
// It is distributed under a license compatible with the licensing terms of the
// original code from which it is derived.
//
// Much love to the original authors for their work.
// **********
// Copyright 2016 The go-ethereum Authors
// This file is part of the go-ethereum library.
//
// The go-ethereum library is free software: you can redistribute it and/or modify
// it under the terms of the GNU Lesser General Public License as published by
// the Free Software Foundation, either version 3 of the License, or
// (at your option) any later version.
//
// The go-ethereum library is distributed in the hope that it will be useful,
// but WITHOUT ANY WARRANTY; without even the implied warranty of
// MERCHANTABILITY or FITNESS FOR A PARTICULAR PURPOSE. See the
// GNU Lesser General Public License for more details.
//
// You should have received a copy of the GNU Lesser General Public License
// along with the go-ethereum library. If not, see <http://www.gnu.org/licenses/>.

package core

import (
	"bytes"
	"math/big"

	"github.com/ava-labs/coreth/consensus"
	"github.com/ava-labs/coreth/consensus/misc/eip4844"
	"github.com/ava-labs/coreth/core/extstate"
	"github.com/ava-labs/coreth/params"
	"github.com/ava-labs/coreth/params/extras"
	customheader "github.com/ava-labs/coreth/plugin/evm/header"
	"github.com/ava-labs/libevm/common"
	"github.com/ava-labs/libevm/core/state"
	"github.com/ava-labs/libevm/core/types"
	"github.com/ava-labs/libevm/core/vm"
	"github.com/ava-labs/libevm/libevm/stateconf"
	"github.com/holiman/uint256"
)

func init() {
	vm.RegisterHooks(hooks{})
}

type hooks struct{}

// OverrideNewEVMArgs is a hook that is called in [vm.NewEVM].
// It allows for the modification of the EVM arguments before the EVM is created.
// Specifically, we set Random to be the same as Difficulty since Shanghai.
// This allows using the same jump table as upstream.
// Then we set Difficulty to 0 as it is post Merge in upstream.
// Additionally we wrap the StateDB with the appropriate StateDB wrapper,
// which is used in coreth to process historical pre-AP1 blocks with the
// [StateDbAP1.GetCommittedState] method as it was historically.
func (hooks) OverrideNewEVMArgs(args *vm.NewEVMArgs) *vm.NewEVMArgs {
	rules := args.ChainConfig.Rules(args.BlockContext.BlockNumber, params.IsMergeTODO, args.BlockContext.Time)
	args.StateDB = wrapStateDB(rules, args.StateDB)

	if rules.IsShanghai {
		args.BlockContext.Random = new(common.Hash)
		args.BlockContext.Random.SetBytes(args.BlockContext.Difficulty.Bytes())
		args.BlockContext.Difficulty = new(big.Int)
	}

	return args
}

func (hooks) OverrideEVMResetArgs(rules params.Rules, args *vm.EVMResetArgs) *vm.EVMResetArgs {
	args.StateDB = wrapStateDB(rules, args.StateDB)
	return args
}

<<<<<<< HEAD
func wrapStateDB(rules params.Rules, db vm.StateDB) vm.StateDB {
	stateDB := extstate.New(db.(*state.StateDB))
	if params.GetRulesExtra(rules).IsApricotPhase1 {
		return stateDB
	}
	return &StateDBAP0{stateDB}
}

=======
func wrapStateDB(rules params.Rules, statedb vm.StateDB) vm.StateDB {
	wrappedStateDB := extstate.New(statedb.(*state.StateDB))
	if params.GetRulesExtra(rules).IsApricotPhase1 {
		return wrappedStateDB
	}
	return &StateDBAP0{wrappedStateDB}
}

// StateDBAP0 implements the GetCommittedState behavior that existed prior to
// the AP1 upgrade.
//
// Since launch, state keys have been normalized to allow for multicoin
// balances. However, at launch GetCommittedState was not updated. This meant
// that gas refunds were not calculated as expected for SSTORE opcodes.
//
// This oversight was fixed in AP1, but in order to execute blocks prior to AP1
// and generate the same merkle root, this behavior must be maintained.
//
// See the [extstate] package for details around state key normalization.
>>>>>>> 2d645075
type StateDBAP0 struct {
	*extstate.StateDB
}

func (s *StateDBAP0) GetCommittedState(addr common.Address, key common.Hash, _ ...stateconf.StateDBStateOption) common.Hash {
	return s.StateDB.GetCommittedState(addr, key, stateconf.SkipStateKeyTransformation())
}

// ChainContext supports retrieving headers and consensus parameters from the
// current blockchain to be used during transaction processing.
type ChainContext interface {
	// Engine retrieves the chain's consensus engine.
	Engine() consensus.Engine

	// GetHeader returns the header corresponding to the hash/number argument pair.
	GetHeader(common.Hash, uint64) *types.Header
}

// NewEVMBlockContext creates a new context for use in the EVM.
func NewEVMBlockContext(header *types.Header, chain ChainContext, author *common.Address) vm.BlockContext {
	var (
		beneficiary common.Address
		baseFee     *big.Int
		blobBaseFee *big.Int
	)

	// If we don't have an explicit author (i.e. not mining), extract from the header
	if author == nil {
		beneficiary, _ = chain.Engine().Author(header) // Ignore error, we're past header validation
	} else {
		beneficiary = *author
	}
	if header.BaseFee != nil {
		baseFee = new(big.Int).Set(header.BaseFee)
	}
	if header.ExcessBlobGas != nil {
		blobBaseFee = eip4844.CalcBlobFee(*header.ExcessBlobGas)
	}
	return vm.BlockContext{
		CanTransfer: CanTransfer,
		Transfer:    Transfer,
		GetHash:     GetHashFn(header, chain),
		Coinbase:    beneficiary,
		BlockNumber: new(big.Int).Set(header.Number),
		Time:        header.Time,
		Difficulty:  new(big.Int).Set(header.Difficulty),
		BaseFee:     baseFee,
		BlobBaseFee: blobBaseFee,
		GasLimit:    header.GasLimit,
		Header: &types.Header{
			Number: new(big.Int).Set(header.Number),
			Time:   header.Time,
			Extra:  header.Extra,
		},
	}
}

// NewEVMBlockContextWithPredicateResults creates a new context for use in the
// EVM with an override for the predicate results. The miner uses this to pass
// predicate results to the EVM when header.Extra is not fully formed yet.
func NewEVMBlockContextWithPredicateResults(rules extras.AvalancheRules, header *types.Header, chain ChainContext, author *common.Address, predicateBytes []byte) vm.BlockContext {
	blockCtx := NewEVMBlockContext(header, chain, author)
	// Note this only sets the block context, which is the hand-off point for
	// the EVM. The actual header is not modified.
	blockCtx.Header.Extra = customheader.SetPredicateBytesInExtra(
		rules,
		bytes.Clone(header.Extra),
		predicateBytes,
	)
	return blockCtx
}

// NewEVMTxContext creates a new transaction context for a single transaction.
func NewEVMTxContext(msg *Message) vm.TxContext {
	ctx := vm.TxContext{
		Origin:     msg.From,
		GasPrice:   new(big.Int).Set(msg.GasPrice),
		BlobHashes: msg.BlobHashes,
	}
	if msg.BlobGasFeeCap != nil {
		ctx.BlobFeeCap = new(big.Int).Set(msg.BlobGasFeeCap)
	}
	return ctx
}

// GetHashFn returns a GetHashFunc which retrieves header hashes by number
func GetHashFn(ref *types.Header, chain ChainContext) func(n uint64) common.Hash {
	// Cache will initially contain [refHash.parent],
	// Then fill up with [refHash.p, refHash.pp, refHash.ppp, ...]
	var cache []common.Hash

	return func(n uint64) common.Hash {
		if ref.Number.Uint64() <= n {
			// This situation can happen if we're doing tracing and using
			// block overrides.
			return common.Hash{}
		}
		// If there's no hash cache yet, make one
		if len(cache) == 0 {
			cache = append(cache, ref.ParentHash)
		}
		if idx := ref.Number.Uint64() - n - 1; idx < uint64(len(cache)) {
			return cache[idx]
		}
		// No luck in the cache, but we can start iterating from the last element we already know
		lastKnownHash := cache[len(cache)-1]
		lastKnownNumber := ref.Number.Uint64() - uint64(len(cache))

		for {
			header := chain.GetHeader(lastKnownHash, lastKnownNumber)
			if header == nil {
				break
			}
			cache = append(cache, header.ParentHash)
			lastKnownHash = header.ParentHash
			lastKnownNumber = header.Number.Uint64() - 1
			if n == lastKnownNumber {
				return lastKnownHash
			}
		}
		return common.Hash{}
	}
}

// CanTransfer checks whether there are enough funds in the address' account to make a transfer.
// This does not take the necessary gas in to account to make the transfer valid.
func CanTransfer(db vm.StateDB, addr common.Address, amount *uint256.Int) bool {
	return db.GetBalance(addr).Cmp(amount) >= 0
}

// Transfer subtracts amount from sender and adds amount to recipient using the given Db
func Transfer(db vm.StateDB, sender, recipient common.Address, amount *uint256.Int) {
	db.SubBalance(sender, amount)
	db.AddBalance(recipient, amount)
}<|MERGE_RESOLUTION|>--- conflicted
+++ resolved
@@ -77,16 +77,6 @@
 	return args
 }
 
-<<<<<<< HEAD
-func wrapStateDB(rules params.Rules, db vm.StateDB) vm.StateDB {
-	stateDB := extstate.New(db.(*state.StateDB))
-	if params.GetRulesExtra(rules).IsApricotPhase1 {
-		return stateDB
-	}
-	return &StateDBAP0{stateDB}
-}
-
-=======
 func wrapStateDB(rules params.Rules, statedb vm.StateDB) vm.StateDB {
 	wrappedStateDB := extstate.New(statedb.(*state.StateDB))
 	if params.GetRulesExtra(rules).IsApricotPhase1 {
@@ -106,7 +96,6 @@
 // and generate the same merkle root, this behavior must be maintained.
 //
 // See the [extstate] package for details around state key normalization.
->>>>>>> 2d645075
 type StateDBAP0 struct {
 	*extstate.StateDB
 }

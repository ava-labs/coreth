// Copyright (C) 2019-2025, Ava Labs, Inc. All rights reserved.
// See the file LICENSE for licensing terms.

package core

import (
	"errors"
	"fmt"

	"github.com/ava-labs/avalanchego/utils/set"
	"github.com/ava-labs/avalanchego/vms/evm/predicate"
	"github.com/ava-labs/libevm/core/types"
	"github.com/ava-labs/libevm/log"

	"github.com/ava-labs/coreth/params"
	"github.com/ava-labs/coreth/precompile/precompileconfig"
)

var ErrMissingPredicateContext = errors.New("missing predicate context")

<<<<<<< HEAD
// CheckBlockPredicates verifies the predicates of all txs and returns the
// result.
=======
// CheckBlockPredicates verifies the predicates of a block of transactions and
// returns the results.
>>>>>>> 80db0d61
//
// Returning an error invalidates the block.
func CheckBlockPredicates(
	rules params.Rules,
	predicateContext *precompileconfig.PredicateContext,
	txs []*types.Transaction,
) (predicate.BlockResults, error) {
	var results predicate.BlockResults
	// TODO: Calculate tx predicates concurrently.
	for _, tx := range txs {
<<<<<<< HEAD
		txResults, err := CheckPredicates(rules, predicateContext, tx)
=======
		txResults, err := CheckTxPredicates(rules, predicateContext, tx)
>>>>>>> 80db0d61
		if err != nil {
			return nil, err
		}
		results.Set(tx.Hash(), txResults)
	}
	return results, nil
}

<<<<<<< HEAD
// CheckPredicates verifies the predicates of tx and returns the result.
//
// Returning an error invalidates the transaction.
func CheckPredicates(
=======
// CheckTxPredicates verifies the predicates of a transaction and returns the
// results.
//
// Returning an error invalidates the transaction.
func CheckTxPredicates(
>>>>>>> 80db0d61
	rules params.Rules,
	predicateContext *precompileconfig.PredicateContext,
	tx *types.Transaction,
) (predicate.PrecompileResults, error) {
<<<<<<< HEAD
	// Check that the transaction can cover its IntrinsicGas (including the gas
	// required by the predicate) before verifying the predicate.
=======
	// Check that the transaction can cover its IntrinsicGas, including the gas
	// required by the predicate, before verifying the predicate.
>>>>>>> 80db0d61
	accessList := tx.AccessList()
	intrinsicGas, err := IntrinsicGas(tx.Data(), accessList, tx.To() == nil, rules)
	if err != nil {
		return nil, err
	}
<<<<<<< HEAD
	if gasLimit := tx.Gas(); gasLimit < intrinsicGas {
		return nil, fmt.Errorf("%w for predicate verification (%d) < intrinsic gas (%d)", ErrIntrinsicGas, gasLimit, intrinsicGas)
=======
	if gas := tx.Gas(); gas < intrinsicGas {
		return nil, fmt.Errorf("%w for predicate verification (%d) < intrinsic gas (%d)",
			ErrIntrinsicGas,
			gas,
			intrinsicGas,
		)
>>>>>>> 80db0d61
	}

	rulesExtra := params.GetRulesExtra(rules)
	// Short circuit early if there are no precompile predicates to verify
	if !rulesExtra.PredicatersExist() {
		return nil, nil
	}

	// Prepare the predicate storage slots from the transaction's access list
	predicateArguments := predicate.FromAccessList(rulesExtra, accessList)

	// If there are no predicates to verify, return early and skip requiring the
	// proposervm block context to be populated.
	if len(predicateArguments) == 0 {
		return nil, nil
	}

	if predicateContext == nil || predicateContext.ProposerVMBlockCtx == nil {
		return nil, ErrMissingPredicateContext
	}

<<<<<<< HEAD
	predicateResults := make(predicate.PrecompileResults, len(predicateArguments))
	for address, predicates := range predicateArguments {
		// Since [address] is only added to [predicateArguments] when there's a valid predicate in the ruleset
		// there's no need to check if the predicate exists here.
=======
	var (
		txHash           = tx.Hash()
		predicateResults = make(predicate.PrecompileResults, len(predicateArguments))
	)
	for address, predicates := range predicateArguments {
		// Since address is only added to predicateArguments when there's a
		// valid predicate in the ruleset there's no need to check if the
		// predicate exists here.
>>>>>>> 80db0d61
		predicaterContract := rulesExtra.Predicaters[address]
		bitset := set.NewBits()
		for i, predicate := range predicates {
			if err := predicaterContract.VerifyPredicate(predicateContext, predicate); err != nil {
				bitset.Add(i)
			}
		}
		log.Debug("predicate verify",
			"tx", txHash,
			"address", address,
			"res", bitset.String(),
		)
		predicateResults[address] = bitset
	}
	return predicateResults, nil
}<|MERGE_RESOLUTION|>--- conflicted
+++ resolved
@@ -18,13 +18,8 @@
 
 var ErrMissingPredicateContext = errors.New("missing predicate context")
 
-<<<<<<< HEAD
-// CheckBlockPredicates verifies the predicates of all txs and returns the
-// result.
-=======
 // CheckBlockPredicates verifies the predicates of a block of transactions and
 // returns the results.
->>>>>>> 80db0d61
 //
 // Returning an error invalidates the block.
 func CheckBlockPredicates(
@@ -35,11 +30,7 @@
 	var results predicate.BlockResults
 	// TODO: Calculate tx predicates concurrently.
 	for _, tx := range txs {
-<<<<<<< HEAD
-		txResults, err := CheckPredicates(rules, predicateContext, tx)
-=======
 		txResults, err := CheckTxPredicates(rules, predicateContext, tx)
->>>>>>> 80db0d61
 		if err != nil {
 			return nil, err
 		}
@@ -48,45 +39,28 @@
 	return results, nil
 }
 
-<<<<<<< HEAD
-// CheckPredicates verifies the predicates of tx and returns the result.
-//
-// Returning an error invalidates the transaction.
-func CheckPredicates(
-=======
 // CheckTxPredicates verifies the predicates of a transaction and returns the
 // results.
 //
 // Returning an error invalidates the transaction.
 func CheckTxPredicates(
->>>>>>> 80db0d61
 	rules params.Rules,
 	predicateContext *precompileconfig.PredicateContext,
 	tx *types.Transaction,
 ) (predicate.PrecompileResults, error) {
-<<<<<<< HEAD
-	// Check that the transaction can cover its IntrinsicGas (including the gas
-	// required by the predicate) before verifying the predicate.
-=======
 	// Check that the transaction can cover its IntrinsicGas, including the gas
 	// required by the predicate, before verifying the predicate.
->>>>>>> 80db0d61
 	accessList := tx.AccessList()
 	intrinsicGas, err := IntrinsicGas(tx.Data(), accessList, tx.To() == nil, rules)
 	if err != nil {
 		return nil, err
 	}
-<<<<<<< HEAD
-	if gasLimit := tx.Gas(); gasLimit < intrinsicGas {
-		return nil, fmt.Errorf("%w for predicate verification (%d) < intrinsic gas (%d)", ErrIntrinsicGas, gasLimit, intrinsicGas)
-=======
 	if gas := tx.Gas(); gas < intrinsicGas {
 		return nil, fmt.Errorf("%w for predicate verification (%d) < intrinsic gas (%d)",
 			ErrIntrinsicGas,
 			gas,
 			intrinsicGas,
 		)
->>>>>>> 80db0d61
 	}
 
 	rulesExtra := params.GetRulesExtra(rules)
@@ -108,12 +82,6 @@
 		return nil, ErrMissingPredicateContext
 	}
 
-<<<<<<< HEAD
-	predicateResults := make(predicate.PrecompileResults, len(predicateArguments))
-	for address, predicates := range predicateArguments {
-		// Since [address] is only added to [predicateArguments] when there's a valid predicate in the ruleset
-		// there's no need to check if the predicate exists here.
-=======
 	var (
 		txHash           = tx.Hash()
 		predicateResults = make(predicate.PrecompileResults, len(predicateArguments))
@@ -122,7 +90,6 @@
 		// Since address is only added to predicateArguments when there's a
 		// valid predicate in the ruleset there's no need to check if the
 		// predicate exists here.
->>>>>>> 80db0d61
 		predicaterContract := rulesExtra.Predicaters[address]
 		bitset := set.NewBits()
 		for i, predicate := range predicates {

--- conflicted
+++ resolved
@@ -1,8 +1,4 @@
 // Copyright (C) 2019-2025, Ava Labs, Inc. All rights reserved.
-<<<<<<< HEAD
-// See the file LICENSE for licensing terms.
-=======
->>>>>>> 723af601
 // See the file LICENSE for licensing terms.
 package core
 

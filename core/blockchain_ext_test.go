// Copyright (C) 2019-2025, Ava Labs, Inc. All rights reserved.
// See the file LICENSE for licensing terms.

package core

import (
	"fmt"
	"math/big"
	"testing"

	"github.com/ava-labs/libevm/common"
	"github.com/ava-labs/libevm/core/rawdb"
	"github.com/ava-labs/libevm/core/state"
	"github.com/ava-labs/libevm/core/types"
	"github.com/ava-labs/libevm/crypto"
	"github.com/ava-labs/libevm/ethdb"
	"github.com/holiman/uint256"
	"github.com/stretchr/testify/require"

	"github.com/ava-labs/coreth/consensus/dummy"
	"github.com/ava-labs/coreth/core/extstate"
	"github.com/ava-labs/coreth/params"
	"github.com/ava-labs/coreth/plugin/evm/upgrade/ap4"

	ethparams "github.com/ava-labs/libevm/params"
)

var (
	TestCallbacks = dummy.ConsensusCallbacks{
		OnExtraStateChange: func(block *types.Block, _ *types.Header, statedb *state.StateDB) (*big.Int, *big.Int, error) {
			wrappedStateDB := extstate.New(statedb)
			wrappedStateDB.AddBalanceMultiCoin(common.HexToAddress("0xdeadbeef"), common.HexToHash("0xdeadbeef"), big.NewInt(block.Number().Int64()))
			return nil, nil, nil
		},
		OnFinalizeAndAssemble: func(
			header *types.Header,
			_ *types.Header,
			statedb *state.StateDB,
			_ []*types.Transaction,
		) ([]byte, *big.Int, *big.Int, error) {
			wrappedStateDB := extstate.New(statedb)
			wrappedStateDB.AddBalanceMultiCoin(common.HexToAddress("0xdeadbeef"), common.HexToHash("0xdeadbeef"), big.NewInt(header.Number.Int64()))
			return nil, nil, nil, nil
		},
	}
	TestEmptyCallbacks = dummy.ConsensusCallbacks{
		OnExtraStateChange: func(_ *types.Block, _ *types.Header, _ *state.StateDB) (*big.Int, *big.Int, error) {
			return nil, nil, nil
		},
		OnFinalizeAndAssemble: func(
			_ *types.Header,
			_ *types.Header,
			_ *state.StateDB,
			_ []*types.Transaction,
		) ([]byte, *big.Int, *big.Int, error) {
			return nil, nil, nil, nil
		},
	}
)

type (
	createFunc func(db ethdb.Database, gspec *Genesis, lastAcceptedHash common.Hash, dataPath string) (*BlockChain, error)
	ChainTest  struct {
		Name     string
		testFunc func(
			t *testing.T,
			create createFunc,
		)
	}
)

var tests = []ChainTest{
	{
		"InsertChainAcceptSingleBlock",
		InsertChainAcceptSingleBlockTest,
	},
	{
		"InsertForkedChain",
		InsertLongForkedChainTest,
	},
	{
		"AcceptNonCanonicalBlock",
		AcceptNonCanonicalBlockTest,
	},
	{
		"SetPreferenceRewind",
		SetPreferenceRewindTest,
	},
	{
		"BuildOnVariousStages",
		BuildOnVariousStagesTest,
	},
	{
		"EmptyBlocks",
		EmptyBlocksTest,
	},
	{
		"EmptyAndNonEmptyBlocks",
		EmptyAndNonEmptyBlocksTest,
	},
	{
		"ReorgReInsert",
		ReorgReInsertTest,
	},
	{
		"AcceptBlockIdenticalStateRoot",
		AcceptBlockIdenticalStateRootTest,
	},
	{
		"ReprocessAcceptBlockIdenticalStateRoot",
		ReprocessAcceptBlockIdenticalStateRootTest,
	},
	{
		"GenerateChainInvalidBlockFee",
		GenerateChainInvalidBlockFeeTest,
	},
	{
		"InsertChainInvalidBlockFee",
		InsertChainInvalidBlockFeeTest,
	},
	{
		"InsertChainValidBlockFee",
		InsertChainValidBlockFeeTest,
	},
}

type ReexecTestFunc func(db ethdb.Database, gspec *Genesis, lastAcceptedHash common.Hash, dataPath string, commitInterval uint64) (*BlockChain, error)

type ReexecTest struct {
	Name     string
	testFunc func(
		t *testing.T,
		create ReexecTestFunc,
	)
}

var reexecTests = []ReexecTest{
	{
		"ReexecBlocks",
		ReexecBlocksTest,
	},
	{
		"ReexecMaxBlocks",
		ReexecMaxBlocksTest,
	},
}

func copyMemDB(db ethdb.Database) (ethdb.Database, error) {
	newDB := rawdb.NewMemoryDatabase()
	iter := db.NewIterator(nil, nil)
	defer iter.Release()
	for iter.Next() {
		if err := newDB.Put(iter.Key(), iter.Value()); err != nil {
			return nil, err
		}
	}

	return newDB, nil
}

// checkBlockChainState creates a new BlockChain instance and checks that exporting each block from
// genesis to last accepted from the original instance yields the same last accepted block and state
// root.
// Additionally, create another BlockChain instance from [originalDB] to ensure that BlockChain is
// persisted correctly through a restart.
func checkBlockChainState(
	t *testing.T,
	bc *BlockChain,
	gspec *Genesis,
	originalDB ethdb.Database,
	create createFunc,
	checkState func(sdb *state.StateDB) error,
) (*BlockChain, *BlockChain) {
	var (
		lastAcceptedBlock = bc.LastConsensusAcceptedBlock()
		newDB             = rawdb.NewMemoryDatabase()
	)

	acceptedState, err := bc.StateAt(lastAcceptedBlock.Root())
	if err != nil {
		t.Fatal(err)
	}
	if err := checkState(acceptedState); err != nil {
		t.Fatalf("Check state failed for original blockchain due to: %s", err)
	}

	oldChainDataDir := bc.CacheConfig().ChainDataDir // cacheConfig uses same reference in most tests
	newBlockChain, err := create(newDB, gspec, common.Hash{}, t.TempDir())
	if err != nil {
		t.Fatalf("Failed to create new blockchain instance: %s", err)
	}
	defer newBlockChain.Stop()

	for i := uint64(1); i <= lastAcceptedBlock.NumberU64(); i++ {
		block := bc.GetBlockByNumber(i)
		if block == nil {
			t.Fatalf("Failed to retrieve block by number %d from original chain", i)
		}
		if err := newBlockChain.InsertBlock(block); err != nil {
			t.Fatalf("Failed to insert block %s:%d due to %s", block.Hash().Hex(), block.NumberU64(), err)
		}
		if err := newBlockChain.Accept(block); err != nil {
			t.Fatalf("Failed to accept block %s:%d due to %s", block.Hash().Hex(), block.NumberU64(), err)
		}
	}
	newBlockChain.DrainAcceptorQueue()

	newLastAcceptedBlock := newBlockChain.LastConsensusAcceptedBlock()
	if newLastAcceptedBlock.Hash() != lastAcceptedBlock.Hash() {
		t.Fatalf("Expected new blockchain to have last accepted block %s:%d, but found %s:%d", lastAcceptedBlock.Hash().Hex(), lastAcceptedBlock.NumberU64(), newLastAcceptedBlock.Hash().Hex(), newLastAcceptedBlock.NumberU64())
	}

	// Check that the state of [newBlockChain] passes the check
	acceptedState, err = newBlockChain.StateAt(lastAcceptedBlock.Root())
	if err != nil {
		t.Fatal(err)
	}
	if err := checkState(acceptedState); err != nil {
		t.Fatalf("Check state failed for newly generated blockchain due to: %s", err)
	}

	// Copy the database over to prevent any issues when re-using [originalDB] after this call.
	originalDB, err = copyMemDB(originalDB)
	if err != nil {
		t.Fatal(err)
	}
	restartedChain, err := create(originalDB, gspec, lastAcceptedBlock.Hash(), oldChainDataDir)
	if err != nil {
		t.Fatal(err)
	}
	defer restartedChain.Stop()
	if currentBlock := restartedChain.CurrentBlock(); currentBlock.Hash() != lastAcceptedBlock.Hash() {
		t.Fatalf("Expected restarted chain to have current block %s:%d, but found %s:%d", lastAcceptedBlock.Hash().Hex(), lastAcceptedBlock.NumberU64(), currentBlock.Hash().Hex(), currentBlock.Number.Uint64())
	}
	if restartedLastAcceptedBlock := restartedChain.LastConsensusAcceptedBlock(); restartedLastAcceptedBlock.Hash() != lastAcceptedBlock.Hash() {
		t.Fatalf("Expected restarted chain to have current block %s:%d, but found %s:%d", lastAcceptedBlock.Hash().Hex(), lastAcceptedBlock.NumberU64(), restartedLastAcceptedBlock.Hash().Hex(), restartedLastAcceptedBlock.NumberU64())
	}

	// Check that the state of [restartedChain] passes the check
	acceptedState, err = restartedChain.StateAt(lastAcceptedBlock.Root())
	if err != nil {
		t.Fatal(err)
	}
	if err := checkState(acceptedState); err != nil {
		t.Fatalf("Check state failed for restarted blockchain due to: %s", err)
	}

	return newBlockChain, restartedChain
}

func InsertChainAcceptSingleBlockTest(t *testing.T, create createFunc) {
	var (
		key1, _ = crypto.HexToECDSA("b71c71a67e1177ad4e901695e1b4b9ee17ae16c6668d313eac2f96dbcda3f291")
		key2, _ = crypto.HexToECDSA("8a1f9a8f95be41cd7ccb6168179afb4504aefe388d1e14474d32c45c72ce7b7a")
		addr1   = crypto.PubkeyToAddress(key1.PublicKey)
		addr2   = crypto.PubkeyToAddress(key2.PublicKey)
		chainDB = rawdb.NewMemoryDatabase()
	)

	// Ensure that key1 has some funds in the genesis block.
	genesisBalance := big.NewInt(1000000)
	gspec := &Genesis{
		Config: &params.ChainConfig{HomesteadBlock: new(big.Int)},
		Alloc:  types.GenesisAlloc{addr1: {Balance: genesisBalance}},
	}
	blockchain, err := create(chainDB, gspec, common.Hash{}, t.TempDir())
	if err != nil {
		t.Fatal(err)
	}
	defer blockchain.Stop()

	// This call generates a chain of 3 blocks.
	signer := types.HomesteadSigner{}
<<<<<<< HEAD
	_, chain, _, err := GenerateChainWithGenesis(gspec, blockchain.engine, 3, 10, func(i int, gen *BlockGen) {
		tx, _ := types.SignTx(types.NewTransaction(gen.TxNonce(addr1), addr2, big.NewInt(10000), ethparams.TxGas, nil, nil), signer, key1)
=======
	_, chain, _, err := GenerateChainWithGenesis(gspec, blockchain.engine, 3, 10, func(_ int, gen *BlockGen) {
		tx, _ := types.SignTx(types.NewTransaction(gen.TxNonce(addr1), addr2, big.NewInt(10000), params.TxGas, nil, nil), signer, key1)
>>>>>>> 3b2ab68d
		gen.AddTx(tx)
	})
	if err != nil {
		t.Fatal(err)
	}

	// Insert three blocks into the chain and accept only the first block.
	if _, err := blockchain.InsertChain(chain); err != nil {
		t.Fatal(err)
	}
	if err := blockchain.Accept(chain[0]); err != nil {
		t.Fatal(err)
	}
	blockchain.DrainAcceptorQueue()

	// check the state of the last accepted block
	checkState := func(sdb *state.StateDB) error {
		nonce := sdb.GetNonce(addr1)
		if nonce != 1 {
			return fmt.Errorf("expected nonce addr1: 1, found nonce: %d", nonce)
		}
		transferredFunds := uint256.MustFromBig(big.NewInt(10000))
		balance1 := sdb.GetBalance(addr1)
		genesisBalance := uint256.MustFromBig(genesisBalance)
		expectedBalance1 := new(uint256.Int).Sub(genesisBalance, transferredFunds)
		if balance1.Cmp(expectedBalance1) != 0 {
			return fmt.Errorf("expected addr1 balance: %d, found balance: %d", expectedBalance1, balance1)
		}

		balance2 := sdb.GetBalance(addr2)
		expectedBalance2 := transferredFunds
		if balance2.Cmp(expectedBalance2) != 0 {
			return fmt.Errorf("expected addr2 balance: %d, found balance: %d", expectedBalance2, balance2)
		}

		nonce = sdb.GetNonce(addr2)
		if nonce != 0 {
			return fmt.Errorf("expected addr2 nonce: 0, found nonce: %d", nonce)
		}
		return nil
	}

	checkBlockChainState(t, blockchain, gspec, chainDB, create, checkState)
}

func InsertLongForkedChainTest(t *testing.T, create createFunc) {
	var (
		key1, _ = crypto.HexToECDSA("b71c71a67e1177ad4e901695e1b4b9ee17ae16c6668d313eac2f96dbcda3f291")
		key2, _ = crypto.HexToECDSA("8a1f9a8f95be41cd7ccb6168179afb4504aefe388d1e14474d32c45c72ce7b7a")
		addr1   = crypto.PubkeyToAddress(key1.PublicKey)
		addr2   = crypto.PubkeyToAddress(key2.PublicKey)
		chainDB = rawdb.NewMemoryDatabase()
	)

	// Ensure that key1 has some funds in the genesis block.
	genesisBalance := big.NewInt(1000000000)
	gspec := &Genesis{
		Config: &params.ChainConfig{HomesteadBlock: new(big.Int)},
		Alloc:  types.GenesisAlloc{addr1: {Balance: genesisBalance}},
	}

	blockchain, err := create(chainDB, gspec, common.Hash{}, t.TempDir())
	if err != nil {
		t.Fatal(err)
	}
	defer blockchain.Stop()

	numBlocks := 129
	signer := types.HomesteadSigner{}
	_, chain1, _, err := GenerateChainWithGenesis(gspec, blockchain.engine, numBlocks, 10, func(_ int, gen *BlockGen) {
		// Generate a transaction to create a unique block
		tx, _ := types.SignTx(types.NewTransaction(gen.TxNonce(addr1), addr2, big.NewInt(10000), ethparams.TxGas, nil, nil), signer, key1)
		gen.AddTx(tx)
	})
	if err != nil {
		t.Fatal(err)
	}
	// Generate the forked chain to be longer than the original chain to check for a regression where
	// a longer chain can trigger a reorg.
	_, chain2, _, err := GenerateChainWithGenesis(gspec, blockchain.engine, numBlocks+1, 10, func(_ int, gen *BlockGen) {
		// Generate a transaction with a different amount to ensure [chain2] is different than [chain1].
		tx, _ := types.SignTx(types.NewTransaction(gen.TxNonce(addr1), addr2, big.NewInt(5000), ethparams.TxGas, nil, nil), signer, key1)
		gen.AddTx(tx)
	})
	if err != nil {
		t.Fatal(err)
	}

	if blockchain.snaps != nil {
		if want, got := 1, blockchain.snaps.NumBlockLayers(); got != want {
			t.Fatalf("incorrect snapshot layer count; got %d, want %d", got, want)
		}
	}

	// Insert both chains.
	if _, err := blockchain.InsertChain(chain1); err != nil {
		t.Fatal(err)
	}

	if blockchain.snaps != nil {
		if want, got := 1+len(chain1), blockchain.snaps.NumBlockLayers(); got != want {
			t.Fatalf("incorrect snapshot layer count; got %d, want %d", got, want)
		}
	}

	if _, err := blockchain.InsertChain(chain2); err != nil {
		t.Fatal(err)
	}

	if blockchain.snaps != nil {
		if want, got := 1+len(chain1)+len(chain2), blockchain.snaps.NumBlockLayers(); got != want {
			t.Fatalf("incorrect snapshot layer count; got %d, want %d", got, want)
		}
	}

	currentBlock := blockchain.CurrentBlock()
	expectedCurrentBlock := chain1[len(chain1)-1]
	if currentBlock.Hash() != expectedCurrentBlock.Hash() {
		t.Fatalf("Expected current block to be %s:%d, but found %s%d", expectedCurrentBlock.Hash().Hex(), expectedCurrentBlock.NumberU64(), currentBlock.Hash().Hex(), currentBlock.Number.Uint64())
	}

	if err := blockchain.ValidateCanonicalChain(); err != nil {
		t.Fatal(err)
	}

	// Accept the first block in [chain1], reject all blocks in [chain2] to
	// mimic the order that the consensus engine will call Accept/Reject in
	// and then Accept the rest of the blocks in [chain1].
	if err := blockchain.Accept(chain1[0]); err != nil {
		t.Fatal(err)
	}
	blockchain.DrainAcceptorQueue()

	if blockchain.snaps != nil {
		// Snap layer count should be 1 fewer
		if want, got := len(chain1)+len(chain2), blockchain.snaps.NumBlockLayers(); got != want {
			t.Fatalf("incorrect snapshot layer count; got %d, want %d", got, want)
		}
	}

	for i := 0; i < len(chain2); i++ {
		if err := blockchain.Reject(chain2[i]); err != nil {
			t.Fatal(err)
		}

		if blockchain.snaps != nil {
			// Snap layer count should decrease by 1 per Reject
			if want, got := len(chain1)+len(chain2)-i-1, blockchain.snaps.NumBlockLayers(); got != want {
				t.Fatalf("incorrect snapshot layer count; got %d, want %d", got, want)
			}
		}
	}

	if blockchain.snaps != nil {
		if want, got := len(chain1), blockchain.snaps.NumBlockLayers(); got != want {
			t.Fatalf("incorrect snapshot layer count; got %d, want %d", got, want)
		}
	}

	for i := 1; i < len(chain1); i++ {
		if err := blockchain.Accept(chain1[i]); err != nil {
			t.Fatal(err)
		}
		blockchain.DrainAcceptorQueue()

		if blockchain.snaps != nil {
			// Snap layer count should decrease by 1 per Accept
			if want, got := len(chain1)-i, blockchain.snaps.NumBlockLayers(); got != want {
				t.Fatalf("incorrect snapshot layer count; got %d, want %d", got, want)
			}
		}
	}

	lastAcceptedBlock := blockchain.LastConsensusAcceptedBlock()
	expectedLastAcceptedBlock := chain1[len(chain1)-1]
	if lastAcceptedBlock.Hash() != expectedLastAcceptedBlock.Hash() {
		t.Fatalf("Expected last accepted block to be %s:%d, but found %s%d", expectedLastAcceptedBlock.Hash().Hex(), expectedLastAcceptedBlock.NumberU64(), lastAcceptedBlock.Hash().Hex(), lastAcceptedBlock.NumberU64())
	}
	if err := blockchain.ValidateCanonicalChain(); err != nil {
		t.Fatal(err)
	}

	// check the state of the last accepted block
	checkState := func(sdb *state.StateDB) error {
		nonce1 := sdb.GetNonce(addr1)
		if nonce1 != 129 {
			return fmt.Errorf("expected addr1 nonce: 129, found nonce %d", nonce1)
		}
		balance1 := sdb.GetBalance(addr1)
		transferredFunds := uint256.NewInt(129 * 10_000)
		genesisBalance := uint256.MustFromBig(genesisBalance)
		expectedBalance := new(uint256.Int).Sub(genesisBalance, transferredFunds)
		if balance1.Cmp(expectedBalance) != 0 {
			return fmt.Errorf("expected addr1 balance: %d, found balance: %d", expectedBalance, balance1)
		}
		nonce2 := sdb.GetNonce(addr2)
		if nonce2 != 0 {
			return fmt.Errorf("expected addr2 nonce: 0, found nonce: %d", nonce2)
		}
		balance2 := sdb.GetBalance(addr2)
		if balance2.Cmp(transferredFunds) != 0 {
			return fmt.Errorf("expected addr2 balance: %d, found balance: %d", transferredFunds, balance2)
		}
		return nil
	}

	checkBlockChainState(t, blockchain, gspec, chainDB, create, checkState)
}

func AcceptNonCanonicalBlockTest(t *testing.T, create createFunc) {
	var (
		key1, _ = crypto.HexToECDSA("b71c71a67e1177ad4e901695e1b4b9ee17ae16c6668d313eac2f96dbcda3f291")
		key2, _ = crypto.HexToECDSA("8a1f9a8f95be41cd7ccb6168179afb4504aefe388d1e14474d32c45c72ce7b7a")
		addr1   = crypto.PubkeyToAddress(key1.PublicKey)
		addr2   = crypto.PubkeyToAddress(key2.PublicKey)
		// We use two separate databases since GenerateChain commits the state roots to its underlying
		// database.
		chainDB = rawdb.NewMemoryDatabase()
	)

	// Ensure that key1 has some funds in the genesis block.
	genesisBalance := big.NewInt(1000000000)
	gspec := &Genesis{
		Config: &params.ChainConfig{HomesteadBlock: new(big.Int)},
		Alloc:  types.GenesisAlloc{addr1: {Balance: genesisBalance}},
	}

	blockchain, err := create(chainDB, gspec, common.Hash{}, t.TempDir())
	if err != nil {
		t.Fatal(err)
	}
	defer blockchain.Stop()

	numBlocks := 3
	signer := types.HomesteadSigner{}
	_, chain1, _, err := GenerateChainWithGenesis(gspec, blockchain.engine, numBlocks, 10, func(_ int, gen *BlockGen) {
		// Generate a transaction to create a unique block
		tx, _ := types.SignTx(types.NewTransaction(gen.TxNonce(addr1), addr2, big.NewInt(10000), ethparams.TxGas, nil, nil), signer, key1)
		gen.AddTx(tx)
	})
	if err != nil {
		t.Fatal(err)
	}
	_, chain2, _, err := GenerateChainWithGenesis(gspec, blockchain.engine, numBlocks, 10, func(_ int, gen *BlockGen) {
		// Generate a transaction with a different amount to create a chain of blocks different from [chain1]
		tx, _ := types.SignTx(types.NewTransaction(gen.TxNonce(addr1), addr2, big.NewInt(5000), ethparams.TxGas, nil, nil), signer, key1)
		gen.AddTx(tx)
	})
	if err != nil {
		t.Fatal(err)
	}

	// Insert three blocks into the chain and accept only the first.
	if _, err := blockchain.InsertChain(chain1); err != nil {
		t.Fatal(err)
	}
	if _, err := blockchain.InsertChain(chain2); err != nil {
		t.Fatal(err)
	}

	currentBlock := blockchain.CurrentBlock()
	expectedCurrentBlock := chain1[len(chain1)-1]
	if currentBlock.Hash() != expectedCurrentBlock.Hash() {
		t.Fatalf("Expected current block to be %s:%d, but found %s%d", expectedCurrentBlock.Hash().Hex(), expectedCurrentBlock.NumberU64(), currentBlock.Hash().Hex(), currentBlock.Number.Uint64())
	}

	if err := blockchain.ValidateCanonicalChain(); err != nil {
		t.Fatal(err)
	}

	// Accept the first block in [chain2], reject all blocks in [chain1] to
	// mimic the order that the consensus engine will call Accept/Reject in.
	if err := blockchain.Accept(chain2[0]); err != nil {
		t.Fatal(err)
	}
	blockchain.DrainAcceptorQueue()

	for i := 0; i < len(chain1); i++ {
		if err := blockchain.Reject(chain1[i]); err != nil {
			t.Fatal(err)
		}
		require.False(t, blockchain.HasBlock(chain1[i].Hash(), chain1[i].NumberU64()))
	}

	lastAcceptedBlock := blockchain.LastConsensusAcceptedBlock()
	expectedLastAcceptedBlock := chain2[0]
	if lastAcceptedBlock.Hash() != expectedLastAcceptedBlock.Hash() {
		t.Fatalf("Expected last accepted block to be %s:%d, but found %s%d", expectedLastAcceptedBlock.Hash().Hex(), expectedLastAcceptedBlock.NumberU64(), lastAcceptedBlock.Hash().Hex(), lastAcceptedBlock.NumberU64())
	}
	if err := blockchain.ValidateCanonicalChain(); err != nil {
		t.Fatal(err)
	}

	// check the state of the last accepted block
	checkState := func(sdb *state.StateDB) error {
		nonce1 := sdb.GetNonce(addr1)
		if nonce1 != 1 {
			return fmt.Errorf("expected addr1 nonce: 1, found nonce: %d", nonce1)
		}
		balance1 := sdb.GetBalance(addr1)
		transferredFunds := uint256.NewInt(5000)
		genesisBalance := uint256.MustFromBig(genesisBalance)
		expectedBalance := new(uint256.Int).Sub(genesisBalance, transferredFunds)
		if balance1.Cmp(expectedBalance) != 0 {
			return fmt.Errorf("expected balance1: %d, found balance: %d", expectedBalance, balance1)
		}
		nonce2 := sdb.GetNonce(addr2)
		if nonce2 != 0 {
			return fmt.Errorf("expected addr2 nonce: 0, found nonce %d", nonce2)
		}
		balance2 := sdb.GetBalance(addr2)
		if balance2.Cmp(transferredFunds) != 0 {
			return fmt.Errorf("expected balance2: %d, found %d", transferredFunds, balance2)
		}
		return nil
	}

	checkBlockChainState(t, blockchain, gspec, chainDB, create, checkState)
}

func SetPreferenceRewindTest(t *testing.T, create createFunc) {
	var (
		key1, _ = crypto.HexToECDSA("b71c71a67e1177ad4e901695e1b4b9ee17ae16c6668d313eac2f96dbcda3f291")
		key2, _ = crypto.HexToECDSA("8a1f9a8f95be41cd7ccb6168179afb4504aefe388d1e14474d32c45c72ce7b7a")
		addr1   = crypto.PubkeyToAddress(key1.PublicKey)
		addr2   = crypto.PubkeyToAddress(key2.PublicKey)
		chainDB = rawdb.NewMemoryDatabase()
	)

	// Ensure that key1 has some funds in the genesis block.
	genesisBalance := big.NewInt(1000000000)
	gspec := &Genesis{
		Config: &params.ChainConfig{HomesteadBlock: new(big.Int)},
		Alloc:  types.GenesisAlloc{addr1: {Balance: genesisBalance}},
	}

	blockchain, err := create(chainDB, gspec, common.Hash{}, t.TempDir())
	if err != nil {
		t.Fatal(err)
	}
	defer blockchain.Stop()

	numBlocks := 3
	signer := types.HomesteadSigner{}
	_, chain, _, err := GenerateChainWithGenesis(gspec, blockchain.engine, numBlocks, 10, func(_ int, gen *BlockGen) {
		// Generate a transaction to create a unique block
		tx, _ := types.SignTx(types.NewTransaction(gen.TxNonce(addr1), addr2, big.NewInt(10000), ethparams.TxGas, nil, nil), signer, key1)
		gen.AddTx(tx)
	})
	if err != nil {
		t.Fatal(err)
	}

	// Insert three blocks into the chain and accept only the first.
	if _, err := blockchain.InsertChain(chain); err != nil {
		t.Fatal(err)
	}

	currentBlock := blockchain.CurrentBlock()
	expectedCurrentBlock := chain[len(chain)-1]
	if currentBlock.Hash() != expectedCurrentBlock.Hash() {
		t.Fatalf("Expected current block to be %s:%d, but found %s%d", expectedCurrentBlock.Hash().Hex(), expectedCurrentBlock.NumberU64(), currentBlock.Hash().Hex(), currentBlock.Number.Uint64())
	}

	if err := blockchain.ValidateCanonicalChain(); err != nil {
		t.Fatal(err)
	}

	// SetPreference to an ancestor of the currently preferred block. Test that this unlikely, but possible behavior
	// is handled correctly.
	if err := blockchain.SetPreference(chain[0]); err != nil {
		t.Fatal(err)
	}

	currentBlock = blockchain.CurrentBlock()
	expectedCurrentBlock = chain[0]
	if currentBlock.Hash() != expectedCurrentBlock.Hash() {
		t.Fatalf("Expected current block to be %s:%d, but found %s%d", expectedCurrentBlock.Hash().Hex(), expectedCurrentBlock.NumberU64(), currentBlock.Hash().Hex(), currentBlock.Number.Uint64())
	}

	lastAcceptedBlock := blockchain.LastConsensusAcceptedBlock()
	expectedLastAcceptedBlock := blockchain.Genesis()
	if lastAcceptedBlock.Hash() != expectedLastAcceptedBlock.Hash() {
		t.Fatalf("Expected last accepted block to be %s:%d, but found %s%d", expectedLastAcceptedBlock.Hash().Hex(), expectedLastAcceptedBlock.NumberU64(), lastAcceptedBlock.Hash().Hex(), lastAcceptedBlock.NumberU64())
	}
	if err := blockchain.ValidateCanonicalChain(); err != nil {
		t.Fatal(err)
	}
	// check the state of the last accepted block
	checkGenesisState := func(sdb *state.StateDB) error {
		nonce1 := sdb.GetNonce(addr1)
		if nonce1 != 0 {
			return fmt.Errorf("expected addr1 nonce: 0, found nonce: %d", nonce1)
		}
		balance1 := sdb.GetBalance(addr1)
		genesisBalance := uint256.MustFromBig(genesisBalance)
		if balance1.Cmp(genesisBalance) != 0 {
			return fmt.Errorf("expected addr1 balance: %d, found balance: %d", genesisBalance, balance1)
		}
		nonce2 := sdb.GetNonce(addr2)
		if nonce2 != 0 {
			return fmt.Errorf("expected addr2 nonce: 0, found nonce: %d", nonce2)
		}
		balance2 := sdb.GetBalance(addr2)
		if balance2.Cmp(common.U2560) != 0 {
			return fmt.Errorf("expected addr2 balance: 0, found balance %d", balance2)
		}
		return nil
	}
	checkBlockChainState(t, blockchain, gspec, chainDB, create, checkGenesisState)

	if err := blockchain.Accept(chain[0]); err != nil {
		t.Fatal(err)
	}
	blockchain.DrainAcceptorQueue()

	lastAcceptedBlock = blockchain.LastConsensusAcceptedBlock()
	expectedLastAcceptedBlock = chain[0]
	if lastAcceptedBlock.Hash() != expectedLastAcceptedBlock.Hash() {
		t.Fatalf("Expected last accepted block to be %s:%d, but found %s%d", expectedLastAcceptedBlock.Hash().Hex(), expectedLastAcceptedBlock.NumberU64(), lastAcceptedBlock.Hash().Hex(), lastAcceptedBlock.NumberU64())
	}
	if err := blockchain.ValidateCanonicalChain(); err != nil {
		t.Fatal(err)
	}
	checkUpdatedState := func(sdb *state.StateDB) error {
		nonce := sdb.GetNonce(addr1)
		if nonce != 1 {
			return fmt.Errorf("expected addr1 nonce: 1, found nonce: %d", nonce)
		}
		transferredFunds := uint256.NewInt(10000)
		balance1 := sdb.GetBalance(addr1)
		genesisBalance := uint256.MustFromBig(genesisBalance)
		expectedBalance1 := new(uint256.Int).Sub(genesisBalance, transferredFunds)
		if balance1.Cmp(expectedBalance1) != 0 {
			return fmt.Errorf("expected addr1 balance: %d, found balance %d", expectedBalance1, balance1)
		}

		balance2 := sdb.GetBalance(addr2)
		expectedBalance2 := transferredFunds
		if balance2.Cmp(expectedBalance2) != 0 {
			return fmt.Errorf("expected addr2 balance: %d, found balance: %d", expectedBalance2, balance2)
		}

		nonce = sdb.GetNonce(addr2)
		if nonce != 0 {
			return fmt.Errorf("expected addr2 nonce: 0, found nonce: %d", nonce)
		}
		return nil
	}
	checkBlockChainState(t, blockchain, gspec, chainDB, create, checkUpdatedState)
}

func BuildOnVariousStagesTest(t *testing.T, create createFunc) {
	var (
		key1, _ = crypto.HexToECDSA("b71c71a67e1177ad4e901695e1b4b9ee17ae16c6668d313eac2f96dbcda3f291")
		key2, _ = crypto.HexToECDSA("8a1f9a8f95be41cd7ccb6168179afb4504aefe388d1e14474d32c45c72ce7b7a")
		key3, _ = crypto.HexToECDSA("49a7b37aa6f6645917e7b807e9d1c00d4fa71f18343b0d4122a4d2df64dd6fee")
		addr1   = crypto.PubkeyToAddress(key1.PublicKey)
		addr2   = crypto.PubkeyToAddress(key2.PublicKey)
		addr3   = crypto.PubkeyToAddress(key3.PublicKey)
		chainDB = rawdb.NewMemoryDatabase()
	)

	// Ensure that key1 has some funds in the genesis block.
	genesisBalance := big.NewInt(1000000)
	gspec := &Genesis{
		Config: &params.ChainConfig{HomesteadBlock: new(big.Int)},
		Alloc: types.GenesisAlloc{
			addr1: {Balance: genesisBalance},
			addr3: {Balance: genesisBalance},
		},
	}

	blockchain, err := create(chainDB, gspec, common.Hash{}, t.TempDir())
	if err != nil {
		t.Fatal(err)
	}
	defer blockchain.Stop()

	// This call generates a chain of 3 blocks.
	signer := types.HomesteadSigner{}
	genDB, chain1, _, err := GenerateChainWithGenesis(gspec, blockchain.engine, 20, 10, func(i int, gen *BlockGen) {
		// Send all funds back and forth between the two accounts
		if i%2 == 0 {
			tx, _ := types.SignTx(types.NewTransaction(gen.TxNonce(addr1), addr2, genesisBalance, ethparams.TxGas, nil, nil), signer, key1)
			gen.AddTx(tx)
		} else {
			tx, _ := types.SignTx(types.NewTransaction(gen.TxNonce(addr2), addr1, genesisBalance, ethparams.TxGas, nil, nil), signer, key2)
			gen.AddTx(tx)
		}
	})
	if err != nil {
		t.Fatal(err)
	}
	// Build second chain forked off of the 10th block in [chain1]
	chain2, _, err := GenerateChain(gspec.Config, chain1[9], blockchain.engine, genDB, 10, 10, func(i int, gen *BlockGen) {
		// Send all funds back and forth between the two accounts
		if i%2 == 0 {
			tx, _ := types.SignTx(types.NewTransaction(gen.TxNonce(addr3), addr2, genesisBalance, ethparams.TxGas, nil, nil), signer, key3)
			gen.AddTx(tx)
		} else {
			tx, _ := types.SignTx(types.NewTransaction(gen.TxNonce(addr2), addr3, genesisBalance, ethparams.TxGas, nil, nil), signer, key2)
			gen.AddTx(tx)
		}
	})
	if err != nil {
		t.Fatal(err)
	}
	// Build third chain forked off of the 5th block in [chain1].
	// The parent of this chain will be accepted before this fork
	// is inserted.
	chain3, _, err := GenerateChain(gspec.Config, chain1[4], blockchain.engine, genDB, 10, 10, func(i int, gen *BlockGen) {
		// Send all funds back and forth between accounts 2 and 3.
		if i%2 == 0 {
			tx, _ := types.SignTx(types.NewTransaction(gen.TxNonce(addr2), addr3, genesisBalance, ethparams.TxGas, nil, nil), signer, key2)
			gen.AddTx(tx)
		} else {
			tx, _ := types.SignTx(types.NewTransaction(gen.TxNonce(addr3), addr2, genesisBalance, ethparams.TxGas, nil, nil), signer, key3)
			gen.AddTx(tx)
		}
	})
	if err != nil {
		t.Fatal(err)
	}

	// Insert first 10 blocks from [chain1]
	if _, err := blockchain.InsertChain(chain1); err != nil {
		t.Fatal(err)
	}
	// Accept the first 5 blocks
	for _, block := range chain1[0:5] {
		if err := blockchain.Accept(block); err != nil {
			t.Fatal(err)
		}
	}
	blockchain.DrainAcceptorQueue()

	// Insert the forked chain [chain2] which starts at the 10th
	// block in [chain1] ie. a block that is still in processing.
	if _, err := blockchain.InsertChain(chain2); err != nil {
		t.Fatal(err)
	}
	// Insert another forked chain starting at the last accepted
	// block from [chain1].
	if _, err := blockchain.InsertChain(chain3); err != nil {
		t.Fatal(err)
	}
	// Accept the next block in [chain1] and then reject all
	// of the blocks in [chain3], which would then be rejected.
	if err := blockchain.Accept(chain1[5]); err != nil {
		t.Fatal(err)
	}
	blockchain.DrainAcceptorQueue()
	for _, block := range chain3 {
		if err := blockchain.Reject(block); err != nil {
			t.Fatal(err)
		}
	}
	// Accept the rest of the blocks in [chain1]
	for _, block := range chain1[6:10] {
		if err := blockchain.Accept(block); err != nil {
			t.Fatal(err)
		}
	}
	blockchain.DrainAcceptorQueue()

	// Accept the first block in [chain2] and reject the
	// subsequent blocks in [chain1] which would then be rejected.
	if err := blockchain.Accept(chain2[0]); err != nil {
		t.Fatal(err)
	}
	blockchain.DrainAcceptorQueue()

	for _, block := range chain1[10:] {
		if err := blockchain.Reject(block); err != nil {
			t.Fatal(err)
		}
	}

	// check the state of the last accepted block
	checkState := func(sdb *state.StateDB) error {
		nonce := sdb.GetNonce(addr1)
		if nonce != 5 {
			return fmt.Errorf("expected nonce addr1: 5, found nonce: %d", nonce)
		}
		balance1 := sdb.GetBalance(addr1)
		genesisBalance := uint256.MustFromBig(genesisBalance)
		expectedBalance1 := genesisBalance
		if balance1.Cmp(expectedBalance1) != 0 {
			return fmt.Errorf("expected addr1 balance: %d, found balance: %d", expectedBalance1, balance1)
		}

		balance2 := sdb.GetBalance(addr2)
		expectedBalance2 := genesisBalance
		if balance2.Cmp(expectedBalance2) != 0 {
			return fmt.Errorf("expected addr2 balance: %d, found balance: %d", expectedBalance2, balance2)
		}

		nonce = sdb.GetNonce(addr2)
		if nonce != 5 {
			return fmt.Errorf("expected addr2 nonce: 5, found nonce: %d", nonce)
		}

		balance3 := sdb.GetBalance(addr3)
		expectedBalance3 := common.U2560
		if balance3.Cmp(expectedBalance3) != 0 {
			return fmt.Errorf("expected addr3 balance: %d, found balance: %d", expectedBalance3, balance3)
		}

		nonce = sdb.GetNonce(addr3)
		if nonce != 1 {
			return fmt.Errorf("expected addr3 nonce: 1, found nonce: %d", nonce)
		}
		return nil
	}

	checkBlockChainState(t, blockchain, gspec, chainDB, create, checkState)
}

func EmptyBlocksTest(t *testing.T, create createFunc) {
	chainDB := rawdb.NewMemoryDatabase()

	// Ensure that key1 has some funds in the genesis block.
	gspec := &Genesis{
		Config: &params.ChainConfig{HomesteadBlock: new(big.Int)},
		Alloc:  types.GenesisAlloc{},
	}

	blockchain, err := create(chainDB, gspec, common.Hash{}, t.TempDir())
	if err != nil {
		t.Fatal(err)
	}
	defer blockchain.Stop()

	_, chain, _, err := GenerateChainWithGenesis(gspec, blockchain.engine, 3, 10, func(_ int, _ *BlockGen) {})
	if err != nil {
		t.Fatal(err)
	}

	// Insert three blocks into the chain and accept only the first block.
	if _, err := blockchain.InsertChain(chain); err != nil {
		t.Fatal(err)
	}
	for _, block := range chain {
		if err := blockchain.Accept(block); err != nil {
			t.Fatal(err)
		}
	}
	blockchain.DrainAcceptorQueue()

	// Nothing to assert about the state
	checkState := func(_ *state.StateDB) error {
		return nil
	}

	checkBlockChainState(t, blockchain, gspec, chainDB, create, checkState)
}

func EmptyAndNonEmptyBlocksTest(t *testing.T, create createFunc) {
	var (
		key1, _ = crypto.HexToECDSA("b71c71a67e1177ad4e901695e1b4b9ee17ae16c6668d313eac2f96dbcda3f291")
		key2, _ = crypto.HexToECDSA("8a1f9a8f95be41cd7ccb6168179afb4504aefe388d1e14474d32c45c72ce7b7a")
		addr1   = crypto.PubkeyToAddress(key1.PublicKey)
		addr2   = crypto.PubkeyToAddress(key2.PublicKey)
		chainDB = rawdb.NewMemoryDatabase()
	)

	// Ensure that key1 has some funds in the genesis block.
	genesisBalance := big.NewInt(1000000000)
	gspec := &Genesis{
		Config: &params.ChainConfig{HomesteadBlock: new(big.Int)},
		Alloc:  types.GenesisAlloc{addr1: {Balance: genesisBalance}},
	}

	blockchain, err := create(chainDB, gspec, common.Hash{}, t.TempDir())
	if err != nil {
		t.Fatal(err)
	}
	defer blockchain.Stop()

	_, chain, _, err := GenerateChainWithGenesis(gspec, blockchain.engine, 5, 10, func(i int, gen *BlockGen) {
		if i == 3 {
			// Generate a transaction to create a unique block
			tx, _ := types.SignTx(types.NewTransaction(gen.TxNonce(addr1), addr2, big.NewInt(10000), ethparams.TxGas, nil, nil), types.HomesteadSigner{}, key1)
			gen.AddTx(tx)
		}
	})
	if err != nil {
		t.Fatal(err)
	}

	if _, err := blockchain.InsertChain(chain); err != nil {
		t.Fatal(err)
	}
	for _, block := range chain {
		if err := blockchain.Accept(block); err != nil {
			t.Fatal(err)
		}
	}
	blockchain.DrainAcceptorQueue()

	// We expect results from block 3
	checkState := func(sdb *state.StateDB) error {
		nonce1 := sdb.GetNonce(addr1)
		if nonce1 != 1 {
			return fmt.Errorf("expected addr1 nonce: 3, found nonce: %d", nonce1)
		}
		balance1 := sdb.GetBalance(addr1)
		transferredFunds := uint256.NewInt(10000)
		genesisBalance := uint256.MustFromBig(genesisBalance)
		expectedBalance := new(uint256.Int).Sub(genesisBalance, transferredFunds)
		if balance1.Cmp(expectedBalance) != 0 {
			return fmt.Errorf("expected balance1: %d, found balance: %d", expectedBalance, balance1)
		}
		nonce2 := sdb.GetNonce(addr2)
		if nonce2 != 0 {
			return fmt.Errorf("expected addr2 nonce: 0, found nonce %d", nonce2)
		}
		balance2 := sdb.GetBalance(addr2)
		if balance2.Cmp(transferredFunds) != 0 {
			return fmt.Errorf("expected balance2: %d, found %d", transferredFunds, balance2)
		}
		return nil
	}

	checkBlockChainState(t, blockchain, gspec, chainDB, create, checkState)
}

func ReorgReInsertTest(t *testing.T, create createFunc) {
	var (
		key1, _ = crypto.HexToECDSA("b71c71a67e1177ad4e901695e1b4b9ee17ae16c6668d313eac2f96dbcda3f291")
		key2, _ = crypto.HexToECDSA("8a1f9a8f95be41cd7ccb6168179afb4504aefe388d1e14474d32c45c72ce7b7a")
		addr1   = crypto.PubkeyToAddress(key1.PublicKey)
		addr2   = crypto.PubkeyToAddress(key2.PublicKey)
		chainDB = rawdb.NewMemoryDatabase()
	)

	// Ensure that key1 has some funds in the genesis block.
	genesisBalance := big.NewInt(1000000000)
	gspec := &Genesis{
		Config: &params.ChainConfig{HomesteadBlock: new(big.Int)},
		Alloc:  types.GenesisAlloc{addr1: {Balance: genesisBalance}},
	}

	blockchain, err := create(chainDB, gspec, common.Hash{}, t.TempDir())
	if err != nil {
		t.Fatal(err)
	}
	defer blockchain.Stop()

	signer := types.HomesteadSigner{}
	numBlocks := 3
	_, chain, _, err := GenerateChainWithGenesis(gspec, blockchain.engine, numBlocks, 10, func(_ int, gen *BlockGen) {
		// Generate a transaction to create a unique block
		tx, _ := types.SignTx(types.NewTransaction(gen.TxNonce(addr1), addr2, big.NewInt(10000), ethparams.TxGas, nil, nil), signer, key1)
		gen.AddTx(tx)
	})
	if err != nil {
		t.Fatal(err)
	}

	// Insert and accept first block
	if err := blockchain.InsertBlock(chain[0]); err != nil {
		t.Fatal(err)
	}
	if err := blockchain.Accept(chain[0]); err != nil {
		t.Fatal(err)
	}

	// Insert block and then set preference back (rewind) to last accepted blck
	if err := blockchain.InsertBlock(chain[1]); err != nil {
		t.Fatal(err)
	}
	if err := blockchain.SetPreference(chain[0]); err != nil {
		t.Fatal(err)
	}

	// Re-insert and accept block
	if err := blockchain.InsertBlock(chain[1]); err != nil {
		t.Fatal(err)
	}
	if err := blockchain.Accept(chain[1]); err != nil {
		t.Fatal(err)
	}

	// Build on top of the re-inserted block and accept
	if err := blockchain.InsertBlock(chain[2]); err != nil {
		t.Fatal(err)
	}
	if err := blockchain.Accept(chain[2]); err != nil {
		t.Fatal(err)
	}
	blockchain.DrainAcceptorQueue()

	// Nothing to assert about the state
	checkState := func(sdb *state.StateDB) error {
		nonce1 := sdb.GetNonce(addr1)
		if nonce1 != 3 {
			return fmt.Errorf("expected addr1 nonce: 3, found nonce: %d", nonce1)
		}
		balance1 := sdb.GetBalance(addr1)
		transferredFunds := uint256.NewInt(30000)
		genesisBalance := uint256.MustFromBig(genesisBalance)
		expectedBalance := new(uint256.Int).Sub(genesisBalance, transferredFunds)
		if balance1.Cmp(expectedBalance) != 0 {
			return fmt.Errorf("expected balance1: %d, found balance: %d", expectedBalance, balance1)
		}
		nonce2 := sdb.GetNonce(addr2)
		if nonce2 != 0 {
			return fmt.Errorf("expected addr2 nonce: 0, found nonce %d", nonce2)
		}
		balance2 := sdb.GetBalance(addr2)
		if balance2.Cmp(transferredFunds) != 0 {
			return fmt.Errorf("expected balance2: %d, found %d", transferredFunds, balance2)
		}
		return nil
	}

	checkBlockChainState(t, blockchain, gspec, chainDB, create, checkState)
}

// Insert two different chains that result in the identical state root.
// Once we accept one of the chains, we insert and accept A3 on top of the shared
// state root
//
//	  G   (genesis)
//	 / \
//	A1  B1
//	|   |
//	A2  B2 (A2 and B2 represent two different paths to the identical state trie)
//	|
//	A3
//
//nolint:goimports
func AcceptBlockIdenticalStateRootTest(t *testing.T, create createFunc) {
	var (
		key1, _ = crypto.HexToECDSA("b71c71a67e1177ad4e901695e1b4b9ee17ae16c6668d313eac2f96dbcda3f291")
		key2, _ = crypto.HexToECDSA("8a1f9a8f95be41cd7ccb6168179afb4504aefe388d1e14474d32c45c72ce7b7a")
		addr1   = crypto.PubkeyToAddress(key1.PublicKey)
		addr2   = crypto.PubkeyToAddress(key2.PublicKey)
		chainDB = rawdb.NewMemoryDatabase()
	)

	// Ensure that key1 has some funds in the genesis block.
	genesisBalance := big.NewInt(1000000000)
	gspec := &Genesis{
		Config: &params.ChainConfig{HomesteadBlock: new(big.Int)},
		Alloc:  types.GenesisAlloc{addr1: {Balance: genesisBalance}},
	}

	blockchain, err := create(chainDB, gspec, common.Hash{}, t.TempDir())
	if err != nil {
		t.Fatal(err)
	}
	defer blockchain.Stop()

	signer := types.HomesteadSigner{}
	_, chain1, _, err := GenerateChainWithGenesis(gspec, blockchain.engine, 3, 10, func(i int, gen *BlockGen) {
		if i < 2 {
			// Send half the funds from addr1 to addr2 in one transaction per each of the two blocks in [chain1]
			tx, _ := types.SignTx(types.NewTransaction(gen.TxNonce(addr1), addr2, big.NewInt(500000000), ethparams.TxGas, nil, nil), signer, key1)
			gen.AddTx(tx)
		}
		// Allow the third block to be empty.
	})
	if err != nil {
		t.Fatal(err)
	}
	_, chain2, _, err := GenerateChainWithGenesis(gspec, blockchain.engine, 2, 10, func(i int, gen *BlockGen) {
		// Send 1/4 of the funds from addr1 to addr2 in tx1 and 3/4 of the funds in tx2. This will produce the identical state
		// root in the second block of [chain2] as is present in the second block of [chain1].
		if i == 0 {
			tx, _ := types.SignTx(types.NewTransaction(gen.TxNonce(addr1), addr2, big.NewInt(250000000), ethparams.TxGas, nil, nil), signer, key1)
			gen.AddTx(tx)
		} else {
			tx, _ := types.SignTx(types.NewTransaction(gen.TxNonce(addr1), addr2, big.NewInt(750000000), ethparams.TxGas, nil, nil), signer, key1)
			gen.AddTx(tx)
		}
	})
	if err != nil {
		t.Fatal(err)
	}

	// Assert that the block root of the second block in both chains is identical
	if chain1[1].Root() != chain2[1].Root() {
		t.Fatalf("Expected the latter block in both chain1 and chain2 to have identical state root, but found %s and %s", chain1[1].Root(), chain2[1].Root())
	}

	// Insert first two blocks of [chain1] and both blocks in [chain2]
	// This leaves us one additional block to insert on top of [chain1]
	// after testing that the state roots are handled correctly.
	if _, err := blockchain.InsertChain(chain1[:2]); err != nil {
		t.Fatal(err)
	}
	if _, err := blockchain.InsertChain(chain2); err != nil {
		t.Fatal(err)
	}

	currentBlock := blockchain.CurrentBlock()
	expectedCurrentBlock := chain1[1]
	if currentBlock.Hash() != expectedCurrentBlock.Hash() {
		t.Fatalf("Expected current block to be %s:%d, but found %s%d", expectedCurrentBlock.Hash().Hex(), expectedCurrentBlock.NumberU64(), currentBlock.Hash().Hex(), currentBlock.Number.Uint64())
	}

	// Accept the first block in [chain1] and reject all of [chain2]
	if err := blockchain.Accept(chain1[0]); err != nil {
		t.Fatal(err)
	}
	blockchain.DrainAcceptorQueue()

	for _, block := range chain2 {
		if err := blockchain.Reject(block); err != nil {
			t.Fatal(err)
		}
	}

	// Accept the last two blocks in [chain1]. This is a regression test to ensure
	// that we do not discard a snapshot difflayer that is still in use by a
	// processing block, when a different block with the same root is rejected.
	if err := blockchain.Accept(chain1[1]); err != nil {
		t.Fatal(err)
	}
	blockchain.DrainAcceptorQueue()

	lastAcceptedBlock := blockchain.LastConsensusAcceptedBlock()
	expectedLastAcceptedBlock := chain1[1]
	if lastAcceptedBlock.Hash() != expectedLastAcceptedBlock.Hash() {
		t.Fatalf("Expected last accepted block to be %s:%d, but found %s%d", expectedLastAcceptedBlock.Hash().Hex(), expectedLastAcceptedBlock.NumberU64(), lastAcceptedBlock.Hash().Hex(), lastAcceptedBlock.NumberU64())
	}

	if err := blockchain.InsertBlock(chain1[2]); err != nil {
		t.Fatal(err)
	}
	if err := blockchain.Accept(chain1[2]); err != nil {
		t.Fatal(err)
	}
	blockchain.DrainAcceptorQueue()

	// check the state of the last accepted block
	checkState := func(sdb *state.StateDB) error {
		nonce1 := sdb.GetNonce(addr1)
		if nonce1 != 2 {
			return fmt.Errorf("expected addr1 nonce: 2, found nonce: %d", nonce1)
		}
		balance1 := sdb.GetBalance(addr1)
		expectedBalance := common.U2560
		if balance1.Cmp(expectedBalance) != 0 {
			return fmt.Errorf("expected balance1: %d, found balance: %d", expectedBalance, balance1)
		}
		nonce2 := sdb.GetNonce(addr2)
		if nonce2 != 0 {
			return fmt.Errorf("expected addr2 nonce: 0, found nonce %d", nonce2)
		}
		balance2 := sdb.GetBalance(addr2)
		genesisBalance := uint256.MustFromBig(genesisBalance)
		if balance2.Cmp(genesisBalance) != 0 {
			return fmt.Errorf("expected balance2: %d, found %d", genesisBalance, balance2)
		}
		return nil
	}

	checkBlockChainState(t, blockchain, gspec, chainDB, create, checkState)
}

// Insert two different chains that result in the identical state root.
// Once we insert both of the chains, we restart, insert both the chains again,
// and then we accept one of the chains and accept A3 on top of the shared state
// root
//
//	  G   (genesis)
//	 / \
//	A1  B1
//	|   |
//	A2  B2 (A2 and B2 represent two different paths to the identical state trie)
//	|
//	A3
//
//nolint:goimports
func ReprocessAcceptBlockIdenticalStateRootTest(t *testing.T, create createFunc) {
	var (
		key1, _ = crypto.HexToECDSA("b71c71a67e1177ad4e901695e1b4b9ee17ae16c6668d313eac2f96dbcda3f291")
		key2, _ = crypto.HexToECDSA("8a1f9a8f95be41cd7ccb6168179afb4504aefe388d1e14474d32c45c72ce7b7a")
		addr1   = crypto.PubkeyToAddress(key1.PublicKey)
		addr2   = crypto.PubkeyToAddress(key2.PublicKey)
		chainDB = rawdb.NewMemoryDatabase()
	)

	// Ensure that key1 has some funds in the genesis block.
	genesisBalance := big.NewInt(1000000000)
	gspec := &Genesis{
		Config: &params.ChainConfig{HomesteadBlock: new(big.Int)},
		Alloc:  types.GenesisAlloc{addr1: {Balance: genesisBalance}},
	}

	blockchain, err := create(chainDB, gspec, common.Hash{}, t.TempDir())
	if err != nil {
		t.Fatal(err)
	}

	signer := types.HomesteadSigner{}
	_, chain1, _, err := GenerateChainWithGenesis(gspec, blockchain.engine, 3, 10, func(i int, gen *BlockGen) {
		if i < 2 {
			// Send half the funds from addr1 to addr2 in one transaction per each of the two blocks in [chain1]
			tx, _ := types.SignTx(types.NewTransaction(gen.TxNonce(addr1), addr2, big.NewInt(500000000), ethparams.TxGas, nil, nil), signer, key1)
			gen.AddTx(tx)
		}
		// Allow the third block to be empty.
	})
	if err != nil {
		t.Fatal(err)
	}
	_, chain2, _, err := GenerateChainWithGenesis(gspec, blockchain.engine, 2, 10, func(i int, gen *BlockGen) {
		// Send 1/4 of the funds from addr1 to addr2 in tx1 and 3/4 of the funds in tx2. This will produce the identical state
		// root in the second block of [chain2] as is present in the second block of [chain1].
		if i == 0 {
			tx, _ := types.SignTx(types.NewTransaction(gen.TxNonce(addr1), addr2, big.NewInt(250000000), ethparams.TxGas, nil, nil), signer, key1)
			gen.AddTx(tx)
		} else {
			tx, _ := types.SignTx(types.NewTransaction(gen.TxNonce(addr1), addr2, big.NewInt(750000000), ethparams.TxGas, nil, nil), signer, key1)
			gen.AddTx(tx)
		}
	})
	if err != nil {
		t.Fatal(err)
	}

	// Assert that the block root of the second block in both chains is identical
	if chain1[1].Root() != chain2[1].Root() {
		t.Fatalf("Expected the latter block in both chain1 and chain2 to have identical state root, but found %s and %s", chain1[1].Root(), chain2[1].Root())
	}

	// Insert first two blocks of [chain1] and both blocks in [chain2]
	// This leaves us one additional block to insert on top of [chain1]
	// after testing that the state roots are handled correctly.
	if _, err := blockchain.InsertChain(chain1[:2]); err != nil {
		t.Fatal(err)
	}
	if _, err := blockchain.InsertChain(chain2); err != nil {
		t.Fatal(err)
	}

	currentBlock := blockchain.CurrentBlock()
	expectedCurrentBlock := chain1[1]
	if currentBlock.Hash() != expectedCurrentBlock.Hash() {
		t.Fatalf("Expected current block to be %s:%d, but found %s%d", expectedCurrentBlock.Hash().Hex(), expectedCurrentBlock.NumberU64(), currentBlock.Hash().Hex(), currentBlock.Number.Uint64())
	}

	blockchain.Stop()

	// Restart the chain with a new database.
	chainDB = rawdb.NewMemoryDatabase()
	blockchain, err = create(chainDB, gspec, common.Hash{}, t.TempDir())
	if err != nil {
		t.Fatal(err)
	}
	defer blockchain.Stop()

	// Insert first two blocks of [chain1] and both blocks in [chain2]
	// This leaves us one additional block to insert on top of [chain1]
	// after testing that the state roots are handled correctly.
	if _, err := blockchain.InsertChain(chain1[:2]); err != nil {
		t.Fatal(err)
	}
	if _, err := blockchain.InsertChain(chain2); err != nil {
		t.Fatal(err)
	}

	currentBlock = blockchain.CurrentBlock()
	expectedCurrentBlock = chain1[1]
	if currentBlock.Hash() != expectedCurrentBlock.Hash() {
		t.Fatalf("Expected current block to be %s:%d, but found %s%d", expectedCurrentBlock.Hash().Hex(), expectedCurrentBlock.NumberU64(), currentBlock.Hash().Hex(), currentBlock.Number.Uint64())
	}

	// Accept the first block in [chain1] and reject all of [chain2]
	if err := blockchain.Accept(chain1[0]); err != nil {
		t.Fatal(err)
	}
	blockchain.DrainAcceptorQueue()

	for _, block := range chain2 {
		if err := blockchain.Reject(block); err != nil {
			t.Fatal(err)
		}
	}

	// Accept the last two blocks in [chain1]. This is a regression test to ensure
	// that we do not discard a snapshot difflayer that is still in use by a
	// processing block, when a different block with the same root is rejected.
	if err := blockchain.Accept(chain1[1]); err != nil {
		t.Fatal(err)
	}
	blockchain.DrainAcceptorQueue()

	lastAcceptedBlock := blockchain.LastConsensusAcceptedBlock()
	expectedLastAcceptedBlock := chain1[1]
	if lastAcceptedBlock.Hash() != expectedLastAcceptedBlock.Hash() {
		t.Fatalf("Expected last accepted block to be %s:%d, but found %s%d", expectedLastAcceptedBlock.Hash().Hex(), expectedLastAcceptedBlock.NumberU64(), lastAcceptedBlock.Hash().Hex(), lastAcceptedBlock.NumberU64())
	}

	if err := blockchain.InsertBlock(chain1[2]); err != nil {
		t.Fatal(err)
	}
	if err := blockchain.Accept(chain1[2]); err != nil {
		t.Fatal(err)
	}
	blockchain.DrainAcceptorQueue()

	// check the state of the last accepted block
	checkState := func(sdb *state.StateDB) error {
		nonce1 := sdb.GetNonce(addr1)
		if nonce1 != 2 {
			return fmt.Errorf("expected addr1 nonce: 2, found nonce: %d", nonce1)
		}
		balance1 := sdb.GetBalance(addr1)
		expectedBalance := common.U2560
		if balance1.Cmp(expectedBalance) != 0 {
			return fmt.Errorf("expected balance1: %d, found balance: %d", expectedBalance, balance1)
		}
		nonce2 := sdb.GetNonce(addr2)
		if nonce2 != 0 {
			return fmt.Errorf("expected addr2 nonce: 0, found nonce %d", nonce2)
		}
		balance2 := sdb.GetBalance(addr2)
		genesisBalance := uint256.MustFromBig(genesisBalance)
		if balance2.Cmp(genesisBalance) != 0 {
			return fmt.Errorf("expected balance2: %d, found %d", genesisBalance, balance2)
		}
		return nil
	}

	checkBlockChainState(t, blockchain, gspec, chainDB, create, checkState)
}

func GenerateChainInvalidBlockFeeTest(t *testing.T, create createFunc) {
	var (
		require = require.New(t)
		key1, _ = crypto.HexToECDSA("b71c71a67e1177ad4e901695e1b4b9ee17ae16c6668d313eac2f96dbcda3f291")
		key2, _ = crypto.HexToECDSA("8a1f9a8f95be41cd7ccb6168179afb4504aefe388d1e14474d32c45c72ce7b7a")
		addr1   = crypto.PubkeyToAddress(key1.PublicKey)
		addr2   = crypto.PubkeyToAddress(key2.PublicKey)
		chainDB = rawdb.NewMemoryDatabase()
	)

	// Ensure that key1 has some funds in the genesis block.
	genesisBalance := new(big.Int).Mul(big.NewInt(1000000), big.NewInt(params.Ether))
	gspec := &Genesis{
		Config: params.TestChainConfig,
		Alloc:  types.GenesisAlloc{addr1: {Balance: genesisBalance}},
	}

	blockchain, err := create(chainDB, gspec, common.Hash{}, t.TempDir())
	require.NoError(err)
	t.Cleanup(blockchain.Stop)

	// This call generates a chain of 3 blocks.
	signer := types.LatestSigner(params.TestChainConfig)
	_, _, _, err = GenerateChainWithGenesis(gspec, blockchain.engine, 3, ap4.TargetBlockRate-1, func(_ int, gen *BlockGen) {
		tx := types.NewTx(&types.DynamicFeeTx{
			ChainID:   params.TestChainConfig.ChainID,
			Nonce:     gen.TxNonce(addr1),
			To:        &addr2,
			Gas:       ethparams.TxGas,
			GasFeeCap: gen.BaseFee(),
			GasTipCap: big.NewInt(0),
			Data:      []byte{},
		})

		signedTx, err := types.SignTx(tx, signer, key1)
		require.NoError(err)
		gen.AddTx(signedTx)
	})
	require.ErrorIs(err, dummy.ErrInsufficientBlockGas)
}

func InsertChainInvalidBlockFeeTest(t *testing.T, create createFunc) {
	var (
		require = require.New(t)
		key1, _ = crypto.HexToECDSA("b71c71a67e1177ad4e901695e1b4b9ee17ae16c6668d313eac2f96dbcda3f291")
		key2, _ = crypto.HexToECDSA("8a1f9a8f95be41cd7ccb6168179afb4504aefe388d1e14474d32c45c72ce7b7a")
		addr1   = crypto.PubkeyToAddress(key1.PublicKey)
		addr2   = crypto.PubkeyToAddress(key2.PublicKey)
		chainDB = rawdb.NewMemoryDatabase()
	)

	// Ensure that key1 has some funds in the genesis block.
	genesisBalance := new(big.Int).Mul(big.NewInt(1000000), big.NewInt(params.Ether))
	gspec := &Genesis{
		Config: params.TestChainConfig,
		Alloc:  types.GenesisAlloc{addr1: {Balance: genesisBalance}},
	}

	blockchain, err := create(chainDB, gspec, common.Hash{}, t.TempDir())
	require.NoError(err)
	t.Cleanup(blockchain.Stop)

	// This call generates a chain of 3 blocks.
	signer := types.LatestSigner(params.TestChainConfig)
	eng := dummy.NewFakerWithMode(TestCallbacks, dummy.Mode{ModeSkipBlockFee: true, ModeSkipCoinbase: true})
	_, chain, _, err := GenerateChainWithGenesis(gspec, eng, 3, ap4.TargetBlockRate-1, func(_ int, gen *BlockGen) {
		tx := types.NewTx(&types.DynamicFeeTx{
			ChainID:   params.TestChainConfig.ChainID,
			Nonce:     gen.TxNonce(addr1),
			To:        &addr2,
			Gas:       ethparams.TxGas,
			GasFeeCap: gen.BaseFee(),
			GasTipCap: big.NewInt(0),
			Data:      []byte{},
		})

		signedTx, err := types.SignTx(tx, signer, key1)
		require.NoError(err)
		gen.AddTx(signedTx)
	})
	require.NoError(err)
	_, err = blockchain.InsertChain(chain)
	require.ErrorIs(err, dummy.ErrInsufficientBlockGas)
}

func InsertChainValidBlockFeeTest(t *testing.T, create createFunc) {
	var (
		require = require.New(t)
		key1, _ = crypto.HexToECDSA("b71c71a67e1177ad4e901695e1b4b9ee17ae16c6668d313eac2f96dbcda3f291")
		key2, _ = crypto.HexToECDSA("8a1f9a8f95be41cd7ccb6168179afb4504aefe388d1e14474d32c45c72ce7b7a")
		addr1   = crypto.PubkeyToAddress(key1.PublicKey)
		addr2   = crypto.PubkeyToAddress(key2.PublicKey)
		// We use two separate databases since GenerateChain commits the state roots to its underlying
		// database.
		chainDB = rawdb.NewMemoryDatabase()
	)

	// Ensure that key1 has some funds in the genesis block.
	genesisBalance := new(big.Int).Mul(big.NewInt(1000000), big.NewInt(params.Ether))
	gspec := &Genesis{
		Config: params.TestChainConfig,
		Alloc:  types.GenesisAlloc{addr1: {Balance: genesisBalance}},
	}

	blockchain, err := create(chainDB, gspec, common.Hash{}, t.TempDir())
	require.NoError(err)
	t.Cleanup(blockchain.Stop)

	// This call generates a chain of 3 blocks.
	signer := types.LatestSigner(params.TestChainConfig)
	tip := big.NewInt(50000 * params.GWei)
	transfer := big.NewInt(10000)
	_, chain, _, err := GenerateChainWithGenesis(gspec, blockchain.engine, 3, ap4.TargetBlockRate-1, func(_ int, gen *BlockGen) {
		feeCap := new(big.Int).Add(gen.BaseFee(), tip)
		tx := types.NewTx(&types.DynamicFeeTx{
			ChainID:   params.TestChainConfig.ChainID,
			Nonce:     gen.TxNonce(addr1),
			To:        &addr2,
			Gas:       ethparams.TxGas,
			Value:     transfer,
			GasFeeCap: feeCap,
			GasTipCap: tip,
			Data:      []byte{},
		})

		signedTx, err := types.SignTx(tx, signer, key1)
		require.NoError(err)
		gen.AddTx(signedTx)
	})
	require.NoError(err)

	// Insert three blocks into the chain and accept only the first block.
	_, err = blockchain.InsertChain(chain)
	require.NoError(err)
	require.NoError(blockchain.Accept(chain[0]))
	blockchain.DrainAcceptorQueue()

	// check the state of the last accepted block
	checkState := func(sdb *state.StateDB) error {
		nonce := sdb.GetNonce(addr1)
		if nonce != 1 {
			return fmt.Errorf("expected nonce addr1: 1, found nonce: %d", nonce)
		}
		balance1 := sdb.GetBalance(addr1)
		transfer := uint256.MustFromBig(transfer)
		genesisBalance := uint256.MustFromBig(genesisBalance)
		expectedBalance1 := new(uint256.Int).Sub(genesisBalance, transfer)
		baseFee := chain[0].BaseFee()
		feeSpend := new(big.Int).Mul(new(big.Int).Add(baseFee, tip), new(big.Int).SetUint64(ethparams.TxGas))
		expectedBalance1.Sub(expectedBalance1, uint256.MustFromBig(feeSpend))
		if balance1.Cmp(expectedBalance1) != 0 {
			return fmt.Errorf("expected addr1 balance: %d, found balance: %d", expectedBalance1, balance1)
		}

		balance2 := sdb.GetBalance(addr2)
		expectedBalance2 := transfer
		if balance2.Cmp(expectedBalance2) != 0 {
			return fmt.Errorf("expected addr2 balance: %d, found balance: %d", expectedBalance2, balance2)
		}

		nonce = sdb.GetNonce(addr2)
		if nonce != 0 {
			return fmt.Errorf("expected addr2 nonce: 0, found nonce: %d", nonce)
		}
		return nil
	}

	checkBlockChainState(t, blockchain, gspec, chainDB, create, checkState)
}

func ReexecBlocksTest(t *testing.T, create ReexecTestFunc) {
	var (
		key1, _ = crypto.HexToECDSA("b71c71a67e1177ad4e901695e1b4b9ee17ae16c6668d313eac2f96dbcda3f291")
		key2, _ = crypto.HexToECDSA("8a1f9a8f95be41cd7ccb6168179afb4504aefe388d1e14474d32c45c72ce7b7a")
		addr1   = crypto.PubkeyToAddress(key1.PublicKey)
		addr2   = crypto.PubkeyToAddress(key2.PublicKey)
		chainDB = rawdb.NewMemoryDatabase()
	)

	// Ensure that key1 has some funds in the genesis block.
	genesisBalance := big.NewInt(1000000)
	gspec := &Genesis{
		Config: &params.ChainConfig{HomesteadBlock: new(big.Int)},
		Alloc:  types.GenesisAlloc{addr1: {Balance: genesisBalance}},
	}

	blockchain, err := create(chainDB, gspec, common.Hash{}, t.TempDir(), 4096)
	if err != nil {
		t.Fatal(err)
	}
	defer blockchain.Stop()

	// This call generates a chain of 10 blocks.
	signer := types.HomesteadSigner{}
<<<<<<< HEAD
	_, chain, _, err := GenerateChainWithGenesis(gspec, blockchain.engine, 10, 10, func(i int, gen *BlockGen) {
		tx, _ := types.SignTx(types.NewTransaction(gen.TxNonce(addr1), addr2, big.NewInt(10000), ethparams.TxGas, nil, nil), signer, key1)
=======
	_, chain, _, err := GenerateChainWithGenesis(gspec, blockchain.engine, 10, 10, func(_ int, gen *BlockGen) {
		tx, _ := types.SignTx(types.NewTransaction(gen.TxNonce(addr1), addr2, big.NewInt(10000), params.TxGas, nil, nil), signer, key1)
>>>>>>> 3b2ab68d
		gen.AddTx(tx)
	})
	if err != nil {
		t.Fatal(err)
	}

	// Insert three blocks into the chain and accept only the first block.
	if _, err := blockchain.InsertChain(chain); err != nil {
		t.Fatal(err)
	}

	foundTxs := []common.Hash{}
	missingTxs := []common.Hash{}
	for i, block := range chain {
		if err := blockchain.Accept(block); err != nil {
			t.Fatal(err)
		}

		if i == 3 {
			// At height 3, kill the async accepted block processor to force an
			// ungraceful recovery
			blockchain.stopAcceptor()
			blockchain.acceptorQueue = nil
		}

		if i <= 3 {
			// If <= height 3, all txs should be accessible on lookup
			for _, tx := range block.Transactions() {
				foundTxs = append(foundTxs, tx.Hash())
			}
		} else {
			// If > 3, all txs should be accessible on lookup
			for _, tx := range block.Transactions() {
				missingTxs = append(missingTxs, tx.Hash())
			}
		}
	}

	// After inserting all blocks, we should confirm that txs added after the
	// async worker shutdown cannot be found.
	for _, tx := range foundTxs {
		txLookup, _, _ := blockchain.GetTransactionLookup(tx)
		if txLookup == nil {
			t.Fatalf("missing transaction: %v", tx)
		}
	}
	for _, tx := range missingTxs {
		txLookup, _, _ := blockchain.GetTransactionLookup(tx)
		if txLookup != nil {
			t.Fatalf("transaction should be missing: %v", tx)
		}
	}

	// check the state of the last accepted block
	checkState := func(sdb *state.StateDB) error {
		nonce := sdb.GetNonce(addr1)
		if nonce != 10 {
			return fmt.Errorf("expected nonce addr1: 10, found nonce: %d", nonce)
		}
		transferredFunds := uint256.MustFromBig(big.NewInt(100000))
		balance1 := sdb.GetBalance(addr1)
		genesisBalance := uint256.MustFromBig(genesisBalance)
		expectedBalance1 := new(uint256.Int).Sub(genesisBalance, transferredFunds)
		if balance1.Cmp(expectedBalance1) != 0 {
			return fmt.Errorf("expected addr1 balance: %d, found balance: %d", expectedBalance1, balance1)
		}

		balance2 := sdb.GetBalance(addr2)
		expectedBalance2 := transferredFunds
		if balance2.Cmp(expectedBalance2) != 0 {
			return fmt.Errorf("expected addr2 balance: %d, found balance: %d", expectedBalance2, balance2)
		}

		nonce = sdb.GetNonce(addr2)
		if nonce != 0 {
			return fmt.Errorf("expected addr2 nonce: 0, found nonce: %d", nonce)
		}
		return nil
	}

	// wrap the create function to set the commit interval
	checkCreate := func(db ethdb.Database, gspec *Genesis, lastAcceptedHash common.Hash, dataPath string) (*BlockChain, error) {
		return create(db, gspec, lastAcceptedHash, dataPath, blockchain.cacheConfig.CommitInterval)
	}

	newChain, restartedChain := checkBlockChainState(t, blockchain, gspec, chainDB, checkCreate, checkState)

	allTxs := append(foundTxs, missingTxs...)
	for _, bc := range []*BlockChain{newChain, restartedChain} {
		// We should confirm that snapshots were properly initialized
		if bc.snaps == nil && bc.cacheConfig.SnapshotLimit > 0 {
			t.Fatal("snapshot initialization failed")
		}

		// We should confirm all transactions can now be queried
		for _, tx := range allTxs {
			txLookup, _, _ := bc.GetTransactionLookup(tx)
			if txLookup == nil {
				t.Fatalf("missing transaction: %v", tx)
			}
		}
	}
}

func ReexecMaxBlocksTest(t *testing.T, create ReexecTestFunc) {
	var (
		key1, _ = crypto.HexToECDSA("b71c71a67e1177ad4e901695e1b4b9ee17ae16c6668d313eac2f96dbcda3f291")
		key2, _ = crypto.HexToECDSA("8a1f9a8f95be41cd7ccb6168179afb4504aefe388d1e14474d32c45c72ce7b7a")
		addr1   = crypto.PubkeyToAddress(key1.PublicKey)
		addr2   = crypto.PubkeyToAddress(key2.PublicKey)
		chainDB = rawdb.NewMemoryDatabase()
	)

	// Ensure that key1 has some funds in the genesis block.
	genesisBalance := big.NewInt(1000000)
	gspec := &Genesis{
		Config: &params.ChainConfig{HomesteadBlock: new(big.Int)},
		Alloc:  types.GenesisAlloc{addr1: {Balance: genesisBalance}},
	}

	blockchain, err := create(chainDB, gspec, common.Hash{}, t.TempDir(), 4096)
	if err != nil {
		t.Fatal(err)
	}
	defer blockchain.Stop()

	// Check that we are generating enough blocks to test the reexec functionality.
	genNumBlocks := 20
	newCommitInterval := 6
	numAcceptedBlocks := 2*newCommitInterval - 1

	signer := types.HomesteadSigner{}
<<<<<<< HEAD
	_, chain, _, err := GenerateChainWithGenesis(gspec, blockchain.engine, genNumBlocks, 10, func(i int, gen *BlockGen) {
		tx, _ := types.SignTx(types.NewTransaction(gen.TxNonce(addr1), addr2, big.NewInt(10000), ethparams.TxGas, nil, nil), signer, key1)
=======
	_, chain, _, err := GenerateChainWithGenesis(gspec, blockchain.engine, genNumBlocks, 10, func(_ int, gen *BlockGen) {
		tx, _ := types.SignTx(types.NewTransaction(gen.TxNonce(addr1), addr2, big.NewInt(10000), params.TxGas, nil, nil), signer, key1)
>>>>>>> 3b2ab68d
		gen.AddTx(tx)
	})
	if err != nil {
		t.Fatal(err)
	}

	// Insert three blocks into the chain and accept only the first block.
	if _, err := blockchain.InsertChain(chain); err != nil {
		t.Fatal(err)
	}

	foundTxs := []common.Hash{}
	missingTxs := []common.Hash{}
	for i, block := range chain {
		if err := blockchain.Accept(block); err != nil {
			t.Fatal(err)
		}

		if i == numAcceptedBlocks {
			// kill the async accepted block processor to force an
			// ungraceful recovery
			blockchain.stopAcceptor()
			blockchain.acceptorQueue = nil
		}

		if i <= numAcceptedBlocks {
			// all txs should be accessible on lookup
			for _, tx := range block.Transactions() {
				foundTxs = append(foundTxs, tx.Hash())
			}
		} else {
			// all txs should be accessible on lookup
			for _, tx := range block.Transactions() {
				missingTxs = append(missingTxs, tx.Hash())
			}
		}
	}

	// After inserting all blocks, we should confirm that txs added after the
	// async worker shutdown cannot be found.
	for _, tx := range foundTxs {
		txLookup, _, _ := blockchain.GetTransactionLookup(tx)
		if txLookup == nil {
			t.Fatalf("missing transaction: %v", tx)
		}
	}
	for _, tx := range missingTxs {
		txLookup, _, _ := blockchain.GetTransactionLookup(tx)
		if txLookup != nil {
			t.Fatalf("transaction should be missing: %v", tx)
		}
	}

	// check the state of the last accepted block
	checkState := func(sdb *state.StateDB) error {
		nonce := sdb.GetNonce(addr1)
		if nonce != uint64(genNumBlocks) {
			return fmt.Errorf("expected nonce addr1: %d, found nonce: %d", genNumBlocks, nonce)
		}
		transferredFunds := uint256.MustFromBig(big.NewInt(int64(10000 * genNumBlocks)))
		balance1 := sdb.GetBalance(addr1)
		genesisBalance := uint256.MustFromBig(genesisBalance)
		expectedBalance1 := new(uint256.Int).Sub(genesisBalance, transferredFunds)
		if balance1.Cmp(expectedBalance1) != 0 {
			return fmt.Errorf("expected addr1 balance: %d, found balance: %d", expectedBalance1, balance1)
		}

		balance2 := sdb.GetBalance(addr2)
		expectedBalance2 := transferredFunds
		if balance2.Cmp(expectedBalance2) != 0 {
			return fmt.Errorf("expected addr2 balance: %d, found balance: %d", expectedBalance2, balance2)
		}

		nonce = sdb.GetNonce(addr2)
		if nonce != 0 {
			return fmt.Errorf("expected addr2 nonce: 0, found nonce: %d", nonce)
		}
		return nil
	}

	checkCreate := func(db ethdb.Database, gspec *Genesis, lastAcceptedHash common.Hash, dataPath string) (*BlockChain, error) {
		return create(db, gspec, lastAcceptedHash, dataPath, uint64(newCommitInterval))
	}
	newChain, restartedChain := checkBlockChainState(t, blockchain, gspec, chainDB, checkCreate, checkState)

	allTxs := append(foundTxs, missingTxs...)
	for _, bc := range []*BlockChain{newChain, restartedChain} {
		// We should confirm that snapshots were properly initialized
		if bc.snaps == nil && bc.cacheConfig.SnapshotLimit > 0 {
			t.Fatal("snapshot initialization failed")
		}

		// We should confirm all transactions can now be queried
		for _, tx := range allTxs {
			txLookup, _, _ := bc.GetTransactionLookup(tx)
			if txLookup == nil {
				t.Fatalf("missing transaction: %v", tx)
			}
		}
	}
}<|MERGE_RESOLUTION|>--- conflicted
+++ resolved
@@ -271,13 +271,8 @@
 
 	// This call generates a chain of 3 blocks.
 	signer := types.HomesteadSigner{}
-<<<<<<< HEAD
 	_, chain, _, err := GenerateChainWithGenesis(gspec, blockchain.engine, 3, 10, func(i int, gen *BlockGen) {
 		tx, _ := types.SignTx(types.NewTransaction(gen.TxNonce(addr1), addr2, big.NewInt(10000), ethparams.TxGas, nil, nil), signer, key1)
-=======
-	_, chain, _, err := GenerateChainWithGenesis(gspec, blockchain.engine, 3, 10, func(_ int, gen *BlockGen) {
-		tx, _ := types.SignTx(types.NewTransaction(gen.TxNonce(addr1), addr2, big.NewInt(10000), params.TxGas, nil, nil), signer, key1)
->>>>>>> 3b2ab68d
 		gen.AddTx(tx)
 	})
 	if err != nil {
@@ -1605,13 +1600,8 @@
 
 	// This call generates a chain of 10 blocks.
 	signer := types.HomesteadSigner{}
-<<<<<<< HEAD
 	_, chain, _, err := GenerateChainWithGenesis(gspec, blockchain.engine, 10, 10, func(i int, gen *BlockGen) {
 		tx, _ := types.SignTx(types.NewTransaction(gen.TxNonce(addr1), addr2, big.NewInt(10000), ethparams.TxGas, nil, nil), signer, key1)
-=======
-	_, chain, _, err := GenerateChainWithGenesis(gspec, blockchain.engine, 10, 10, func(_ int, gen *BlockGen) {
-		tx, _ := types.SignTx(types.NewTransaction(gen.TxNonce(addr1), addr2, big.NewInt(10000), params.TxGas, nil, nil), signer, key1)
->>>>>>> 3b2ab68d
 		gen.AddTx(tx)
 	})
 	if err != nil {
@@ -1744,13 +1734,8 @@
 	numAcceptedBlocks := 2*newCommitInterval - 1
 
 	signer := types.HomesteadSigner{}
-<<<<<<< HEAD
 	_, chain, _, err := GenerateChainWithGenesis(gspec, blockchain.engine, genNumBlocks, 10, func(i int, gen *BlockGen) {
 		tx, _ := types.SignTx(types.NewTransaction(gen.TxNonce(addr1), addr2, big.NewInt(10000), ethparams.TxGas, nil, nil), signer, key1)
-=======
-	_, chain, _, err := GenerateChainWithGenesis(gspec, blockchain.engine, genNumBlocks, 10, func(_ int, gen *BlockGen) {
-		tx, _ := types.SignTx(types.NewTransaction(gen.TxNonce(addr1), addr2, big.NewInt(10000), params.TxGas, nil, nil), signer, key1)
->>>>>>> 3b2ab68d
 		gen.AddTx(tx)
 	})
 	if err != nil {

// Copyright (C) 2019-2025, Ava Labs, Inc. All rights reserved.
// See the file LICENSE for licensing terms.

package core

import (
	"fmt"
	"math/big"
	"testing"

	"github.com/ava-labs/libevm/common"
	"github.com/ava-labs/libevm/core/rawdb"
	"github.com/ava-labs/libevm/core/state"
	"github.com/ava-labs/libevm/core/types"
	"github.com/ava-labs/libevm/crypto"
	"github.com/ava-labs/libevm/ethdb"
	"github.com/holiman/uint256"
	"github.com/stretchr/testify/require"

	"github.com/ava-labs/coreth/consensus/dummy"
	"github.com/ava-labs/coreth/core/extstate"
	"github.com/ava-labs/coreth/params"
	"github.com/ava-labs/coreth/plugin/evm/upgrade/ap4"

	ethparams "github.com/ava-labs/libevm/params"
)

var (
	TestCallbacks = dummy.ConsensusCallbacks{
		OnExtraStateChange: func(block *types.Block, _ *types.Header, statedb *state.StateDB) (*big.Int, *big.Int, error) {
			wrappedStateDB := extstate.New(statedb)
			wrappedStateDB.AddBalanceMultiCoin(common.HexToAddress("0xdeadbeef"), common.HexToHash("0xdeadbeef"), big.NewInt(block.Number().Int64()))
			return nil, nil, nil
		},
		OnFinalizeAndAssemble: func(
			header *types.Header,
			_ *types.Header,
			statedb *state.StateDB,
			_ []*types.Transaction,
		) ([]byte, *big.Int, *big.Int, error) {
			wrappedStateDB := extstate.New(statedb)
			wrappedStateDB.AddBalanceMultiCoin(common.HexToAddress("0xdeadbeef"), common.HexToHash("0xdeadbeef"), big.NewInt(header.Number.Int64()))
			return nil, nil, nil, nil
		},
	}
	TestEmptyCallbacks = dummy.ConsensusCallbacks{
		OnExtraStateChange: func(_ *types.Block, _ *types.Header, _ *state.StateDB) (*big.Int, *big.Int, error) {
			return nil, nil, nil
		},
		OnFinalizeAndAssemble: func(
			_ *types.Header,
			_ *types.Header,
			_ *state.StateDB,
			_ []*types.Transaction,
		) ([]byte, *big.Int, *big.Int, error) {
			return nil, nil, nil, nil
		},
	}
)

type (
	createFunc func(db ethdb.Database, gspec *Genesis, lastAcceptedHash common.Hash, dataPath string) (*BlockChain, error)
	ChainTest  struct {
		Name     string
		testFunc func(
			t *testing.T,
			create createFunc,
		)
	}
)

var tests = []ChainTest{
	{
		"InsertChainAcceptSingleBlock",
		InsertChainAcceptSingleBlockTest,
	},
	{
		"InsertForkedChain",
		InsertLongForkedChainTest,
	},
	{
		"AcceptNonCanonicalBlock",
		AcceptNonCanonicalBlockTest,
	},
	{
		"SetPreferenceRewind",
		SetPreferenceRewindTest,
	},
	{
		"BuildOnVariousStages",
		BuildOnVariousStagesTest,
	},
	{
		"EmptyBlocks",
		EmptyBlocksTest,
	},
	{
		"EmptyAndNonEmptyBlocks",
		EmptyAndNonEmptyBlocksTest,
	},
	{
		"ReorgReInsert",
		ReorgReInsertTest,
	},
	{
		"AcceptBlockIdenticalStateRoot",
		AcceptBlockIdenticalStateRootTest,
	},
	{
		"ReprocessAcceptBlockIdenticalStateRoot",
		ReprocessAcceptBlockIdenticalStateRootTest,
	},
	{
		"GenerateChainInvalidBlockFee",
		GenerateChainInvalidBlockFeeTest,
	},
	{
		"InsertChainInvalidBlockFee",
		InsertChainInvalidBlockFeeTest,
	},
	{
		"InsertChainValidBlockFee",
		InsertChainValidBlockFeeTest,
	},
}

type ReexecTestFunc func(db ethdb.Database, gspec *Genesis, lastAcceptedHash common.Hash, dataPath string, commitInterval uint64) (*BlockChain, error)

type ReexecTest struct {
	Name     string
	testFunc func(
		t *testing.T,
		create ReexecTestFunc,
	)
}

var reexecTests = []ReexecTest{
	{
		"ReexecBlocks",
		ReexecBlocksTest,
	},
	{
		"ReexecMaxBlocks",
		ReexecMaxBlocksTest,
	},
}

func copyMemDB(db ethdb.Database) (ethdb.Database, error) {
	newDB := rawdb.NewMemoryDatabase()
	iter := db.NewIterator(nil, nil)
	defer iter.Release()
	for iter.Next() {
		if err := newDB.Put(iter.Key(), iter.Value()); err != nil {
			return nil, err
		}
	}

	return newDB, nil
}

// checkBlockChainState creates a new BlockChain instance and checks that exporting each block from
// genesis to last accepted from the original instance yields the same last accepted block and state
// root.
// Additionally, create another BlockChain instance from [originalDB] to ensure that BlockChain is
// persisted correctly through a restart.
func checkBlockChainState(
	t *testing.T,
	bc *BlockChain,
	gspec *Genesis,
	originalDB ethdb.Database,
	create createFunc,
	checkState func(sdb *state.StateDB) error,
) (*BlockChain, *BlockChain) {
	var (
		lastAcceptedBlock = bc.LastConsensusAcceptedBlock()
		newDB             = rawdb.NewMemoryDatabase()
	)

	acceptedState, err := bc.StateAt(lastAcceptedBlock.Root())
	if err != nil {
		t.Fatal(err)
	}
	if err := checkState(acceptedState); err != nil {
		t.Fatalf("Check state failed for original blockchain due to: %s", err)
	}

	oldChainDataDir := bc.CacheConfig().ChainDataDir // cacheConfig uses same reference in most tests
	newBlockChain, err := create(newDB, gspec, common.Hash{}, t.TempDir())
	if err != nil {
		t.Fatalf("Failed to create new blockchain instance: %s", err)
	}
	defer newBlockChain.Stop()

	for i := uint64(1); i <= lastAcceptedBlock.NumberU64(); i++ {
		block := bc.GetBlockByNumber(i)
		if block == nil {
			t.Fatalf("Failed to retrieve block by number %d from original chain", i)
		}
		if err := newBlockChain.InsertBlock(block); err != nil {
			t.Fatalf("Failed to insert block %s:%d due to %s", block.Hash().Hex(), block.NumberU64(), err)
		}
		if err := newBlockChain.Accept(block); err != nil {
			t.Fatalf("Failed to accept block %s:%d due to %s", block.Hash().Hex(), block.NumberU64(), err)
		}
	}
	newBlockChain.DrainAcceptorQueue()

	newLastAcceptedBlock := newBlockChain.LastConsensusAcceptedBlock()
	if newLastAcceptedBlock.Hash() != lastAcceptedBlock.Hash() {
		t.Fatalf("Expected new blockchain to have last accepted block %s:%d, but found %s:%d", lastAcceptedBlock.Hash().Hex(), lastAcceptedBlock.NumberU64(), newLastAcceptedBlock.Hash().Hex(), newLastAcceptedBlock.NumberU64())
	}

	// Check that the state of [newBlockChain] passes the check
	acceptedState, err = newBlockChain.StateAt(lastAcceptedBlock.Root())
	if err != nil {
		t.Fatal(err)
	}
	if err := checkState(acceptedState); err != nil {
		t.Fatalf("Check state failed for newly generated blockchain due to: %s", err)
	}

	// Copy the database over to prevent any issues when re-using [originalDB] after this call.
	originalDB, err = copyMemDB(originalDB)
	if err != nil {
		t.Fatal(err)
	}
	restartedChain, err := create(originalDB, gspec, lastAcceptedBlock.Hash(), oldChainDataDir)
	if err != nil {
		t.Fatal(err)
	}
	defer restartedChain.Stop()
	if currentBlock := restartedChain.CurrentBlock(); currentBlock.Hash() != lastAcceptedBlock.Hash() {
		t.Fatalf("Expected restarted chain to have current block %s:%d, but found %s:%d", lastAcceptedBlock.Hash().Hex(), lastAcceptedBlock.NumberU64(), currentBlock.Hash().Hex(), currentBlock.Number.Uint64())
	}
	if restartedLastAcceptedBlock := restartedChain.LastConsensusAcceptedBlock(); restartedLastAcceptedBlock.Hash() != lastAcceptedBlock.Hash() {
		t.Fatalf("Expected restarted chain to have current block %s:%d, but found %s:%d", lastAcceptedBlock.Hash().Hex(), lastAcceptedBlock.NumberU64(), restartedLastAcceptedBlock.Hash().Hex(), restartedLastAcceptedBlock.NumberU64())
	}

	// Check that the state of [restartedChain] passes the check
	acceptedState, err = restartedChain.StateAt(lastAcceptedBlock.Root())
	if err != nil {
		t.Fatal(err)
	}
	if err := checkState(acceptedState); err != nil {
		t.Fatalf("Check state failed for restarted blockchain due to: %s", err)
	}

	return newBlockChain, restartedChain
}

func InsertChainAcceptSingleBlockTest(t *testing.T, create createFunc) {
	var (
		key1, _ = crypto.HexToECDSA("b71c71a67e1177ad4e901695e1b4b9ee17ae16c6668d313eac2f96dbcda3f291")
		key2, _ = crypto.HexToECDSA("8a1f9a8f95be41cd7ccb6168179afb4504aefe388d1e14474d32c45c72ce7b7a")
		addr1   = crypto.PubkeyToAddress(key1.PublicKey)
		addr2   = crypto.PubkeyToAddress(key2.PublicKey)
		chainDB = rawdb.NewMemoryDatabase()
	)

	// Ensure that key1 has some funds in the genesis block.
	genesisBalance := big.NewInt(1000000)
	gspec := &Genesis{
		Config: &params.ChainConfig{HomesteadBlock: new(big.Int)},
		Alloc:  types.GenesisAlloc{addr1: {Balance: genesisBalance}},
	}
	blockchain, err := create(chainDB, gspec, common.Hash{}, t.TempDir())
	if err != nil {
		t.Fatal(err)
	}
	defer blockchain.Stop()

	// This call generates a chain of 3 blocks.
	signer := types.HomesteadSigner{}
	_, chain, _, err := GenerateChainWithGenesis(gspec, blockchain.engine, 3, 10, func(_ int, gen *BlockGen) {
		tx, _ := types.SignTx(types.NewTransaction(gen.TxNonce(addr1), addr2, big.NewInt(10000), ethparams.TxGas, nil, nil), signer, key1)
		gen.AddTx(tx)
	})
	if err != nil {
		t.Fatal(err)
	}

	// Insert three blocks into the chain and accept only the first block.
	if _, err := blockchain.InsertChain(chain); err != nil {
		t.Fatal(err)
	}
	if err := blockchain.Accept(chain[0]); err != nil {
		t.Fatal(err)
	}
	blockchain.DrainAcceptorQueue()

	// check the state of the last accepted block
	checkState := func(sdb *state.StateDB) error {
		nonce := sdb.GetNonce(addr1)
		if nonce != 1 {
			return fmt.Errorf("expected nonce addr1: 1, found nonce: %d", nonce)
		}
		transferredFunds := uint256.MustFromBig(big.NewInt(10000))
		balance1 := sdb.GetBalance(addr1)
		genesisBalance := uint256.MustFromBig(genesisBalance)
		expectedBalance1 := new(uint256.Int).Sub(genesisBalance, transferredFunds)
		if balance1.Cmp(expectedBalance1) != 0 {
			return fmt.Errorf("expected addr1 balance: %d, found balance: %d", expectedBalance1, balance1)
		}

		balance2 := sdb.GetBalance(addr2)
		expectedBalance2 := transferredFunds
		if balance2.Cmp(expectedBalance2) != 0 {
			return fmt.Errorf("expected addr2 balance: %d, found balance: %d", expectedBalance2, balance2)
		}

		nonce = sdb.GetNonce(addr2)
		if nonce != 0 {
			return fmt.Errorf("expected addr2 nonce: 0, found nonce: %d", nonce)
		}
		return nil
	}

	checkBlockChainState(t, blockchain, gspec, chainDB, create, checkState)
}

func InsertLongForkedChainTest(t *testing.T, create createFunc) {
	var (
		key1, _ = crypto.HexToECDSA("b71c71a67e1177ad4e901695e1b4b9ee17ae16c6668d313eac2f96dbcda3f291")
		key2, _ = crypto.HexToECDSA("8a1f9a8f95be41cd7ccb6168179afb4504aefe388d1e14474d32c45c72ce7b7a")
		addr1   = crypto.PubkeyToAddress(key1.PublicKey)
		addr2   = crypto.PubkeyToAddress(key2.PublicKey)
		chainDB = rawdb.NewMemoryDatabase()
	)

	// Ensure that key1 has some funds in the genesis block.
	genesisBalance := big.NewInt(1000000000)
	gspec := &Genesis{
		Config: &params.ChainConfig{HomesteadBlock: new(big.Int)},
		Alloc:  types.GenesisAlloc{addr1: {Balance: genesisBalance}},
	}

	blockchain, err := create(chainDB, gspec, common.Hash{}, t.TempDir())
	if err != nil {
		t.Fatal(err)
	}
	defer blockchain.Stop()

	numBlocks := 129
	signer := types.HomesteadSigner{}
	_, chain1, _, err := GenerateChainWithGenesis(gspec, blockchain.engine, numBlocks, 10, func(_ int, gen *BlockGen) {
		// Generate a transaction to create a unique block
		tx, _ := types.SignTx(types.NewTransaction(gen.TxNonce(addr1), addr2, big.NewInt(10000), ethparams.TxGas, nil, nil), signer, key1)
		gen.AddTx(tx)
	})
	if err != nil {
		t.Fatal(err)
	}
	// Generate the forked chain to be longer than the original chain to check for a regression where
	// a longer chain can trigger a reorg.
	_, chain2, _, err := GenerateChainWithGenesis(gspec, blockchain.engine, numBlocks+1, 10, func(_ int, gen *BlockGen) {
		// Generate a transaction with a different amount to ensure [chain2] is different than [chain1].
		tx, _ := types.SignTx(types.NewTransaction(gen.TxNonce(addr1), addr2, big.NewInt(5000), ethparams.TxGas, nil, nil), signer, key1)
		gen.AddTx(tx)
	})
	if err != nil {
		t.Fatal(err)
	}

	if blockchain.snaps != nil {
		if want, got := 1, blockchain.snaps.NumBlockLayers(); got != want {
			t.Fatalf("incorrect snapshot layer count; got %d, want %d", got, want)
		}
	}

	// Insert both chains.
	if _, err := blockchain.InsertChain(chain1); err != nil {
		t.Fatal(err)
	}

	if blockchain.snaps != nil {
		if want, got := 1+len(chain1), blockchain.snaps.NumBlockLayers(); got != want {
			t.Fatalf("incorrect snapshot layer count; got %d, want %d", got, want)
		}
	}

	if _, err := blockchain.InsertChain(chain2); err != nil {
		t.Fatal(err)
	}

	if blockchain.snaps != nil {
		if want, got := 1+len(chain1)+len(chain2), blockchain.snaps.NumBlockLayers(); got != want {
			t.Fatalf("incorrect snapshot layer count; got %d, want %d", got, want)
		}
	}

	currentBlock := blockchain.CurrentBlock()
	expectedCurrentBlock := chain1[len(chain1)-1]
	if currentBlock.Hash() != expectedCurrentBlock.Hash() {
		t.Fatalf("Expected current block to be %s:%d, but found %s%d", expectedCurrentBlock.Hash().Hex(), expectedCurrentBlock.NumberU64(), currentBlock.Hash().Hex(), currentBlock.Number.Uint64())
	}

	if err := blockchain.ValidateCanonicalChain(); err != nil {
		t.Fatal(err)
	}

	// Accept the first block in [chain1], reject all blocks in [chain2] to
	// mimic the order that the consensus engine will call Accept/Reject in
	// and then Accept the rest of the blocks in [chain1].
	if err := blockchain.Accept(chain1[0]); err != nil {
		t.Fatal(err)
	}
	blockchain.DrainAcceptorQueue()

	if blockchain.snaps != nil {
		// Snap layer count should be 1 fewer
		if want, got := len(chain1)+len(chain2), blockchain.snaps.NumBlockLayers(); got != want {
			t.Fatalf("incorrect snapshot layer count; got %d, want %d", got, want)
		}
	}

	for i := 0; i < len(chain2); i++ {
		if err := blockchain.Reject(chain2[i]); err != nil {
			t.Fatal(err)
		}

		if blockchain.snaps != nil {
			// Snap layer count should decrease by 1 per Reject
			if want, got := len(chain1)+len(chain2)-i-1, blockchain.snaps.NumBlockLayers(); got != want {
				t.Fatalf("incorrect snapshot layer count; got %d, want %d", got, want)
			}
		}
	}

	if blockchain.snaps != nil {
		if want, got := len(chain1), blockchain.snaps.NumBlockLayers(); got != want {
			t.Fatalf("incorrect snapshot layer count; got %d, want %d", got, want)
		}
	}

	for i := 1; i < len(chain1); i++ {
		if err := blockchain.Accept(chain1[i]); err != nil {
			t.Fatal(err)
		}
		blockchain.DrainAcceptorQueue()

		if blockchain.snaps != nil {
			// Snap layer count should decrease by 1 per Accept
			if want, got := len(chain1)-i, blockchain.snaps.NumBlockLayers(); got != want {
				t.Fatalf("incorrect snapshot layer count; got %d, want %d", got, want)
			}
		}
	}

	lastAcceptedBlock := blockchain.LastConsensusAcceptedBlock()
	expectedLastAcceptedBlock := chain1[len(chain1)-1]
	if lastAcceptedBlock.Hash() != expectedLastAcceptedBlock.Hash() {
		t.Fatalf("Expected last accepted block to be %s:%d, but found %s%d", expectedLastAcceptedBlock.Hash().Hex(), expectedLastAcceptedBlock.NumberU64(), lastAcceptedBlock.Hash().Hex(), lastAcceptedBlock.NumberU64())
	}
	if err := blockchain.ValidateCanonicalChain(); err != nil {
		t.Fatal(err)
	}

	// check the state of the last accepted block
	checkState := func(sdb *state.StateDB) error {
		nonce1 := sdb.GetNonce(addr1)
		if nonce1 != 129 {
			return fmt.Errorf("expected addr1 nonce: 129, found nonce %d", nonce1)
		}
		balance1 := sdb.GetBalance(addr1)
		transferredFunds := uint256.NewInt(129 * 10_000)
		genesisBalance := uint256.MustFromBig(genesisBalance)
		expectedBalance := new(uint256.Int).Sub(genesisBalance, transferredFunds)
		if balance1.Cmp(expectedBalance) != 0 {
			return fmt.Errorf("expected addr1 balance: %d, found balance: %d", expectedBalance, balance1)
		}
		nonce2 := sdb.GetNonce(addr2)
		if nonce2 != 0 {
			return fmt.Errorf("expected addr2 nonce: 0, found nonce: %d", nonce2)
		}
		balance2 := sdb.GetBalance(addr2)
		if balance2.Cmp(transferredFunds) != 0 {
			return fmt.Errorf("expected addr2 balance: %d, found balance: %d", transferredFunds, balance2)
		}
		return nil
	}

	checkBlockChainState(t, blockchain, gspec, chainDB, create, checkState)
}

func AcceptNonCanonicalBlockTest(t *testing.T, create createFunc) {
	var (
		key1, _ = crypto.HexToECDSA("b71c71a67e1177ad4e901695e1b4b9ee17ae16c6668d313eac2f96dbcda3f291")
		key2, _ = crypto.HexToECDSA("8a1f9a8f95be41cd7ccb6168179afb4504aefe388d1e14474d32c45c72ce7b7a")
		addr1   = crypto.PubkeyToAddress(key1.PublicKey)
		addr2   = crypto.PubkeyToAddress(key2.PublicKey)
		// We use two separate databases since GenerateChain commits the state roots to its underlying
		// database.
		chainDB = rawdb.NewMemoryDatabase()
	)

	// Ensure that key1 has some funds in the genesis block.
	genesisBalance := big.NewInt(1000000000)
	gspec := &Genesis{
		Config: &params.ChainConfig{HomesteadBlock: new(big.Int)},
		Alloc:  types.GenesisAlloc{addr1: {Balance: genesisBalance}},
	}

	blockchain, err := create(chainDB, gspec, common.Hash{}, t.TempDir())
	if err != nil {
		t.Fatal(err)
	}
	defer blockchain.Stop()

	numBlocks := 3
	signer := types.HomesteadSigner{}
	_, chain1, _, err := GenerateChainWithGenesis(gspec, blockchain.engine, numBlocks, 10, func(_ int, gen *BlockGen) {
		// Generate a transaction to create a unique block
		tx, _ := types.SignTx(types.NewTransaction(gen.TxNonce(addr1), addr2, big.NewInt(10000), ethparams.TxGas, nil, nil), signer, key1)
		gen.AddTx(tx)
	})
	if err != nil {
		t.Fatal(err)
	}
	_, chain2, _, err := GenerateChainWithGenesis(gspec, blockchain.engine, numBlocks, 10, func(_ int, gen *BlockGen) {
		// Generate a transaction with a different amount to create a chain of blocks different from [chain1]
		tx, _ := types.SignTx(types.NewTransaction(gen.TxNonce(addr1), addr2, big.NewInt(5000), ethparams.TxGas, nil, nil), signer, key1)
		gen.AddTx(tx)
	})
	if err != nil {
		t.Fatal(err)
	}

	// Insert three blocks into the chain and accept only the first.
	if _, err := blockchain.InsertChain(chain1); err != nil {
		t.Fatal(err)
	}
	if _, err := blockchain.InsertChain(chain2); err != nil {
		t.Fatal(err)
	}

	currentBlock := blockchain.CurrentBlock()
	expectedCurrentBlock := chain1[len(chain1)-1]
	if currentBlock.Hash() != expectedCurrentBlock.Hash() {
		t.Fatalf("Expected current block to be %s:%d, but found %s%d", expectedCurrentBlock.Hash().Hex(), expectedCurrentBlock.NumberU64(), currentBlock.Hash().Hex(), currentBlock.Number.Uint64())
	}

	if err := blockchain.ValidateCanonicalChain(); err != nil {
		t.Fatal(err)
	}

	// Accept the first block in [chain2], reject all blocks in [chain1] to
	// mimic the order that the consensus engine will call Accept/Reject in.
	if err := blockchain.Accept(chain2[0]); err != nil {
		t.Fatal(err)
	}
	blockchain.DrainAcceptorQueue()

	for i := 0; i < len(chain1); i++ {
		if err := blockchain.Reject(chain1[i]); err != nil {
			t.Fatal(err)
		}
		require.False(t, blockchain.HasBlock(chain1[i].Hash(), chain1[i].NumberU64()))
	}

	lastAcceptedBlock := blockchain.LastConsensusAcceptedBlock()
	expectedLastAcceptedBlock := chain2[0]
	if lastAcceptedBlock.Hash() != expectedLastAcceptedBlock.Hash() {
		t.Fatalf("Expected last accepted block to be %s:%d, but found %s%d", expectedLastAcceptedBlock.Hash().Hex(), expectedLastAcceptedBlock.NumberU64(), lastAcceptedBlock.Hash().Hex(), lastAcceptedBlock.NumberU64())
	}
	if err := blockchain.ValidateCanonicalChain(); err != nil {
		t.Fatal(err)
	}

	// check the state of the last accepted block
	checkState := func(sdb *state.StateDB) error {
		nonce1 := sdb.GetNonce(addr1)
		if nonce1 != 1 {
			return fmt.Errorf("expected addr1 nonce: 1, found nonce: %d", nonce1)
		}
		balance1 := sdb.GetBalance(addr1)
		transferredFunds := uint256.NewInt(5000)
		genesisBalance := uint256.MustFromBig(genesisBalance)
		expectedBalance := new(uint256.Int).Sub(genesisBalance, transferredFunds)
		if balance1.Cmp(expectedBalance) != 0 {
			return fmt.Errorf("expected balance1: %d, found balance: %d", expectedBalance, balance1)
		}
		nonce2 := sdb.GetNonce(addr2)
		if nonce2 != 0 {
			return fmt.Errorf("expected addr2 nonce: 0, found nonce %d", nonce2)
		}
		balance2 := sdb.GetBalance(addr2)
		if balance2.Cmp(transferredFunds) != 0 {
			return fmt.Errorf("expected balance2: %d, found %d", transferredFunds, balance2)
		}
		return nil
	}

	checkBlockChainState(t, blockchain, gspec, chainDB, create, checkState)
}

func SetPreferenceRewindTest(t *testing.T, create createFunc) {
	var (
		key1, _ = crypto.HexToECDSA("b71c71a67e1177ad4e901695e1b4b9ee17ae16c6668d313eac2f96dbcda3f291")
		key2, _ = crypto.HexToECDSA("8a1f9a8f95be41cd7ccb6168179afb4504aefe388d1e14474d32c45c72ce7b7a")
		addr1   = crypto.PubkeyToAddress(key1.PublicKey)
		addr2   = crypto.PubkeyToAddress(key2.PublicKey)
		chainDB = rawdb.NewMemoryDatabase()
	)

	// Ensure that key1 has some funds in the genesis block.
	genesisBalance := big.NewInt(1000000000)
	gspec := &Genesis{
		Config: &params.ChainConfig{HomesteadBlock: new(big.Int)},
		Alloc:  types.GenesisAlloc{addr1: {Balance: genesisBalance}},
	}

	blockchain, err := create(chainDB, gspec, common.Hash{}, t.TempDir())
	if err != nil {
		t.Fatal(err)
	}
	defer blockchain.Stop()

	numBlocks := 3
	signer := types.HomesteadSigner{}
	_, chain, _, err := GenerateChainWithGenesis(gspec, blockchain.engine, numBlocks, 10, func(_ int, gen *BlockGen) {
		// Generate a transaction to create a unique block
		tx, _ := types.SignTx(types.NewTransaction(gen.TxNonce(addr1), addr2, big.NewInt(10000), ethparams.TxGas, nil, nil), signer, key1)
		gen.AddTx(tx)
	})
	if err != nil {
		t.Fatal(err)
	}

	// Insert three blocks into the chain and accept only the first.
	if _, err := blockchain.InsertChain(chain); err != nil {
		t.Fatal(err)
	}

	currentBlock := blockchain.CurrentBlock()
	expectedCurrentBlock := chain[len(chain)-1]
	if currentBlock.Hash() != expectedCurrentBlock.Hash() {
		t.Fatalf("Expected current block to be %s:%d, but found %s%d", expectedCurrentBlock.Hash().Hex(), expectedCurrentBlock.NumberU64(), currentBlock.Hash().Hex(), currentBlock.Number.Uint64())
	}

	if err := blockchain.ValidateCanonicalChain(); err != nil {
		t.Fatal(err)
	}

	// SetPreference to an ancestor of the currently preferred block. Test that this unlikely, but possible behavior
	// is handled correctly.
	if err := blockchain.SetPreference(chain[0]); err != nil {
		t.Fatal(err)
	}

	currentBlock = blockchain.CurrentBlock()
	expectedCurrentBlock = chain[0]
	if currentBlock.Hash() != expectedCurrentBlock.Hash() {
		t.Fatalf("Expected current block to be %s:%d, but found %s%d", expectedCurrentBlock.Hash().Hex(), expectedCurrentBlock.NumberU64(), currentBlock.Hash().Hex(), currentBlock.Number.Uint64())
	}

	lastAcceptedBlock := blockchain.LastConsensusAcceptedBlock()
	expectedLastAcceptedBlock := blockchain.Genesis()
	if lastAcceptedBlock.Hash() != expectedLastAcceptedBlock.Hash() {
		t.Fatalf("Expected last accepted block to be %s:%d, but found %s%d", expectedLastAcceptedBlock.Hash().Hex(), expectedLastAcceptedBlock.NumberU64(), lastAcceptedBlock.Hash().Hex(), lastAcceptedBlock.NumberU64())
	}
	if err := blockchain.ValidateCanonicalChain(); err != nil {
		t.Fatal(err)
	}
	// check the state of the last accepted block
	checkGenesisState := func(sdb *state.StateDB) error {
		nonce1 := sdb.GetNonce(addr1)
		if nonce1 != 0 {
			return fmt.Errorf("expected addr1 nonce: 0, found nonce: %d", nonce1)
		}
		balance1 := sdb.GetBalance(addr1)
		genesisBalance := uint256.MustFromBig(genesisBalance)
		if balance1.Cmp(genesisBalance) != 0 {
			return fmt.Errorf("expected addr1 balance: %d, found balance: %d", genesisBalance, balance1)
		}
		nonce2 := sdb.GetNonce(addr2)
		if nonce2 != 0 {
			return fmt.Errorf("expected addr2 nonce: 0, found nonce: %d", nonce2)
		}
		balance2 := sdb.GetBalance(addr2)
		if balance2.Cmp(common.U2560) != 0 {
			return fmt.Errorf("expected addr2 balance: 0, found balance %d", balance2)
		}
		return nil
	}
	checkBlockChainState(t, blockchain, gspec, chainDB, create, checkGenesisState)

	if err := blockchain.Accept(chain[0]); err != nil {
		t.Fatal(err)
	}
	blockchain.DrainAcceptorQueue()

	lastAcceptedBlock = blockchain.LastConsensusAcceptedBlock()
	expectedLastAcceptedBlock = chain[0]
	if lastAcceptedBlock.Hash() != expectedLastAcceptedBlock.Hash() {
		t.Fatalf("Expected last accepted block to be %s:%d, but found %s%d", expectedLastAcceptedBlock.Hash().Hex(), expectedLastAcceptedBlock.NumberU64(), lastAcceptedBlock.Hash().Hex(), lastAcceptedBlock.NumberU64())
	}
	if err := blockchain.ValidateCanonicalChain(); err != nil {
		t.Fatal(err)
	}
	checkUpdatedState := func(sdb *state.StateDB) error {
		nonce := sdb.GetNonce(addr1)
		if nonce != 1 {
			return fmt.Errorf("expected addr1 nonce: 1, found nonce: %d", nonce)
		}
		transferredFunds := uint256.NewInt(10000)
		balance1 := sdb.GetBalance(addr1)
		genesisBalance := uint256.MustFromBig(genesisBalance)
		expectedBalance1 := new(uint256.Int).Sub(genesisBalance, transferredFunds)
		if balance1.Cmp(expectedBalance1) != 0 {
			return fmt.Errorf("expected addr1 balance: %d, found balance %d", expectedBalance1, balance1)
		}

		balance2 := sdb.GetBalance(addr2)
		expectedBalance2 := transferredFunds
		if balance2.Cmp(expectedBalance2) != 0 {
			return fmt.Errorf("expected addr2 balance: %d, found balance: %d", expectedBalance2, balance2)
		}

		nonce = sdb.GetNonce(addr2)
		if nonce != 0 {
			return fmt.Errorf("expected addr2 nonce: 0, found nonce: %d", nonce)
		}
		return nil
	}
	checkBlockChainState(t, blockchain, gspec, chainDB, create, checkUpdatedState)
}

func BuildOnVariousStagesTest(t *testing.T, create createFunc) {
	var (
		key1, _ = crypto.HexToECDSA("b71c71a67e1177ad4e901695e1b4b9ee17ae16c6668d313eac2f96dbcda3f291")
		key2, _ = crypto.HexToECDSA("8a1f9a8f95be41cd7ccb6168179afb4504aefe388d1e14474d32c45c72ce7b7a")
		key3, _ = crypto.HexToECDSA("49a7b37aa6f6645917e7b807e9d1c00d4fa71f18343b0d4122a4d2df64dd6fee")
		addr1   = crypto.PubkeyToAddress(key1.PublicKey)
		addr2   = crypto.PubkeyToAddress(key2.PublicKey)
		addr3   = crypto.PubkeyToAddress(key3.PublicKey)
		chainDB = rawdb.NewMemoryDatabase()
	)

	// Ensure that key1 has some funds in the genesis block.
	genesisBalance := big.NewInt(1000000)
	gspec := &Genesis{
		Config: &params.ChainConfig{HomesteadBlock: new(big.Int)},
		Alloc: types.GenesisAlloc{
			addr1: {Balance: genesisBalance},
			addr3: {Balance: genesisBalance},
		},
	}

	blockchain, err := create(chainDB, gspec, common.Hash{}, t.TempDir())
	if err != nil {
		t.Fatal(err)
	}
	defer blockchain.Stop()

	// This call generates a chain of 3 blocks.
	signer := types.HomesteadSigner{}
	genDB, chain1, _, err := GenerateChainWithGenesis(gspec, blockchain.engine, 20, 10, func(i int, gen *BlockGen) {
		// Send all funds back and forth between the two accounts
		if i%2 == 0 {
			tx, _ := types.SignTx(types.NewTransaction(gen.TxNonce(addr1), addr2, genesisBalance, ethparams.TxGas, nil, nil), signer, key1)
			gen.AddTx(tx)
		} else {
			tx, _ := types.SignTx(types.NewTransaction(gen.TxNonce(addr2), addr1, genesisBalance, ethparams.TxGas, nil, nil), signer, key2)
			gen.AddTx(tx)
		}
	})
	if err != nil {
		t.Fatal(err)
	}
	// Build second chain forked off of the 10th block in [chain1]
	chain2, _, err := GenerateChain(gspec.Config, chain1[9], blockchain.engine, genDB, 10, 10, func(i int, gen *BlockGen) {
		// Send all funds back and forth between the two accounts
		if i%2 == 0 {
			tx, _ := types.SignTx(types.NewTransaction(gen.TxNonce(addr3), addr2, genesisBalance, ethparams.TxGas, nil, nil), signer, key3)
			gen.AddTx(tx)
		} else {
			tx, _ := types.SignTx(types.NewTransaction(gen.TxNonce(addr2), addr3, genesisBalance, ethparams.TxGas, nil, nil), signer, key2)
			gen.AddTx(tx)
		}
	})
	if err != nil {
		t.Fatal(err)
	}
	// Build third chain forked off of the 5th block in [chain1].
	// The parent of this chain will be accepted before this fork
	// is inserted.
	chain3, _, err := GenerateChain(gspec.Config, chain1[4], blockchain.engine, genDB, 10, 10, func(i int, gen *BlockGen) {
		// Send all funds back and forth between accounts 2 and 3.
		if i%2 == 0 {
			tx, _ := types.SignTx(types.NewTransaction(gen.TxNonce(addr2), addr3, genesisBalance, ethparams.TxGas, nil, nil), signer, key2)
			gen.AddTx(tx)
		} else {
			tx, _ := types.SignTx(types.NewTransaction(gen.TxNonce(addr3), addr2, genesisBalance, ethparams.TxGas, nil, nil), signer, key3)
			gen.AddTx(tx)
		}
	})
	if err != nil {
		t.Fatal(err)
	}

	// Insert first 10 blocks from [chain1]
	if _, err := blockchain.InsertChain(chain1); err != nil {
		t.Fatal(err)
	}
	// Accept the first 5 blocks
	for _, block := range chain1[0:5] {
		if err := blockchain.Accept(block); err != nil {
			t.Fatal(err)
		}
	}
	blockchain.DrainAcceptorQueue()

	// Insert the forked chain [chain2] which starts at the 10th
	// block in [chain1] ie. a block that is still in processing.
	if _, err := blockchain.InsertChain(chain2); err != nil {
		t.Fatal(err)
	}
	// Insert another forked chain starting at the last accepted
	// block from [chain1].
	if _, err := blockchain.InsertChain(chain3); err != nil {
		t.Fatal(err)
	}
	// Accept the next block in [chain1] and then reject all
	// of the blocks in [chain3], which would then be rejected.
	if err := blockchain.Accept(chain1[5]); err != nil {
		t.Fatal(err)
	}
	blockchain.DrainAcceptorQueue()
	for _, block := range chain3 {
		if err := blockchain.Reject(block); err != nil {
			t.Fatal(err)
		}
	}
	// Accept the rest of the blocks in [chain1]
	for _, block := range chain1[6:10] {
		if err := blockchain.Accept(block); err != nil {
			t.Fatal(err)
		}
	}
	blockchain.DrainAcceptorQueue()

	// Accept the first block in [chain2] and reject the
	// subsequent blocks in [chain1] which would then be rejected.
	if err := blockchain.Accept(chain2[0]); err != nil {
		t.Fatal(err)
	}
	blockchain.DrainAcceptorQueue()

	for _, block := range chain1[10:] {
		if err := blockchain.Reject(block); err != nil {
			t.Fatal(err)
		}
	}

	// check the state of the last accepted block
	checkState := func(sdb *state.StateDB) error {
		nonce := sdb.GetNonce(addr1)
		if nonce != 5 {
			return fmt.Errorf("expected nonce addr1: 5, found nonce: %d", nonce)
		}
		balance1 := sdb.GetBalance(addr1)
		genesisBalance := uint256.MustFromBig(genesisBalance)
		expectedBalance1 := genesisBalance
		if balance1.Cmp(expectedBalance1) != 0 {
			return fmt.Errorf("expected addr1 balance: %d, found balance: %d", expectedBalance1, balance1)
		}

		balance2 := sdb.GetBalance(addr2)
		expectedBalance2 := genesisBalance
		if balance2.Cmp(expectedBalance2) != 0 {
			return fmt.Errorf("expected addr2 balance: %d, found balance: %d", expectedBalance2, balance2)
		}

		nonce = sdb.GetNonce(addr2)
		if nonce != 5 {
			return fmt.Errorf("expected addr2 nonce: 5, found nonce: %d", nonce)
		}

		balance3 := sdb.GetBalance(addr3)
		expectedBalance3 := common.U2560
		if balance3.Cmp(expectedBalance3) != 0 {
			return fmt.Errorf("expected addr3 balance: %d, found balance: %d", expectedBalance3, balance3)
		}

		nonce = sdb.GetNonce(addr3)
		if nonce != 1 {
			return fmt.Errorf("expected addr3 nonce: 1, found nonce: %d", nonce)
		}
		return nil
	}

	checkBlockChainState(t, blockchain, gspec, chainDB, create, checkState)
}

func EmptyBlocksTest(t *testing.T, create createFunc) {
	chainDB := rawdb.NewMemoryDatabase()

	// Ensure that key1 has some funds in the genesis block.
	gspec := &Genesis{
		Config: &params.ChainConfig{HomesteadBlock: new(big.Int)},
		Alloc:  types.GenesisAlloc{},
	}

	blockchain, err := create(chainDB, gspec, common.Hash{}, t.TempDir())
	if err != nil {
		t.Fatal(err)
	}
	defer blockchain.Stop()

	_, chain, _, err := GenerateChainWithGenesis(gspec, blockchain.engine, 3, 10, func(_ int, _ *BlockGen) {})
	if err != nil {
		t.Fatal(err)
	}

	// Insert three blocks into the chain and accept only the first block.
	if _, err := blockchain.InsertChain(chain); err != nil {
		t.Fatal(err)
	}
	for _, block := range chain {
		if err := blockchain.Accept(block); err != nil {
			t.Fatal(err)
		}
	}
	blockchain.DrainAcceptorQueue()

	// Nothing to assert about the state
	checkState := func(_ *state.StateDB) error {
		return nil
	}

	checkBlockChainState(t, blockchain, gspec, chainDB, create, checkState)
}

func EmptyAndNonEmptyBlocksTest(t *testing.T, create createFunc) {
	var (
		key1, _ = crypto.HexToECDSA("b71c71a67e1177ad4e901695e1b4b9ee17ae16c6668d313eac2f96dbcda3f291")
		key2, _ = crypto.HexToECDSA("8a1f9a8f95be41cd7ccb6168179afb4504aefe388d1e14474d32c45c72ce7b7a")
		addr1   = crypto.PubkeyToAddress(key1.PublicKey)
		addr2   = crypto.PubkeyToAddress(key2.PublicKey)
		chainDB = rawdb.NewMemoryDatabase()
	)

	// Ensure that key1 has some funds in the genesis block.
	genesisBalance := big.NewInt(1000000000)
	gspec := &Genesis{
		Config: &params.ChainConfig{HomesteadBlock: new(big.Int)},
		Alloc:  types.GenesisAlloc{addr1: {Balance: genesisBalance}},
	}

	blockchain, err := create(chainDB, gspec, common.Hash{}, t.TempDir())
	if err != nil {
		t.Fatal(err)
	}
	defer blockchain.Stop()

	_, chain, _, err := GenerateChainWithGenesis(gspec, blockchain.engine, 5, 10, func(i int, gen *BlockGen) {
		if i == 3 {
			// Generate a transaction to create a unique block
			tx, _ := types.SignTx(types.NewTransaction(gen.TxNonce(addr1), addr2, big.NewInt(10000), ethparams.TxGas, nil, nil), types.HomesteadSigner{}, key1)
			gen.AddTx(tx)
		}
	})
	if err != nil {
		t.Fatal(err)
	}

	if _, err := blockchain.InsertChain(chain); err != nil {
		t.Fatal(err)
	}
	for _, block := range chain {
		if err := blockchain.Accept(block); err != nil {
			t.Fatal(err)
		}
	}
	blockchain.DrainAcceptorQueue()

	// We expect results from block 3
	checkState := func(sdb *state.StateDB) error {
		nonce1 := sdb.GetNonce(addr1)
		if nonce1 != 1 {
			return fmt.Errorf("expected addr1 nonce: 3, found nonce: %d", nonce1)
		}
		balance1 := sdb.GetBalance(addr1)
		transferredFunds := uint256.NewInt(10000)
		genesisBalance := uint256.MustFromBig(genesisBalance)
		expectedBalance := new(uint256.Int).Sub(genesisBalance, transferredFunds)
		if balance1.Cmp(expectedBalance) != 0 {
			return fmt.Errorf("expected balance1: %d, found balance: %d", expectedBalance, balance1)
		}
		nonce2 := sdb.GetNonce(addr2)
		if nonce2 != 0 {
			return fmt.Errorf("expected addr2 nonce: 0, found nonce %d", nonce2)
		}
		balance2 := sdb.GetBalance(addr2)
		if balance2.Cmp(transferredFunds) != 0 {
			return fmt.Errorf("expected balance2: %d, found %d", transferredFunds, balance2)
		}
		return nil
	}

	checkBlockChainState(t, blockchain, gspec, chainDB, create, checkState)
}

func ReorgReInsertTest(t *testing.T, create createFunc) {
	var (
		key1, _ = crypto.HexToECDSA("b71c71a67e1177ad4e901695e1b4b9ee17ae16c6668d313eac2f96dbcda3f291")
		key2, _ = crypto.HexToECDSA("8a1f9a8f95be41cd7ccb6168179afb4504aefe388d1e14474d32c45c72ce7b7a")
		addr1   = crypto.PubkeyToAddress(key1.PublicKey)
		addr2   = crypto.PubkeyToAddress(key2.PublicKey)
		chainDB = rawdb.NewMemoryDatabase()
	)

	// Ensure that key1 has some funds in the genesis block.
	genesisBalance := big.NewInt(1000000000)
	gspec := &Genesis{
		Config: &params.ChainConfig{HomesteadBlock: new(big.Int)},
		Alloc:  types.GenesisAlloc{addr1: {Balance: genesisBalance}},
	}

	blockchain, err := create(chainDB, gspec, common.Hash{}, t.TempDir())
	if err != nil {
		t.Fatal(err)
	}
	defer blockchain.Stop()

	signer := types.HomesteadSigner{}
	numBlocks := 3
	_, chain, _, err := GenerateChainWithGenesis(gspec, blockchain.engine, numBlocks, 10, func(_ int, gen *BlockGen) {
		// Generate a transaction to create a unique block
		tx, _ := types.SignTx(types.NewTransaction(gen.TxNonce(addr1), addr2, big.NewInt(10000), ethparams.TxGas, nil, nil), signer, key1)
		gen.AddTx(tx)
	})
	if err != nil {
		t.Fatal(err)
	}

	// Insert and accept first block
	if err := blockchain.InsertBlock(chain[0]); err != nil {
		t.Fatal(err)
	}
	if err := blockchain.Accept(chain[0]); err != nil {
		t.Fatal(err)
	}

	// Insert block and then set preference back (rewind) to last accepted blck
	if err := blockchain.InsertBlock(chain[1]); err != nil {
		t.Fatal(err)
	}
	if err := blockchain.SetPreference(chain[0]); err != nil {
		t.Fatal(err)
	}

	// Re-insert and accept block
	if err := blockchain.InsertBlock(chain[1]); err != nil {
		t.Fatal(err)
	}
	if err := blockchain.Accept(chain[1]); err != nil {
		t.Fatal(err)
	}

	// Build on top of the re-inserted block and accept
	if err := blockchain.InsertBlock(chain[2]); err != nil {
		t.Fatal(err)
	}
	if err := blockchain.Accept(chain[2]); err != nil {
		t.Fatal(err)
	}
	blockchain.DrainAcceptorQueue()

	// Nothing to assert about the state
	checkState := func(sdb *state.StateDB) error {
		nonce1 := sdb.GetNonce(addr1)
		if nonce1 != 3 {
			return fmt.Errorf("expected addr1 nonce: 3, found nonce: %d", nonce1)
		}
		balance1 := sdb.GetBalance(addr1)
		transferredFunds := uint256.NewInt(30000)
		genesisBalance := uint256.MustFromBig(genesisBalance)
		expectedBalance := new(uint256.Int).Sub(genesisBalance, transferredFunds)
		if balance1.Cmp(expectedBalance) != 0 {
			return fmt.Errorf("expected balance1: %d, found balance: %d", expectedBalance, balance1)
		}
		nonce2 := sdb.GetNonce(addr2)
		if nonce2 != 0 {
			return fmt.Errorf("expected addr2 nonce: 0, found nonce %d", nonce2)
		}
		balance2 := sdb.GetBalance(addr2)
		if balance2.Cmp(transferredFunds) != 0 {
			return fmt.Errorf("expected balance2: %d, found %d", transferredFunds, balance2)
		}
		return nil
	}

	checkBlockChainState(t, blockchain, gspec, chainDB, create, checkState)
}

// Insert two different chains that result in the identical state root.
// Once we accept one of the chains, we insert and accept A3 on top of the shared
// state root
//
//	  G   (genesis)
//	 / \
//	A1  B1
//	|   |
//	A2  B2 (A2 and B2 represent two different paths to the identical state trie)
//	|
//	A3
//
//nolint:goimports
func AcceptBlockIdenticalStateRootTest(t *testing.T, create createFunc) {
	var (
		key1, _ = crypto.HexToECDSA("b71c71a67e1177ad4e901695e1b4b9ee17ae16c6668d313eac2f96dbcda3f291")
		key2, _ = crypto.HexToECDSA("8a1f9a8f95be41cd7ccb6168179afb4504aefe388d1e14474d32c45c72ce7b7a")
		addr1   = crypto.PubkeyToAddress(key1.PublicKey)
		addr2   = crypto.PubkeyToAddress(key2.PublicKey)
		chainDB = rawdb.NewMemoryDatabase()
	)

	// Ensure that key1 has some funds in the genesis block.
	genesisBalance := big.NewInt(1000000000)
	gspec := &Genesis{
		Config: &params.ChainConfig{HomesteadBlock: new(big.Int)},
		Alloc:  types.GenesisAlloc{addr1: {Balance: genesisBalance}},
	}

	blockchain, err := create(chainDB, gspec, common.Hash{}, t.TempDir())
	if err != nil {
		t.Fatal(err)
	}
	defer blockchain.Stop()

	signer := types.HomesteadSigner{}
	_, chain1, _, err := GenerateChainWithGenesis(gspec, blockchain.engine, 3, 10, func(i int, gen *BlockGen) {
		if i < 2 {
			// Send half the funds from addr1 to addr2 in one transaction per each of the two blocks in [chain1]
			tx, _ := types.SignTx(types.NewTransaction(gen.TxNonce(addr1), addr2, big.NewInt(500000000), ethparams.TxGas, nil, nil), signer, key1)
			gen.AddTx(tx)
		}
		// Allow the third block to be empty.
	})
	if err != nil {
		t.Fatal(err)
	}
	_, chain2, _, err := GenerateChainWithGenesis(gspec, blockchain.engine, 2, 10, func(i int, gen *BlockGen) {
		// Send 1/4 of the funds from addr1 to addr2 in tx1 and 3/4 of the funds in tx2. This will produce the identical state
		// root in the second block of [chain2] as is present in the second block of [chain1].
		if i == 0 {
			tx, _ := types.SignTx(types.NewTransaction(gen.TxNonce(addr1), addr2, big.NewInt(250000000), ethparams.TxGas, nil, nil), signer, key1)
			gen.AddTx(tx)
		} else {
			tx, _ := types.SignTx(types.NewTransaction(gen.TxNonce(addr1), addr2, big.NewInt(750000000), ethparams.TxGas, nil, nil), signer, key1)
			gen.AddTx(tx)
		}
	})
	if err != nil {
		t.Fatal(err)
	}

	// Assert that the block root of the second block in both chains is identical
	if chain1[1].Root() != chain2[1].Root() {
		t.Fatalf("Expected the latter block in both chain1 and chain2 to have identical state root, but found %s and %s", chain1[1].Root(), chain2[1].Root())
	}

	// Insert first two blocks of [chain1] and both blocks in [chain2]
	// This leaves us one additional block to insert on top of [chain1]
	// after testing that the state roots are handled correctly.
	if _, err := blockchain.InsertChain(chain1[:2]); err != nil {
		t.Fatal(err)
	}
	if _, err := blockchain.InsertChain(chain2); err != nil {
		t.Fatal(err)
	}

	currentBlock := blockchain.CurrentBlock()
	expectedCurrentBlock := chain1[1]
	if currentBlock.Hash() != expectedCurrentBlock.Hash() {
		t.Fatalf("Expected current block to be %s:%d, but found %s%d", expectedCurrentBlock.Hash().Hex(), expectedCurrentBlock.NumberU64(), currentBlock.Hash().Hex(), currentBlock.Number.Uint64())
	}

	// Accept the first block in [chain1] and reject all of [chain2]
	if err := blockchain.Accept(chain1[0]); err != nil {
		t.Fatal(err)
	}
	blockchain.DrainAcceptorQueue()

	for _, block := range chain2 {
		if err := blockchain.Reject(block); err != nil {
			t.Fatal(err)
		}
	}

	// Accept the last two blocks in [chain1]. This is a regression test to ensure
	// that we do not discard a snapshot difflayer that is still in use by a
	// processing block, when a different block with the same root is rejected.
	if err := blockchain.Accept(chain1[1]); err != nil {
		t.Fatal(err)
	}
	blockchain.DrainAcceptorQueue()

	lastAcceptedBlock := blockchain.LastConsensusAcceptedBlock()
	expectedLastAcceptedBlock := chain1[1]
	if lastAcceptedBlock.Hash() != expectedLastAcceptedBlock.Hash() {
		t.Fatalf("Expected last accepted block to be %s:%d, but found %s%d", expectedLastAcceptedBlock.Hash().Hex(), expectedLastAcceptedBlock.NumberU64(), lastAcceptedBlock.Hash().Hex(), lastAcceptedBlock.NumberU64())
	}

	if err := blockchain.InsertBlock(chain1[2]); err != nil {
		t.Fatal(err)
	}
	if err := blockchain.Accept(chain1[2]); err != nil {
		t.Fatal(err)
	}
	blockchain.DrainAcceptorQueue()

	// check the state of the last accepted block
	checkState := func(sdb *state.StateDB) error {
		nonce1 := sdb.GetNonce(addr1)
		if nonce1 != 2 {
			return fmt.Errorf("expected addr1 nonce: 2, found nonce: %d", nonce1)
		}
		balance1 := sdb.GetBalance(addr1)
		expectedBalance := common.U2560
		if balance1.Cmp(expectedBalance) != 0 {
			return fmt.Errorf("expected balance1: %d, found balance: %d", expectedBalance, balance1)
		}
		nonce2 := sdb.GetNonce(addr2)
		if nonce2 != 0 {
			return fmt.Errorf("expected addr2 nonce: 0, found nonce %d", nonce2)
		}
		balance2 := sdb.GetBalance(addr2)
		genesisBalance := uint256.MustFromBig(genesisBalance)
		if balance2.Cmp(genesisBalance) != 0 {
			return fmt.Errorf("expected balance2: %d, found %d", genesisBalance, balance2)
		}
		return nil
	}

	checkBlockChainState(t, blockchain, gspec, chainDB, create, checkState)
}

// Insert two different chains that result in the identical state root.
// Once we insert both of the chains, we restart, insert both the chains again,
// and then we accept one of the chains and accept A3 on top of the shared state
// root
//
//	  G   (genesis)
//	 / \
//	A1  B1
//	|   |
//	A2  B2 (A2 and B2 represent two different paths to the identical state trie)
//	|
//	A3
//
//nolint:goimports
func ReprocessAcceptBlockIdenticalStateRootTest(t *testing.T, create createFunc) {
	var (
		key1, _ = crypto.HexToECDSA("b71c71a67e1177ad4e901695e1b4b9ee17ae16c6668d313eac2f96dbcda3f291")
		key2, _ = crypto.HexToECDSA("8a1f9a8f95be41cd7ccb6168179afb4504aefe388d1e14474d32c45c72ce7b7a")
		addr1   = crypto.PubkeyToAddress(key1.PublicKey)
		addr2   = crypto.PubkeyToAddress(key2.PublicKey)
		chainDB = rawdb.NewMemoryDatabase()
	)

	// Ensure that key1 has some funds in the genesis block.
	genesisBalance := big.NewInt(1000000000)
	gspec := &Genesis{
		Config: &params.ChainConfig{HomesteadBlock: new(big.Int)},
		Alloc:  types.GenesisAlloc{addr1: {Balance: genesisBalance}},
	}

	blockchain, err := create(chainDB, gspec, common.Hash{}, t.TempDir())
	if err != nil {
		t.Fatal(err)
	}

	signer := types.HomesteadSigner{}
	_, chain1, _, err := GenerateChainWithGenesis(gspec, blockchain.engine, 3, 10, func(i int, gen *BlockGen) {
		if i < 2 {
			// Send half the funds from addr1 to addr2 in one transaction per each of the two blocks in [chain1]
			tx, _ := types.SignTx(types.NewTransaction(gen.TxNonce(addr1), addr2, big.NewInt(500000000), ethparams.TxGas, nil, nil), signer, key1)
			gen.AddTx(tx)
		}
		// Allow the third block to be empty.
	})
	if err != nil {
		t.Fatal(err)
	}
	_, chain2, _, err := GenerateChainWithGenesis(gspec, blockchain.engine, 2, 10, func(i int, gen *BlockGen) {
		// Send 1/4 of the funds from addr1 to addr2 in tx1 and 3/4 of the funds in tx2. This will produce the identical state
		// root in the second block of [chain2] as is present in the second block of [chain1].
		if i == 0 {
			tx, _ := types.SignTx(types.NewTransaction(gen.TxNonce(addr1), addr2, big.NewInt(250000000), ethparams.TxGas, nil, nil), signer, key1)
			gen.AddTx(tx)
		} else {
			tx, _ := types.SignTx(types.NewTransaction(gen.TxNonce(addr1), addr2, big.NewInt(750000000), ethparams.TxGas, nil, nil), signer, key1)
			gen.AddTx(tx)
		}
	})
	if err != nil {
		t.Fatal(err)
	}

	// Assert that the block root of the second block in both chains is identical
	if chain1[1].Root() != chain2[1].Root() {
		t.Fatalf("Expected the latter block in both chain1 and chain2 to have identical state root, but found %s and %s", chain1[1].Root(), chain2[1].Root())
	}

	// Insert first two blocks of [chain1] and both blocks in [chain2]
	// This leaves us one additional block to insert on top of [chain1]
	// after testing that the state roots are handled correctly.
	if _, err := blockchain.InsertChain(chain1[:2]); err != nil {
		t.Fatal(err)
	}
	if _, err := blockchain.InsertChain(chain2); err != nil {
		t.Fatal(err)
	}

	currentBlock := blockchain.CurrentBlock()
	expectedCurrentBlock := chain1[1]
	if currentBlock.Hash() != expectedCurrentBlock.Hash() {
		t.Fatalf("Expected current block to be %s:%d, but found %s%d", expectedCurrentBlock.Hash().Hex(), expectedCurrentBlock.NumberU64(), currentBlock.Hash().Hex(), currentBlock.Number.Uint64())
	}

	blockchain.Stop()

	// Restart the chain with a new database.
	chainDB = rawdb.NewMemoryDatabase()
	blockchain, err = create(chainDB, gspec, common.Hash{}, t.TempDir())
	if err != nil {
		t.Fatal(err)
	}
	defer blockchain.Stop()

	// Insert first two blocks of [chain1] and both blocks in [chain2]
	// This leaves us one additional block to insert on top of [chain1]
	// after testing that the state roots are handled correctly.
	if _, err := blockchain.InsertChain(chain1[:2]); err != nil {
		t.Fatal(err)
	}
	if _, err := blockchain.InsertChain(chain2); err != nil {
		t.Fatal(err)
	}

	currentBlock = blockchain.CurrentBlock()
	expectedCurrentBlock = chain1[1]
	if currentBlock.Hash() != expectedCurrentBlock.Hash() {
		t.Fatalf("Expected current block to be %s:%d, but found %s%d", expectedCurrentBlock.Hash().Hex(), expectedCurrentBlock.NumberU64(), currentBlock.Hash().Hex(), currentBlock.Number.Uint64())
	}

	// Accept the first block in [chain1] and reject all of [chain2]
	if err := blockchain.Accept(chain1[0]); err != nil {
		t.Fatal(err)
	}
	blockchain.DrainAcceptorQueue()

	for _, block := range chain2 {
		if err := blockchain.Reject(block); err != nil {
			t.Fatal(err)
		}
	}

	// Accept the last two blocks in [chain1]. This is a regression test to ensure
	// that we do not discard a snapshot difflayer that is still in use by a
	// processing block, when a different block with the same root is rejected.
	if err := blockchain.Accept(chain1[1]); err != nil {
		t.Fatal(err)
	}
	blockchain.DrainAcceptorQueue()

	lastAcceptedBlock := blockchain.LastConsensusAcceptedBlock()
	expectedLastAcceptedBlock := chain1[1]
	if lastAcceptedBlock.Hash() != expectedLastAcceptedBlock.Hash() {
		t.Fatalf("Expected last accepted block to be %s:%d, but found %s%d", expectedLastAcceptedBlock.Hash().Hex(), expectedLastAcceptedBlock.NumberU64(), lastAcceptedBlock.Hash().Hex(), lastAcceptedBlock.NumberU64())
	}

	if err := blockchain.InsertBlock(chain1[2]); err != nil {
		t.Fatal(err)
	}
	if err := blockchain.Accept(chain1[2]); err != nil {
		t.Fatal(err)
	}
	blockchain.DrainAcceptorQueue()

	// check the state of the last accepted block
	checkState := func(sdb *state.StateDB) error {
		nonce1 := sdb.GetNonce(addr1)
		if nonce1 != 2 {
			return fmt.Errorf("expected addr1 nonce: 2, found nonce: %d", nonce1)
		}
		balance1 := sdb.GetBalance(addr1)
		expectedBalance := common.U2560
		if balance1.Cmp(expectedBalance) != 0 {
			return fmt.Errorf("expected balance1: %d, found balance: %d", expectedBalance, balance1)
		}
		nonce2 := sdb.GetNonce(addr2)
		if nonce2 != 0 {
			return fmt.Errorf("expected addr2 nonce: 0, found nonce %d", nonce2)
		}
		balance2 := sdb.GetBalance(addr2)
		genesisBalance := uint256.MustFromBig(genesisBalance)
		if balance2.Cmp(genesisBalance) != 0 {
			return fmt.Errorf("expected balance2: %d, found %d", genesisBalance, balance2)
		}
		return nil
	}

	checkBlockChainState(t, blockchain, gspec, chainDB, create, checkState)
}

func GenerateChainInvalidBlockFeeTest(t *testing.T, create createFunc) {
	var (
		require = require.New(t)
		key1, _ = crypto.HexToECDSA("b71c71a67e1177ad4e901695e1b4b9ee17ae16c6668d313eac2f96dbcda3f291")
		key2, _ = crypto.HexToECDSA("8a1f9a8f95be41cd7ccb6168179afb4504aefe388d1e14474d32c45c72ce7b7a")
		addr1   = crypto.PubkeyToAddress(key1.PublicKey)
		addr2   = crypto.PubkeyToAddress(key2.PublicKey)
		chainDB = rawdb.NewMemoryDatabase()
	)

	// Ensure that key1 has some funds in the genesis block.
	genesisBalance := new(big.Int).Mul(big.NewInt(1000000), big.NewInt(params.Ether))
	gspec := &Genesis{
		Config: params.TestApricotPhase4Config,
		Alloc:  types.GenesisAlloc{addr1: {Balance: genesisBalance}},
	}

	blockchain, err := create(chainDB, gspec, common.Hash{}, t.TempDir())
	require.NoError(err)
	t.Cleanup(blockchain.Stop)

	// This call generates a chain of 3 blocks.
<<<<<<< HEAD
	signer := types.LatestSigner(params.TestApricotPhase4Config)
	_, _, _, err = GenerateChainWithGenesis(gspec, blockchain.engine, 3, ap4.TargetBlockRate-1, func(i int, gen *BlockGen) {
=======
	signer := types.LatestSigner(params.TestChainConfig)
	_, _, _, err = GenerateChainWithGenesis(gspec, blockchain.engine, 3, ap4.TargetBlockRate-1, func(_ int, gen *BlockGen) {
>>>>>>> 91e0d7c0
		tx := types.NewTx(&types.DynamicFeeTx{
			ChainID:   params.TestChainConfig.ChainID,
			Nonce:     gen.TxNonce(addr1),
			To:        &addr2,
			Gas:       ethparams.TxGas,
			GasFeeCap: gen.BaseFee(),
			GasTipCap: big.NewInt(0),
			Data:      []byte{},
		})

		signedTx, err := types.SignTx(tx, signer, key1)
		require.NoError(err)
		gen.AddTx(signedTx)
	})
	require.ErrorIs(err, dummy.ErrInsufficientBlockGas)
}

func InsertChainInvalidBlockFeeTest(t *testing.T, create createFunc) {
	var (
		require = require.New(t)
		key1, _ = crypto.HexToECDSA("b71c71a67e1177ad4e901695e1b4b9ee17ae16c6668d313eac2f96dbcda3f291")
		key2, _ = crypto.HexToECDSA("8a1f9a8f95be41cd7ccb6168179afb4504aefe388d1e14474d32c45c72ce7b7a")
		addr1   = crypto.PubkeyToAddress(key1.PublicKey)
		addr2   = crypto.PubkeyToAddress(key2.PublicKey)
		chainDB = rawdb.NewMemoryDatabase()
	)

	// Ensure that key1 has some funds in the genesis block.
	genesisBalance := new(big.Int).Mul(big.NewInt(1000000), big.NewInt(params.Ether))
	gspec := &Genesis{
		Config: params.TestApricotPhase4Config,
		Alloc:  types.GenesisAlloc{addr1: {Balance: genesisBalance}},
	}

	blockchain, err := create(chainDB, gspec, common.Hash{}, t.TempDir())
	require.NoError(err)
	t.Cleanup(blockchain.Stop)

	// This call generates a chain of 3 blocks.
	signer := types.LatestSigner(params.TestApricotPhase4Config)
	eng := dummy.NewFakerWithMode(TestCallbacks, dummy.Mode{ModeSkipBlockFee: true, ModeSkipCoinbase: true})
	_, chain, _, err := GenerateChainWithGenesis(gspec, eng, 3, ap4.TargetBlockRate-1, func(_ int, gen *BlockGen) {
		tx := types.NewTx(&types.DynamicFeeTx{
			ChainID:   params.TestChainConfig.ChainID,
			Nonce:     gen.TxNonce(addr1),
			To:        &addr2,
			Gas:       ethparams.TxGas,
			GasFeeCap: gen.BaseFee(),
			GasTipCap: big.NewInt(0),
			Data:      []byte{},
		})

		signedTx, err := types.SignTx(tx, signer, key1)
		require.NoError(err)
		gen.AddTx(signedTx)
	})
	require.NoError(err)
	_, err = blockchain.InsertChain(chain)
	require.ErrorIs(err, dummy.ErrInsufficientBlockGas)
}

func InsertChainValidBlockFeeTest(t *testing.T, create createFunc) {
	var (
		require = require.New(t)
		key1, _ = crypto.HexToECDSA("b71c71a67e1177ad4e901695e1b4b9ee17ae16c6668d313eac2f96dbcda3f291")
		key2, _ = crypto.HexToECDSA("8a1f9a8f95be41cd7ccb6168179afb4504aefe388d1e14474d32c45c72ce7b7a")
		addr1   = crypto.PubkeyToAddress(key1.PublicKey)
		addr2   = crypto.PubkeyToAddress(key2.PublicKey)
		// We use two separate databases since GenerateChain commits the state roots to its underlying
		// database.
		chainDB = rawdb.NewMemoryDatabase()
	)

	// Ensure that key1 has some funds in the genesis block.
	genesisBalance := new(big.Int).Mul(big.NewInt(1000000), big.NewInt(params.Ether))
	gspec := &Genesis{
		Config: params.TestChainConfig,
		Alloc:  types.GenesisAlloc{addr1: {Balance: genesisBalance}},
	}

	blockchain, err := create(chainDB, gspec, common.Hash{}, t.TempDir())
	require.NoError(err)
	t.Cleanup(blockchain.Stop)

	// This call generates a chain of 3 blocks.
	signer := types.LatestSigner(params.TestChainConfig)
	tip := big.NewInt(50000 * params.GWei)
	transfer := big.NewInt(10000)
	_, chain, _, err := GenerateChainWithGenesis(gspec, blockchain.engine, 3, ap4.TargetBlockRate-1, func(_ int, gen *BlockGen) {
		feeCap := new(big.Int).Add(gen.BaseFee(), tip)
		tx := types.NewTx(&types.DynamicFeeTx{
			ChainID:   params.TestChainConfig.ChainID,
			Nonce:     gen.TxNonce(addr1),
			To:        &addr2,
			Gas:       ethparams.TxGas,
			Value:     transfer,
			GasFeeCap: feeCap,
			GasTipCap: tip,
			Data:      []byte{},
		})

		signedTx, err := types.SignTx(tx, signer, key1)
		require.NoError(err)
		gen.AddTx(signedTx)
	})
	require.NoError(err)

	// Insert three blocks into the chain and accept only the first block.
	_, err = blockchain.InsertChain(chain)
	require.NoError(err)
	require.NoError(blockchain.Accept(chain[0]))
	blockchain.DrainAcceptorQueue()

	// check the state of the last accepted block
	checkState := func(sdb *state.StateDB) error {
		nonce := sdb.GetNonce(addr1)
		if nonce != 1 {
			return fmt.Errorf("expected nonce addr1: 1, found nonce: %d", nonce)
		}
		balance1 := sdb.GetBalance(addr1)
		transfer := uint256.MustFromBig(transfer)
		genesisBalance := uint256.MustFromBig(genesisBalance)
		expectedBalance1 := new(uint256.Int).Sub(genesisBalance, transfer)
		baseFee := chain[0].BaseFee()
		feeSpend := new(big.Int).Mul(new(big.Int).Add(baseFee, tip), new(big.Int).SetUint64(ethparams.TxGas))
		expectedBalance1.Sub(expectedBalance1, uint256.MustFromBig(feeSpend))
		if balance1.Cmp(expectedBalance1) != 0 {
			return fmt.Errorf("expected addr1 balance: %d, found balance: %d", expectedBalance1, balance1)
		}

		balance2 := sdb.GetBalance(addr2)
		expectedBalance2 := transfer
		if balance2.Cmp(expectedBalance2) != 0 {
			return fmt.Errorf("expected addr2 balance: %d, found balance: %d", expectedBalance2, balance2)
		}

		nonce = sdb.GetNonce(addr2)
		if nonce != 0 {
			return fmt.Errorf("expected addr2 nonce: 0, found nonce: %d", nonce)
		}
		return nil
	}

	checkBlockChainState(t, blockchain, gspec, chainDB, create, checkState)
}

func ReexecBlocksTest(t *testing.T, create ReexecTestFunc) {
	var (
		key1, _ = crypto.HexToECDSA("b71c71a67e1177ad4e901695e1b4b9ee17ae16c6668d313eac2f96dbcda3f291")
		key2, _ = crypto.HexToECDSA("8a1f9a8f95be41cd7ccb6168179afb4504aefe388d1e14474d32c45c72ce7b7a")
		addr1   = crypto.PubkeyToAddress(key1.PublicKey)
		addr2   = crypto.PubkeyToAddress(key2.PublicKey)
		chainDB = rawdb.NewMemoryDatabase()
	)

	// Ensure that key1 has some funds in the genesis block.
	genesisBalance := big.NewInt(1000000)
	gspec := &Genesis{
		Config: &params.ChainConfig{HomesteadBlock: new(big.Int)},
		Alloc:  types.GenesisAlloc{addr1: {Balance: genesisBalance}},
	}

	blockchain, err := create(chainDB, gspec, common.Hash{}, t.TempDir(), 4096)
	if err != nil {
		t.Fatal(err)
	}
	defer blockchain.Stop()

	// This call generates a chain of 10 blocks.
	signer := types.HomesteadSigner{}
	_, chain, _, err := GenerateChainWithGenesis(gspec, blockchain.engine, 10, 10, func(_ int, gen *BlockGen) {
		tx, _ := types.SignTx(types.NewTransaction(gen.TxNonce(addr1), addr2, big.NewInt(10000), ethparams.TxGas, nil, nil), signer, key1)
		gen.AddTx(tx)
	})
	if err != nil {
		t.Fatal(err)
	}

	// Insert three blocks into the chain and accept only the first block.
	if _, err := blockchain.InsertChain(chain); err != nil {
		t.Fatal(err)
	}

	foundTxs := []common.Hash{}
	missingTxs := []common.Hash{}
	for i, block := range chain {
		if err := blockchain.Accept(block); err != nil {
			t.Fatal(err)
		}

		if i == 3 {
			// At height 3, kill the async accepted block processor to force an
			// ungraceful recovery
			blockchain.stopAcceptor()
			blockchain.acceptorQueue = nil
		}

		if i <= 3 {
			// If <= height 3, all txs should be accessible on lookup
			for _, tx := range block.Transactions() {
				foundTxs = append(foundTxs, tx.Hash())
			}
		} else {
			// If > 3, all txs should be accessible on lookup
			for _, tx := range block.Transactions() {
				missingTxs = append(missingTxs, tx.Hash())
			}
		}
	}

	// After inserting all blocks, we should confirm that txs added after the
	// async worker shutdown cannot be found.
	for _, tx := range foundTxs {
		txLookup, _, _ := blockchain.GetTransactionLookup(tx)
		if txLookup == nil {
			t.Fatalf("missing transaction: %v", tx)
		}
	}
	for _, tx := range missingTxs {
		txLookup, _, _ := blockchain.GetTransactionLookup(tx)
		if txLookup != nil {
			t.Fatalf("transaction should be missing: %v", tx)
		}
	}

	// check the state of the last accepted block
	checkState := func(sdb *state.StateDB) error {
		nonce := sdb.GetNonce(addr1)
		if nonce != 10 {
			return fmt.Errorf("expected nonce addr1: 10, found nonce: %d", nonce)
		}
		transferredFunds := uint256.MustFromBig(big.NewInt(100000))
		balance1 := sdb.GetBalance(addr1)
		genesisBalance := uint256.MustFromBig(genesisBalance)
		expectedBalance1 := new(uint256.Int).Sub(genesisBalance, transferredFunds)
		if balance1.Cmp(expectedBalance1) != 0 {
			return fmt.Errorf("expected addr1 balance: %d, found balance: %d", expectedBalance1, balance1)
		}

		balance2 := sdb.GetBalance(addr2)
		expectedBalance2 := transferredFunds
		if balance2.Cmp(expectedBalance2) != 0 {
			return fmt.Errorf("expected addr2 balance: %d, found balance: %d", expectedBalance2, balance2)
		}

		nonce = sdb.GetNonce(addr2)
		if nonce != 0 {
			return fmt.Errorf("expected addr2 nonce: 0, found nonce: %d", nonce)
		}
		return nil
	}

	// wrap the create function to set the commit interval
	checkCreate := func(db ethdb.Database, gspec *Genesis, lastAcceptedHash common.Hash, dataPath string) (*BlockChain, error) {
		return create(db, gspec, lastAcceptedHash, dataPath, blockchain.cacheConfig.CommitInterval)
	}

	newChain, restartedChain := checkBlockChainState(t, blockchain, gspec, chainDB, checkCreate, checkState)

	allTxs := append(foundTxs, missingTxs...)
	for _, bc := range []*BlockChain{newChain, restartedChain} {
		// We should confirm that snapshots were properly initialized
		if bc.snaps == nil && bc.cacheConfig.SnapshotLimit > 0 {
			t.Fatal("snapshot initialization failed")
		}

		// We should confirm all transactions can now be queried
		for _, tx := range allTxs {
			txLookup, _, _ := bc.GetTransactionLookup(tx)
			if txLookup == nil {
				t.Fatalf("missing transaction: %v", tx)
			}
		}
	}
}

func ReexecMaxBlocksTest(t *testing.T, create ReexecTestFunc) {
	var (
		key1, _ = crypto.HexToECDSA("b71c71a67e1177ad4e901695e1b4b9ee17ae16c6668d313eac2f96dbcda3f291")
		key2, _ = crypto.HexToECDSA("8a1f9a8f95be41cd7ccb6168179afb4504aefe388d1e14474d32c45c72ce7b7a")
		addr1   = crypto.PubkeyToAddress(key1.PublicKey)
		addr2   = crypto.PubkeyToAddress(key2.PublicKey)
		chainDB = rawdb.NewMemoryDatabase()
	)

	// Ensure that key1 has some funds in the genesis block.
	genesisBalance := big.NewInt(1000000)
	gspec := &Genesis{
		Config: &params.ChainConfig{HomesteadBlock: new(big.Int)},
		Alloc:  types.GenesisAlloc{addr1: {Balance: genesisBalance}},
	}

	blockchain, err := create(chainDB, gspec, common.Hash{}, t.TempDir(), 4096)
	if err != nil {
		t.Fatal(err)
	}
	defer blockchain.Stop()

	// Check that we are generating enough blocks to test the reexec functionality.
	genNumBlocks := 20
	newCommitInterval := 6
	numAcceptedBlocks := 2*newCommitInterval - 1

	signer := types.HomesteadSigner{}
	_, chain, _, err := GenerateChainWithGenesis(gspec, blockchain.engine, genNumBlocks, 10, func(_ int, gen *BlockGen) {
		tx, _ := types.SignTx(types.NewTransaction(gen.TxNonce(addr1), addr2, big.NewInt(10000), ethparams.TxGas, nil, nil), signer, key1)
		gen.AddTx(tx)
	})
	if err != nil {
		t.Fatal(err)
	}

	// Insert three blocks into the chain and accept only the first block.
	if _, err := blockchain.InsertChain(chain); err != nil {
		t.Fatal(err)
	}

	foundTxs := []common.Hash{}
	missingTxs := []common.Hash{}
	for i, block := range chain {
		if err := blockchain.Accept(block); err != nil {
			t.Fatal(err)
		}

		if i == numAcceptedBlocks {
			// kill the async accepted block processor to force an
			// ungraceful recovery
			blockchain.stopAcceptor()
			blockchain.acceptorQueue = nil
		}

		if i <= numAcceptedBlocks {
			// all txs should be accessible on lookup
			for _, tx := range block.Transactions() {
				foundTxs = append(foundTxs, tx.Hash())
			}
		} else {
			// all txs should be accessible on lookup
			for _, tx := range block.Transactions() {
				missingTxs = append(missingTxs, tx.Hash())
			}
		}
	}

	// After inserting all blocks, we should confirm that txs added after the
	// async worker shutdown cannot be found.
	for _, tx := range foundTxs {
		txLookup, _, _ := blockchain.GetTransactionLookup(tx)
		if txLookup == nil {
			t.Fatalf("missing transaction: %v", tx)
		}
	}
	for _, tx := range missingTxs {
		txLookup, _, _ := blockchain.GetTransactionLookup(tx)
		if txLookup != nil {
			t.Fatalf("transaction should be missing: %v", tx)
		}
	}

	// check the state of the last accepted block
	checkState := func(sdb *state.StateDB) error {
		nonce := sdb.GetNonce(addr1)
		if nonce != uint64(genNumBlocks) {
			return fmt.Errorf("expected nonce addr1: %d, found nonce: %d", genNumBlocks, nonce)
		}
		transferredFunds := uint256.MustFromBig(big.NewInt(int64(10000 * genNumBlocks)))
		balance1 := sdb.GetBalance(addr1)
		genesisBalance := uint256.MustFromBig(genesisBalance)
		expectedBalance1 := new(uint256.Int).Sub(genesisBalance, transferredFunds)
		if balance1.Cmp(expectedBalance1) != 0 {
			return fmt.Errorf("expected addr1 balance: %d, found balance: %d", expectedBalance1, balance1)
		}

		balance2 := sdb.GetBalance(addr2)
		expectedBalance2 := transferredFunds
		if balance2.Cmp(expectedBalance2) != 0 {
			return fmt.Errorf("expected addr2 balance: %d, found balance: %d", expectedBalance2, balance2)
		}

		nonce = sdb.GetNonce(addr2)
		if nonce != 0 {
			return fmt.Errorf("expected addr2 nonce: 0, found nonce: %d", nonce)
		}
		return nil
	}

	checkCreate := func(db ethdb.Database, gspec *Genesis, lastAcceptedHash common.Hash, dataPath string) (*BlockChain, error) {
		return create(db, gspec, lastAcceptedHash, dataPath, uint64(newCommitInterval))
	}
	newChain, restartedChain := checkBlockChainState(t, blockchain, gspec, chainDB, checkCreate, checkState)

	allTxs := append(foundTxs, missingTxs...)
	for _, bc := range []*BlockChain{newChain, restartedChain} {
		// We should confirm that snapshots were properly initialized
		if bc.snaps == nil && bc.cacheConfig.SnapshotLimit > 0 {
			t.Fatal("snapshot initialization failed")
		}

		// We should confirm all transactions can now be queried
		for _, tx := range allTxs {
			txLookup, _, _ := bc.GetTransactionLookup(tx)
			if txLookup == nil {
				t.Fatalf("missing transaction: %v", tx)
			}
		}
	}
}<|MERGE_RESOLUTION|>--- conflicted
+++ resolved
@@ -1428,13 +1428,8 @@
 	t.Cleanup(blockchain.Stop)
 
 	// This call generates a chain of 3 blocks.
-<<<<<<< HEAD
-	signer := types.LatestSigner(params.TestApricotPhase4Config)
-	_, _, _, err = GenerateChainWithGenesis(gspec, blockchain.engine, 3, ap4.TargetBlockRate-1, func(i int, gen *BlockGen) {
-=======
 	signer := types.LatestSigner(params.TestChainConfig)
 	_, _, _, err = GenerateChainWithGenesis(gspec, blockchain.engine, 3, ap4.TargetBlockRate-1, func(_ int, gen *BlockGen) {
->>>>>>> 91e0d7c0
 		tx := types.NewTx(&types.DynamicFeeTx{
 			ChainID:   params.TestChainConfig.ChainID,
 			Nonce:     gen.TxNonce(addr1),

--- conflicted
+++ resolved
@@ -10,10 +10,6 @@
 
 	"github.com/ava-labs/coreth/consensus/dummy"
 	"github.com/ava-labs/coreth/core/extstate"
-<<<<<<< HEAD
-	"github.com/ava-labs/coreth/core/state"
-=======
->>>>>>> 2d645075
 	"github.com/ava-labs/coreth/params"
 	"github.com/ava-labs/coreth/plugin/evm/upgrade/ap4"
 	"github.com/ava-labs/libevm/common"
@@ -28,15 +24,9 @@
 
 var (
 	TestCallbacks = dummy.ConsensusCallbacks{
-<<<<<<< HEAD
-		OnExtraStateChange: func(block *types.Block, _ *types.Header, sdb *state.StateDB) (*big.Int, *big.Int, error) {
-			ws := extstate.New(sdb)
-			ws.AddBalanceMultiCoin(common.HexToAddress("0xdeadbeef"), common.HexToHash("0xdeadbeef"), big.NewInt(block.Number().Int64()))
-=======
 		OnExtraStateChange: func(block *types.Block, _ *types.Header, statedb *state.StateDB) (*big.Int, *big.Int, error) {
 			wrappedStateDB := extstate.New(statedb)
 			wrappedStateDB.AddBalanceMultiCoin(common.HexToAddress("0xdeadbeef"), common.HexToHash("0xdeadbeef"), big.NewInt(block.Number().Int64()))
->>>>>>> 2d645075
 			return nil, nil, nil
 		},
 		OnFinalizeAndAssemble: func(
@@ -45,13 +35,8 @@
 			statedb *state.StateDB,
 			_ []*types.Transaction,
 		) ([]byte, *big.Int, *big.Int, error) {
-<<<<<<< HEAD
-			ws := extstate.New(sdb)
-			ws.AddBalanceMultiCoin(common.HexToAddress("0xdeadbeef"), common.HexToHash("0xdeadbeef"), big.NewInt(header.Number.Int64()))
-=======
 			wrappedStateDB := extstate.New(statedb)
 			wrappedStateDB.AddBalanceMultiCoin(common.HexToAddress("0xdeadbeef"), common.HexToHash("0xdeadbeef"), big.NewInt(header.Number.Int64()))
->>>>>>> 2d645075
 			return nil, nil, nil, nil
 		},
 	}

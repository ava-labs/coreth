--- conflicted
+++ resolved
@@ -1678,14 +1678,10 @@
 	require.NoError(t, blockchain.Accept(chain[0]))
 
 	// Simulate a crash by updating the acceptor tip
-<<<<<<< HEAD
-	blockchain.writeBlockAcceptedIndices(chain[1])
+	require.NoError(t, blockchain.writeBlockAcceptedIndices(chain[1]))
 
 	// need to write accepted block to disk as we are no longer writing it on verify
 	rawdb.WriteBlock(blockchain.db, chain[1])
-=======
-	require.NoError(t, blockchain.writeBlockAcceptedIndices(chain[1]))
->>>>>>> f5b6f858
 	blockchain.Stop()
 
 	// Restart blockchain with existing state

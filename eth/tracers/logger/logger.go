// Copyright 2021 The go-ethereum Authors
// This file is part of the go-ethereum library.
//
// The go-ethereum library is free software: you can redistribute it and/or modify
// it under the terms of the GNU Lesser General Public License as published by
// the Free Software Foundation, either version 3 of the License, or
// (at your option) any later version.
//
// The go-ethereum library is distributed in the hope that it will be useful,
// but WITHOUT ANY WARRANTY; without even the implied warranty of
// MERCHANTABILITY or FITNESS FOR A PARTICULAR PURPOSE. See the
// GNU Lesser General Public License for more details.
//
// You should have received a copy of the GNU Lesser General Public License
// along with the go-ethereum library. If not, see <http://www.gnu.org/licenses/>.

package logger

import (
	"encoding/hex"
	"encoding/json"
	"fmt"
	"io"
	"math/big"
	"strings"
	"sync/atomic"

	"github.com/ava-labs/coreth/core/types"
	"github.com/ava-labs/coreth/core/vm"
	"github.com/ava-labs/coreth/params"
	"github.com/ava-labs/coreth/vmerrs"
	"github.com/ethereum/go-ethereum/common"
	"github.com/ethereum/go-ethereum/common/hexutil"
	"github.com/ethereum/go-ethereum/common/math"
	"github.com/holiman/uint256"
)

// Storage represents a contract's storage.
type Storage map[common.Hash]common.Hash

// Copy duplicates the current storage.
func (s Storage) Copy() Storage {
	cpy := make(Storage, len(s))
	for key, value := range s {
		cpy[key] = value
	}
	return cpy
}

// Config are the configuration options for structured logger the EVM
type Config struct {
	EnableMemory     bool // enable memory capture
	DisableStack     bool // disable stack capture
	DisableStorage   bool // disable storage capture
	EnableReturnData bool // enable return data capture
	Debug            bool // print output during capture end
	Limit            int  // maximum length of output, but zero means unlimited
	// Chain overrides, can be used to execute a trace using future fork rules
	Overrides *params.ChainConfig `json:"overrides,omitempty"`
}

//go:generate gencodec -type StructLog -field-override structLogMarshaling -out gen_structlog.go

// StructLog is emitted to the EVM each cycle and lists information about the current internal state
// prior to the execution of the statement.
type StructLog struct {
	Pc            uint64                      `json:"pc"`
	Op            vm.OpCode                   `json:"op"`
	Gas           uint64                      `json:"gas"`
	GasCost       uint64                      `json:"gasCost"`
	Memory        []byte                      `json:"memory,omitempty"`
	MemorySize    int                         `json:"memSize"`
	Stack         []uint256.Int               `json:"stack"`
	ReturnData    []byte                      `json:"returnData,omitempty"`
	Storage       map[common.Hash]common.Hash `json:"-"`
	Depth         int                         `json:"depth"`
	RefundCounter uint64                      `json:"refund"`
	Err           error                       `json:"-"`
}

// overrides for gencodec
type structLogMarshaling struct {
	Gas         math.HexOrDecimal64
	GasCost     math.HexOrDecimal64
	Memory      hexutil.Bytes
	ReturnData  hexutil.Bytes
	OpName      string `json:"opName"`          // adds call to OpName() in MarshalJSON
	ErrorString string `json:"error,omitempty"` // adds call to ErrorString() in MarshalJSON
}

type wrappedLog struct {
	parent   *wrappedLog
	error    error
	log      StructLog
	children []*wrappedLog
}

// OpName formats the operand name in a human-readable format.
func (s *StructLog) OpName() string {
	return s.Op.String()
}

// ErrorString formats the log's error as a string.
func (s *StructLog) ErrorString() string {
	if s.Err != nil {
		return s.Err.Error()
	}
	return ""
}

// StructLogger is an EVM state logger and implements EVMLogger.
//
// StructLogger can capture state based on the given Log configuration and also keeps
// a track record of modified storage which is used in reporting snapshots of the
// contract their storage.
type StructLogger struct {
	current *wrappedLog
	depth   int

	cfg Config
	env *vm.EVM

	storage  map[common.Address]Storage
	logs     []StructLog
	output   []byte
	err      error
	gasLimit uint64
	usedGas  uint64

	interrupt atomic.Bool // Atomic flag to signal execution interruption
	reason    error       // Textual reason for the interruption
}

// NewStructLogger returns a new logger
func NewStructLogger(cfg *Config) *StructLogger {
	logger := &StructLogger{
		storage: make(map[common.Address]Storage),
	}
	if cfg != nil {
		logger.cfg = *cfg
	}
	return logger
}

// Reset clears the data held by the logger.
func (l *StructLogger) Reset() {
	l.storage = make(map[common.Address]Storage)
	l.output = make([]byte, 0)
	l.logs = l.logs[:0]
	l.err = nil
}

// CaptureStart implements the EVMLogger interface to initialize the tracing operation.
func (l *StructLogger) CaptureStart(env *vm.EVM, from common.Address, to common.Address, create bool, input []byte, gas uint64, value *big.Int) {
	l.depth = 0
	l.current = &wrappedLog{}
	l.env = env
}

// CaptureState logs a new structured log message and pushes it out to the environment
//
// CaptureState also tracks SLOAD/SSTORE ops to track storage change.
func (l *StructLogger) CaptureState(pc uint64, op vm.OpCode, gas, cost uint64, scope *vm.ScopeContext, rData []byte, depth int, err error) {
	// If tracing was interrupted, set the error and stop
	if l.interrupt.Load() {
		return
	}
	// check if already accumulated the specified number of logs
	if l.cfg.Limit != 0 && l.cfg.Limit <= len(l.logs) {
		return
	}

	stack := scope.Stack
	for ; l.depth > depth-1; l.depth = l.depth - 1 {
		i := l.depth - (depth - 1)
		if l.current.error == nil {
			switch stack.Data()[len(stack.Data())-i].Bytes32()[31] {
			case 0x00:
				l.current.error = fmt.Errorf("call failed")
			}
		}
		l.current = l.current.parent
	}
	if err != nil {
		l.current.error = err
	}
	switch op {
	case vm.CALL, vm.DELEGATECALL, vm.STATICCALL, vm.CALLCODE:
		l.depth = l.depth + 1
		wl := &wrappedLog{
			parent: l.current,
			error:  l.current.error,
		}
		l.current.children = append(l.current.children, wl)
		l.current = wl
	case vm.REVERT:
		l.current.error = vmerrs.ErrExecutionReverted
		return
	default:
		return
	}

	memory := scope.Memory
	contract := scope.Contract
	// Copy a snapshot of the current memory state to a new buffer
	var mem []byte
	if l.cfg.EnableMemory {
		mem = make([]byte, len(memory.Data()))
		copy(mem, memory.Data())
	}
	// Copy a snapshot of the current stack state to a new buffer
	var stck []uint256.Int
	if !l.cfg.DisableStack {
		stck = make([]uint256.Int, len(stack.Data()))
		for i, item := range stack.Data() {
			stck[i] = item
		}
	}
	stackData := stack.Data()
	stackLen := len(stackData)
	// Copy a snapshot of the current storage to a new container
	var storage Storage
	if !l.cfg.DisableStorage && (op == vm.SLOAD || op == vm.SSTORE) {
		// initialise new changed values storage container for this contract
		// if not present.
		if l.storage[contract.Address()] == nil {
			l.storage[contract.Address()] = make(Storage)
		}
		// capture SLOAD opcodes and record the read entry in the local storage
		if op == vm.SLOAD && stackLen >= 1 {
			var (
				address = common.Hash(stackData[stackLen-1].Bytes32())
				value   = l.env.StateDB.GetState(contract.Address(), address)
			)
			l.storage[contract.Address()][address] = value
			storage = l.storage[contract.Address()].Copy()
		} else if op == vm.SSTORE && stackLen >= 2 {
			// capture SSTORE opcodes and record the written entry in the local storage.
			var (
				value   = common.Hash(stackData[stackLen-2].Bytes32())
				address = common.Hash(stackData[stackLen-1].Bytes32())
			)
			l.storage[contract.Address()][address] = value
			storage = l.storage[contract.Address()].Copy()
		}
	}
	var rdata []byte
	if l.cfg.EnableReturnData {
		rdata = make([]byte, len(rData))
		copy(rdata, rData)
	}
	// create a new snapshot of the EVM.
	log := StructLog{pc, op, gas, cost, mem, memory.Len(), stck, rdata, storage, depth, l.env.StateDB.GetRefund(), err}
	l.current.log = log
}

// CaptureFault implements the EVMLogger interface to trace an execution fault
// while running an opcode.
func (l *StructLogger) CaptureFault(pc uint64, op vm.OpCode, gas, cost uint64, scope *vm.ScopeContext, depth int, err error) {
}

// CaptureEnd is called after the call finishes to finalize the tracing.
<<<<<<< HEAD
func (l *StructLogger) CaptureEnd(output []byte, gasUsed uint64, t time.Duration, err error) {
	for ; l.depth > 1; l.depth-- {
		l.current = l.current.parent
	}
	l.current.log = StructLog{
		Op:         vm.CALL,
		GasCost:    gasUsed,
		ReturnData: output,
		Depth:      0,
		Err:        err,
	}

=======
func (l *StructLogger) CaptureEnd(output []byte, gasUsed uint64, err error) {
>>>>>>> b3608580
	l.output = output
	l.err = err
	if l.cfg.Debug {
		fmt.Printf("%#x\n", output)
		if err != nil {
			fmt.Printf(" error: %v\n", err)
		}
	}
}

func (l *StructLogger) CaptureEnter(typ vm.OpCode, from common.Address, to common.Address, input []byte, gas uint64, value *big.Int) {
}

func (l *StructLogger) CaptureExit(output []byte, gasUsed uint64, err error) {
}

func (l *StructLogger) GetResult() (json.RawMessage, error) {
	// Tracing aborted
	if l.reason != nil {
		return nil, l.reason
	}
	failed := l.err != nil
	returnData := common.CopyBytes(l.output)
	// Return data when successful and revert reason when reverted, otherwise empty.
	returnVal := fmt.Sprintf("%x", returnData)
	if failed && l.err != vmerrs.ErrExecutionReverted {
		returnVal = ""
	}
	return json.Marshal(&ExecutionResult{
		Gas:         l.usedGas,
		Failed:      failed,
		ReturnValue: returnVal,
		StructLogs:  formatLogs(l.StructLogs()),
	})
}

// Stop terminates execution of the tracer at the first opportune moment.
func (l *StructLogger) Stop(err error) {
	l.reason = err
	l.interrupt.Store(true)
}

func (l *StructLogger) CaptureTxStart(gasLimit uint64) {
	l.gasLimit = gasLimit
}

func (l *StructLogger) CaptureTxEnd(restGas uint64) {
	l.usedGas = l.gasLimit - restGas
}

// Depth first append for all children (stack max depth is 1024)
func (l *wrappedLog) getLogs() []StructLog {
	var logs []StructLog
	l.log.Err = l.error
	logs = append(logs, l.log)
	for _, child := range l.children {
		logs = append(logs, child.getLogs()...)
	}
	return logs
}

// StructLogs returns the captured log entries.
func (l *StructLogger) StructLogs() []StructLog { return l.current.getLogs() }

// Error returns the VM error captured by the trace.
func (l *StructLogger) Error() error { return l.err }

// Output returns the VM return value captured by the trace.
func (l *StructLogger) Output() []byte { return l.output }

// WriteTrace writes a formatted trace to the given writer
func WriteTrace(writer io.Writer, logs []StructLog) {
	for _, log := range logs {
		fmt.Fprintf(writer, "%-16spc=%08d gas=%v cost=%v", log.Op, log.Pc, log.Gas, log.GasCost)
		if log.Err != nil {
			fmt.Fprintf(writer, " ERROR: %v", log.Err)
		}
		fmt.Fprintln(writer)

		if len(log.Stack) > 0 {
			fmt.Fprintln(writer, "Stack:")
			for i := len(log.Stack) - 1; i >= 0; i-- {
				fmt.Fprintf(writer, "%08d  %s\n", len(log.Stack)-i-1, log.Stack[i].Hex())
			}
		}
		if len(log.Memory) > 0 {
			fmt.Fprintln(writer, "Memory:")
			fmt.Fprint(writer, hex.Dump(log.Memory))
		}
		if len(log.Storage) > 0 {
			fmt.Fprintln(writer, "Storage:")
			for h, item := range log.Storage {
				fmt.Fprintf(writer, "%x: %x\n", h, item)
			}
		}
		if len(log.ReturnData) > 0 {
			fmt.Fprintln(writer, "ReturnData:")
			fmt.Fprint(writer, hex.Dump(log.ReturnData))
		}
		fmt.Fprintln(writer)
	}
}

// WriteLogs writes vm logs in a readable format to the given writer
func WriteLogs(writer io.Writer, logs []*types.Log) {
	for _, log := range logs {
		fmt.Fprintf(writer, "LOG%d: %x bn=%d txi=%x\n", len(log.Topics), log.Address, log.BlockNumber, log.TxIndex)

		for i, topic := range log.Topics {
			fmt.Fprintf(writer, "%08d  %x\n", i, topic)
		}

		fmt.Fprint(writer, hex.Dump(log.Data))
		fmt.Fprintln(writer)
	}
}

type mdLogger struct {
	out io.Writer
	cfg *Config
	env *vm.EVM
}

// NewMarkdownLogger creates a logger which outputs information in a format adapted
// for human readability, and is also a valid markdown table
func NewMarkdownLogger(cfg *Config, writer io.Writer) *mdLogger {
	l := &mdLogger{out: writer, cfg: cfg}
	if l.cfg == nil {
		l.cfg = &Config{}
	}
	return l
}

func (t *mdLogger) CaptureStart(env *vm.EVM, from common.Address, to common.Address, create bool, input []byte, gas uint64, value *big.Int) {
	t.env = env
	if !create {
		fmt.Fprintf(t.out, "From: `%v`\nTo: `%v`\nData: `%#x`\nGas: `%d`\nValue `%v` wei\n",
			from.String(), to.String(),
			input, gas, value)
	} else {
		fmt.Fprintf(t.out, "From: `%v`\nCreate at: `%v`\nData: `%#x`\nGas: `%d`\nValue `%v` wei\n",
			from.String(), to.String(),
			input, gas, value)
	}

	fmt.Fprintf(t.out, `
|  Pc   |      Op     | Cost |   Stack   |   RStack  |  Refund |
|-------|-------------|------|-----------|-----------|---------|
`)
}

// CaptureState also tracks SLOAD/SSTORE ops to track storage change.
func (t *mdLogger) CaptureState(pc uint64, op vm.OpCode, gas, cost uint64, scope *vm.ScopeContext, rData []byte, depth int, err error) {
	stack := scope.Stack
	fmt.Fprintf(t.out, "| %4d  | %10v  |  %3d |", pc, op, cost)

	if !t.cfg.DisableStack {
		// format stack
		var a []string
		for _, elem := range stack.Data() {
			a = append(a, elem.Hex())
		}
		b := fmt.Sprintf("[%v]", strings.Join(a, ","))
		fmt.Fprintf(t.out, "%10v |", b)
	}
	fmt.Fprintf(t.out, "%10v |", t.env.StateDB.GetRefund())
	fmt.Fprintln(t.out, "")
	if err != nil {
		fmt.Fprintf(t.out, "Error: %v\n", err)
	}
}

func (t *mdLogger) CaptureFault(pc uint64, op vm.OpCode, gas, cost uint64, scope *vm.ScopeContext, depth int, err error) {
	fmt.Fprintf(t.out, "\nError: at pc=%d, op=%v: %v\n", pc, op, err)
}

func (t *mdLogger) CaptureEnd(output []byte, gasUsed uint64, err error) {
	fmt.Fprintf(t.out, "\nOutput: `%#x`\nConsumed gas: `%d`\nError: `%v`\n",
		output, gasUsed, err)
}

func (t *mdLogger) CaptureEnter(typ vm.OpCode, from common.Address, to common.Address, input []byte, gas uint64, value *big.Int) {
}

func (t *mdLogger) CaptureExit(output []byte, gasUsed uint64, err error) {}

func (*mdLogger) CaptureTxStart(gasLimit uint64) {}

func (*mdLogger) CaptureTxEnd(restGas uint64) {}

// ExecutionResult groups all structured logs emitted by the EVM
// while replaying a transaction in debug mode as well as transaction
// execution status, the amount of gas used and the return value
type ExecutionResult struct {
	Gas         uint64         `json:"gas"`
	Failed      bool           `json:"failed"`
	ReturnValue string         `json:"returnValue"`
	StructLogs  []StructLogRes `json:"structLogs"`
}

// StructLogRes stores a structured log emitted by the EVM while replaying a
// transaction in debug mode
type StructLogRes struct {
	Pc            uint64             `json:"pc"`
	Op            string             `json:"op"`
	Gas           uint64             `json:"gas"`
	GasCost       uint64             `json:"gasCost"`
	Depth         int                `json:"depth"`
	Error         string             `json:"error,omitempty"`
	Stack         *[]string          `json:"stack,omitempty"`
	Memory        *[]string          `json:"memory,omitempty"`
	Storage       *map[string]string `json:"storage,omitempty"`
	RefundCounter uint64             `json:"refund,omitempty"`
}

// formatLogs formats EVM returned structured logs for json output
func formatLogs(logs []StructLog) []StructLogRes {
	formatted := make([]StructLogRes, len(logs))
	for index, trace := range logs {
		var errString string
		if trace.Err != nil {
			errString = trace.Err.Error()
		}

		formatted[index] = StructLogRes{
			Pc:            trace.Pc,
			Op:            trace.Op.String(),
			Gas:           trace.Gas,
			GasCost:       trace.GasCost,
			Depth:         trace.Depth,
			Error:         errString,
			RefundCounter: trace.RefundCounter,
		}
		if trace.Stack != nil {
			stack := make([]string, len(trace.Stack))
			for i, stackValue := range trace.Stack {
				stack[i] = stackValue.Hex()
			}
			formatted[index].Stack = &stack
		}
		if trace.Memory != nil {
			memory := make([]string, 0, (len(trace.Memory)+31)/32)
			for i := 0; i+32 <= len(trace.Memory); i += 32 {
				memory = append(memory, fmt.Sprintf("%x", trace.Memory[i:i+32]))
			}
			formatted[index].Memory = &memory
		}
		if trace.Storage != nil {
			storage := make(map[string]string)
			for i, storageValue := range trace.Storage {
				storage[fmt.Sprintf("%x", i)] = fmt.Sprintf("%x", storageValue)
			}
			formatted[index].Storage = &storage
		}
	}
	return formatted
}<|MERGE_RESOLUTION|>--- conflicted
+++ resolved
@@ -260,8 +260,7 @@
 }
 
 // CaptureEnd is called after the call finishes to finalize the tracing.
-<<<<<<< HEAD
-func (l *StructLogger) CaptureEnd(output []byte, gasUsed uint64, t time.Duration, err error) {
+func (l *StructLogger) CaptureEnd(output []byte, gasUsed uint64, err error) {
 	for ; l.depth > 1; l.depth-- {
 		l.current = l.current.parent
 	}
@@ -272,10 +271,6 @@
 		Depth:      0,
 		Err:        err,
 	}
-
-=======
-func (l *StructLogger) CaptureEnd(output []byte, gasUsed uint64, err error) {
->>>>>>> b3608580
 	l.output = output
 	l.err = err
 	if l.cfg.Debug {

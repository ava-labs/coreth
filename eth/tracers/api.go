// (c) 2019-2020, Ava Labs, Inc.
//
// This file is a derived work, based on the go-ethereum library whose original
// notices appear below.
//
// It is distributed under a license compatible with the licensing terms of the
// original code from which it is derived.
//
// Much love to the original authors for their work.
// **********
// Copyright 2021 The go-ethereum Authors
// This file is part of the go-ethereum library.
//
// The go-ethereum library is free software: you can redistribute it and/or modify
// it under the terms of the GNU Lesser General Public License as published by
// the Free Software Foundation, either version 3 of the License, or
// (at your option) any later version.
//
// The go-ethereum library is distributed in the hope that it will be useful,
// but WITHOUT ANY WARRANTY; without even the implied warranty of
// MERCHANTABILITY or FITNESS FOR A PARTICULAR PURPOSE. See the
// GNU Lesser General Public License for more details.
//
// You should have received a copy of the GNU Lesser General Public License
// along with the go-ethereum library. If not, see <http://www.gnu.org/licenses/>.

package tracers

import (
	"bufio"
	"context"
	"encoding/json"
	"errors"
	"fmt"
	"os"
	"runtime"
	"sync"
	"time"

	"github.com/ava-labs/coreth/consensus"
	"github.com/ava-labs/coreth/core"
	"github.com/ava-labs/coreth/core/state"
	"github.com/ava-labs/coreth/core/types"
	"github.com/ava-labs/coreth/internal/ethapi"
	"github.com/ava-labs/coreth/params"
	"github.com/ava-labs/coreth/rpc"
	"github.com/ava-labs/libevm/common"
	"github.com/ava-labs/libevm/common/hexutil"
	"github.com/ava-labs/libevm/core/vm"
	"github.com/ava-labs/libevm/eth/tracers/logger"
	"github.com/ava-labs/libevm/ethdb"
	"github.com/ava-labs/libevm/log"
	"github.com/ava-labs/libevm/rlp"
)

const (
	// defaultTraceTimeout is the amount of time a single transaction can execute
	// by default before being forcefully aborted.
	defaultTraceTimeout = 5 * time.Second

	// defaultTraceReexec is the number of blocks the tracer is willing to go back
	// and reexecute to produce missing historical state necessary to run a specific
	// trace.
	defaultTraceReexec = uint64(128)

	// defaultTracechainMemLimit is the size of the triedb, at which traceChain
	// switches over and tries to use a disk-backed database instead of building
	// on top of memory.
	// For non-archive nodes, this limit _will_ be overblown, as disk-backed tries
	// will only be found every ~15K blocks or so.
	defaultTracechainMemLimit = common.StorageSize(500 * 1024 * 1024)

	// maximumPendingTraceStates is the maximum number of states allowed waiting
	// for tracing. The creation of trace state will be paused if the unused
	// trace states exceed this limit.
	maximumPendingTraceStates = 128
)

var errTxNotFound = errors.New("transaction not found")

// StateReleaseFunc is used to deallocate resources held by constructing a
// historical state for tracing purposes.
type StateReleaseFunc func()

// Backend interface provides the common API services (that are provided by
// both full and light clients) with access to necessary functions.
type Backend interface {
	HeaderByHash(ctx context.Context, hash common.Hash) (*types.Header, error)
	HeaderByNumber(ctx context.Context, number rpc.BlockNumber) (*types.Header, error)
	BlockByHash(ctx context.Context, hash common.Hash) (*types.Block, error)
	BlockByNumber(ctx context.Context, number rpc.BlockNumber) (*types.Block, error)
	BadBlocks() ([]*types.Block, []*core.BadBlockReason)
	GetTransaction(ctx context.Context, txHash common.Hash) (bool, *types.Transaction, common.Hash, uint64, uint64, error)
	RPCGasCap() uint64
	ChainConfig() *params.ChainConfig
	Engine() consensus.Engine
	ChainDb() ethdb.Database
	StateAtBlock(ctx context.Context, block *types.Block, reexec uint64, base *state.StateDB, readOnly bool, preferDisk bool) (*state.StateDB, StateReleaseFunc, error)
	StateAtNextBlock(ctx context.Context, parent, block *types.Block, reexec uint64, base *state.StateDB, readOnly bool, preferDisk bool) (*state.StateDB, StateReleaseFunc, error)
	StateAtTransaction(ctx context.Context, block *types.Block, txIndex int, reexec uint64) (*core.Message, vm.BlockContext, *state.StateDB, StateReleaseFunc, error)
}

// baseAPI holds the collection of common methods for API and FileTracerAPI.
type baseAPI struct {
	backend Backend
}

// API is the collection of tracing APIs exposed over the private debugging endpoint.
type API struct {
	baseAPI
}

// NewAPI creates a new API definition for the tracing methods of the Ethereum service.
func NewAPI(backend Backend) *API {
	return &API{baseAPI{backend: backend}}
}

// FileTracerAPI is the collection of additional tracing APIs exposed over the private
// debugging endpoint that log their output to a file.
type FileTracerAPI struct {
	baseAPI
}

// NewFileTracerAPI creates a new API definition for the tracing methods of the Ethererum
// service that log their output to a file.
func NewFileTracerAPI(backend Backend) *FileTracerAPI {
	return &FileTracerAPI{baseAPI{backend: backend}}
}

// chainContext constructs the context reader which is used by the evm for reading
// the necessary chain context.
func (api *baseAPI) chainContext(ctx context.Context) core.ChainContext {
	return ethapi.NewChainContext(ctx, api.backend)
}

// blockByNumber is the wrapper of the chain access function offered by the backend.
// It will return an error if the block is not found.
func (api *baseAPI) blockByNumber(ctx context.Context, number rpc.BlockNumber) (*types.Block, error) {
	block, err := api.backend.BlockByNumber(ctx, number)
	if err != nil {
		return nil, err
	}
	if block == nil {
		return nil, fmt.Errorf("block #%d not found", number)
	}
	return block, nil
}

// blockByHash is the wrapper of the chain access function offered by the backend.
// It will return an error if the block is not found.
func (api *baseAPI) blockByHash(ctx context.Context, hash common.Hash) (*types.Block, error) {
	block, err := api.backend.BlockByHash(ctx, hash)
	if err != nil {
		return nil, err
	}
	if block == nil {
		return nil, fmt.Errorf("block %s not found", hash.Hex())
	}
	return block, nil
}

// blockByNumberAndHash is the wrapper of the chain access function offered by
// the backend. It will return an error if the block is not found.
//
// Note this function is friendly for the light client which can only retrieve the
// historical(before the CHT) header/block by number.
func (api *baseAPI) blockByNumberAndHash(ctx context.Context, number rpc.BlockNumber, hash common.Hash) (*types.Block, error) {
	block, err := api.blockByNumber(ctx, number)
	if err != nil {
		return nil, err
	}
	if block.Hash() == hash {
		return block, nil
	}
	return api.blockByHash(ctx, hash)
}

// TraceConfig holds extra parameters to trace functions.
type TraceConfig struct {
	*logger.Config
	Tracer  *string
	Timeout *string
	Reexec  *uint64
	// Config specific to given tracer. Note struct logger
	// config are historically embedded in main object.
	TracerConfig json.RawMessage
}

// TraceCallConfig is the config for traceCall API. It holds one more
// field to override the state for tracing.
type TraceCallConfig struct {
	TraceConfig
	StateOverrides *ethapi.StateOverride
	BlockOverrides *ethapi.BlockOverrides
	TxIndex        *hexutil.Uint
}

// StdTraceConfig holds extra parameters to standard-json trace functions.
type StdTraceConfig struct {
	logger.Config
	Reexec *uint64
	TxHash common.Hash
}

// txTraceResult is the result of a single transaction trace.
type txTraceResult struct {
	TxHash common.Hash `json:"txHash"`           // transaction hash
	Result interface{} `json:"result,omitempty"` // Trace results produced by the tracer
	Error  string      `json:"error,omitempty"`  // Trace failure produced by the tracer
}

func (t *txTraceResult) String() string {
	return fmt.Sprintf("result: %s, error: %s", t.Result, t.Error)
}

// blockTraceTask represents a single block trace task when an entire chain is
// being traced.
type blockTraceTask struct {
	statedb *state.StateDB   // Intermediate state prepped for tracing
	block   *types.Block     // Block to trace the transactions from
	release StateReleaseFunc // The function to release the held resource for this task
	results []*txTraceResult // Trace results procudes by the task
}

// blockTraceResult represets the results of tracing a single block when an entire
// chain is being traced.
type blockTraceResult struct {
	Block  hexutil.Uint64   `json:"block"`  // Block number corresponding to this trace
	Hash   common.Hash      `json:"hash"`   // Block hash corresponding to this trace
	Traces []*txTraceResult `json:"traces"` // Trace results produced by the task
}

// txTraceTask represents a single transaction trace task when an entire block
// is being traced.
type txTraceTask struct {
	statedb *state.StateDB // Intermediate state prepped for tracing
	index   int            // Transaction offset in the block
}

// TraceChain returns the structured logs created during the execution of EVM
// between two blocks (excluding start) and returns them as a JSON object.
func (api *API) TraceChain(ctx context.Context, start, end rpc.BlockNumber, config *TraceConfig) (*rpc.Subscription, error) { // Fetch the block interval that we want to trace
	from, err := api.blockByNumber(ctx, start)
	if err != nil {
		return nil, err
	}
	to, err := api.blockByNumber(ctx, end)
	if err != nil {
		return nil, err
	}
	if from.Number().Cmp(to.Number()) >= 0 {
		return nil, fmt.Errorf("end block (#%d) needs to come after start block (#%d)", end, start)
	}
	// Tracing a chain is a **long** operation, only do with subscriptions
	notifier, supported := rpc.NotifierFromContext(ctx)
	if !supported {
		return &rpc.Subscription{}, rpc.ErrNotificationsUnsupported
	}
	sub := notifier.CreateSubscription()

	resCh := api.traceChain(from, to, config, notifier.Closed())
	go func() {
		for result := range resCh {
			notifier.Notify(sub.ID, result)
		}
	}()
	return sub, nil
}

// traceChain configures a new tracer according to the provided configuration, and
// executes all the transactions contained within. The tracing chain range includes
// the end block but excludes the start one. The return value will be one item per
// transaction, dependent on the requested tracer.
// The tracing procedure should be aborted in case the closed signal is received.
func (api *API) traceChain(start, end *types.Block, config *TraceConfig, closed <-chan interface{}) chan *blockTraceResult {
	reexec := defaultTraceReexec
	if config != nil && config.Reexec != nil {
		reexec = *config.Reexec
	}
	blocks := int(end.NumberU64() - start.NumberU64())
	threads := runtime.NumCPU()
	if threads > blocks {
		threads = blocks
	}
	var (
		pend    = new(sync.WaitGroup)
		ctx     = context.Background()
		taskCh  = make(chan *blockTraceTask, threads)
		resCh   = make(chan *blockTraceTask, threads)
		tracker = newStateTracker(maximumPendingTraceStates, start.NumberU64())
	)
	for th := 0; th < threads; th++ {
		pend.Add(1)
		go func() {
			defer pend.Done()

			// Fetch and execute the block trace taskCh
			for task := range taskCh {
				var (
					signer   = types.MakeSigner(api.backend.ChainConfig(), task.block.Number(), task.block.Time())
					blockCtx = core.NewEVMBlockContext(task.block.Header(), api.chainContext(ctx), nil)
				)
				// Trace all the transactions contained within
				for i, tx := range task.block.Transactions() {
					msg, _ := core.TransactionToMessage(tx, signer, task.block.BaseFee())
					txctx := &Context{
						BlockHash:   task.block.Hash(),
						BlockNumber: task.block.Number(),
						TxIndex:     i,
						TxHash:      tx.Hash(),
					}
					res, err := api.traceTx(ctx, msg, txctx, blockCtx, task.statedb, config)
					if err != nil {
						task.results[i] = &txTraceResult{TxHash: tx.Hash(), Error: err.Error()}
						log.Warn("Tracing failed", "hash", tx.Hash(), "block", task.block.NumberU64(), "err", err)
						break
					}
					// Only delete empty objects if EIP158/161 (a.k.a Spurious Dragon) is in effect
					task.statedb.Finalise(api.backend.ChainConfig().IsEIP158(task.block.Number()))
					task.results[i] = &txTraceResult{TxHash: tx.Hash(), Result: res}
				}
				// Tracing state is used up, queue it for de-referencing. Note the
				// state is the parent state of trace block, use block.number-1 as
				// the state number.
				tracker.releaseState(task.block.NumberU64()-1, task.release)

				// Stream the result back to the result catcher or abort on teardown
				select {
				case resCh <- task:
				case <-closed:
					return
				}
			}
		}()
	}
	// Start a goroutine to feed all the blocks into the tracers
	go func() {
		var (
			logged  time.Time
			begin   = time.Now()
			number  uint64
			traced  uint64
			failed  error
			statedb *state.StateDB
			release StateReleaseFunc
		)
		// Ensure everything is properly cleaned up on any exit path
		defer func() {
			close(taskCh)
			pend.Wait()

			// Clean out any pending release functions of trace states.
			tracker.callReleases()

			// Log the chain result
			switch {
			case failed != nil:
				log.Warn("Chain tracing failed", "start", start.NumberU64(), "end", end.NumberU64(), "transactions", traced, "elapsed", time.Since(begin), "err", failed)
			case number < end.NumberU64():
				log.Warn("Chain tracing aborted", "start", start.NumberU64(), "end", end.NumberU64(), "abort", number, "transactions", traced, "elapsed", time.Since(begin))
			default:
				log.Info("Chain tracing finished", "start", start.NumberU64(), "end", end.NumberU64(), "transactions", traced, "elapsed", time.Since(begin))
			}
			close(resCh)
		}()
		// Feed all the blocks both into the tracer, as well as fast process concurrently
		for number = start.NumberU64(); number < end.NumberU64(); number++ {
			// Stop tracing if interruption was requested
			select {
			case <-closed:
				return
			default:
			}
			// Print progress logs if long enough time elapsed
			if time.Since(logged) > 8*time.Second {
				logged = time.Now()
				log.Info("Tracing chain segment", "start", start.NumberU64(), "end", end.NumberU64(), "current", number, "transactions", traced, "elapsed", time.Since(begin))
			}
			// Retrieve the parent block and target block for tracing.
			block, err := api.blockByNumber(ctx, rpc.BlockNumber(number))
			if err != nil {
				failed = err
				break
			}
			next, err := api.blockByNumber(ctx, rpc.BlockNumber(number+1))
			if err != nil {
				failed = err
				break
			}
			// Make sure the state creator doesn't go too far. Too many unprocessed
			// trace state may cause the oldest state to become stale(e.g. in
			// path-based scheme).
			if err = tracker.wait(number); err != nil {
				failed = err
				break
			}
			// Prepare the statedb for tracing. Don't use the live database for
			// tracing to avoid persisting state junks into the database. Switch
			// over to `preferDisk` mode only if the memory usage exceeds the
			// limit, the trie database will be reconstructed from scratch only
			// if the relevant state is available in disk.
			var preferDisk bool
			if statedb != nil {
				s1, s2, s3 := statedb.Database().TrieDB().Size()
				preferDisk = s1+s2+s3 > defaultTracechainMemLimit
			}
			statedb, release, err = api.backend.StateAtNextBlock(ctx, block, next, reexec, statedb, false, preferDisk)
			if err != nil {
				failed = err
				break
			}
			// Clean out any pending release functions of trace state. Note this
			// step must be done after constructing tracing state, because the
			// tracing state of block next depends on the parent state and construction
			// may fail if we release too early.
			tracker.callReleases()

			// Send the block over to the concurrent tracers (if not in the fast-forward phase)
			txs := next.Transactions()
			select {
			case taskCh <- &blockTraceTask{statedb: statedb.Copy(), block: next, release: release, results: make([]*txTraceResult, len(txs))}:
			case <-closed:
				tracker.releaseState(number, release)
				return
			}
			traced += uint64(len(txs))
		}
	}()

	// Keep reading the trace results and stream them to result channel.
	retCh := make(chan *blockTraceResult)
	go func() {
		defer close(retCh)
		var (
			next = start.NumberU64() + 1
			done = make(map[uint64]*blockTraceResult)
		)
		for res := range resCh {
			// Queue up next received result
			result := &blockTraceResult{
				Block:  hexutil.Uint64(res.block.NumberU64()),
				Hash:   res.block.Hash(),
				Traces: res.results,
			}
			done[uint64(result.Block)] = result

			// Stream completed traces to the result channel
			for result, ok := done[next]; ok; result, ok = done[next] {
				if len(result.Traces) > 0 || next == end.NumberU64() {
					// It will be blocked in case the channel consumer doesn't take the
					// tracing result in time(e.g. the websocket connect is not stable)
					// which will eventually block the entire chain tracer. It's the
					// expected behavior to not waste node resources for a non-active user.
					retCh <- result
				}
				delete(done, next)
				next++
			}
		}
	}()
	return retCh
}

// TraceBlockByNumber returns the structured logs created during the execution of
// EVM and returns them as a JSON object.
func (api *API) TraceBlockByNumber(ctx context.Context, number rpc.BlockNumber, config *TraceConfig) ([]*txTraceResult, error) {
	block, err := api.blockByNumber(ctx, number)
	if err != nil {
		return nil, err
	}
	return api.traceBlock(ctx, block, config)
}

// TraceBlockByHash returns the structured logs created during the execution of
// EVM and returns them as a JSON object.
func (api *API) TraceBlockByHash(ctx context.Context, hash common.Hash, config *TraceConfig) ([]*txTraceResult, error) {
	block, err := api.blockByHash(ctx, hash)
	if err != nil {
		return nil, err
	}
	return api.traceBlock(ctx, block, config)
}

// TraceBlock returns the structured logs created during the execution of EVM
// and returns them as a JSON object.
func (api *baseAPI) TraceBlock(ctx context.Context, blob hexutil.Bytes, config *TraceConfig) ([]*txTraceResult, error) {
	block := new(types.Block)
	if err := rlp.DecodeBytes(blob, block); err != nil {
		return nil, fmt.Errorf("could not decode block: %v", err)
	}
	return api.traceBlock(ctx, block, config)
}

// TraceBlockFromFile returns the structured logs created during the execution of
// EVM and returns them as a JSON object.
func (api *FileTracerAPI) TraceBlockFromFile(ctx context.Context, file string, config *TraceConfig) ([]*txTraceResult, error) {
	blob, err := os.ReadFile(file)
	if err != nil {
		return nil, fmt.Errorf("could not read file: %v", err)
	}
	return api.TraceBlock(ctx, blob, config)
}

// TraceBadBlock returns the structured logs created during the execution of
// EVM against a block pulled from the pool of bad ones and returns them as a JSON
// object.
func (api *API) TraceBadBlock(ctx context.Context, hash common.Hash, config *TraceConfig) ([]*txTraceResult, error) {
	// Search for the bad block corresponding to [hash].
	var (
		badBlocks, _ = api.backend.BadBlocks()
		block        *types.Block
	)
	for _, badBlock := range badBlocks {
		if hash == block.Hash() {
			block = badBlock
			break
		}
	}
	if block == nil {
		return nil, fmt.Errorf("bad block %#x not found", hash)
	}
	return api.traceBlock(ctx, block, config)
}

// StandardTraceBlockToFile dumps the structured logs created during the
// execution of EVM to the local file system and returns a list of files
// to the caller.
func (api *FileTracerAPI) StandardTraceBlockToFile(ctx context.Context, hash common.Hash, config *StdTraceConfig) ([]string, error) {
	block, err := api.blockByHash(ctx, hash)
	if err != nil {
		return nil, err
	}
	return api.standardTraceBlockToFile(ctx, block, config)
}

// IntermediateRoots executes a block (bad- or canon- or side-), and returns a list
// of intermediate roots: the stateroot after each transaction.
func (api *API) IntermediateRoots(ctx context.Context, hash common.Hash, config *TraceConfig) ([]common.Hash, error) {
	block, _ := api.blockByHash(ctx, hash)
	if block == nil {
		return nil, fmt.Errorf("block %#x not found", hash)
	}
	if block.NumberU64() == 0 {
		return nil, errors.New("genesis is not traceable")
	}
	parent, err := api.blockByNumberAndHash(ctx, rpc.BlockNumber(block.NumberU64()-1), block.ParentHash())
	if err != nil {
		return nil, err
	}
	reexec := defaultTraceReexec
	if config != nil && config.Reexec != nil {
		reexec = *config.Reexec
	}
	statedb, release, err := api.backend.StateAtNextBlock(ctx, parent, block, reexec, nil, true, false)
	if err != nil {
		return nil, err
	}
	defer release()

	var (
		roots              []common.Hash
		signer             = types.MakeSigner(api.backend.ChainConfig(), block.Number(), block.Time())
		chainConfig        = api.backend.ChainConfig()
		vmctx              = core.NewEVMBlockContext(block.Header(), api.chainContext(ctx), nil)
		deleteEmptyObjects = chainConfig.IsEIP158(block.Number())
	)
	for i, tx := range block.Transactions() {
		if err := ctx.Err(); err != nil {
			return nil, err
		}
		var (
			msg, _    = core.TransactionToMessage(tx, signer, block.BaseFee())
			txContext = core.NewEVMTxContext(msg)
			vmenv     = vm.NewEVM(vmctx, txContext, statedb, chainConfig, vm.Config{})
		)
		statedb.SetTxContext(tx.Hash(), i)
		if _, err := core.ApplyMessage(vmenv, msg, new(core.GasPool).AddGas(msg.GasLimit)); err != nil {
			log.Warn("Tracing intermediate roots did not complete", "txindex", i, "txhash", tx.Hash(), "err", err)
			// We intentionally don't return the error here: if we do, then the RPC server will not
			// return the roots. Most likely, the caller already knows that a certain transaction fails to
			// be included, but still want the intermediate roots that led to that point.
			// It may happen the tx_N causes an erroneous state, which in turn causes tx_N+M to not be
			// executable.
			// N.B: This should never happen while tracing canon blocks, only when tracing bad blocks.
			return roots, nil
		}
		// calling IntermediateRoot will internally call Finalize on the state
		// so any modifications are written to the trie
		roots = append(roots, statedb.IntermediateRoot(deleteEmptyObjects))
	}
	return roots, nil
}

// StandardTraceBadBlockToFile dumps the structured logs created during the
// execution of EVM against a block pulled from the pool of bad ones to the
// local file system and returns a list of files to the caller.
func (api *FileTracerAPI) StandardTraceBadBlockToFile(ctx context.Context, hash common.Hash, config *StdTraceConfig) ([]string, error) {
	// Search for the bad block corresponding to [hash].
	var (
		badBlocks, _ = api.backend.BadBlocks()
		block        *types.Block
	)
	for _, badBlock := range badBlocks {
		if hash == block.Hash() {
			block = badBlock
			break
		}
	}
	if block == nil {
		return nil, fmt.Errorf("bad block %#x not found", hash)
	}
	return api.standardTraceBlockToFile(ctx, block, config)
}

// traceBlock configures a new tracer according to the provided configuration, and
// executes all the transactions contained within. The return value will be one item
// per transaction, dependent on the requested tracer.
func (api *baseAPI) traceBlock(ctx context.Context, block *types.Block, config *TraceConfig) ([]*txTraceResult, error) {
	if block.NumberU64() == 0 {
		return nil, errors.New("genesis is not traceable")
	}
	// Prepare base state
	parent, err := api.blockByNumberAndHash(ctx, rpc.BlockNumber(block.NumberU64()-1), block.ParentHash())
	if err != nil {
		return nil, err
	}
	reexec := defaultTraceReexec
	if config != nil && config.Reexec != nil {
		reexec = *config.Reexec
	}
	statedb, release, err := api.backend.StateAtNextBlock(ctx, parent, block, reexec, nil, true, false)
	if err != nil {
		return nil, err
	}
	defer release()

	// JS tracers have high overhead. In this case run a parallel
	// process that generates states in one thread and traces txes
	// in separate worker threads.
	if config != nil && config.Tracer != nil && *config.Tracer != "" {
		if isJS := DefaultDirectory.IsJS(*config.Tracer); isJS {
			return api.traceBlockParallel(ctx, block, statedb, config)
		}
	}
	// Native tracers have low overhead
	var (
		txs       = block.Transactions()
		blockHash = block.Hash()
		is158     = api.backend.ChainConfig().IsEIP158(block.Number())
		blockCtx  = core.NewEVMBlockContext(block.Header(), api.chainContext(ctx), nil)
		signer    = types.MakeSigner(api.backend.ChainConfig(), block.Number(), block.Time())
		results   = make([]*txTraceResult, len(txs))
	)
	for i, tx := range txs {
		// Generate the next state snapshot fast without tracing
		msg, _ := core.TransactionToMessage(tx, signer, block.BaseFee())
		txctx := &Context{
			BlockHash:   blockHash,
			BlockNumber: block.Number(),
			TxIndex:     i,
			TxHash:      tx.Hash(),
		}
		res, err := api.traceTx(ctx, msg, txctx, blockCtx, statedb, config)
		if err != nil {
			return nil, err
		}
		results[i] = &txTraceResult{TxHash: tx.Hash(), Result: res}
		// Finalize the state so any modifications are written to the trie
		// Only delete empty objects if EIP158/161 (a.k.a Spurious Dragon) is in effect
		statedb.Finalise(is158)
	}
	return results, nil
}

// traceBlockParallel is for tracers that have a high overhead (read JS tracers). One thread
// runs along and executes txes without tracing enabled to generate their prestate.
// Worker threads take the tasks and the prestate and trace them.
func (api *baseAPI) traceBlockParallel(ctx context.Context, block *types.Block, statedb *state.StateDB, config *TraceConfig) ([]*txTraceResult, error) {
	// Execute all the transaction contained within the block concurrently
	var (
		txs       = block.Transactions()
		blockHash = block.Hash()
		blockCtx  = core.NewEVMBlockContext(block.Header(), api.chainContext(ctx), nil)
		signer    = types.MakeSigner(api.backend.ChainConfig(), block.Number(), block.Time())
		results   = make([]*txTraceResult, len(txs))
		pend      sync.WaitGroup
	)
	threads := runtime.NumCPU()
	if threads > len(txs) {
		threads = len(txs)
	}
	jobs := make(chan *txTraceTask, threads)
	for th := 0; th < threads; th++ {
		pend.Add(1)
		go func() {
			defer pend.Done()
			// Fetch and execute the next transaction trace tasks
			for task := range jobs {
				msg, _ := core.TransactionToMessage(txs[task.index], signer, block.BaseFee())
				txctx := &Context{
					BlockHash:   blockHash,
					BlockNumber: block.Number(),
					TxIndex:     task.index,
					TxHash:      txs[task.index].Hash(),
				}
				res, err := api.traceTx(ctx, msg, txctx, blockCtx, task.statedb, config)
				if err != nil {
					results[task.index] = &txTraceResult{TxHash: txs[task.index].Hash(), Error: err.Error()}
					continue
				}
				results[task.index] = &txTraceResult{TxHash: txs[task.index].Hash(), Result: res}
			}
		}()
	}

	// Feed the transactions into the tracers and return
	var failed error
txloop:
	for i, tx := range txs {
		// Send the trace task over for execution
		task := &txTraceTask{statedb: statedb.Copy(), index: i}
		select {
		case <-ctx.Done():
			failed = ctx.Err()
			break txloop
		case jobs <- task:
		}

		// Generate the next state snapshot fast without tracing
		msg, _ := core.TransactionToMessage(tx, signer, block.BaseFee())
		statedb.SetTxContext(tx.Hash(), i)
		vmenv := vm.NewEVM(blockCtx, core.NewEVMTxContext(msg), statedb, api.backend.ChainConfig(), vm.Config{})
		if _, err := core.ApplyMessage(vmenv, msg, new(core.GasPool).AddGas(msg.GasLimit)); err != nil {
			failed = err
			break txloop
		}
		// Finalize the state so any modifications are written to the trie
		// Only delete empty objects if EIP158/161 (a.k.a Spurious Dragon) is in effect
		statedb.Finalise(vmenv.ChainConfig().IsEIP158(block.Number()))
	}

	close(jobs)
	pend.Wait()

	// If execution failed in between, abort
	if failed != nil {
		return nil, failed
	}
	return results, nil
}

// standardTraceBlockToFile configures a new tracer which uses standard JSON output,
// and traces either a full block or an individual transaction. The return value will
// be one filename per transaction traced.
func (api *FileTracerAPI) standardTraceBlockToFile(ctx context.Context, block *types.Block, config *StdTraceConfig) ([]string, error) {
	// If we're tracing a single transaction, make sure it's present
	if config != nil && config.TxHash != (common.Hash{}) {
		if !containsTx(block, config.TxHash) {
			return nil, fmt.Errorf("transaction %#x not found in block", config.TxHash)
		}
	}
	if block.NumberU64() == 0 {
		return nil, errors.New("genesis is not traceable")
	}
	parent, err := api.blockByNumberAndHash(ctx, rpc.BlockNumber(block.NumberU64()-1), block.ParentHash())
	if err != nil {
		return nil, err
	}
	reexec := defaultTraceReexec
	if config != nil && config.Reexec != nil {
		reexec = *config.Reexec
	}
	statedb, release, err := api.backend.StateAtNextBlock(ctx, parent, block, reexec, nil, true, false)
	if err != nil {
		return nil, err
	}
	defer release()

	// Retrieve the tracing configurations, or use default values
	var (
		logConfig logger.Config
		txHash    common.Hash
	)
	if config != nil {
		logConfig = config.Config
		txHash = config.TxHash
	}
	logConfig.Debug = true

	// Execute transaction, either tracing all or just the requested one
	var (
		dumps       []string
		signer      = types.MakeSigner(api.backend.ChainConfig(), block.Number(), block.Time())
		chainConfig = api.backend.ChainConfig()
		vmctx       = core.NewEVMBlockContext(block.Header(), api.chainContext(ctx), nil)
		canon       = true
	)
	// Check if there are any overrides: the caller may wish to enable a future
	// fork when executing this block. Note, such overrides are only applicable to the
	// actual specified block, not any preceding blocks that we have to go through
	// in order to obtain the state.
	// Therefore, it's perfectly valid to specify `"futureForkBlock": 0`, to enable `futureFork`
	if config != nil && config.Overrides != nil {
		// Note: This copies the config, to not screw up the main config
		chainConfig, canon = overrideConfig(chainConfig, config.Overrides)
	}
	for i, tx := range block.Transactions() {
		// Prepare the transaction for un-traced execution
		var (
			msg, _    = core.TransactionToMessage(tx, signer, block.BaseFee())
			txContext = core.NewEVMTxContext(msg)
			vmConf    vm.Config
			dump      *os.File
			writer    *bufio.Writer
			err       error
		)
		// If the transaction needs tracing, swap out the configs
		if tx.Hash() == txHash || txHash == (common.Hash{}) {
			// Generate a unique temporary file to dump it into
			prefix := fmt.Sprintf("block_%#x-%d-%#x-", block.Hash().Bytes()[:4], i, tx.Hash().Bytes()[:4])
			if !canon {
				prefix = fmt.Sprintf("%valt-", prefix)
			}
			dump, err = os.CreateTemp(os.TempDir(), prefix)
			if err != nil {
				return nil, err
			}
			dumps = append(dumps, dump.Name())

			// Swap out the noop logger to the standard tracer
			writer = bufio.NewWriter(dump)
			vmConf = vm.Config{
				Tracer:                  logger.NewJSONLogger(&logConfig, writer),
				EnablePreimageRecording: true,
			}
		}
		// Execute the transaction and flush any traces to disk
		vmenv := vm.NewEVM(vmctx, txContext, statedb, chainConfig, vmConf)
		statedb.SetTxContext(tx.Hash(), i)
		_, err = core.ApplyMessage(vmenv, msg, new(core.GasPool).AddGas(msg.GasLimit))
		if writer != nil {
			writer.Flush()
		}
		if dump != nil {
			dump.Close()
			log.Info("Wrote standard trace", "file", dump.Name())
		}
		if err != nil {
			return dumps, err
		}
		// Finalize the state so any modifications are written to the trie
		// Only delete empty objects if EIP158/161 (a.k.a Spurious Dragon) is in effect
		statedb.Finalise(vmenv.ChainConfig().IsEIP158(block.Number()))

		// If we've traced the transaction we were looking for, abort
		if tx.Hash() == txHash {
			break
		}
	}
	return dumps, nil
}

// containsTx reports whether the transaction with a certain hash
// is contained within the specified block.
func containsTx(block *types.Block, hash common.Hash) bool {
	for _, tx := range block.Transactions() {
		if tx.Hash() == hash {
			return true
		}
	}
	return false
}

// TraceTransaction returns the structured logs created during the execution of EVM
// and returns them as a JSON object.
func (api *API) TraceTransaction(ctx context.Context, hash common.Hash, config *TraceConfig) (interface{}, error) {
	found, _, blockHash, blockNumber, index, err := api.backend.GetTransaction(ctx, hash)
	if err != nil {
		return nil, ethapi.NewTxIndexingError()
	}
	// Only mined txes are supported
	if !found {
		return nil, errTxNotFound
	}
	// It shouldn't happen in practice.
	if blockNumber == 0 {
		return nil, errors.New("genesis is not traceable")
	}
	reexec := defaultTraceReexec
	if config != nil && config.Reexec != nil {
		reexec = *config.Reexec
	}
	block, err := api.blockByNumberAndHash(ctx, rpc.BlockNumber(blockNumber), blockHash)
	if err != nil {
		return nil, err
	}
	msg, vmctx, statedb, release, err := api.backend.StateAtTransaction(ctx, block, int(index), reexec)
	if err != nil {
		return nil, err
	}
	defer release()

	txctx := &Context{
		BlockHash:   blockHash,
		BlockNumber: block.Number(),
		TxIndex:     int(index),
		TxHash:      hash,
	}
	return api.traceTx(ctx, msg, txctx, vmctx, statedb, config)
}

// TraceCall lets you trace a given eth_call. It collects the structured logs
// created during the execution of EVM if the given transaction was added on
// top of the provided block and returns them as a JSON object.
// If no transaction index is specified, the trace will be conducted on the state
// after executing the specified block. However, if a transaction index is provided,
// the trace will be conducted on the state after executing the specified transaction
// within the specified block.
func (api *API) TraceCall(ctx context.Context, args ethapi.TransactionArgs, blockNrOrHash rpc.BlockNumberOrHash, config *TraceCallConfig) (interface{}, error) {
	// Try to retrieve the specified block
	var (
		err     error
		block   *types.Block
		statedb *state.StateDB
		release StateReleaseFunc
	)
	if hash, ok := blockNrOrHash.Hash(); ok {
		block, err = api.blockByHash(ctx, hash)
	} else if number, ok := blockNrOrHash.Number(); ok {
		if number == rpc.PendingBlockNumber {
			// We don't have access to the miner here. For tracing 'future' transactions,
			// it can be done with block- and state-overrides instead, which offers
			// more flexibility and stability than trying to trace on 'pending', since
			// the contents of 'pending' is unstable and probably not a true representation
			// of what the next actual block is likely to contain.
			return nil, errors.New("tracing on top of pending is not supported")
		}
		block, err = api.blockByNumber(ctx, number)
	} else {
		return nil, errors.New("invalid arguments; neither block nor hash specified")
	}
	if err != nil {
		return nil, err
	}
	// try to recompute the state
	reexec := defaultTraceReexec
	if config != nil && config.Reexec != nil {
		reexec = *config.Reexec
	}

	if config != nil && config.TxIndex != nil {
		_, _, statedb, release, err = api.backend.StateAtTransaction(ctx, block, int(*config.TxIndex), reexec)
	} else {
		statedb, release, err = api.backend.StateAtBlock(ctx, block, reexec, nil, true, false)
	}
	if err != nil {
		return nil, err
	}
	defer release()

	vmctx := core.NewEVMBlockContext(block.Header(), api.chainContext(ctx), nil)

	// Apply the customization rules if required.
	if config != nil {
		originalTime := block.Time()
		config.BlockOverrides.Apply(&vmctx)
		// Apply all relevant upgrades from [originalTime] to the block time set in the override.
		// Should be applied before the state overrides.
		blockContext := core.NewBlockContext(block.Number(), block.Time())
		err = core.ApplyUpgrades(api.backend.ChainConfig(), &originalTime, blockContext, statedb)
		if err != nil {
			return nil, err
		}

		if err := config.StateOverrides.Apply(statedb); err != nil {
			return nil, err
		}
	}
	// Execute the trace
	msg, err := args.ToMessage(api.backend.RPCGasCap(), vmctx.BaseFee)
	if err != nil {
		return nil, err
	}

	var traceConfig *TraceConfig
	if config != nil {
		traceConfig = &config.TraceConfig
	}
	return api.traceTx(ctx, msg, new(Context), vmctx, statedb, traceConfig)
}

// traceTx configures a new tracer according to the provided configuration, and
// executes the given message in the provided environment. The return value will
// be tracer dependent.
func (api *baseAPI) traceTx(ctx context.Context, message *core.Message, txctx *Context, vmctx vm.BlockContext, statedb *state.StateDB, config *TraceConfig) (interface{}, error) {
	var (
		tracer    Tracer
		err       error
		timeout   = defaultTraceTimeout
		txContext = core.NewEVMTxContext(message)
	)
	if config == nil {
		config = &TraceConfig{}
	}
	// Default tracer is the struct logger
	tracer = logger.NewStructLogger(config.Config)
	if config.Tracer != nil {
		tracer, err = DefaultDirectory.New(*config.Tracer, txctx, config.TracerConfig)
		if err != nil {
			return nil, err
		}
	}
	vmenv := vm.NewEVM(vmctx, txContext, statedb, api.backend.ChainConfig(), vm.Config{Tracer: tracer, NoBaseFee: true})

	// Define a meaningful timeout of a single transaction trace
	if config.Timeout != nil {
		if timeout, err = time.ParseDuration(*config.Timeout); err != nil {
			return nil, err
		}
	}
	deadlineCtx, cancel := context.WithTimeout(ctx, timeout)
	go func() {
		<-deadlineCtx.Done()
		if errors.Is(deadlineCtx.Err(), context.DeadlineExceeded) {
			tracer.Stop(errors.New("execution timeout"))
			// Stop evm execution. Note cancellation is not necessarily immediate.
			vmenv.Cancel()
		}
	}()
	defer cancel()

	// Call Prepare to clear out the statedb access list
	statedb.SetTxContext(txctx.TxHash, txctx.TxIndex)
	if _, err = core.ApplyMessage(vmenv, message, new(core.GasPool).AddGas(message.GasLimit)); err != nil {
		return nil, fmt.Errorf("tracing failed: %w", err)
	}
	return tracer.GetResult()
}

// APIs return the collection of RPC services the tracer package offers.
func APIs(backend Backend) []rpc.API {
	// Append all the local APIs and return
	return []rpc.API{
		{
			Namespace: "debug",
			Service:   NewAPI(backend),
			Name:      "debug-tracer",
		},
		{
			Namespace: "debug",
			Service:   NewFileTracerAPI(backend),
			Name:      "debug-file-tracer",
		},
	}
}

// overrideConfig returns a copy of [original] with network upgrades enabled by [override] enabled,
// along with a boolean that indicates whether the copy is canonical (equivalent to the original).
func overrideConfig(original *params.ChainConfig, override *params.ChainConfig) (*params.ChainConfig, bool) {
	copy := new(params.ChainConfig)
	*copy = params.Copy(original)
	canon := true

	// Apply network upgrades (after Berlin) to the copy.
	// Note in coreth, ApricotPhase2 is the "equivalent" to Berlin.
	overrideExtra := params.GetExtra(override)
	if timestamp := overrideExtra.ApricotPhase2BlockTimestamp; timestamp != nil {
		params.GetExtra(copy).ApricotPhase2BlockTimestamp = timestamp
		canon = false
	}
	if timestamp := overrideExtra.ApricotPhase3BlockTimestamp; timestamp != nil {
		params.GetExtra(copy).ApricotPhase3BlockTimestamp = timestamp
		canon = false
	}
	if timestamp := overrideExtra.ApricotPhase4BlockTimestamp; timestamp != nil {
		params.GetExtra(copy).ApricotPhase4BlockTimestamp = timestamp
		canon = false
	}
	if timestamp := overrideExtra.ApricotPhase5BlockTimestamp; timestamp != nil {
		params.GetExtra(copy).ApricotPhase5BlockTimestamp = timestamp
		canon = false
	}
	if timestamp := overrideExtra.ApricotPhasePre6BlockTimestamp; timestamp != nil {
		params.GetExtra(copy).ApricotPhasePre6BlockTimestamp = timestamp
		canon = false
	}
	if timestamp := overrideExtra.ApricotPhase6BlockTimestamp; timestamp != nil {
		params.GetExtra(copy).ApricotPhase6BlockTimestamp = timestamp
		canon = false
	}
	if timestamp := overrideExtra.ApricotPhasePost6BlockTimestamp; timestamp != nil {
		params.GetExtra(copy).ApricotPhasePost6BlockTimestamp = timestamp
		canon = false
	}
	if timestamp := overrideExtra.BanffBlockTimestamp; timestamp != nil {
		params.GetExtra(copy).BanffBlockTimestamp = timestamp
		canon = false
	}
	if timestamp := overrideExtra.CortinaBlockTimestamp; timestamp != nil {
		params.GetExtra(copy).CortinaBlockTimestamp = timestamp
		canon = false
	}
	if timestamp := overrideExtra.DurangoBlockTimestamp; timestamp != nil {
		params.GetExtra(copy).DurangoBlockTimestamp = timestamp
		canon = false
	}
	if timestamp := overrideExtra.EtnaTimestamp; timestamp != nil {
		params.GetExtra(copy).EtnaTimestamp = timestamp
		canon = false
	}
<<<<<<< HEAD
	if timestamp := overrideExtra.FUpgradeTimestamp; timestamp != nil {
		params.GetExtra(copy).FUpgradeTimestamp = timestamp
=======
	if timestamp := override.FortunaTimestamp; timestamp != nil {
		copy.FortunaTimestamp = timestamp
>>>>>>> cfb1d9b8
		canon = false
	}
	if timestamp := override.CancunTime; timestamp != nil {
		copy.CancunTime = timestamp
		canon = false
	}
	if timestamp := override.VerkleTime; timestamp != nil {
		copy.VerkleTime = timestamp
		canon = false
	}

	return copy, canon
}<|MERGE_RESOLUTION|>--- conflicted
+++ resolved
@@ -1108,13 +1108,8 @@
 		params.GetExtra(copy).EtnaTimestamp = timestamp
 		canon = false
 	}
-<<<<<<< HEAD
-	if timestamp := overrideExtra.FUpgradeTimestamp; timestamp != nil {
-		params.GetExtra(copy).FUpgradeTimestamp = timestamp
-=======
-	if timestamp := override.FortunaTimestamp; timestamp != nil {
-		copy.FortunaTimestamp = timestamp
->>>>>>> cfb1d9b8
+	if timestamp := overrideExtra.FortunaTimestamp; timestamp != nil {
+		params.GetExtra(copy).FortunaTimestamp = timestamp
 		canon = false
 	}
 	if timestamp := override.CancunTime; timestamp != nil {

// (c) 2020-2021, Ava Labs, Inc.
//
// This file is a derived work, based on the go-ethereum library whose original
// notices appear below.
//
// It is distributed under a license compatible with the licensing terms of the
// original code from which it is derived.
//
// Much love to the original authors for their work.
// **********
// Copyright 2021 The go-ethereum Authors
// This file is part of the go-ethereum library.
//
// The go-ethereum library is free software: you can redistribute it and/or modify
// it under the terms of the GNU Lesser General Public License as published by
// the Free Software Foundation, either version 3 of the License, or
// (at your option) any later version.
//
// The go-ethereum library is distributed in the hope that it will be useful,
// but WITHOUT ANY WARRANTY; without even the implied warranty of
// MERCHANTABILITY or FITNESS FOR A PARTICULAR PURPOSE. See the
// GNU Lesser General Public License for more details.
//
// You should have received a copy of the GNU Lesser General Public License
// along with the go-ethereum library. If not, see <http://www.gnu.org/licenses/>.

package tracetest

import (
	"encoding/json"
	"math/big"
	"os"
	"path/filepath"
	"strings"
	"testing"

	"github.com/ava-labs/avalanchego/upgrade"
	"github.com/ava-labs/avalanchego/utils/constants"
	"github.com/ava-labs/coreth/core"
	"github.com/ava-labs/coreth/core/rawdb"
	"github.com/ava-labs/coreth/core/types"
	"github.com/ava-labs/coreth/core/vm"
	"github.com/ava-labs/coreth/eth/tracers"
	"github.com/ava-labs/coreth/params"
	"github.com/ava-labs/coreth/tests"
	"github.com/ethereum/go-ethereum/common"
	"github.com/ethereum/go-ethereum/common/hexutil"
	"github.com/ethereum/go-ethereum/common/math"
	"github.com/ethereum/go-ethereum/rlp"
)

type callContext struct {
	Number     math.HexOrDecimal64   `json:"number"`
	Difficulty *math.HexOrDecimal256 `json:"difficulty"`
	Time       math.HexOrDecimal64   `json:"timestamp"`
	GasLimit   math.HexOrDecimal64   `json:"gasLimit"`
	Miner      common.Address        `json:"miner"`
}

// callLog is the result of LOG opCode
type callLog struct {
	Address  common.Address `json:"address"`
	Topics   []common.Hash  `json:"topics"`
	Data     hexutil.Bytes  `json:"data"`
	Position hexutil.Uint   `json:"position"`
}

// callTrace is the result of a callTracer run.
type callTrace struct {
	From         common.Address  `json:"from"`
	Gas          *hexutil.Uint64 `json:"gas"`
	GasUsed      *hexutil.Uint64 `json:"gasUsed"`
	To           *common.Address `json:"to,omitempty"`
	Input        hexutil.Bytes   `json:"input"`
	Output       hexutil.Bytes   `json:"output,omitempty"`
	Error        string          `json:"error,omitempty"`
	RevertReason string          `json:"revertReason,omitempty"`
	Calls        []callTrace     `json:"calls,omitempty"`
	Logs         []callLog       `json:"logs,omitempty"`
	Value        *hexutil.Big    `json:"value,omitempty"`
	// Gencodec adds overridden fields at the end
	Type string `json:"type"`
}

// callTracerTest defines a single test to check the call tracer against.
type callTracerTest struct {
	Genesis      *core.Genesis   `json:"genesis"`
	Context      *callContext    `json:"context"`
	Input        string          `json:"input"`
	TracerConfig json.RawMessage `json:"tracerConfig"`
	Result       *callTrace      `json:"result"`
}

// Iterates over all the input-output datasets in the tracer test harness and
// runs the JavaScript tracers against them.
func TestCallTracerLegacy(t *testing.T) {
	testCallTracer("callTracerLegacy", "call_tracer_legacy", t)
}

func TestCallTracerNative(t *testing.T) {
	testCallTracer("callTracer", "call_tracer", t)
}

func TestCallTracerNativeWithLog(t *testing.T) {
	testCallTracer("callTracer", "call_tracer_withLog", t)
}

func testCallTracer(tracerName string, dirPath string, t *testing.T) {
	isLegacy := strings.HasSuffix(dirPath, "_legacy")
	files, err := os.ReadDir(filepath.Join("testdata", dirPath))
	if err != nil {
		t.Fatalf("failed to retrieve tracer test suite: %v", err)
	}
	for _, file := range files {
		if !strings.HasSuffix(file.Name(), ".json") {
			continue
		}
		file := file // capture range variable
		t.Run(camel(strings.TrimSuffix(file.Name(), ".json")), func(t *testing.T) {
			t.Parallel()

			var (
				test = new(callTracerTest)
				tx   = new(types.Transaction)
			)
			// Call tracer test found, read if from disk
			if blob, err := os.ReadFile(filepath.Join("testdata", dirPath, file.Name())); err != nil {
				t.Fatalf("failed to read testcase: %v", err)
			} else if err := json.Unmarshal(blob, test); err != nil {
				t.Fatalf("failed to parse testcase: %v", err)
			}
			if err := tx.UnmarshalBinary(common.FromHex(test.Input)); err != nil {
				t.Fatalf("failed to parse testcase input: %v", err)
			}
			// Configure a blockchain with the given prestate
			var (
				signer  = types.MakeSigner(test.Genesis.Config, new(big.Int).SetUint64(uint64(test.Context.Number)), uint64(test.Context.Time))
				context = vm.BlockContext{
					CanTransfer: core.CanTransfer,
					Transfer:    core.Transfer,
					Coinbase:    test.Context.Miner,
					BlockNumber: new(big.Int).SetUint64(uint64(test.Context.Number)),
					Time:        uint64(test.Context.Time),
					Difficulty:  (*big.Int)(test.Context.Difficulty),
					GasLimit:    uint64(test.Context.GasLimit),
					BaseFee:     test.Genesis.BaseFee,
				}
				state = tests.MakePreState(rawdb.NewMemoryDatabase(), test.Genesis.Alloc, false, rawdb.HashScheme)
			)
			state.Close()

			tracer, err := tracers.DefaultDirectory.New(tracerName, new(tracers.Context), test.TracerConfig)
			if err != nil {
				t.Fatalf("failed to create call tracer: %v", err)
			}
			msg, err := core.TransactionToMessage(tx, signer, context.BaseFee)
			if err != nil {
				t.Fatalf("failed to prepare transaction for tracing: %v", err)
			}
			evm := vm.NewEVM(context, core.NewEVMTxContext(msg), state.StateDB, test.Genesis.Config, vm.Config{Tracer: tracer})
			vmRet, err := core.ApplyMessage(evm, msg, new(core.GasPool).AddGas(tx.Gas()))
			if err != nil {
				t.Fatalf("failed to execute transaction: %v", err)
			}
			// Retrieve the trace result and compare against the expected.
			res, err := tracer.GetResult()
			if err != nil {
				t.Fatalf("failed to retrieve trace result: %v", err)
			}
			// The legacy javascript calltracer marshals json in js, which
			// is not deterministic (as opposed to the golang json encoder).
			if isLegacy {
				// This is a tweak to make it deterministic. Can be removed when
				// we remove the legacy tracer.
				var x callTrace
				json.Unmarshal(res, &x)
				res, _ = json.Marshal(x)
			}
			want, err := json.Marshal(test.Result)
			if err != nil {
				t.Fatalf("failed to marshal test: %v", err)
			}
			if string(want) != string(res) {
				t.Fatalf("trace mismatch\n have: %v\n want: %v\n", string(res), string(want))
			}
			// Sanity check: compare top call's gas used against vm result
			type simpleResult struct {
				GasUsed hexutil.Uint64
			}
			var topCall simpleResult
			if err := json.Unmarshal(res, &topCall); err != nil {
				t.Fatalf("failed to unmarshal top calls gasUsed: %v", err)
			}
			if uint64(topCall.GasUsed) != vmRet.UsedGas {
				t.Fatalf("top call has invalid gasUsed. have: %d want: %d", topCall.GasUsed, vmRet.UsedGas)
			}
		})
	}
}

func BenchmarkTracers(b *testing.B) {
	files, err := os.ReadDir(filepath.Join("testdata", "call_tracer"))
	if err != nil {
		b.Fatalf("failed to retrieve tracer test suite: %v", err)
	}
	for _, file := range files {
		if !strings.HasSuffix(file.Name(), ".json") {
			continue
		}
		file := file // capture range variable
		b.Run(camel(strings.TrimSuffix(file.Name(), ".json")), func(b *testing.B) {
			blob, err := os.ReadFile(filepath.Join("testdata", "call_tracer", file.Name()))
			if err != nil {
				b.Fatalf("failed to read testcase: %v", err)
			}
			test := new(callTracerTest)
			if err := json.Unmarshal(blob, test); err != nil {
				b.Fatalf("failed to parse testcase: %v", err)
			}
			benchTracer("callTracer", test, b)
		})
	}
}

func benchTracer(tracerName string, test *callTracerTest, b *testing.B) {
	// Configure a blockchain with the given prestate
	tx := new(types.Transaction)
	if err := rlp.DecodeBytes(common.FromHex(test.Input), tx); err != nil {
		b.Fatalf("failed to parse testcase input: %v", err)
	}
	signer := types.MakeSigner(test.Genesis.Config, new(big.Int).SetUint64(uint64(test.Context.Number)), uint64(test.Context.Time))
	origin, _ := signer.Sender(tx)
	txContext := vm.TxContext{
		Origin:   origin,
		GasPrice: tx.GasPrice(),
	}
	context := vm.BlockContext{
		CanTransfer: core.CanTransfer,
		Transfer:    core.Transfer,
		Coinbase:    test.Context.Miner,
		BlockNumber: new(big.Int).SetUint64(uint64(test.Context.Number)),
		Time:        uint64(test.Context.Time),
		Difficulty:  (*big.Int)(test.Context.Difficulty),
		GasLimit:    uint64(test.Context.GasLimit),
	}
	msg, err := core.TransactionToMessage(tx, signer, context.BaseFee)
	if err != nil {
		b.Fatalf("failed to prepare transaction for tracing: %v", err)
	}
	state := tests.MakePreState(rawdb.NewMemoryDatabase(), test.Genesis.Alloc, false, rawdb.HashScheme)
	defer state.Close()

	b.ReportAllocs()
	b.ResetTimer()
	for i := 0; i < b.N; i++ {
		tracer, err := tracers.DefaultDirectory.New(tracerName, new(tracers.Context), nil)
		if err != nil {
			b.Fatalf("failed to create call tracer: %v", err)
		}
		evm := vm.NewEVM(context, txContext, state.StateDB, test.Genesis.Config, vm.Config{Tracer: tracer})
		snap := state.StateDB.Snapshot()
		st := core.NewStateTransition(evm, msg, new(core.GasPool).AddGas(tx.Gas()))
		if _, err = st.TransitionDb(); err != nil {
			b.Fatalf("failed to execute transaction: %v", err)
		}
		if _, err = tracer.GetResult(); err != nil {
			b.Fatal(err)
		}
		state.StateDB.RevertToSnapshot(snap)
	}
}

func TestInternals(t *testing.T) {
	var (
		config    = params.GetChainConfig(upgrade.GetConfig(constants.MainnetID), params.AvalancheMainnetChainID)
		to        = common.HexToAddress("0x00000000000000000000000000000000deadbeef")
		origin    = common.HexToAddress("0x00000000000000000000000000000000feed")
		txContext = vm.TxContext{
			Origin:   origin,
			GasPrice: big.NewInt(1),
		}
		context = vm.BlockContext{
			CanTransfer: core.CanTransfer,
			Transfer:    core.Transfer,
			Coinbase:    common.Address{},
			BlockNumber: new(big.Int).SetUint64(8000000),
			Time:        5,
			Difficulty:  big.NewInt(0x30000),
			GasLimit:    uint64(6000000),
		}
	)
	mkTracer := func(name string, cfg json.RawMessage) tracers.Tracer {
		tr, err := tracers.DefaultDirectory.New(name, nil, cfg)
		if err != nil {
			t.Fatalf("failed to create call tracer: %v", err)
		}
		return tr
	}

	for _, tc := range []struct {
		name   string
		code   []byte
		tracer tracers.Tracer
		want   string
	}{
		{
			// TestZeroValueToNotExitCall tests the calltracer(s) on the following:
			// Tx to A, A calls B with zero value. B does not already exist.
			// Expected: that enter/exit is invoked and the inner call is shown in the result
			name: "ZeroValueToNotExitCall",
			code: []byte{
				byte(vm.PUSH1), 0x0, byte(vm.DUP1), byte(vm.DUP1), byte(vm.DUP1), // in and outs zero
				byte(vm.DUP1), byte(vm.PUSH1), 0xff, byte(vm.GAS), // value=0,address=0xff, gas=GAS
				byte(vm.CALL),
			},
			tracer: mkTracer("callTracer", nil),
			want:   `{"from":"0x000000000000000000000000000000000000feed","gas":"0x13880","gasUsed":"0x54d8","to":"0x00000000000000000000000000000000deadbeef","input":"0x","calls":[{"from":"0x00000000000000000000000000000000deadbeef","gas":"0xe01a","gasUsed":"0x0","to":"0x00000000000000000000000000000000000000ff","input":"0x","value":"0x0","type":"CALL"}],"value":"0x0","type":"CALL"}`,
		},
		{
			name:   "Stack depletion in LOG0",
			code:   []byte{byte(vm.LOG3)},
			tracer: mkTracer("callTracer", json.RawMessage(`{ "withLog": true }`)),
			want:   `{"from":"0x000000000000000000000000000000000000feed","gas":"0x13880","gasUsed":"0x13880","to":"0x00000000000000000000000000000000deadbeef","input":"0x","error":"stack underflow (0 \u003c=\u003e 5)","value":"0x0","type":"CALL"}`,
		},
		{
			name: "Mem expansion in LOG0",
			code: []byte{
				byte(vm.PUSH1), 0x1,
				byte(vm.PUSH1), 0x0,
				byte(vm.MSTORE),
				byte(vm.PUSH1), 0xff,
				byte(vm.PUSH1), 0x0,
				byte(vm.LOG0),
			},
			tracer: mkTracer("callTracer", json.RawMessage(`{ "withLog": true }`)),
			want:   `{"from":"0x000000000000000000000000000000000000feed","gas":"0x13880","gasUsed":"0x5b9e","to":"0x00000000000000000000000000000000deadbeef","input":"0x","logs":[{"address":"0x00000000000000000000000000000000deadbeef","topics":[],"data":"0x000000000000000000000000000000000000000000000000000000000000000100000000000000000000000000000000000000000000000000000000000000000000000000000000000000000000000000000000000000000000000000000000000000000000000000000000000000000000000000000000000000000000000000000000000000000000000000000000000000000000000000000000000000000000000000000000000000000000000000000000000000000000000000000000000000000000000000000000000000000000000000000000000000000000000000000000000000000000000000000000000000000000000000000000000000","position":"0x0"}],"value":"0x0","type":"CALL"}`,
		},
		{
			// Leads to OOM on the prestate tracer
			name: "Prestate-tracer - CREATE2 OOM",
			code: []byte{
				byte(vm.PUSH1), 0x1,
				byte(vm.PUSH1), 0x0,
				byte(vm.MSTORE),
				byte(vm.PUSH1), 0x1,
				byte(vm.PUSH5), 0xff, 0xff, 0xff, 0xff, 0xff,
				byte(vm.PUSH1), 0x1,
				byte(vm.PUSH1), 0x0,
				byte(vm.CREATE2),
				byte(vm.PUSH1), 0xff,
				byte(vm.PUSH1), 0x0,
				byte(vm.LOG0),
			},
			tracer: mkTracer("prestateTracer", nil),
			want:   `{"0x0000000000000000000000000000000000000000":{"balance":"0x0"},"0x000000000000000000000000000000000000feed":{"balance":"0x1c6bf52647880"},"0x00000000000000000000000000000000deadbeef":{"balance":"0x0","code":"0x6001600052600164ffffffffff60016000f560ff6000a0"}}`,
		},
		{
			// CREATE2 which requires padding memory by prestate tracer
			name: "Prestate-tracer - CREATE2 Memory padding",
			code: []byte{
				byte(vm.PUSH1), 0x1,
				byte(vm.PUSH1), 0x0,
				byte(vm.MSTORE),
				byte(vm.PUSH1), 0x1,
				byte(vm.PUSH1), 0xff,
				byte(vm.PUSH1), 0x1,
				byte(vm.PUSH1), 0x0,
				byte(vm.CREATE2),
				byte(vm.PUSH1), 0xff,
				byte(vm.PUSH1), 0x0,
				byte(vm.LOG0),
			},
			tracer: mkTracer("prestateTracer", nil),
			want:   `{"0x0000000000000000000000000000000000000000":{"balance":"0x0"},"0x000000000000000000000000000000000000feed":{"balance":"0x1c6bf52647880"},"0x00000000000000000000000000000000deadbeef":{"balance":"0x0","code":"0x6001600052600160ff60016000f560ff6000a0"},"0x91ff9a805d36f54e3e272e230f3e3f5c1b330804":{"balance":"0x0"}}`,
		},
	} {
		t.Run(tc.name, func(t *testing.T) {
			state := tests.MakePreState(rawdb.NewMemoryDatabase(),
				types.GenesisAlloc{
					to: types.GenesisAccount{
						Code: tc.code,
					},
					origin: types.GenesisAccount{
						Balance: big.NewInt(500000000000000),
					},
				}, false, rawdb.HashScheme)
			defer state.Close()

<<<<<<< HEAD
			evm := vm.NewEVM(context, txContext, state.StateDB, params.AvalancheMainnetChainConfig, vm.Config{Tracer: tc.tracer})
=======
			evm := vm.NewEVM(context, txContext, statedb, config, vm.Config{Tracer: tc.tracer})
>>>>>>> d1615a91
			msg := &core.Message{
				To:                &to,
				From:              origin,
				Value:             big.NewInt(0),
				GasLimit:          80000,
				GasPrice:          big.NewInt(0),
				GasFeeCap:         big.NewInt(0),
				GasTipCap:         big.NewInt(0),
				SkipAccountChecks: false,
			}
			st := core.NewStateTransition(evm, msg, new(core.GasPool).AddGas(msg.GasLimit))
			if _, err := st.TransitionDb(); err != nil {
				t.Fatalf("test %v: failed to execute transaction: %v", tc.name, err)
			}
			// Retrieve the trace result and compare against the expected
			res, err := tc.tracer.GetResult()
			if err != nil {
				t.Fatalf("test %v: failed to retrieve trace result: %v", tc.name, err)
			}
			if string(res) != tc.want {
				t.Errorf("test %v: trace mismatch\n have: %v\n want: %v\n", tc.name, string(res), tc.want)
			}
		})
	}
}<|MERGE_RESOLUTION|>--- conflicted
+++ resolved
@@ -386,11 +386,7 @@
 				}, false, rawdb.HashScheme)
 			defer state.Close()
 
-<<<<<<< HEAD
-			evm := vm.NewEVM(context, txContext, state.StateDB, params.AvalancheMainnetChainConfig, vm.Config{Tracer: tc.tracer})
-=======
-			evm := vm.NewEVM(context, txContext, statedb, config, vm.Config{Tracer: tc.tracer})
->>>>>>> d1615a91
+			evm := vm.NewEVM(context, txContext, state.StateDB, config, vm.Config{Tracer: tc.tracer})
 			msg := &core.Message{
 				To:                &to,
 				From:              origin,

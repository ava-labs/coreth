--- conflicted
+++ resolved
@@ -237,11 +237,8 @@
 
 	eth.bloomIndexer.Start(eth.blockchain)
 
-<<<<<<< HEAD
-=======
 	// Uncomment the following to enable the new blobpool
 
->>>>>>> 79089f6e
 	// config.BlobPool.Datadir = ""
 	// blobPool := blobpool.New(config.BlobPool, &chainWithFinalBlock{eth.blockchain})
 

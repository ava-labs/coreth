// Copyright (C) 2019-2025, Ava Labs, Inc. All rights reserved.
// See the file LICENSE for licensing terms.

package gasprice

import (
	"math/big"
	"sync"
	"testing"

	"github.com/ava-labs/libevm/core/types"
	"github.com/stretchr/testify/require"

	"github.com/ava-labs/coreth/core"
)

func TestFeeInfoProvider(t *testing.T) {
	backend := newTestBackend(t, 2, testGenBlock(t, 55, 80))
	f, err := newFeeInfoProvider(backend, 2)
	require.NoError(t, err)

	// check that accepted event was subscribed
	require.NotNil(t, backend.acceptedEvent)

	// check fee infos were cached
	require.Equal(t, 2, f.cache.Len())

	// some block that extends the current chain
	var wg sync.WaitGroup
	wg.Add(1)
	f.newHeaderAdded = func() { wg.Done() }
	header := &types.Header{Number: big.NewInt(3), ParentHash: backend.LastAcceptedBlock().Hash()}
	block := types.NewBlockWithHeader(header)
	backend.acceptedEvent <- core.ChainEvent{Block: block}

	// wait for the event to process before validating the new header was added.
	wg.Wait()
	feeInfo, ok := f.get(3)
	require.True(t, ok)
	require.NotNil(t, feeInfo)
}

func TestFeeInfoProviderCacheSize(t *testing.T) {
	size := 5
	overflow := 3
	backend := newTestBackend(t, 0, testGenBlock(t, 55, 370))
	f, err := newFeeInfoProvider(backend, size)
	require.NoError(t, err)

	// add [overflow] more elements than what will fit in the cache
	// to test eviction behavior.
	for i := 0; i < size+feeCacheExtraSlots+overflow; i++ {
		header := &types.Header{Number: big.NewInt(int64(i))}
<<<<<<< HEAD
		_, err := f.addHeader(t.Context(), header)
=======
		_, err := f.addHeader(context.Background(), header, []*types.Transaction{})
>>>>>>> a3a4755f
		require.NoError(t, err)
	}

	// these numbers should be evicted
	for i := 0; i < overflow; i++ {
		feeInfo, ok := f.get(uint64(i))
		require.False(t, ok)
		require.Nil(t, feeInfo)
	}

	// these numbers should be present
	for i := overflow; i < size+feeCacheExtraSlots+overflow; i++ {
		feeInfo, ok := f.get(uint64(i))
		require.True(t, ok)
		require.NotNil(t, feeInfo)
	}
}<|MERGE_RESOLUTION|>--- conflicted
+++ resolved
@@ -51,11 +51,7 @@
 	// to test eviction behavior.
 	for i := 0; i < size+feeCacheExtraSlots+overflow; i++ {
 		header := &types.Header{Number: big.NewInt(int64(i))}
-<<<<<<< HEAD
-		_, err := f.addHeader(t.Context(), header)
-=======
-		_, err := f.addHeader(context.Background(), header, []*types.Transaction{})
->>>>>>> a3a4755f
+		_, err := f.addHeader(t.Context(), header, []*types.Transaction{})
 		require.NoError(t, err)
 	}
 

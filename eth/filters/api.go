// Copyright 2015 The go-ethereum Authors
// This file is part of the go-ethereum library.
//
// The go-ethereum library is free software: you can redistribute it and/or modify
// it under the terms of the GNU Lesser General Public License as published by
// the Free Software Foundation, either version 3 of the License, or
// (at your option) any later version.
//
// The go-ethereum library is distributed in the hope that it will be useful,
// but WITHOUT ANY WARRANTY; without even the implied warranty of
// MERCHANTABILITY or FITNESS FOR A PARTICULAR PURPOSE. See the
// GNU Lesser General Public License for more details.
//
// You should have received a copy of the GNU Lesser General Public License
// along with the go-ethereum library. If not, see <http://www.gnu.org/licenses/>.

package filters

import (
	"context"
	"encoding/json"
	"errors"
	"fmt"
	"math/big"
	"sync"
	"time"

	"github.com/ava-labs/coreth/core/types"
	"github.com/ava-labs/coreth/ethereum"
	"github.com/ava-labs/coreth/internal/ethapi"
	"github.com/ava-labs/coreth/rpc"
	"github.com/ethereum/go-ethereum/common"
	"github.com/ethereum/go-ethereum/common/hexutil"
	"github.com/ethereum/go-ethereum/event"
)

var (
	errInvalidTopic   = errors.New("invalid topic(s)")
	errFilterNotFound = errors.New("filter not found")
)

// filter is a helper struct that holds meta information over the filter type
// and associated subscription in the event system.
type filter struct {
	typ      Type
	deadline *time.Timer // filter is inactive when deadline triggers
	hashes   []common.Hash
	fullTx   bool
	txs      []*types.Transaction
	crit     FilterCriteria
	logs     []*types.Log
	s        *Subscription // associated subscription in event system
}

// FilterAPI offers support to create and manage filters. This will allow external clients to retrieve various
// information related to the Ethereum protocol such as blocks, transactions and logs.
type FilterAPI struct {
	sys       *FilterSystem
	events    *EventSystem
	filtersMu sync.Mutex
	filters   map[rpc.ID]*filter
	timeout   time.Duration
}

// NewFilterAPI returns a new FilterAPI instance.
func NewFilterAPI(system *FilterSystem) *FilterAPI {
	api := &FilterAPI{
		sys:     system,
		events:  NewEventSystem(system),
		filters: make(map[rpc.ID]*filter),
		timeout: system.cfg.Timeout,
	}
	go api.timeoutLoop(system.cfg.Timeout)

	return api
}

// timeoutLoop runs at the interval set by 'timeout' and deletes filters
// that have not been recently used. It is started when the API is created.
func (api *FilterAPI) timeoutLoop(timeout time.Duration) {
	var toUninstall []*Subscription
	ticker := time.NewTicker(timeout)
	defer ticker.Stop()
	for {
		<-ticker.C
		api.filtersMu.Lock()
		for id, f := range api.filters {
			select {
			case <-f.deadline.C:
				toUninstall = append(toUninstall, f.s)
				delete(api.filters, id)
			default:
				continue
			}
		}
		api.filtersMu.Unlock()

		// Unsubscribes are processed outside the lock to avoid the following scenario:
		// event loop attempts broadcasting events to still active filters while
		// Unsubscribe is waiting for it to process the uninstall request.
		for _, s := range toUninstall {
			s.Unsubscribe()
		}
		toUninstall = nil
	}
}

// NewPendingTransactionFilter creates a filter that fetches pending transactions
// as transactions enter the pending state.
//
// It is part of the filter package because this filter can be used through the
// `eth_getFilterChanges` polling method that is also used for log filters.
func (api *FilterAPI) NewPendingTransactionFilter(fullTx *bool) rpc.ID {
	var (
		pendingTxs   = make(chan []*types.Transaction)
		pendingTxSub = api.events.SubscribePendingTxs(pendingTxs)
	)

	api.filtersMu.Lock()
	api.filters[pendingTxSub.ID] = &filter{typ: PendingTransactionsSubscription, fullTx: fullTx != nil && *fullTx, deadline: time.NewTimer(api.timeout), txs: make([]*types.Transaction, 0), s: pendingTxSub}
	api.filtersMu.Unlock()

	go func() {
		for {
			select {
			case pTx := <-pendingTxs:
				api.filtersMu.Lock()
				if f, found := api.filters[pendingTxSub.ID]; found {
					f.txs = append(f.txs, pTx...)
				}
				api.filtersMu.Unlock()
			case <-pendingTxSub.Err():
				api.filtersMu.Lock()
				delete(api.filters, pendingTxSub.ID)
				api.filtersMu.Unlock()
				return
			}
		}
	}()

	return pendingTxSub.ID
}

// NewPendingTransactions creates a subscription that is triggered each time a
// transaction enters the transaction pool. If fullTx is true the full tx is
// sent to the client, otherwise the hash is sent.
func (api *FilterAPI) NewPendingTransactions(ctx context.Context, fullTx *bool) (*rpc.Subscription, error) {
	notifier, supported := rpc.NotifierFromContext(ctx)
	if !supported {
		return &rpc.Subscription{}, rpc.ErrNotificationsUnsupported
	}

	rpcSub := notifier.CreateSubscription()

	go func() {
		txs := make(chan []*types.Transaction, 128)
		pendingTxSub := api.events.SubscribePendingTxs(txs)
		chainConfig := api.sys.backend.ChainConfig()

		for {
			select {
			case txs := <-txs:
				// To keep the original behaviour, send a single tx hash in one notification.
				// TODO(rjl493456442) Send a batch of tx hashes in one notification
				latest := api.sys.backend.CurrentHeader()
				for _, tx := range txs {
					if fullTx != nil && *fullTx {
						rpcTx := ethapi.NewRPCTransaction(tx, latest, latest.BaseFee, chainConfig)
						notifier.Notify(rpcSub.ID, rpcTx)
					} else {
						notifier.Notify(rpcSub.ID, tx.Hash())
					}
				}
			case <-rpcSub.Err():
				pendingTxSub.Unsubscribe()
				return
			case <-notifier.Closed():
				pendingTxSub.Unsubscribe()
				return
			}
		}
	}()

	return rpcSub, nil
}

// NewAcceptedTransactions creates a subscription that is triggered each time a
// transaction is accepted. If fullTx is true the full tx is
// sent to the client, otherwise the hash is sent.
func (api *FilterAPI) NewAcceptedTransactions(ctx context.Context, fullTx *bool) (*rpc.Subscription, error) {
	notifier, supported := rpc.NotifierFromContext(ctx)
	if !supported {
		return &rpc.Subscription{}, rpc.ErrNotificationsUnsupported
	}

	rpcSub := notifier.CreateSubscription()

	go func() {
		txs := make(chan []*types.Transaction, 128)
		acceptedTxSub := api.events.SubscribeAcceptedTxs(txs)
		chainConfig := api.sys.backend.ChainConfig()

		for {
			select {
			case txs := <-txs:
				// To keep the original behaviour, send a single tx hash in one notification.
				// TODO(rjl493456442) Send a batch of tx hashes in one notification
				latest := api.sys.backend.LastAcceptedBlock().Header()
				for _, tx := range txs {
					if fullTx != nil && *fullTx {
						rpcTx := ethapi.NewRPCTransaction(tx, latest, latest.BaseFee, chainConfig)
						notifier.Notify(rpcSub.ID, rpcTx)
					} else {
						notifier.Notify(rpcSub.ID, tx.Hash())
					}
				}
			case <-rpcSub.Err():
				acceptedTxSub.Unsubscribe()
				return
			case <-notifier.Closed():
				acceptedTxSub.Unsubscribe()
				return
			}
		}
	}()

	return rpcSub, nil
}

// NewBlockFilter creates a filter that fetches blocks that are imported into the chain.
// It is part of the filter package since polling goes with eth_getFilterChanges.
func (api *FilterAPI) NewBlockFilter() rpc.ID {
	var (
		headers   = make(chan *types.Header)
		headerSub *Subscription
	)

<<<<<<< HEAD
	if api.sys.backend.AllowUnfinalizedQueries() {
=======
	if api.sys.backend.IsAllowUnfinalizedQueries() {
>>>>>>> bebdd564
		headerSub = api.events.SubscribeNewHeads(headers)
	} else {
		headerSub = api.events.SubscribeAcceptedHeads(headers)
	}

	api.filtersMu.Lock()
	api.filters[headerSub.ID] = &filter{typ: BlocksSubscription, deadline: time.NewTimer(api.timeout), hashes: make([]common.Hash, 0), s: headerSub}
	api.filtersMu.Unlock()

	go func() {
		for {
			select {
			case h := <-headers:
				api.filtersMu.Lock()
				if f, found := api.filters[headerSub.ID]; found {
					f.hashes = append(f.hashes, h.Hash())
				}
				api.filtersMu.Unlock()
			case <-headerSub.Err():
				api.filtersMu.Lock()
				delete(api.filters, headerSub.ID)
				api.filtersMu.Unlock()
				return
			}
		}
	}()

	return headerSub.ID
}

// NewHeads send a notification each time a new (header) block is appended to the chain.
func (api *FilterAPI) NewHeads(ctx context.Context) (*rpc.Subscription, error) {
	notifier, supported := rpc.NotifierFromContext(ctx)
	if !supported {
		return &rpc.Subscription{}, rpc.ErrNotificationsUnsupported
	}

	rpcSub := notifier.CreateSubscription()

	go func() {
		var (
			headers    = make(chan *types.Header)
			headersSub event.Subscription
		)

<<<<<<< HEAD
		if api.sys.backend.AllowUnfinalizedQueries() {
=======
		if api.sys.backend.IsAllowUnfinalizedQueries() {
>>>>>>> bebdd564
			headersSub = api.events.SubscribeNewHeads(headers)
		} else {
			headersSub = api.events.SubscribeAcceptedHeads(headers)
		}

		for {
			select {
			case h := <-headers:
				notifier.Notify(rpcSub.ID, h)
			case <-rpcSub.Err():
				headersSub.Unsubscribe()
				return
			case <-notifier.Closed():
				headersSub.Unsubscribe()
				return
			}
		}
	}()

	return rpcSub, nil
}

// Logs creates a subscription that fires for all new log that match the given filter criteria.
func (api *FilterAPI) Logs(ctx context.Context, crit FilterCriteria) (*rpc.Subscription, error) {
	notifier, supported := rpc.NotifierFromContext(ctx)
	if !supported {
		return &rpc.Subscription{}, rpc.ErrNotificationsUnsupported
	}

	var (
		rpcSub      = notifier.CreateSubscription()
		matchedLogs = make(chan []*types.Log)
		logsSub     event.Subscription
		err         error
	)

<<<<<<< HEAD
	if api.sys.backend.AllowUnfinalizedQueries() {
		logsSub, err = api.events.SubscribeLogs(ethereum.FilterQuery(crit), matchedLogs)
=======
	if api.sys.backend.IsAllowUnfinalizedQueries() {
		logsSub, err = api.events.SubscribeLogs(interfaces.FilterQuery(crit), matchedLogs)
>>>>>>> bebdd564
		if err != nil {
			return nil, err
		}
	} else {
		logsSub, err = api.events.SubscribeAcceptedLogs(ethereum.FilterQuery(crit), matchedLogs)
		if err != nil {
			return nil, err
		}
	}

	go func() {
		for {
			select {
			case logs := <-matchedLogs:
				for _, log := range logs {
					log := log
					notifier.Notify(rpcSub.ID, &log)
				}
			case <-rpcSub.Err(): // client send an unsubscribe request
				logsSub.Unsubscribe()
				return
			case <-notifier.Closed(): // connection dropped
				logsSub.Unsubscribe()
				return
			}
		}
	}()

	return rpcSub, nil
}

// FilterCriteria represents a request to create a new filter.
// Same as interfaces.FilterQuery but with UnmarshalJSON() method.
type FilterCriteria ethereum.FilterQuery

// NewFilter creates a new filter and returns the filter id. It can be
// used to retrieve logs when the state changes. This method cannot be
// used to fetch logs that are already stored in the state.
//
// Default criteria for the from and to block are "latest".
// Using "latest" as block number will return logs for mined blocks.
// Using "pending" as block number returns logs for not yet mined (pending) blocks.
// In case logs are removed (chain reorg) previously returned logs are returned
// again but with the removed property set to true.
//
// In case "fromBlock" > "toBlock" an error is returned.
func (api *FilterAPI) NewFilter(crit FilterCriteria) (rpc.ID, error) {
	var (
		logs    = make(chan []*types.Log)
		logsSub *Subscription
		err     error
	)

<<<<<<< HEAD
	if api.sys.backend.AllowUnfinalizedQueries() {
		logsSub, err = api.events.SubscribeLogs(ethereum.FilterQuery(crit), logs)
=======
	if api.sys.backend.IsAllowUnfinalizedQueries() {
		logsSub, err = api.events.SubscribeLogs(interfaces.FilterQuery(crit), logs)
>>>>>>> bebdd564
		if err != nil {
			return rpc.ID(""), err
		}
	} else {
		logsSub, err = api.events.SubscribeAcceptedLogs(ethereum.FilterQuery(crit), logs)
		if err != nil {
			return rpc.ID(""), err
		}
	}

	api.filtersMu.Lock()
	api.filters[logsSub.ID] = &filter{typ: LogsSubscription, crit: crit, deadline: time.NewTimer(api.timeout), logs: make([]*types.Log, 0), s: logsSub}
	api.filtersMu.Unlock()

	go func() {
		for {
			select {
			case l := <-logs:
				api.filtersMu.Lock()
				if f, found := api.filters[logsSub.ID]; found {
					f.logs = append(f.logs, l...)
				}
				api.filtersMu.Unlock()
			case <-logsSub.Err():
				api.filtersMu.Lock()
				delete(api.filters, logsSub.ID)
				api.filtersMu.Unlock()
				return
			}
		}
	}()

	return logsSub.ID, nil
}

// GetLogs returns logs matching the given argument that are stored within the state.
func (api *FilterAPI) GetLogs(ctx context.Context, crit FilterCriteria) ([]*types.Log, error) {
	var filter *Filter
	if crit.BlockHash != nil {
		// Block filter requested, construct a single-shot filter
		filter = api.sys.NewBlockFilter(*crit.BlockHash, crit.Addresses, crit.Topics)
	} else {
		// Convert the RPC block numbers into internal representations
		// LatestBlockNumber is left in place here to be handled
		// correctly within NewRangeFilter
		begin := rpc.LatestBlockNumber.Int64()
		if crit.FromBlock != nil {
			begin = crit.FromBlock.Int64()
		}
		end := rpc.LatestBlockNumber.Int64()
		if crit.ToBlock != nil {
			end = crit.ToBlock.Int64()
		}
		// Construct the range filter
		var err error
		filter, err = api.sys.NewRangeFilter(begin, end, crit.Addresses, crit.Topics)
		if err != nil {
			return nil, err
		}
	}
	// Run the filter and return all the logs
	logs, err := filter.Logs(ctx)
	if err != nil {
		return nil, err
	}
	return returnLogs(logs), err
}

// UninstallFilter removes the filter with the given filter id.
func (api *FilterAPI) UninstallFilter(id rpc.ID) bool {
	api.filtersMu.Lock()
	f, found := api.filters[id]
	if found {
		delete(api.filters, id)
	}
	api.filtersMu.Unlock()
	if found {
		f.s.Unsubscribe()
	}

	return found
}

// GetFilterLogs returns the logs for the filter with the given id.
// If the filter could not be found an empty array of logs is returned.
func (api *FilterAPI) GetFilterLogs(ctx context.Context, id rpc.ID) ([]*types.Log, error) {
	api.filtersMu.Lock()
	f, found := api.filters[id]
	api.filtersMu.Unlock()

	if !found || f.typ != LogsSubscription {
		return nil, errFilterNotFound
	}

	var filter *Filter
	if f.crit.BlockHash != nil {
		// Block filter requested, construct a single-shot filter
		filter = api.sys.NewBlockFilter(*f.crit.BlockHash, f.crit.Addresses, f.crit.Topics)
	} else {
		// Convert the RPC block numbers into internal representations
		// Leave LatestBlockNumber in place here as the defaults
		// Should be handled correctly as request for the last
		// accepted block instead throughout all APIs.
		begin := rpc.LatestBlockNumber.Int64()
		if f.crit.FromBlock != nil {
			begin = f.crit.FromBlock.Int64()
		}
		end := rpc.LatestBlockNumber.Int64()
		if f.crit.ToBlock != nil {
			end = f.crit.ToBlock.Int64()
		}
		// Construct the range filter
		var err error
		filter, err = api.sys.NewRangeFilter(begin, end, f.crit.Addresses, f.crit.Topics)
		if err != nil {
			return nil, err
		}
	}
	// Run the filter and return all the logs
	logs, err := filter.Logs(ctx)
	if err != nil {
		return nil, err
	}
	return returnLogs(logs), nil
}

// GetFilterChanges returns the logs for the filter with the given id since
// last time it was called. This can be used for polling.
//
// For pending transaction and block filters the result is []common.Hash.
// (pending)Log filters return []Log.
func (api *FilterAPI) GetFilterChanges(id rpc.ID) (interface{}, error) {
	api.filtersMu.Lock()
	defer api.filtersMu.Unlock()

	chainConfig := api.sys.backend.ChainConfig()
	latest := api.sys.backend.CurrentHeader()

	var baseFee *big.Int
	if latest != nil {
		baseFee = latest.BaseFee
	}

	if f, found := api.filters[id]; found {
		if !f.deadline.Stop() {
			// timer expired but filter is not yet removed in timeout loop
			// receive timer value and reset timer
			<-f.deadline.C
		}
		f.deadline.Reset(api.timeout)

		switch f.typ {
		case BlocksSubscription, AcceptedBlocksSubscription:
			hashes := f.hashes
			f.hashes = nil
			return returnHashes(hashes), nil
		case PendingTransactionsSubscription, AcceptedTransactionsSubscription:
			if f.fullTx {
				txs := make([]*ethapi.RPCTransaction, 0, len(f.txs))
				for _, tx := range f.txs {
					txs = append(txs, ethapi.NewRPCTransaction(tx, latest, baseFee, chainConfig))
				}
				f.txs = nil
				return txs, nil
			} else {
				hashes := make([]common.Hash, 0, len(f.txs))
				for _, tx := range f.txs {
					hashes = append(hashes, tx.Hash())
				}
				f.txs = nil
				return hashes, nil
			}
		case LogsSubscription, AcceptedLogsSubscription, MinedAndPendingLogsSubscription:
			logs := f.logs
			f.logs = nil
			return returnLogs(logs), nil
		}
	}

	return []interface{}{}, errFilterNotFound
}

// returnHashes is a helper that will return an empty hash array case the given hash array is nil,
// otherwise the given hashes array is returned.
func returnHashes(hashes []common.Hash) []common.Hash {
	if hashes == nil {
		return []common.Hash{}
	}
	return hashes
}

// returnLogs is a helper that will return an empty log array in case the given logs array is nil,
// otherwise the given logs array is returned.
func returnLogs(logs []*types.Log) []*types.Log {
	if logs == nil {
		return []*types.Log{}
	}
	return logs
}

// UnmarshalJSON sets *args fields with given data.
func (args *FilterCriteria) UnmarshalJSON(data []byte) error {
	type input struct {
		BlockHash *common.Hash     `json:"blockHash"`
		FromBlock *rpc.BlockNumber `json:"fromBlock"`
		ToBlock   *rpc.BlockNumber `json:"toBlock"`
		Addresses interface{}      `json:"address"`
		Topics    []interface{}    `json:"topics"`
	}

	var raw input
	if err := json.Unmarshal(data, &raw); err != nil {
		return err
	}

	if raw.BlockHash != nil {
		if raw.FromBlock != nil || raw.ToBlock != nil {
			// BlockHash is mutually exclusive with FromBlock/ToBlock criteria
			return errors.New("cannot specify both BlockHash and FromBlock/ToBlock, choose one or the other")
		}
		args.BlockHash = raw.BlockHash
	} else {
		if raw.FromBlock != nil {
			args.FromBlock = big.NewInt(raw.FromBlock.Int64())
		}

		if raw.ToBlock != nil {
			args.ToBlock = big.NewInt(raw.ToBlock.Int64())
		}
	}

	args.Addresses = []common.Address{}

	if raw.Addresses != nil {
		// raw.Address can contain a single address or an array of addresses
		switch rawAddr := raw.Addresses.(type) {
		case []interface{}:
			for i, addr := range rawAddr {
				if strAddr, ok := addr.(string); ok {
					addr, err := decodeAddress(strAddr)
					if err != nil {
						return fmt.Errorf("invalid address at index %d: %v", i, err)
					}
					args.Addresses = append(args.Addresses, addr)
				} else {
					return fmt.Errorf("non-string address at index %d", i)
				}
			}
		case string:
			addr, err := decodeAddress(rawAddr)
			if err != nil {
				return fmt.Errorf("invalid address: %v", err)
			}
			args.Addresses = []common.Address{addr}
		default:
			return errors.New("invalid addresses in query")
		}
	}

	// topics is an array consisting of strings and/or arrays of strings.
	// JSON null values are converted to common.Hash{} and ignored by the filter manager.
	if len(raw.Topics) > 0 {
		args.Topics = make([][]common.Hash, len(raw.Topics))
		for i, t := range raw.Topics {
			switch topic := t.(type) {
			case nil:
				// ignore topic when matching logs

			case string:
				// match specific topic
				top, err := decodeTopic(topic)
				if err != nil {
					return err
				}
				args.Topics[i] = []common.Hash{top}

			case []interface{}:
				// or case e.g. [null, "topic0", "topic1"]
				for _, rawTopic := range topic {
					if rawTopic == nil {
						// null component, match all
						args.Topics[i] = nil
						break
					}
					if topic, ok := rawTopic.(string); ok {
						parsed, err := decodeTopic(topic)
						if err != nil {
							return err
						}
						args.Topics[i] = append(args.Topics[i], parsed)
					} else {
						return errInvalidTopic
					}
				}
			default:
				return errInvalidTopic
			}
		}
	}

	return nil
}

func decodeAddress(s string) (common.Address, error) {
	b, err := hexutil.Decode(s)
	if err == nil && len(b) != common.AddressLength {
		err = fmt.Errorf("hex has invalid length %d after decoding; expected %d for address", len(b), common.AddressLength)
	}
	return common.BytesToAddress(b), err
}

func decodeTopic(s string) (common.Hash, error) {
	b, err := hexutil.Decode(s)
	if err == nil && len(b) != common.HashLength {
		err = fmt.Errorf("hex has invalid length %d after decoding; expected %d for topic", len(b), common.HashLength)
	}
	return common.BytesToHash(b), err
}<|MERGE_RESOLUTION|>--- conflicted
+++ resolved
@@ -27,6 +27,7 @@
 
 	"github.com/ava-labs/coreth/core/types"
 	"github.com/ava-labs/coreth/ethereum"
+	"github.com/ava-labs/coreth/interfaces"
 	"github.com/ava-labs/coreth/internal/ethapi"
 	"github.com/ava-labs/coreth/rpc"
 	"github.com/ethereum/go-ethereum/common"
@@ -235,11 +236,7 @@
 		headerSub *Subscription
 	)
 
-<<<<<<< HEAD
-	if api.sys.backend.AllowUnfinalizedQueries() {
-=======
 	if api.sys.backend.IsAllowUnfinalizedQueries() {
->>>>>>> bebdd564
 		headerSub = api.events.SubscribeNewHeads(headers)
 	} else {
 		headerSub = api.events.SubscribeAcceptedHeads(headers)
@@ -285,11 +282,7 @@
 			headersSub event.Subscription
 		)
 
-<<<<<<< HEAD
-		if api.sys.backend.AllowUnfinalizedQueries() {
-=======
 		if api.sys.backend.IsAllowUnfinalizedQueries() {
->>>>>>> bebdd564
 			headersSub = api.events.SubscribeNewHeads(headers)
 		} else {
 			headersSub = api.events.SubscribeAcceptedHeads(headers)
@@ -326,13 +319,8 @@
 		err         error
 	)
 
-<<<<<<< HEAD
-	if api.sys.backend.AllowUnfinalizedQueries() {
-		logsSub, err = api.events.SubscribeLogs(ethereum.FilterQuery(crit), matchedLogs)
-=======
 	if api.sys.backend.IsAllowUnfinalizedQueries() {
 		logsSub, err = api.events.SubscribeLogs(interfaces.FilterQuery(crit), matchedLogs)
->>>>>>> bebdd564
 		if err != nil {
 			return nil, err
 		}
@@ -386,13 +374,8 @@
 		err     error
 	)
 
-<<<<<<< HEAD
-	if api.sys.backend.AllowUnfinalizedQueries() {
-		logsSub, err = api.events.SubscribeLogs(ethereum.FilterQuery(crit), logs)
-=======
 	if api.sys.backend.IsAllowUnfinalizedQueries() {
 		logsSub, err = api.events.SubscribeLogs(interfaces.FilterQuery(crit), logs)
->>>>>>> bebdd564
 		if err != nil {
 			return rpc.ID(""), err
 		}

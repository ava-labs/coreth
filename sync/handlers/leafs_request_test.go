// Copyright (C) 2019-2025, Ava Labs, Inc. All rights reserved.
// See the file LICENSE for licensing terms.

package handlers

import (
	"bytes"
	"context"
	"math/rand"
	"testing"

	"github.com/ava-labs/avalanchego/ids"
	"github.com/ava-labs/libevm/common"
	"github.com/ava-labs/libevm/core/rawdb"
	"github.com/ava-labs/libevm/core/types"
	"github.com/ava-labs/libevm/crypto"
	"github.com/ava-labs/libevm/ethdb"
	"github.com/ava-labs/libevm/trie"
	"github.com/ava-labs/libevm/triedb"
	"github.com/stretchr/testify/require"

	"github.com/ava-labs/coreth/core/state/snapshot"
	"github.com/ava-labs/coreth/plugin/evm/message"
	"github.com/ava-labs/coreth/sync/handlers/stats/statstest"
	"github.com/ava-labs/coreth/sync/statesync/statesynctest"
)

func TestLeafsRequestHandler_OnLeafsRequest(t *testing.T) {
	rand.Seed(1)
	testHandlerStats := &statstest.TestHandlerStats{}
	memdb := rawdb.NewMemoryDatabase()
	trieDB := triedb.NewDatabase(memdb, nil)

	corruptedTrieRoot, _, _ := statesynctest.GenerateTrie(t, trieDB, 100, common.HashLength)
	tr, err := trie.New(trie.TrieID(corruptedTrieRoot), trieDB)
	if err != nil {
		t.Fatal(err)
	}
	// Corrupt [corruptedTrieRoot]
	statesynctest.CorruptTrie(t, memdb, tr, 5)

	largeTrieRoot, largeTrieKeys, _ := statesynctest.GenerateTrie(t, trieDB, 10_000, common.HashLength)
	smallTrieRoot, _, _ := statesynctest.GenerateTrie(t, trieDB, 500, common.HashLength)
	accountTrieRoot, accounts := statesynctest.FillAccounts(
		t,
		trieDB,
		common.Hash{},
		10_000,
		func(_ *testing.T, i int, acc types.StateAccount) types.StateAccount {
			// set the storage trie root for two accounts
			switch i {
			case 0:
				acc.Root = largeTrieRoot
			case 1:
				acc.Root = smallTrieRoot
			}

			return acc
		})

	// find the hash of the account we set to have a storage
	var (
		largeStorageAccount common.Hash
		smallStorageAccount common.Hash
	)
	for key, account := range accounts {
		if account.Root == largeTrieRoot {
			largeStorageAccount = crypto.Keccak256Hash(key.Address[:])
		}
		if account.Root == smallTrieRoot {
			smallStorageAccount = crypto.Keccak256Hash(key.Address[:])
		}
		if (largeStorageAccount != common.Hash{}) && (smallStorageAccount != common.Hash{}) {
			// we can break if we found both accounts of interest to the test
			break
		}
	}
	snapshotProvider := &TestSnapshotProvider{}
	leafsHandler := NewLeafsRequestHandler(trieDB, message.StateTrieKeyLength, snapshotProvider, message.Codec, testHandlerStats)
	snapConfig := snapshot.Config{
		CacheSize:  64,
		AsyncBuild: false,
		NoBuild:    false,
		SkipVerify: true,
	}

	tests := map[string]struct {
		prepareTestFn     func() (context.Context, message.LeafsRequest)
		requireResponseFn func(*testing.T, message.LeafsRequest, []byte, error)
	}{
		"zero limit dropped": {
			prepareTestFn: func() (context.Context, message.LeafsRequest) {
				return context.Background(), message.LeafsRequest{
					Root:     largeTrieRoot,
					Start:    bytes.Repeat([]byte{0x00}, common.HashLength),
					End:      bytes.Repeat([]byte{0xff}, common.HashLength),
					Limit:    0,
					NodeType: message.StateTrieNode,
				}
			},
			requireResponseFn: func(t *testing.T, _ message.LeafsRequest, response []byte, err error) {
				require.Nil(t, response)
				require.NoError(t, err)
				require.EqualValues(t, 1, testHandlerStats.InvalidLeafsRequestCount)
			},
		},
		"empty root dropped": {
			prepareTestFn: func() (context.Context, message.LeafsRequest) {
				return context.Background(), message.LeafsRequest{
					Root:     common.Hash{},
					Start:    bytes.Repeat([]byte{0x00}, common.HashLength),
					End:      bytes.Repeat([]byte{0xff}, common.HashLength),
					Limit:    maxLeavesLimit,
					NodeType: message.StateTrieNode,
				}
			},
			requireResponseFn: func(t *testing.T, _ message.LeafsRequest, response []byte, err error) {
				require.Nil(t, response)
				require.NoError(t, err)
				require.EqualValues(t, 1, testHandlerStats.InvalidLeafsRequestCount)
			},
		},
		"bad start len dropped": {
			prepareTestFn: func() (context.Context, message.LeafsRequest) {
				return context.Background(), message.LeafsRequest{
					Root:     common.Hash{},
					Start:    bytes.Repeat([]byte{0x00}, common.HashLength+2),
					End:      bytes.Repeat([]byte{0xff}, common.HashLength),
					Limit:    maxLeavesLimit,
					NodeType: message.StateTrieNode,
				}
			},
			requireResponseFn: func(t *testing.T, _ message.LeafsRequest, response []byte, err error) {
				require.Nil(t, response)
				require.NoError(t, err)
				require.EqualValues(t, 1, testHandlerStats.InvalidLeafsRequestCount)
			},
		},
		"bad end len dropped": {
			prepareTestFn: func() (context.Context, message.LeafsRequest) {
				return context.Background(), message.LeafsRequest{
					Root:     common.Hash{},
					Start:    bytes.Repeat([]byte{0x00}, common.HashLength),
					End:      bytes.Repeat([]byte{0xff}, common.HashLength-1),
					Limit:    maxLeavesLimit,
					NodeType: message.StateTrieNode,
				}
			},
			requireResponseFn: func(t *testing.T, _ message.LeafsRequest, response []byte, err error) {
				require.Nil(t, response)
				require.NoError(t, err)
				require.EqualValues(t, 1, testHandlerStats.InvalidLeafsRequestCount)
			},
		},
		"empty storage root dropped": {
			prepareTestFn: func() (context.Context, message.LeafsRequest) {
				return context.Background(), message.LeafsRequest{
					Root:     types.EmptyRootHash,
					Start:    bytes.Repeat([]byte{0x00}, common.HashLength),
					End:      bytes.Repeat([]byte{0xff}, common.HashLength),
					Limit:    maxLeavesLimit,
					NodeType: message.StateTrieNode,
				}
			},
			requireResponseFn: func(t *testing.T, _ message.LeafsRequest, response []byte, err error) {
				require.Nil(t, response)
				require.NoError(t, err)
				require.EqualValues(t, 1, testHandlerStats.InvalidLeafsRequestCount)
			},
		},
		"missing root dropped": {
			prepareTestFn: func() (context.Context, message.LeafsRequest) {
				return context.Background(), message.LeafsRequest{
					Root:     common.BytesToHash([]byte("something is missing here...")),
					Start:    bytes.Repeat([]byte{0x00}, common.HashLength),
					End:      bytes.Repeat([]byte{0xff}, common.HashLength),
					Limit:    maxLeavesLimit,
					NodeType: message.StateTrieNode,
				}
			},
			requireResponseFn: func(t *testing.T, _ message.LeafsRequest, response []byte, err error) {
				require.Nil(t, response)
				require.NoError(t, err)
				require.EqualValues(t, 1, testHandlerStats.MissingRootCount)
			},
		},
		"corrupted trie drops request": {
			prepareTestFn: func() (context.Context, message.LeafsRequest) {
				return context.Background(), message.LeafsRequest{
					Root:     corruptedTrieRoot,
					Start:    bytes.Repeat([]byte{0x00}, common.HashLength),
					End:      bytes.Repeat([]byte{0xff}, common.HashLength),
					Limit:    maxLeavesLimit,
					NodeType: message.StateTrieNode,
				}
			},
			requireResponseFn: func(t *testing.T, _ message.LeafsRequest, response []byte, err error) {
				require.Nil(t, response)
				require.NoError(t, err)
				require.Equal(t, uint32(1), testHandlerStats.TrieErrorCount)
			},
		},
		"cancelled context dropped": {
			prepareTestFn: func() (context.Context, message.LeafsRequest) {
				ctx, cancel := context.WithCancel(context.Background())
				defer cancel()
				return ctx, message.LeafsRequest{
					Root:     largeTrieRoot,
					Start:    bytes.Repeat([]byte{0x00}, common.HashLength),
					End:      bytes.Repeat([]byte{0xff}, common.HashLength),
					Limit:    maxLeavesLimit,
					NodeType: message.StateTrieNode,
				}
			},
			requireResponseFn: func(t *testing.T, _ message.LeafsRequest, response []byte, err error) {
				require.Nil(t, response)
				require.NoError(t, err)
			},
		},
		"nil start and end range returns entire trie": {
			prepareTestFn: func() (context.Context, message.LeafsRequest) {
				return context.Background(), message.LeafsRequest{
					Root:     smallTrieRoot,
					Start:    nil,
					End:      nil,
					Limit:    maxLeavesLimit,
					NodeType: message.StateTrieNode,
				}
			},
			requireResponseFn: func(t *testing.T, _ message.LeafsRequest, response []byte, err error) {
				require.NoError(t, err)
				var leafsResponse message.LeafsResponse
				_, err = message.Codec.Unmarshal(response, &leafsResponse)
				require.NoError(t, err)
				require.Len(t, leafsResponse.Keys, 500)
				require.Len(t, leafsResponse.Vals, 500)
				require.Empty(t, leafsResponse.ProofVals)
			},
		},
		"nil end range treated like greatest possible value": {
			prepareTestFn: func() (context.Context, message.LeafsRequest) {
				return context.Background(), message.LeafsRequest{
					Root:     smallTrieRoot,
					Start:    bytes.Repeat([]byte{0x00}, common.HashLength),
					End:      nil,
					Limit:    maxLeavesLimit,
					NodeType: message.StateTrieNode,
				}
			},
			requireResponseFn: func(t *testing.T, _ message.LeafsRequest, response []byte, err error) {
				require.NoError(t, err)
				var leafsResponse message.LeafsResponse
				_, err = message.Codec.Unmarshal(response, &leafsResponse)
				require.NoError(t, err)
				require.Len(t, leafsResponse.Keys, 500)
				require.Len(t, leafsResponse.Vals, 500)
			},
		},
		"end greater than start dropped": {
			prepareTestFn: func() (context.Context, message.LeafsRequest) {
				ctx, cancel := context.WithCancel(context.Background())
				defer cancel()
				return ctx, message.LeafsRequest{
					Root:     largeTrieRoot,
					Start:    bytes.Repeat([]byte{0xbb}, common.HashLength),
					End:      bytes.Repeat([]byte{0xaa}, common.HashLength),
					Limit:    maxLeavesLimit,
					NodeType: message.StateTrieNode,
				}
			},
			requireResponseFn: func(t *testing.T, _ message.LeafsRequest, response []byte, err error) {
				require.Nil(t, response)
				require.NoError(t, err)
				require.EqualValues(t, 1, testHandlerStats.InvalidLeafsRequestCount)
			},
		},
		"invalid node type dropped": {
			prepareTestFn: func() (context.Context, message.LeafsRequest) {
				ctx, cancel := context.WithCancel(context.Background())
				defer cancel()
				return ctx, message.LeafsRequest{
					Root:     largeTrieRoot,
					Start:    bytes.Repeat([]byte{0xbb}, common.HashLength),
					End:      bytes.Repeat([]byte{0xaa}, common.HashLength),
					Limit:    maxLeavesLimit,
					NodeType: message.NodeType(11),
				}
			},
			requireResponseFn: func(t *testing.T, _ message.LeafsRequest, response []byte, err error) {
				require.Nil(t, response)
				require.NoError(t, err)
			},
		},
		"max leaves overridden": {
			prepareTestFn: func() (context.Context, message.LeafsRequest) {
				return context.Background(), message.LeafsRequest{
					Root:     largeTrieRoot,
					Start:    bytes.Repeat([]byte{0x00}, common.HashLength),
					End:      bytes.Repeat([]byte{0xff}, common.HashLength),
					Limit:    maxLeavesLimit * 10,
					NodeType: message.StateTrieNode,
				}
			},
			requireResponseFn: func(t *testing.T, _ message.LeafsRequest, response []byte, err error) {
				require.NoError(t, err)
				var leafsResponse message.LeafsResponse
				_, err = message.Codec.Unmarshal(response, &leafsResponse)
				require.NoError(t, err)
				require.Len(t, leafsResponse.Keys, int(maxLeavesLimit))
				require.Len(t, leafsResponse.Vals, int(maxLeavesLimit))
				require.EqualValues(t, 1, testHandlerStats.LeafsRequestCount)
				require.EqualValues(t, len(leafsResponse.Keys), testHandlerStats.LeafsReturnedSum)
			},
		},
		"full range with nil start": {
			prepareTestFn: func() (context.Context, message.LeafsRequest) {
				return context.Background(), message.LeafsRequest{
					Root:     largeTrieRoot,
					Start:    nil,
					End:      bytes.Repeat([]byte{0xff}, common.HashLength),
					Limit:    maxLeavesLimit,
					NodeType: message.StateTrieNode,
				}
			},
			requireResponseFn: func(t *testing.T, request message.LeafsRequest, response []byte, err error) {
				require.NoError(t, err)
				var leafsResponse message.LeafsResponse
				_, err = message.Codec.Unmarshal(response, &leafsResponse)
				require.NoError(t, err)
				require.Len(t, leafsResponse.Keys, int(maxLeavesLimit))
				require.Len(t, leafsResponse.Vals, int(maxLeavesLimit))
				require.EqualValues(t, 1, testHandlerStats.LeafsRequestCount)
				require.EqualValues(t, len(leafsResponse.Keys), testHandlerStats.LeafsReturnedSum)
				requireRangeProofIsValid(t, &request, &leafsResponse, true)
			},
		},
		"full range with 0x00 start": {
			prepareTestFn: func() (context.Context, message.LeafsRequest) {
				return context.Background(), message.LeafsRequest{
					Root:     largeTrieRoot,
					Start:    bytes.Repeat([]byte{0x00}, common.HashLength),
					End:      bytes.Repeat([]byte{0xff}, common.HashLength),
					Limit:    maxLeavesLimit,
					NodeType: message.StateTrieNode,
				}
			},
			requireResponseFn: func(t *testing.T, request message.LeafsRequest, response []byte, err error) {
				require.NoError(t, err)
				var leafsResponse message.LeafsResponse
				_, err = message.Codec.Unmarshal(response, &leafsResponse)
				require.NoError(t, err)
				require.Len(t, leafsResponse.Keys, int(maxLeavesLimit))
				require.Len(t, leafsResponse.Vals, int(maxLeavesLimit))
				require.EqualValues(t, 1, testHandlerStats.LeafsRequestCount)
				require.EqualValues(t, len(leafsResponse.Keys), testHandlerStats.LeafsReturnedSum)
				requireRangeProofIsValid(t, &request, &leafsResponse, true)
			},
		},
		"partial mid range": {
			prepareTestFn: func() (context.Context, message.LeafsRequest) {
				startKey := largeTrieKeys[1_000]
				startKey[31]++                 // exclude start key from response
				endKey := largeTrieKeys[1_040] // include end key in response
				return context.Background(), message.LeafsRequest{
					Root:     largeTrieRoot,
					Start:    startKey,
					End:      endKey,
					Limit:    maxLeavesLimit,
					NodeType: message.StateTrieNode,
				}
			},
			requireResponseFn: func(t *testing.T, request message.LeafsRequest, response []byte, err error) {
				require.NoError(t, err)
				var leafsResponse message.LeafsResponse
				_, err = message.Codec.Unmarshal(response, &leafsResponse)
				require.NoError(t, err)
				require.Len(t, leafsResponse.Keys, 40)
				require.Len(t, leafsResponse.Vals, 40)
				require.EqualValues(t, 1, testHandlerStats.LeafsRequestCount)
				require.EqualValues(t, len(leafsResponse.Keys), testHandlerStats.LeafsReturnedSum)
				requireRangeProofIsValid(t, &request, &leafsResponse, true)
			},
		},
		"partial end range": {
			prepareTestFn: func() (context.Context, message.LeafsRequest) {
				return context.Background(), message.LeafsRequest{
					Root:     largeTrieRoot,
					Start:    largeTrieKeys[9_400],
					End:      bytes.Repeat([]byte{0xff}, common.HashLength),
					Limit:    maxLeavesLimit,
					NodeType: message.StateTrieNode,
				}
			},
			requireResponseFn: func(t *testing.T, request message.LeafsRequest, response []byte, err error) {
				require.NoError(t, err)
				var leafsResponse message.LeafsResponse
				_, err = message.Codec.Unmarshal(response, &leafsResponse)
				require.NoError(t, err)
				require.Len(t, leafsResponse.Keys, 600)
				require.Len(t, leafsResponse.Vals, 600)
				require.EqualValues(t, 1, testHandlerStats.LeafsRequestCount)
				require.EqualValues(t, len(leafsResponse.Keys), testHandlerStats.LeafsReturnedSum)
				requireRangeProofIsValid(t, &request, &leafsResponse, false)
			},
		},
		"final end range": {
			prepareTestFn: func() (context.Context, message.LeafsRequest) {
				return context.Background(), message.LeafsRequest{
					Root:     largeTrieRoot,
					Start:    bytes.Repeat([]byte{0xff}, common.HashLength),
					End:      bytes.Repeat([]byte{0xff}, common.HashLength),
					Limit:    maxLeavesLimit,
					NodeType: message.StateTrieNode,
				}
			},
			requireResponseFn: func(t *testing.T, request message.LeafsRequest, response []byte, err error) {
				require.NoError(t, err)
				var leafsResponse message.LeafsResponse
				_, err = message.Codec.Unmarshal(response, &leafsResponse)
				require.NoError(t, err)
				require.Empty(t, leafsResponse.Keys)
				require.Empty(t, leafsResponse.Vals)
				require.EqualValues(t, 1, testHandlerStats.LeafsRequestCount)
				require.EqualValues(t, len(leafsResponse.Keys), testHandlerStats.LeafsReturnedSum)
				requireRangeProofIsValid(t, &request, &leafsResponse, false)
			},
		},
		"small trie root": {
			prepareTestFn: func() (context.Context, message.LeafsRequest) {
				return context.Background(), message.LeafsRequest{
					Root:     smallTrieRoot,
					Start:    nil,
					End:      bytes.Repeat([]byte{0xff}, common.HashLength),
					Limit:    maxLeavesLimit,
					NodeType: message.StateTrieNode,
				}
			},
<<<<<<< HEAD
			requireResponseFn: func(t *testing.T, request message.LeafsRequest, response []byte, err error) {
				require.NotEmpty(t, response)
=======
			assertResponseFn: func(t *testing.T, request message.LeafsRequest, response []byte, err error) {
				assert.NotEmpty(t, response)
				assert.NoError(t, err)
>>>>>>> a6fe076e

				var leafsResponse message.LeafsResponse
				if _, err := message.Codec.Unmarshal(response, &leafsResponse); err != nil {
					t.Fatalf("unexpected error when unmarshalling LeafsResponse: %v", err)
				}

				require.Len(t, leafsResponse.Keys, 500)
				require.Len(t, leafsResponse.Vals, 500)
				require.Empty(t, leafsResponse.ProofVals)
				require.EqualValues(t, 1, testHandlerStats.LeafsRequestCount)
				require.EqualValues(t, len(leafsResponse.Keys), testHandlerStats.LeafsReturnedSum)
				requireRangeProofIsValid(t, &request, &leafsResponse, false)
			},
		},
		"account data served from snapshot": {
			prepareTestFn: func() (context.Context, message.LeafsRequest) {
				snap, err := snapshot.New(snapConfig, memdb, trieDB, common.Hash{}, accountTrieRoot)
				if err != nil {
					t.Fatal(err)
				}
				snapshotProvider.Snapshot = snap
				return context.Background(), message.LeafsRequest{
					Root:     accountTrieRoot,
					Limit:    maxLeavesLimit,
					NodeType: message.StateTrieNode,
				}
			},
			requireResponseFn: func(t *testing.T, request message.LeafsRequest, response []byte, err error) {
				require.NoError(t, err)
				var leafsResponse message.LeafsResponse
				_, err = message.Codec.Unmarshal(response, &leafsResponse)
				require.NoError(t, err)
				require.Len(t, leafsResponse.Keys, int(maxLeavesLimit))
				require.Len(t, leafsResponse.Vals, int(maxLeavesLimit))
				require.EqualValues(t, 1, testHandlerStats.LeafsRequestCount)
				require.EqualValues(t, len(leafsResponse.Keys), testHandlerStats.LeafsReturnedSum)
				require.EqualValues(t, 1, testHandlerStats.SnapshotReadAttemptCount)
				require.EqualValues(t, 1, testHandlerStats.SnapshotReadSuccessCount)
				requireRangeProofIsValid(t, &request, &leafsResponse, true)
			},
		},
		"partial account data served from snapshot": {
			prepareTestFn: func() (context.Context, message.LeafsRequest) {
				snap, err := snapshot.New(snapConfig, memdb, trieDB, common.Hash{}, accountTrieRoot)
				if err != nil {
					t.Fatal(err)
				}
				snapshotProvider.Snapshot = snap
				it := snap.DiskAccountIterator(common.Hash{})
				defer it.Release()
				i := 0
				for it.Next() {
					if i > int(maxLeavesLimit) {
						// no need to modify beyond the request limit
						break
					}
					// modify one entry of 1 in 4 segments
					if i%(segmentLen*4) == 0 {
						acc, err := types.FullAccount(it.Account())
						if err != nil {
							t.Fatalf("could not parse snapshot account: %v", err)
						}
						acc.Nonce++
						bytes := types.SlimAccountRLP(*acc)
						rawdb.WriteAccountSnapshot(memdb, it.Hash(), bytes)
					}
					i++
				}

				return context.Background(), message.LeafsRequest{
					Root:     accountTrieRoot,
					Limit:    maxLeavesLimit,
					NodeType: message.StateTrieNode,
				}
			},
			requireResponseFn: func(t *testing.T, request message.LeafsRequest, response []byte, err error) {
				require.NoError(t, err)
				var leafsResponse message.LeafsResponse
				_, err = message.Codec.Unmarshal(response, &leafsResponse)
				require.NoError(t, err)
				require.Len(t, leafsResponse.Keys, int(maxLeavesLimit))
				require.Len(t, leafsResponse.Vals, int(maxLeavesLimit))
				require.EqualValues(t, 1, testHandlerStats.LeafsRequestCount)
				require.EqualValues(t, len(leafsResponse.Keys), testHandlerStats.LeafsReturnedSum)
				require.EqualValues(t, 1, testHandlerStats.SnapshotReadAttemptCount)
				require.EqualValues(t, 0, testHandlerStats.SnapshotReadSuccessCount)
				requireRangeProofIsValid(t, &request, &leafsResponse, true)

				// expect 1/4th of segments to be invalid
				numSegments := maxLeavesLimit / segmentLen
				require.EqualValues(t, numSegments/4, testHandlerStats.SnapshotSegmentInvalidCount)
				require.EqualValues(t, 3*numSegments/4, testHandlerStats.SnapshotSegmentValidCount)
			},
		},
		"storage data served from snapshot": {
			prepareTestFn: func() (context.Context, message.LeafsRequest) {
				snap, err := snapshot.New(snapConfig, memdb, trieDB, common.Hash{}, accountTrieRoot)
				if err != nil {
					t.Fatal(err)
				}
				snapshotProvider.Snapshot = snap
				return context.Background(), message.LeafsRequest{
					Root:     largeTrieRoot,
					Account:  largeStorageAccount,
					Limit:    maxLeavesLimit,
					NodeType: message.StateTrieNode,
				}
			},
			requireResponseFn: func(t *testing.T, request message.LeafsRequest, response []byte, err error) {
				require.NoError(t, err)
				var leafsResponse message.LeafsResponse
				_, err = message.Codec.Unmarshal(response, &leafsResponse)
				require.NoError(t, err)
				require.Len(t, leafsResponse.Keys, int(maxLeavesLimit))
				require.Len(t, leafsResponse.Vals, int(maxLeavesLimit))
				require.EqualValues(t, 1, testHandlerStats.LeafsRequestCount)
				require.EqualValues(t, len(leafsResponse.Keys), testHandlerStats.LeafsReturnedSum)
				require.EqualValues(t, 1, testHandlerStats.SnapshotReadAttemptCount)
				require.EqualValues(t, 1, testHandlerStats.SnapshotReadSuccessCount)
				requireRangeProofIsValid(t, &request, &leafsResponse, true)
			},
		},
		"partial storage data served from snapshot": {
			prepareTestFn: func() (context.Context, message.LeafsRequest) {
				snap, err := snapshot.New(snapConfig, memdb, trieDB, common.Hash{}, accountTrieRoot)
				if err != nil {
					t.Fatal(err)
				}
				snapshotProvider.Snapshot = snap
				it := snap.DiskStorageIterator(largeStorageAccount, common.Hash{})
				defer it.Release()
				i := 0
				for it.Next() {
					if i > int(maxLeavesLimit) {
						// no need to modify beyond the request limit
						break
					}
					// modify one entry of 1 in 4 segments
					if i%(segmentLen*4) == 0 {
						randomBytes := make([]byte, 5)
						_, err := rand.Read(randomBytes)
						require.NoError(t, err)
						rawdb.WriteStorageSnapshot(memdb, largeStorageAccount, it.Hash(), randomBytes)
					}
					i++
				}

				return context.Background(), message.LeafsRequest{
					Root:     largeTrieRoot,
					Account:  largeStorageAccount,
					Limit:    maxLeavesLimit,
					NodeType: message.StateTrieNode,
				}
			},
			requireResponseFn: func(t *testing.T, request message.LeafsRequest, response []byte, err error) {
				require.NoError(t, err)
				var leafsResponse message.LeafsResponse
				_, err = message.Codec.Unmarshal(response, &leafsResponse)
				require.NoError(t, err)
				require.Len(t, leafsResponse.Keys, int(maxLeavesLimit))
				require.Len(t, leafsResponse.Vals, int(maxLeavesLimit))
				require.EqualValues(t, 1, testHandlerStats.LeafsRequestCount)
				require.EqualValues(t, len(leafsResponse.Keys), testHandlerStats.LeafsReturnedSum)
				require.EqualValues(t, 1, testHandlerStats.SnapshotReadAttemptCount)
				require.EqualValues(t, 0, testHandlerStats.SnapshotReadSuccessCount)
				requireRangeProofIsValid(t, &request, &leafsResponse, true)

				// expect 1/4th of segments to be invalid
				numSegments := maxLeavesLimit / segmentLen
				require.EqualValues(t, numSegments/4, testHandlerStats.SnapshotSegmentInvalidCount)
				require.EqualValues(t, 3*numSegments/4, testHandlerStats.SnapshotSegmentValidCount)
			},
		},
		"last snapshot key removed": {
			prepareTestFn: func() (context.Context, message.LeafsRequest) {
				snap, err := snapshot.New(snapConfig, memdb, trieDB, common.Hash{}, accountTrieRoot)
				if err != nil {
					t.Fatal(err)
				}
				snapshotProvider.Snapshot = snap
				it := snap.DiskStorageIterator(smallStorageAccount, common.Hash{})
				defer it.Release()
				var lastKey common.Hash
				for it.Next() {
					lastKey = it.Hash()
				}
				rawdb.DeleteStorageSnapshot(memdb, smallStorageAccount, lastKey)

				return context.Background(), message.LeafsRequest{
					Root:     smallTrieRoot,
					Account:  smallStorageAccount,
					Limit:    maxLeavesLimit,
					NodeType: message.StateTrieNode,
				}
			},
			requireResponseFn: func(t *testing.T, request message.LeafsRequest, response []byte, err error) {
				require.NoError(t, err)
				var leafsResponse message.LeafsResponse
				_, err = message.Codec.Unmarshal(response, &leafsResponse)
				require.NoError(t, err)
				require.Len(t, leafsResponse.Keys, 500)
				require.Len(t, leafsResponse.Vals, 500)
				require.EqualValues(t, 1, testHandlerStats.LeafsRequestCount)
				require.EqualValues(t, len(leafsResponse.Keys), testHandlerStats.LeafsReturnedSum)
				require.EqualValues(t, 1, testHandlerStats.SnapshotReadAttemptCount)
				require.EqualValues(t, 1, testHandlerStats.SnapshotReadSuccessCount)
				requireRangeProofIsValid(t, &request, &leafsResponse, false)
			},
		},
		"request last key when removed from snapshot": {
			prepareTestFn: func() (context.Context, message.LeafsRequest) {
				snap, err := snapshot.New(snapConfig, memdb, trieDB, common.Hash{}, accountTrieRoot)
				if err != nil {
					t.Fatal(err)
				}
				snapshotProvider.Snapshot = snap
				it := snap.DiskStorageIterator(smallStorageAccount, common.Hash{})
				defer it.Release()
				var lastKey common.Hash
				for it.Next() {
					lastKey = it.Hash()
				}
				rawdb.DeleteStorageSnapshot(memdb, smallStorageAccount, lastKey)

				return context.Background(), message.LeafsRequest{
					Root:     smallTrieRoot,
					Account:  smallStorageAccount,
					Start:    lastKey[:],
					Limit:    maxLeavesLimit,
					NodeType: message.StateTrieNode,
				}
			},
			requireResponseFn: func(t *testing.T, request message.LeafsRequest, response []byte, err error) {
				require.NoError(t, err)
				var leafsResponse message.LeafsResponse
				_, err = message.Codec.Unmarshal(response, &leafsResponse)
				require.NoError(t, err)
				require.Len(t, leafsResponse.Keys, 1)
				require.Len(t, leafsResponse.Vals, 1)
				require.EqualValues(t, 1, testHandlerStats.LeafsRequestCount)
				require.EqualValues(t, len(leafsResponse.Keys), testHandlerStats.LeafsReturnedSum)
				require.EqualValues(t, 1, testHandlerStats.SnapshotReadAttemptCount)
				require.EqualValues(t, 0, testHandlerStats.SnapshotReadSuccessCount)
				requireRangeProofIsValid(t, &request, &leafsResponse, false)
			},
		},
	}
	for name, test := range tests {
		t.Run(name, func(t *testing.T) {
			ctx, request := test.prepareTestFn()
			t.Cleanup(func() {
				<-snapshot.WipeSnapshot(memdb, true)
				testHandlerStats.Reset()
				snapshotProvider.Snapshot = nil // reset the snapshot to nil
			})

			response, err := leafsHandler.OnLeafsRequest(ctx, ids.GenerateTestNodeID(), 1, request)
			test.requireResponseFn(t, request, response, err)
		})
	}
}

func requireRangeProofIsValid(t *testing.T, request *message.LeafsRequest, response *message.LeafsResponse, expectMore bool) {
	t.Helper()

	var start []byte
	if len(request.Start) == 0 {
		start = bytes.Repeat([]byte{0x00}, common.HashLength)
	} else {
		start = request.Start
	}

	var proof ethdb.Database
	if len(response.ProofVals) > 0 {
		proof = rawdb.NewMemoryDatabase()
		defer proof.Close()
		for _, proofVal := range response.ProofVals {
			proofKey := crypto.Keccak256(proofVal)
			if err := proof.Put(proofKey, proofVal); err != nil {
				t.Fatal(err)
			}
		}
	}

	more, err := trie.VerifyRangeProof(request.Root, start, response.Keys, response.Vals, proof)
	require.NoError(t, err)
	require.Equal(t, expectMore, more)
}<|MERGE_RESOLUTION|>--- conflicted
+++ resolved
@@ -435,14 +435,8 @@
 					NodeType: message.StateTrieNode,
 				}
 			},
-<<<<<<< HEAD
 			requireResponseFn: func(t *testing.T, request message.LeafsRequest, response []byte, err error) {
 				require.NotEmpty(t, response)
-=======
-			assertResponseFn: func(t *testing.T, request message.LeafsRequest, response []byte, err error) {
-				assert.NotEmpty(t, response)
-				assert.NoError(t, err)
->>>>>>> a6fe076e
 
 				var leafsResponse message.LeafsResponse
 				if _, err := message.Codec.Unmarshal(response, &leafsResponse); err != nil {

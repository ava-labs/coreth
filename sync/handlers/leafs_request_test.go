--- conflicted
+++ resolved
@@ -26,10 +26,7 @@
 )
 
 func TestLeafsRequestHandler_OnLeafsRequest(t *testing.T) {
-<<<<<<< HEAD
-=======
 	r := rand.New(rand.NewSource(1))
->>>>>>> 80c7fdd4
 	testHandlerStats := &statstest.TestHandlerStats{}
 	memdb := rawdb.NewMemoryDatabase()
 	trieDB := triedb.NewDatabase(memdb, nil)

// Copyright (C) 2019-2025, Ava Labs, Inc. All rights reserved.
// See the file LICENSE for licensing terms.

package handlers

import (
	"bytes"
	"context"
	"math/rand"
	"testing"

	"github.com/ava-labs/avalanchego/ids"
	"github.com/ava-labs/libevm/common"
	"github.com/ava-labs/libevm/core/rawdb"
	"github.com/ava-labs/libevm/core/types"
	"github.com/ava-labs/libevm/crypto"
	"github.com/ava-labs/libevm/ethdb"
	"github.com/ava-labs/libevm/trie"
	"github.com/ava-labs/libevm/triedb"
	"github.com/stretchr/testify/require"

	"github.com/ava-labs/coreth/core/state/snapshot"
	"github.com/ava-labs/coreth/plugin/evm/message"
	"github.com/ava-labs/coreth/sync/handlers/stats/statstest"
	"github.com/ava-labs/coreth/sync/statesync/statesynctest"
)

func TestLeafsRequestHandler_OnLeafsRequest(t *testing.T) {
	r := rand.New(rand.NewSource(1))
	testHandlerStats := &statstest.TestHandlerStats{}
	memdb := rawdb.NewMemoryDatabase()
	trieDB := triedb.NewDatabase(memdb, nil)

	corruptedTrieRoot, _, _ := statesynctest.GenerateTrie(t, r, trieDB, 100, common.HashLength)
	tr, err := trie.New(trie.TrieID(corruptedTrieRoot), trieDB)
	if err != nil {
		t.Fatal(err)
	}
	// Corrupt [corruptedTrieRoot]
	statesynctest.CorruptTrie(t, memdb, tr, 5)

	largeTrieRoot, largeTrieKeys, _ := statesynctest.GenerateTrie(t, r, trieDB, 10_000, common.HashLength)
	smallTrieRoot, _, _ := statesynctest.GenerateTrie(t, r, trieDB, 500, common.HashLength)
	accountTrieRoot, accounts := statesynctest.FillAccounts(
		t,
		r,
		trieDB,
		common.Hash{},
		10_000,
		func(_ *testing.T, i int, acc types.StateAccount) types.StateAccount {
			// set the storage trie root for two accounts
			switch i {
			case 0:
				acc.Root = largeTrieRoot
			case 1:
				acc.Root = smallTrieRoot
			}

			return acc
		})

	// find the hash of the account we set to have a storage
	var (
		largeStorageAccount common.Hash
		smallStorageAccount common.Hash
	)
	for key, account := range accounts {
		if account.Root == largeTrieRoot {
			largeStorageAccount = crypto.Keccak256Hash(key.Address[:])
		}
		if account.Root == smallTrieRoot {
			smallStorageAccount = crypto.Keccak256Hash(key.Address[:])
		}
		if (largeStorageAccount != common.Hash{}) && (smallStorageAccount != common.Hash{}) {
			// we can break if we found both accounts of interest to the test
			break
		}
	}
	snapshotProvider := &TestSnapshotProvider{}
	leafsHandler := NewLeafsRequestHandler(trieDB, message.StateTrieKeyLength, snapshotProvider, message.Codec, testHandlerStats)
	snapConfig := snapshot.Config{
		CacheSize:  64,
		AsyncBuild: false,
		NoBuild:    false,
		SkipVerify: true,
	}

	tests := map[string]struct {
		prepareTestFn     func() (context.Context, message.LeafsRequest)
		requireResponseFn func(*testing.T, message.LeafsRequest, []byte, error)
	}{
		"zero limit dropped": {
			prepareTestFn: func() (context.Context, message.LeafsRequest) {
				return context.Background(), message.LeafsRequest{
					Root:     largeTrieRoot,
					Start:    bytes.Repeat([]byte{0x00}, common.HashLength),
					End:      bytes.Repeat([]byte{0xff}, common.HashLength),
					Limit:    0,
					NodeType: message.StateTrieNode,
				}
			},
			requireResponseFn: func(t *testing.T, _ message.LeafsRequest, response []byte, err error) {
				require.Nil(t, response)
				require.NoError(t, err)
				require.Equal(t, uint32(1), testHandlerStats.InvalidLeafsRequestCount)
			},
		},
		"empty root dropped": {
			prepareTestFn: func() (context.Context, message.LeafsRequest) {
				return context.Background(), message.LeafsRequest{
					Root:     common.Hash{},
					Start:    bytes.Repeat([]byte{0x00}, common.HashLength),
					End:      bytes.Repeat([]byte{0xff}, common.HashLength),
					Limit:    maxLeavesLimit,
					NodeType: message.StateTrieNode,
				}
			},
			requireResponseFn: func(t *testing.T, _ message.LeafsRequest, response []byte, err error) {
				require.Nil(t, response)
				require.NoError(t, err)
				require.Equal(t, uint32(1), testHandlerStats.InvalidLeafsRequestCount)
			},
		},
		"bad start len dropped": {
			prepareTestFn: func() (context.Context, message.LeafsRequest) {
				return context.Background(), message.LeafsRequest{
					Root:     common.Hash{},
					Start:    bytes.Repeat([]byte{0x00}, common.HashLength+2),
					End:      bytes.Repeat([]byte{0xff}, common.HashLength),
					Limit:    maxLeavesLimit,
					NodeType: message.StateTrieNode,
				}
			},
			requireResponseFn: func(t *testing.T, _ message.LeafsRequest, response []byte, err error) {
				require.Nil(t, response)
				require.NoError(t, err)
				require.Equal(t, uint32(1), testHandlerStats.InvalidLeafsRequestCount)
			},
		},
		"bad end len dropped": {
			prepareTestFn: func() (context.Context, message.LeafsRequest) {
				return context.Background(), message.LeafsRequest{
					Root:     common.Hash{},
					Start:    bytes.Repeat([]byte{0x00}, common.HashLength),
					End:      bytes.Repeat([]byte{0xff}, common.HashLength-1),
					Limit:    maxLeavesLimit,
					NodeType: message.StateTrieNode,
				}
			},
			requireResponseFn: func(t *testing.T, _ message.LeafsRequest, response []byte, err error) {
				require.Nil(t, response)
				require.NoError(t, err)
				require.Equal(t, uint32(1), testHandlerStats.InvalidLeafsRequestCount)
			},
		},
		"empty storage root dropped": {
			prepareTestFn: func() (context.Context, message.LeafsRequest) {
				return context.Background(), message.LeafsRequest{
					Root:     types.EmptyRootHash,
					Start:    bytes.Repeat([]byte{0x00}, common.HashLength),
					End:      bytes.Repeat([]byte{0xff}, common.HashLength),
					Limit:    maxLeavesLimit,
					NodeType: message.StateTrieNode,
				}
			},
			requireResponseFn: func(t *testing.T, _ message.LeafsRequest, response []byte, err error) {
				require.Nil(t, response)
				require.NoError(t, err)
				require.Equal(t, uint32(1), testHandlerStats.InvalidLeafsRequestCount)
			},
		},
		"missing root dropped": {
			prepareTestFn: func() (context.Context, message.LeafsRequest) {
				return context.Background(), message.LeafsRequest{
					Root:     common.BytesToHash([]byte("something is missing here...")),
					Start:    bytes.Repeat([]byte{0x00}, common.HashLength),
					End:      bytes.Repeat([]byte{0xff}, common.HashLength),
					Limit:    maxLeavesLimit,
					NodeType: message.StateTrieNode,
				}
			},
			requireResponseFn: func(t *testing.T, _ message.LeafsRequest, response []byte, err error) {
				require.Nil(t, response)
				require.NoError(t, err)
				require.Equal(t, uint32(1), testHandlerStats.MissingRootCount)
			},
		},
		"corrupted trie drops request": {
			prepareTestFn: func() (context.Context, message.LeafsRequest) {
				return context.Background(), message.LeafsRequest{
					Root:     corruptedTrieRoot,
					Start:    bytes.Repeat([]byte{0x00}, common.HashLength),
					End:      bytes.Repeat([]byte{0xff}, common.HashLength),
					Limit:    maxLeavesLimit,
					NodeType: message.StateTrieNode,
				}
			},
			requireResponseFn: func(t *testing.T, _ message.LeafsRequest, response []byte, err error) {
				require.Nil(t, response)
				require.NoError(t, err)
				require.Equal(t, uint32(1), testHandlerStats.TrieErrorCount)
			},
		},
		"cancelled context dropped": {
			prepareTestFn: func() (context.Context, message.LeafsRequest) {
				ctx, cancel := context.WithCancel(context.Background())
				defer cancel()
				return ctx, message.LeafsRequest{
					Root:     largeTrieRoot,
					Start:    bytes.Repeat([]byte{0x00}, common.HashLength),
					End:      bytes.Repeat([]byte{0xff}, common.HashLength),
					Limit:    maxLeavesLimit,
					NodeType: message.StateTrieNode,
				}
			},
			requireResponseFn: func(t *testing.T, _ message.LeafsRequest, response []byte, err error) {
				require.Nil(t, response)
				require.NoError(t, err)
			},
		},
		"nil start and end range returns entire trie": {
			prepareTestFn: func() (context.Context, message.LeafsRequest) {
				return context.Background(), message.LeafsRequest{
					Root:     smallTrieRoot,
					Start:    nil,
					End:      nil,
					Limit:    maxLeavesLimit,
					NodeType: message.StateTrieNode,
				}
			},
			requireResponseFn: func(t *testing.T, _ message.LeafsRequest, response []byte, err error) {
				require.NoError(t, err)
				var leafsResponse message.LeafsResponse
				_, err = message.Codec.Unmarshal(response, &leafsResponse)
				require.NoError(t, err)
				require.Len(t, leafsResponse.Keys, 500)
				require.Len(t, leafsResponse.Vals, 500)
				require.Empty(t, leafsResponse.ProofVals)
			},
		},
		"nil end range treated like greatest possible value": {
			prepareTestFn: func() (context.Context, message.LeafsRequest) {
				return context.Background(), message.LeafsRequest{
					Root:     smallTrieRoot,
					Start:    bytes.Repeat([]byte{0x00}, common.HashLength),
					End:      nil,
					Limit:    maxLeavesLimit,
					NodeType: message.StateTrieNode,
				}
			},
			requireResponseFn: func(t *testing.T, _ message.LeafsRequest, response []byte, err error) {
				require.NoError(t, err)
				var leafsResponse message.LeafsResponse
				_, err = message.Codec.Unmarshal(response, &leafsResponse)
				require.NoError(t, err)
				require.Len(t, leafsResponse.Keys, 500)
				require.Len(t, leafsResponse.Vals, 500)
			},
		},
		"end greater than start dropped": {
			prepareTestFn: func() (context.Context, message.LeafsRequest) {
				ctx, cancel := context.WithCancel(context.Background())
				defer cancel()
				return ctx, message.LeafsRequest{
					Root:     largeTrieRoot,
					Start:    bytes.Repeat([]byte{0xbb}, common.HashLength),
					End:      bytes.Repeat([]byte{0xaa}, common.HashLength),
					Limit:    maxLeavesLimit,
					NodeType: message.StateTrieNode,
				}
			},
			requireResponseFn: func(t *testing.T, _ message.LeafsRequest, response []byte, err error) {
				require.Nil(t, response)
				require.NoError(t, err)
				require.Equal(t, uint32(1), testHandlerStats.InvalidLeafsRequestCount)
			},
		},
		"invalid node type dropped": {
			prepareTestFn: func() (context.Context, message.LeafsRequest) {
				ctx, cancel := context.WithCancel(context.Background())
				defer cancel()
				return ctx, message.LeafsRequest{
					Root:     largeTrieRoot,
					Start:    bytes.Repeat([]byte{0xbb}, common.HashLength),
					End:      bytes.Repeat([]byte{0xaa}, common.HashLength),
					Limit:    maxLeavesLimit,
					NodeType: message.NodeType(11),
				}
			},
			requireResponseFn: func(t *testing.T, _ message.LeafsRequest, response []byte, err error) {
				require.Nil(t, response)
				require.NoError(t, err)
			},
		},
		"max leaves overridden": {
			prepareTestFn: func() (context.Context, message.LeafsRequest) {
				return context.Background(), message.LeafsRequest{
					Root:     largeTrieRoot,
					Start:    bytes.Repeat([]byte{0x00}, common.HashLength),
					End:      bytes.Repeat([]byte{0xff}, common.HashLength),
					Limit:    maxLeavesLimit * 10,
					NodeType: message.StateTrieNode,
				}
			},
			requireResponseFn: func(t *testing.T, _ message.LeafsRequest, response []byte, err error) {
				require.NoError(t, err)
				var leafsResponse message.LeafsResponse
				_, err = message.Codec.Unmarshal(response, &leafsResponse)
				require.NoError(t, err)
				require.Len(t, leafsResponse.Keys, int(maxLeavesLimit))
				require.Len(t, leafsResponse.Vals, int(maxLeavesLimit))
				require.Equal(t, uint32(1), testHandlerStats.LeafsRequestCount)
				require.Equal(t, uint32(len(leafsResponse.Keys)), testHandlerStats.LeafsReturnedSum)
			},
		},
		"full range with nil start": {
			prepareTestFn: func() (context.Context, message.LeafsRequest) {
				return context.Background(), message.LeafsRequest{
					Root:     largeTrieRoot,
					Start:    nil,
					End:      bytes.Repeat([]byte{0xff}, common.HashLength),
					Limit:    maxLeavesLimit,
					NodeType: message.StateTrieNode,
				}
			},
			requireResponseFn: func(t *testing.T, request message.LeafsRequest, response []byte, err error) {
				require.NoError(t, err)
				var leafsResponse message.LeafsResponse
				_, err = message.Codec.Unmarshal(response, &leafsResponse)
				require.NoError(t, err)
				require.Len(t, leafsResponse.Keys, int(maxLeavesLimit))
				require.Len(t, leafsResponse.Vals, int(maxLeavesLimit))
				require.Equal(t, uint32(1), testHandlerStats.LeafsRequestCount)
				require.Equal(t, uint32(len(leafsResponse.Keys)), testHandlerStats.LeafsReturnedSum)
				requireRangeProofIsValid(t, &request, &leafsResponse, true)
			},
		},
		"full range with 0x00 start": {
			prepareTestFn: func() (context.Context, message.LeafsRequest) {
				return context.Background(), message.LeafsRequest{
					Root:     largeTrieRoot,
					Start:    bytes.Repeat([]byte{0x00}, common.HashLength),
					End:      bytes.Repeat([]byte{0xff}, common.HashLength),
					Limit:    maxLeavesLimit,
					NodeType: message.StateTrieNode,
				}
			},
			requireResponseFn: func(t *testing.T, request message.LeafsRequest, response []byte, err error) {
				require.NoError(t, err)
				var leafsResponse message.LeafsResponse
				_, err = message.Codec.Unmarshal(response, &leafsResponse)
				require.NoError(t, err)
				require.Len(t, leafsResponse.Keys, int(maxLeavesLimit))
				require.Len(t, leafsResponse.Vals, int(maxLeavesLimit))
				require.Equal(t, uint32(1), testHandlerStats.LeafsRequestCount)
				require.Equal(t, uint32(len(leafsResponse.Keys)), testHandlerStats.LeafsReturnedSum)
				requireRangeProofIsValid(t, &request, &leafsResponse, true)
			},
		},
		"partial mid range": {
			prepareTestFn: func() (context.Context, message.LeafsRequest) {
				startKey := largeTrieKeys[1_000]
				startKey[31]++                 // exclude start key from response
				endKey := largeTrieKeys[1_040] // include end key in response
				return context.Background(), message.LeafsRequest{
					Root:     largeTrieRoot,
					Start:    startKey,
					End:      endKey,
					Limit:    maxLeavesLimit,
					NodeType: message.StateTrieNode,
				}
			},
			requireResponseFn: func(t *testing.T, request message.LeafsRequest, response []byte, err error) {
				require.NoError(t, err)
				var leafsResponse message.LeafsResponse
				_, err = message.Codec.Unmarshal(response, &leafsResponse)
				require.NoError(t, err)
				require.Len(t, leafsResponse.Keys, 40)
				require.Len(t, leafsResponse.Vals, 40)
				require.Equal(t, uint32(1), testHandlerStats.LeafsRequestCount)
				require.Equal(t, uint32(len(leafsResponse.Keys)), testHandlerStats.LeafsReturnedSum)
				requireRangeProofIsValid(t, &request, &leafsResponse, true)
			},
		},
		"partial end range": {
			prepareTestFn: func() (context.Context, message.LeafsRequest) {
				return context.Background(), message.LeafsRequest{
					Root:     largeTrieRoot,
					Start:    largeTrieKeys[9_400],
					End:      bytes.Repeat([]byte{0xff}, common.HashLength),
					Limit:    maxLeavesLimit,
					NodeType: message.StateTrieNode,
				}
			},
			requireResponseFn: func(t *testing.T, request message.LeafsRequest, response []byte, err error) {
				require.NoError(t, err)
				var leafsResponse message.LeafsResponse
				_, err = message.Codec.Unmarshal(response, &leafsResponse)
				require.NoError(t, err)
				require.Len(t, leafsResponse.Keys, 600)
				require.Len(t, leafsResponse.Vals, 600)
				require.Equal(t, uint32(1), testHandlerStats.LeafsRequestCount)
				require.Equal(t, uint32(len(leafsResponse.Keys)), testHandlerStats.LeafsReturnedSum)
				requireRangeProofIsValid(t, &request, &leafsResponse, false)
			},
		},
		"final end range": {
			prepareTestFn: func() (context.Context, message.LeafsRequest) {
				return context.Background(), message.LeafsRequest{
					Root:     largeTrieRoot,
					Start:    bytes.Repeat([]byte{0xff}, common.HashLength),
					End:      bytes.Repeat([]byte{0xff}, common.HashLength),
					Limit:    maxLeavesLimit,
					NodeType: message.StateTrieNode,
				}
			},
			requireResponseFn: func(t *testing.T, request message.LeafsRequest, response []byte, err error) {
				require.NoError(t, err)
				var leafsResponse message.LeafsResponse
				_, err = message.Codec.Unmarshal(response, &leafsResponse)
				require.NoError(t, err)
				require.Empty(t, leafsResponse.Keys)
				require.Empty(t, leafsResponse.Vals)
				require.Equal(t, uint32(1), testHandlerStats.LeafsRequestCount)
				require.Equal(t, uint32(len(leafsResponse.Keys)), testHandlerStats.LeafsReturnedSum)
				requireRangeProofIsValid(t, &request, &leafsResponse, false)
			},
		},
		"small trie root": {
			prepareTestFn: func() (context.Context, message.LeafsRequest) {
				return context.Background(), message.LeafsRequest{
					Root:     smallTrieRoot,
					Start:    nil,
					End:      bytes.Repeat([]byte{0xff}, common.HashLength),
					Limit:    maxLeavesLimit,
					NodeType: message.StateTrieNode,
				}
			},
			requireResponseFn: func(t *testing.T, request message.LeafsRequest, response []byte, err error) {
				require.NotEmpty(t, response)
				require.NoError(t, err)

				var leafsResponse message.LeafsResponse
				if _, err := message.Codec.Unmarshal(response, &leafsResponse); err != nil {
					t.Fatalf("unexpected error when unmarshalling LeafsResponse: %v", err)
				}

				require.Len(t, leafsResponse.Keys, 500)
				require.Len(t, leafsResponse.Vals, 500)
				require.Empty(t, leafsResponse.ProofVals)
				require.Equal(t, uint32(1), testHandlerStats.LeafsRequestCount)
				require.Equal(t, uint32(len(leafsResponse.Keys)), testHandlerStats.LeafsReturnedSum)
				requireRangeProofIsValid(t, &request, &leafsResponse, false)
			},
		},
		"account data served from snapshot": {
			prepareTestFn: func() (context.Context, message.LeafsRequest) {
				snap, err := snapshot.New(snapConfig, memdb, trieDB, common.Hash{}, accountTrieRoot)
				if err != nil {
					t.Fatal(err)
				}
				snapshotProvider.Snapshot = snap
				return context.Background(), message.LeafsRequest{
					Root:     accountTrieRoot,
					Limit:    maxLeavesLimit,
					NodeType: message.StateTrieNode,
				}
			},
			requireResponseFn: func(t *testing.T, request message.LeafsRequest, response []byte, err error) {
				require.NoError(t, err)
				var leafsResponse message.LeafsResponse
				_, err = message.Codec.Unmarshal(response, &leafsResponse)
				require.NoError(t, err)
				require.Len(t, leafsResponse.Keys, int(maxLeavesLimit))
				require.Len(t, leafsResponse.Vals, int(maxLeavesLimit))
				require.Equal(t, uint32(1), testHandlerStats.LeafsRequestCount)
				require.Equal(t, uint32(len(leafsResponse.Keys)), testHandlerStats.LeafsReturnedSum)
				require.Equal(t, uint32(1), testHandlerStats.SnapshotReadAttemptCount)
				require.Equal(t, uint32(1), testHandlerStats.SnapshotReadSuccessCount)
				requireRangeProofIsValid(t, &request, &leafsResponse, true)
			},
		},
		"partial account data served from snapshot": {
			prepareTestFn: func() (context.Context, message.LeafsRequest) {
				snap, err := snapshot.New(snapConfig, memdb, trieDB, common.Hash{}, accountTrieRoot)
				if err != nil {
					t.Fatal(err)
				}
				snapshotProvider.Snapshot = snap
				it := snap.DiskAccountIterator(common.Hash{})
				defer it.Release()
				i := 0
				for it.Next() {
					if i > int(maxLeavesLimit) {
						// no need to modify beyond the request limit
						break
					}
					// modify one entry of 1 in 4 segments
					if i%(segmentLen*4) == 0 {
						acc, err := types.FullAccount(it.Account())
						if err != nil {
							t.Fatalf("could not parse snapshot account: %v", err)
						}
						acc.Nonce++
						bytes := types.SlimAccountRLP(*acc)
						rawdb.WriteAccountSnapshot(memdb, it.Hash(), bytes)
					}
					i++
				}

				return context.Background(), message.LeafsRequest{
					Root:     accountTrieRoot,
					Limit:    maxLeavesLimit,
					NodeType: message.StateTrieNode,
				}
			},
			requireResponseFn: func(t *testing.T, request message.LeafsRequest, response []byte, err error) {
				require.NoError(t, err)
				var leafsResponse message.LeafsResponse
				_, err = message.Codec.Unmarshal(response, &leafsResponse)
				require.NoError(t, err)
				require.Len(t, leafsResponse.Keys, int(maxLeavesLimit))
				require.Len(t, leafsResponse.Vals, int(maxLeavesLimit))
				require.Equal(t, uint32(1), testHandlerStats.LeafsRequestCount)
				require.Equal(t, uint32(len(leafsResponse.Keys)), testHandlerStats.LeafsReturnedSum)
				require.Equal(t, uint32(1), testHandlerStats.SnapshotReadAttemptCount)
				require.Equal(t, uint32(0), testHandlerStats.SnapshotReadSuccessCount)
				requireRangeProofIsValid(t, &request, &leafsResponse, true)

				// expect 1/4th of segments to be invalid
				numSegments := maxLeavesLimit / segmentLen
				require.Equal(t, uint32(numSegments/4), testHandlerStats.SnapshotSegmentInvalidCount)
				require.Equal(t, uint32(3*numSegments/4), testHandlerStats.SnapshotSegmentValidCount)
			},
		},
		"storage data served from snapshot": {
			prepareTestFn: func() (context.Context, message.LeafsRequest) {
				snap, err := snapshot.New(snapConfig, memdb, trieDB, common.Hash{}, accountTrieRoot)
				if err != nil {
					t.Fatal(err)
				}
				snapshotProvider.Snapshot = snap
				return context.Background(), message.LeafsRequest{
					Root:     largeTrieRoot,
					Account:  largeStorageAccount,
					Limit:    maxLeavesLimit,
					NodeType: message.StateTrieNode,
				}
			},
			requireResponseFn: func(t *testing.T, request message.LeafsRequest, response []byte, err error) {
				require.NoError(t, err)
				var leafsResponse message.LeafsResponse
				_, err = message.Codec.Unmarshal(response, &leafsResponse)
				require.NoError(t, err)
				require.Len(t, leafsResponse.Keys, int(maxLeavesLimit))
				require.Len(t, leafsResponse.Vals, int(maxLeavesLimit))
				require.Equal(t, uint32(1), testHandlerStats.LeafsRequestCount)
				require.Equal(t, uint32(len(leafsResponse.Keys)), testHandlerStats.LeafsReturnedSum)
				require.Equal(t, uint32(1), testHandlerStats.SnapshotReadAttemptCount)
				require.Equal(t, uint32(1), testHandlerStats.SnapshotReadSuccessCount)
				requireRangeProofIsValid(t, &request, &leafsResponse, true)
			},
		},
		"partial storage data served from snapshot": {
			prepareTestFn: func() (context.Context, message.LeafsRequest) {
				snap, err := snapshot.New(snapConfig, memdb, trieDB, common.Hash{}, accountTrieRoot)
				if err != nil {
					t.Fatal(err)
				}
				snapshotProvider.Snapshot = snap
				it := snap.DiskStorageIterator(largeStorageAccount, common.Hash{})
				defer it.Release()
				i := 0
				for it.Next() {
					if i > int(maxLeavesLimit) {
						// no need to modify beyond the request limit
						break
					}
					// modify one entry of 1 in 4 segments
					if i%(segmentLen*4) == 0 {
						randomBytes := make([]byte, 5)
<<<<<<< HEAD
						_, err := r.Read(randomBytes)
						assert.NoError(t, err)
=======
						_, err := rand.Read(randomBytes)
						require.NoError(t, err)
>>>>>>> 9a67621a
						rawdb.WriteStorageSnapshot(memdb, largeStorageAccount, it.Hash(), randomBytes)
					}
					i++
				}

				return context.Background(), message.LeafsRequest{
					Root:     largeTrieRoot,
					Account:  largeStorageAccount,
					Limit:    maxLeavesLimit,
					NodeType: message.StateTrieNode,
				}
			},
			requireResponseFn: func(t *testing.T, request message.LeafsRequest, response []byte, err error) {
				require.NoError(t, err)
				var leafsResponse message.LeafsResponse
				_, err = message.Codec.Unmarshal(response, &leafsResponse)
				require.NoError(t, err)
				require.Len(t, leafsResponse.Keys, int(maxLeavesLimit))
				require.Len(t, leafsResponse.Vals, int(maxLeavesLimit))
				require.Equal(t, uint32(1), testHandlerStats.LeafsRequestCount)
				require.Equal(t, uint32(len(leafsResponse.Keys)), testHandlerStats.LeafsReturnedSum)
				require.Equal(t, uint32(1), testHandlerStats.SnapshotReadAttemptCount)
				require.Equal(t, uint32(0), testHandlerStats.SnapshotReadSuccessCount)
				requireRangeProofIsValid(t, &request, &leafsResponse, true)

				// expect 1/4th of segments to be invalid
				numSegments := maxLeavesLimit / segmentLen
				require.Equal(t, uint32(numSegments/4), testHandlerStats.SnapshotSegmentInvalidCount)
				require.Equal(t, uint32(3*numSegments/4), testHandlerStats.SnapshotSegmentValidCount)
			},
		},
		"last snapshot key removed": {
			prepareTestFn: func() (context.Context, message.LeafsRequest) {
				snap, err := snapshot.New(snapConfig, memdb, trieDB, common.Hash{}, accountTrieRoot)
				if err != nil {
					t.Fatal(err)
				}
				snapshotProvider.Snapshot = snap
				it := snap.DiskStorageIterator(smallStorageAccount, common.Hash{})
				defer it.Release()
				var lastKey common.Hash
				for it.Next() {
					lastKey = it.Hash()
				}
				rawdb.DeleteStorageSnapshot(memdb, smallStorageAccount, lastKey)

				return context.Background(), message.LeafsRequest{
					Root:     smallTrieRoot,
					Account:  smallStorageAccount,
					Limit:    maxLeavesLimit,
					NodeType: message.StateTrieNode,
				}
			},
			requireResponseFn: func(t *testing.T, request message.LeafsRequest, response []byte, err error) {
				require.NoError(t, err)
				var leafsResponse message.LeafsResponse
				_, err = message.Codec.Unmarshal(response, &leafsResponse)
				require.NoError(t, err)
				require.Len(t, leafsResponse.Keys, 500)
				require.Len(t, leafsResponse.Vals, 500)
				require.Equal(t, uint32(1), testHandlerStats.LeafsRequestCount)
				require.Equal(t, uint32(len(leafsResponse.Keys)), testHandlerStats.LeafsReturnedSum)
				require.Equal(t, uint32(1), testHandlerStats.SnapshotReadAttemptCount)
				require.Equal(t, uint32(1), testHandlerStats.SnapshotReadSuccessCount)
				requireRangeProofIsValid(t, &request, &leafsResponse, false)
			},
		},
		"request last key when removed from snapshot": {
			prepareTestFn: func() (context.Context, message.LeafsRequest) {
				snap, err := snapshot.New(snapConfig, memdb, trieDB, common.Hash{}, accountTrieRoot)
				if err != nil {
					t.Fatal(err)
				}
				snapshotProvider.Snapshot = snap
				it := snap.DiskStorageIterator(smallStorageAccount, common.Hash{})
				defer it.Release()
				var lastKey common.Hash
				for it.Next() {
					lastKey = it.Hash()
				}
				rawdb.DeleteStorageSnapshot(memdb, smallStorageAccount, lastKey)

				return context.Background(), message.LeafsRequest{
					Root:     smallTrieRoot,
					Account:  smallStorageAccount,
					Start:    lastKey[:],
					Limit:    maxLeavesLimit,
					NodeType: message.StateTrieNode,
				}
			},
			requireResponseFn: func(t *testing.T, request message.LeafsRequest, response []byte, err error) {
				require.NoError(t, err)
				var leafsResponse message.LeafsResponse
				_, err = message.Codec.Unmarshal(response, &leafsResponse)
				require.NoError(t, err)
				require.Len(t, leafsResponse.Keys, 1)
				require.Len(t, leafsResponse.Vals, 1)
				require.Equal(t, uint32(1), testHandlerStats.LeafsRequestCount)
				require.Equal(t, uint32(len(leafsResponse.Keys)), testHandlerStats.LeafsReturnedSum)
				require.Equal(t, uint32(1), testHandlerStats.SnapshotReadAttemptCount)
				require.Equal(t, uint32(0), testHandlerStats.SnapshotReadSuccessCount)
				requireRangeProofIsValid(t, &request, &leafsResponse, false)
			},
		},
	}
	for name, test := range tests {
		t.Run(name, func(t *testing.T) {
			ctx, request := test.prepareTestFn()
			t.Cleanup(func() {
				<-snapshot.WipeSnapshot(memdb, true)
				testHandlerStats.Reset()
				snapshotProvider.Snapshot = nil // reset the snapshot to nil
			})

			response, err := leafsHandler.OnLeafsRequest(ctx, ids.GenerateTestNodeID(), 1, request)
			test.requireResponseFn(t, request, response, err)
		})
	}
}

func requireRangeProofIsValid(t *testing.T, request *message.LeafsRequest, response *message.LeafsResponse, expectMore bool) {
	t.Helper()

	var start []byte
	if len(request.Start) == 0 {
		start = bytes.Repeat([]byte{0x00}, common.HashLength)
	} else {
		start = request.Start
	}

	var proof ethdb.Database
	if len(response.ProofVals) > 0 {
		proof = rawdb.NewMemoryDatabase()
		defer proof.Close()
		for _, proofVal := range response.ProofVals {
			proofKey := crypto.Keccak256(proofVal)
			if err := proof.Put(proofKey, proofVal); err != nil {
				t.Fatal(err)
			}
		}
	}

	more, err := trie.VerifyRangeProof(request.Root, start, response.Keys, response.Vals, proof)
	require.NoError(t, err)
	require.Equal(t, expectMore, more)
}<|MERGE_RESOLUTION|>--- conflicted
+++ resolved
@@ -579,13 +579,8 @@
 					// modify one entry of 1 in 4 segments
 					if i%(segmentLen*4) == 0 {
 						randomBytes := make([]byte, 5)
-<<<<<<< HEAD
 						_, err := r.Read(randomBytes)
-						assert.NoError(t, err)
-=======
-						_, err := rand.Read(randomBytes)
 						require.NoError(t, err)
->>>>>>> 9a67621a
 						rawdb.WriteStorageSnapshot(memdb, largeStorageAccount, it.Hash(), randomBytes)
 					}
 					i++

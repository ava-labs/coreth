--- conflicted
+++ resolved
@@ -8,14 +8,9 @@
 	"crypto/rand"
 	"testing"
 
-<<<<<<< HEAD
-=======
-	"github.com/ava-labs/coreth/params"
-	"github.com/ava-labs/coreth/sync/handlers/stats/statstest"
-
->>>>>>> 29b83709
 	"github.com/ava-labs/avalanchego/ids"
 	"github.com/ava-labs/coreth/plugin/evm/message"
+	"github.com/ava-labs/coreth/sync/handlers/stats/statstest"
 	"github.com/ava-labs/libevm/common"
 	"github.com/ava-labs/libevm/core/rawdb"
 	"github.com/ava-labs/libevm/crypto"
@@ -82,15 +77,9 @@
 					Hashes: []common.Hash{maxSizeCodeHash},
 				}, [][]byte{maxSizeCodeBytes}
 			},
-<<<<<<< HEAD
-			verifyStats: func(t *testing.T, stats *stats.MockHandlerStats) {
-				assert.EqualValues(t, 1, mockHandlerStats.CodeRequestCount)
-				assert.EqualValues(t, ethparams.MaxCodeSize, mockHandlerStats.CodeBytesReturnedSum)
-=======
 			verifyStats: func(t *testing.T, stats *statstest.TestHandlerStats) {
 				assert.EqualValues(t, 1, testHandlerStats.CodeRequestCount)
-				assert.EqualValues(t, params.MaxCodeSize, testHandlerStats.CodeBytesReturnedSum)
->>>>>>> 29b83709
+				assert.EqualValues(t, ethparams.MaxCodeSize, testHandlerStats.CodeBytesReturnedSum)
 			},
 		},
 	}

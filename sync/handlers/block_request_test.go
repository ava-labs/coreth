--- conflicted
+++ resolved
@@ -56,11 +56,7 @@
 			return blk
 		},
 	}
-<<<<<<< HEAD
-	blockRequestHandler := NewBlockRequestHandler(blockProvider, networkCodec, mockHandlerStats)
-=======
-	blockRequestHandler := NewBlockRequestHandler(blockProvider, message.Codec, testHandlerStats)
->>>>>>> de6a088a
+	blockRequestHandler := NewBlockRequestHandler(blockProvider, networkCodec, testHandlerStats)
 
 	var blockRequest message.BlockRequest
 	if test.startBlockHash != (common.Hash{}) {

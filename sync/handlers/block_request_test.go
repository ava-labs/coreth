--- conflicted
+++ resolved
@@ -56,11 +56,7 @@
 			return blk
 		},
 	}
-<<<<<<< HEAD
-	blockRequestHandler := NewBlockRequestHandler(blockProvider, networkCodec, mockHandlerStats)
-=======
-	blockRequestHandler := NewBlockRequestHandler(blockProvider, message.Codec, testHandlerStats)
->>>>>>> 29b83709
+	blockRequestHandler := NewBlockRequestHandler(blockProvider, networkCodec, testHandlerStats)
 
 	var blockRequest message.BlockRequest
 	if test.startBlockHash != (common.Hash{}) {

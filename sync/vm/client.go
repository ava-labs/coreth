// Copyright (C) 2019-2025, Ava Labs, Inc. All rights reserved.
// See the file LICENSE for licensing terms.

package vm

import (
	"context"
	"errors"
	"fmt"
	"sync"

	atomicstate "github.com/ava-labs/coreth/plugin/evm/atomic/state"
	synccommon "github.com/ava-labs/coreth/sync"
	syncclient "github.com/ava-labs/coreth/sync/client"
	"github.com/ava-labs/coreth/sync/statesync"

	"github.com/ava-labs/avalanchego/database"
	"github.com/ava-labs/avalanchego/database/versiondb"
	"github.com/ava-labs/avalanchego/ids"
	"github.com/ava-labs/avalanchego/snow/engine/snowman/block"
	"github.com/ava-labs/avalanchego/vms/components/chain"
	"github.com/ava-labs/coreth/core/state/snapshot"
	"github.com/ava-labs/coreth/eth"
	"github.com/ava-labs/coreth/params"
	"github.com/ava-labs/coreth/plugin/evm/message"
	"github.com/ava-labs/libevm/common"
	"github.com/ava-labs/libevm/core/rawdb"
	"github.com/ava-labs/libevm/core/types"
	"github.com/ava-labs/libevm/ethdb"
	"github.com/ava-labs/libevm/log"
)

const (
	// ParentsToFetch is the number of the block parents the state syncs to.
	// The last 256 block hashes are necessary to support the BLOCKHASH opcode.
	ParentsToFetch = 256

	atomicStateSyncOperationName = "Atomic State Sync"
	evmStateSyncOperationName    = "EVM State Sync"
)

// Sentinel errors for sync failures
var (
	ErrEVMStateSyncFailed    = errors.New("EVM state sync failed")
	ErrAtomicStateSyncFailed = errors.New("atomic state sync failed")

	stateSyncSummaryKey = []byte("stateSyncSummary")
)

// BlockAcceptor is an interface that allows for accepting blocks.
type BlockAcceptor interface {
	PutLastAcceptedID(ids.ID) error
}

// EthBlockWrapper can be implemented by a concrete block wrapper type to
// return *types.Block, which is needed to update chain pointers at the
// end of the sync operation.
type EthBlockWrapper interface {
	GetEthBlock() *types.Block
}

type ClientConfig struct {
	Chain      *eth.Ethereum
	State      *chain.State
	ChainDB    ethdb.Database
	Acceptor   BlockAcceptor
	VerDB      *versiondb.Database
	MetadataDB database.Database

	// Extension points.
	Parser message.SyncableParser

	// AtomicExtender is an optional extension point for the state sync process, and can be nil.
	AtomicExtender synccommon.Extender
	Client         syncclient.Client
	StateSyncDone  chan struct{}
	AtomicBackend  *atomicstate.AtomicBackend

	// Specifies the number of blocks behind the latest state summary that the chain must be
	// in order to prefer performing state sync over falling back to the normal bootstrapping
	// algorithm.
	MinBlocks          uint64
	LastAcceptedHeight uint64
	RequestSize        uint16 // number of key/value pairs to ask peers for per request
	Enabled            bool
	SkipResume         bool
}

type client struct {
	*ClientConfig

	resumableSummary message.Syncable

	cancel context.CancelFunc
	wg     sync.WaitGroup

	// State Sync results
	summary message.Syncable
	err     error
}

func NewClient(config *ClientConfig) Client {
	return &client{
		ClientConfig: config,
	}
}

type Client interface {
	// StateSyncEnabled methods that implement the client side of [block.StateSyncableVM].
	StateSyncEnabled(context.Context) (bool, error)
	GetOngoingSyncStateSummary(context.Context) (block.StateSummary, error)
	ParseStateSummary(ctx context.Context, summaryBytes []byte) (block.StateSummary, error)

	// ClearOngoingSummary additional methods required by the evm package.
	ClearOngoingSummary() error
	Shutdown() error
	Error() error
}

// StateSyncEnabled returns [client.enabled], which is set in the chain's config file.
func (client *client) StateSyncEnabled(context.Context) (bool, error) {
	return client.Enabled, nil
}

// GetOngoingSyncStateSummary returns a state summary that was previously started
// and not finished, and sets [resumableSummary] if one was found.
// Returns [database.ErrNotFound] if no ongoing summary is found or if [client.skipResume] is true.
func (client *client) GetOngoingSyncStateSummary(context.Context) (block.StateSummary, error) {
	if client.SkipResume {
		return nil, database.ErrNotFound
	}

	summaryBytes, err := client.MetadataDB.Get(stateSyncSummaryKey)
	if err != nil {
		return nil, err // includes the [database.ErrNotFound] case
	}

	summary, err := client.Parser.Parse(summaryBytes, client.acceptSyncSummary)
	if err != nil {
		return nil, fmt.Errorf("failed to parse saved state sync summary to SyncSummary: %w", err)
	}
	client.resumableSummary = summary
	return summary, nil
}

// ClearOngoingSummary clears any marker of an ongoing state sync summary
func (client *client) ClearOngoingSummary() error {
	if err := client.MetadataDB.Delete(stateSyncSummaryKey); err != nil {
		return fmt.Errorf("failed to clear ongoing summary: %w", err)
	}
	if err := client.VerDB.Commit(); err != nil {
		return fmt.Errorf("failed to commit db while clearing ongoing summary: %w", err)
	}

	return nil
}

// ParseStateSummary parses [summaryBytes] to [commonEng.Summary]
func (client *client) ParseStateSummary(_ context.Context, summaryBytes []byte) (block.StateSummary, error) {
	return client.Parser.Parse(summaryBytes, client.acceptSyncSummary)
}

func (client *client) stateSync(ctx context.Context) error {
	if err := client.syncBlocks(ctx, client.summary.GetBlockHash(), client.summary.Height(), ParentsToFetch); err != nil {
		return err
	}

	// Create and register all syncers.
	registry := NewSyncerRegistry()

	if err := client.registerSyncers(ctx, registry); err != nil {
		return err
	}

	// Run all registered syncers concurrently.
	return registry.RunSyncerTasks(ctx, client)
}

func (client *client) registerSyncers(ctx context.Context, registry *SyncerRegistry) error {
	// Register EVM state syncer.
	evmSyncer, err := client.createEVMSyncer()
	if err != nil {
		return fmt.Errorf("failed to create EVM syncer: %w", err)
	}

	if err := registry.Register(evmStateSyncOperationName, evmSyncer); err != nil {
		return fmt.Errorf("failed to register EVM syncer: %w", err)
	}

	// Register atomic syncer.
	if client.AtomicExtender != nil {
		atomicSyncer, err := client.createAtomicSyncer(ctx)
		if err != nil {
			return fmt.Errorf("failed to create atomic syncer: %w", err)
		}

		if err := registry.Register(atomicStateSyncOperationName, atomicSyncer); err != nil {
			return fmt.Errorf("failed to register atomic syncer: %w", err)
		}
	}

	return nil
}

func (client *client) createEVMSyncer() (synccommon.Syncer, error) {
	return statesync.NewSyncer(&statesync.Config{
		Client:                   client.Client,
		Root:                     client.summary.GetBlockRoot(),
		BatchSize:                ethdb.IdealBatchSize,
		DB:                       client.ChaindDB,
		MaxOutstandingCodeHashes: statesync.DefaultMaxOutstandingCodeHashes,
		NumCodeFetchingWorkers:   statesync.DefaultNumCodeFetchingWorkers,
		RequestSize:              client.RequestSize,
	})
}

func (client *client) createAtomicSyncer(ctx context.Context) (synccommon.Syncer, error) {
	return client.AtomicExtender.CreateSyncer(ctx, client.Client, client.VerDB, client.summary)
}

// acceptSyncSummary returns true if sync will be performed and launches the state sync process
// in a goroutine.
func (client *client) acceptSyncSummary(proposedSummary message.Syncable) (block.StateSyncMode, error) {
	isResume := client.resumableSummary != nil &&
		proposedSummary.GetBlockHash() == client.resumableSummary.GetBlockHash()
	if !isResume {
		// Skip syncing if the blockchain is not significantly ahead of local state,
		// since bootstrapping would be faster.
		// (Also ensures we don't sync to a height prior to local state.)
		if client.LastAcceptedHeight+client.MinBlocks > proposedSummary.Height() {
			log.Info(
				"last accepted too close to most recent syncable block, skipping state sync",
				"lastAccepted", client.LastAcceptedHeight,
				"syncableHeight", proposedSummary.Height(),
			)
			return block.StateSyncSkipped, nil
		}

		// Wipe the snapshot completely if we are not resuming from an existing sync, so that we do not
		// use a corrupted snapshot.
		// Note: this assumes that when the node is started with state sync disabled, the in-progress state
		// sync marker will be wiped, so we do not accidentally resume progress from an incorrect version
		// of the snapshot. (if switching between versions that come before this change and back this could
		// lead to the snapshot not being cleaned up correctly)
		<-snapshot.WipeSnapshot(client.ChainDB, true)
		// Reset the snapshot generator here so that when state sync completes, snapshots will not attempt to read an
		// invalid generator.
		// Note: this must be called after WipeSnapshot is called so that we do not invalidate a partially generated snapshot.
		snapshot.ResetSnapshotGeneration(client.ChainDB)
	}
	client.summary = proposedSummary

	// Update the current state sync summary key in the database
	// Note: this must be performed after WipeSnapshot finishes so that we do not start a state sync
	// session from a partially wiped snapshot.
	if err := client.MetadataDB.Put(stateSyncSummaryKey, proposedSummary.Bytes()); err != nil {
		return block.StateSyncSkipped, fmt.Errorf("failed to write state sync summary key to disk: %w", err)
	}
	if err := client.VerDB.Commit(); err != nil {
		return block.StateSyncSkipped, fmt.Errorf("failed to commit db: %w", err)
	}

	log.Info("Starting state sync", "summary", proposedSummary)

	// create a cancellable ctx for the state sync goroutine
	ctx, cancel := context.WithCancel(context.Background())
	client.cancel = cancel
	client.wg.Add(1) // track the state sync goroutine so we can wait for it on shutdown
	go func() {
		defer client.wg.Done()
		defer cancel()

		if err := client.stateSync(ctx); err != nil {
			client.err = err
		} else {
			client.err = client.finishSync()
		}
		// notify engine regardless of whether err == nil,
		// this error will be propagated to the engine when it calls
		// vm.SetState(snow.Bootstrapping)
		log.Info("stateSync completed, notifying engine", "err", client.err)
		close(client.StateSyncDone)
	}()
	return block.StateSyncStatic, nil
}

// syncBlocks fetches (up to) [parentsToGet] blocks from peers
// using [client] and writes them to disk.
// the process begins with [fromHash] and it fetches parents recursively.
// fetching starts from the first ancestor not found on disk
func (client *client) syncBlocks(ctx context.Context, fromHash common.Hash, fromHeight uint64, parentsToGet int) error {
	nextHash := fromHash
	nextHeight := fromHeight
	parentsPerRequest := uint16(32)

	// first, check for blocks already available on disk so we don't
	// request them from peers.
	for parentsToGet >= 0 {
		blk := rawdb.ReadBlock(client.ChainDB, nextHash, nextHeight)
		if blk != nil {
			// block exists
			nextHash = blk.ParentHash()
			nextHeight--
			parentsToGet--
			continue
		}

		// block was not found
		break
	}

	// get any blocks we couldn't find on disk from peers and write
	// them to disk.
	batch := client.ChainDB.NewBatch()
	for i := parentsToGet - 1; i >= 0 && (nextHash != common.Hash{}); {
		if err := ctx.Err(); err != nil {
			return err
		}
		blocks, err := client.Client.GetBlocks(ctx, nextHash, nextHeight, parentsPerRequest)
		if err != nil {
			log.Error("could not get blocks from peer", "err", err, "nextHash", nextHash, "remaining", i+1)
			return err
		}
		for _, block := range blocks {
			rawdb.WriteBlock(batch, block)
			rawdb.WriteCanonicalHash(batch, block.Hash(), block.NumberU64())

			i--
			nextHash = block.ParentHash()
			nextHeight--
		}
		log.Info("fetching blocks from peer", "remaining", i+1, "total", parentsToGet)
	}
	log.Info("fetched blocks from peer", "total", parentsToGet)
	return batch.Write()
}

<<<<<<< HEAD
=======
func (client *client) syncStateTrie(ctx context.Context) error {
	log.Info("state sync: sync starting", "root", client.summary.GetBlockRoot())
	evmSyncer, err := statesync.NewStateSyncer(&statesync.StateSyncerConfig{
		Client:                   client.Client,
		Root:                     client.summary.GetBlockRoot(),
		BatchSize:                ethdb.IdealBatchSize,
		DB:                       client.ChainDB,
		MaxOutstandingCodeHashes: statesync.DefaultMaxOutstandingCodeHashes,
		NumCodeFetchingWorkers:   statesync.DefaultNumCodeFetchingWorkers,
		RequestSize:              client.RequestSize,
	})
	if err != nil {
		return err
	}
	if err := evmSyncer.Start(ctx); err != nil {
		return err
	}
	err = evmSyncer.Wait(ctx)
	log.Info("state sync: sync finished", "root", client.summary.GetBlockRoot(), "err", err)
	return err
}

>>>>>>> 0255516f
func (client *client) Shutdown() error {
	if client.cancel != nil {
		client.cancel()
	}
	client.wg.Wait() // wait for the background goroutine to exit
	return nil
}

// finishSync is responsible for updating disk and memory pointers so the VM is prepared
// for bootstrapping. Executes any shared memory operations from the atomic trie to shared memory.
func (client *client) finishSync() error {
	stateBlock, err := client.State.GetBlock(context.TODO(), ids.ID(client.summary.GetBlockHash()))
	if err != nil {
		return fmt.Errorf("could not get block by hash from client state: %s", client.summary.GetBlockHash())
	}

	wrapper, ok := stateBlock.(*chain.BlockWrapper)
	if !ok {
		return fmt.Errorf("could not convert block(%T) to *chain.BlockWrapper", wrapper)
	}
	wrappedBlock := wrapper.Block

	evmBlockGetter, ok := wrappedBlock.(EthBlockWrapper)
	if !ok {
		return fmt.Errorf("could not convert block(%T) to evm.EthBlockWrapper", stateBlock)
	}

	block := evmBlockGetter.GetEthBlock()

	if block.Hash() != client.summary.GetBlockHash() {
		return fmt.Errorf("attempted to set last summary block to unexpected block hash: (%s != %s)", block.Hash(), client.summary.GetBlockHash())
	}
	if block.NumberU64() != client.summary.Height() {
		return fmt.Errorf("attempted to set last summary block to unexpected block number: (%d != %d)", block.NumberU64(), client.summary.Height())
	}

	// BloomIndexer needs to know that some parts of the chain are not available
	// and cannot be indexed. This is done by calling [AddCheckpoint] here.
	// Since the indexer uses sections of size [params.BloomBitsBlocks] (= 4096),
	// each block is indexed in section number [blockNumber/params.BloomBitsBlocks].
	// To allow the indexer to start with the block we just synced to,
	// we create a checkpoint for its parent.
	// Note: This requires assuming the synced block height is divisible
	// by [params.BloomBitsBlocks].
	parentHeight := block.NumberU64() - 1
	parentHash := block.ParentHash()
	client.Chain.BloomIndexer().AddCheckpoint(parentHeight/params.BloomBitsBlocks, parentHash)

	if err := client.Chain.BlockChain().ResetToStateSyncedBlock(block); err != nil {
		return err
	}

	if client.AtomicExtender != nil {
		if err := client.AtomicExtender.OnFinishBeforeCommit(client.LastAcceptedHeight, client.summary); err != nil {
			return err
		}
	}

	if err := client.commitVMMarkers(); err != nil {
		return fmt.Errorf("error updating vm markers, height=%d, hash=%s, err=%w", block.NumberU64(), block.Hash(), err)
	}

	if err := client.State.SetLastAcceptedBlock(wrappedBlock); err != nil {
		return err
	}

	if client.AtomicExtender != nil {
		return client.AtomicExtender.OnFinishAfterCommit(block.NumberU64())
	}

	return nil
}

// commitVMMarkers updates the following markers in the VM's database
// and commits them atomically:
// - updates atomic trie so it will have necessary metadata for the last committed root
// - updates atomic trie so it will resume applying operations to shared memory on initialize
// - updates lastAcceptedKey
// - removes state sync progress markers
func (client *client) commitVMMarkers() error {
	// Mark the previously last accepted block for the shared memory cursor, so that we will execute shared
	// memory operations from the previously last accepted block to [vm.syncSummary] when ApplyToSharedMemory
	// is called.
	id := ids.ID(client.summary.GetBlockHash())
	if err := client.Acceptor.PutLastAcceptedID(id); err != nil {
		return err
	}
	if err := client.MetadataDB.Delete(stateSyncSummaryKey); err != nil {
		return err
	}
	return client.VerDB.Commit()
}

// Error returns a non-nil error if one occurred during the sync.
func (client *client) Error() error { return client.err }<|MERGE_RESOLUTION|>--- conflicted
+++ resolved
@@ -207,7 +207,7 @@
 		Client:                   client.Client,
 		Root:                     client.summary.GetBlockRoot(),
 		BatchSize:                ethdb.IdealBatchSize,
-		DB:                       client.ChaindDB,
+		DB:                       client.ChainDB,
 		MaxOutstandingCodeHashes: statesync.DefaultMaxOutstandingCodeHashes,
 		NumCodeFetchingWorkers:   statesync.DefaultNumCodeFetchingWorkers,
 		RequestSize:              client.RequestSize,
@@ -335,31 +335,6 @@
 	return batch.Write()
 }
 
-<<<<<<< HEAD
-=======
-func (client *client) syncStateTrie(ctx context.Context) error {
-	log.Info("state sync: sync starting", "root", client.summary.GetBlockRoot())
-	evmSyncer, err := statesync.NewStateSyncer(&statesync.StateSyncerConfig{
-		Client:                   client.Client,
-		Root:                     client.summary.GetBlockRoot(),
-		BatchSize:                ethdb.IdealBatchSize,
-		DB:                       client.ChainDB,
-		MaxOutstandingCodeHashes: statesync.DefaultMaxOutstandingCodeHashes,
-		NumCodeFetchingWorkers:   statesync.DefaultNumCodeFetchingWorkers,
-		RequestSize:              client.RequestSize,
-	})
-	if err != nil {
-		return err
-	}
-	if err := evmSyncer.Start(ctx); err != nil {
-		return err
-	}
-	err = evmSyncer.Wait(ctx)
-	log.Info("state sync: sync finished", "root", client.summary.GetBlockRoot(), "err", err)
-	return err
-}
-
->>>>>>> 0255516f
 func (client *client) Shutdown() error {
 	if client.cancel != nil {
 		client.cancel()

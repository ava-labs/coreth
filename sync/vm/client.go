// Copyright (C) 2019-2025, Ava Labs, Inc. All rights reserved.
// See the file LICENSE for licensing terms.

package vm

import (
	"context"
	"fmt"
	"sync"

	"github.com/ava-labs/avalanchego/database"
	"github.com/ava-labs/avalanchego/database/versiondb"
	"github.com/ava-labs/avalanchego/ids"
	"github.com/ava-labs/avalanchego/snow/engine/snowman/block"
	"github.com/ava-labs/avalanchego/vms/components/chain"
	"github.com/ava-labs/libevm/common"
	"github.com/ava-labs/libevm/core/types"
	"github.com/ava-labs/libevm/ethdb"
	"github.com/ava-labs/libevm/log"

	"github.com/ava-labs/coreth/core/state/snapshot"
	"github.com/ava-labs/coreth/eth"
	"github.com/ava-labs/coreth/params"
	"github.com/ava-labs/coreth/plugin/evm/message"
	"github.com/ava-labs/coreth/sync/blocksync"
	"github.com/ava-labs/coreth/sync/statesync"

	synccommon "github.com/ava-labs/coreth/sync"
	syncclient "github.com/ava-labs/coreth/sync/client"
)

const (
	// BlocksToFetch is the number of the block parents the state syncs to.
	// The last 256 block hashes are necessary to support the BLOCKHASH opcode.
	BlocksToFetch = 256

	atomicStateSyncOperationName = "Atomic State Sync"
	blockSyncOperationName       = "Block Sync"
	evmStateSyncOperationName    = "EVM State Sync"
	codeHashSyncOperationName    = "Code Hash Sync"
)

var stateSyncSummaryKey = []byte("stateSyncSummary")

// BlockAcceptor provides a mechanism to update the last accepted block ID during state synchronization.
// This interface is used by the state sync process to ensure the blockchain state
// is properly updated when new blocks are synchronized from the network.
type BlockAcceptor interface {
	PutLastAcceptedID(ids.ID) error
}

// EthBlockWrapper can be implemented by a concrete block wrapper type to
// return *types.Block, which is needed to update chain pointers at the
// end of the sync operation.
type EthBlockWrapper interface {
	GetEthBlock() *types.Block
}

type ClientConfig struct {
	Chain      *eth.Ethereum
	State      *chain.State
	ChainDB    ethdb.Database
	Acceptor   BlockAcceptor
	VerDB      *versiondb.Database
	MetadataDB database.Database

	// Extension points.
	Parser message.SyncableParser

	// Extender is an optional extension point for the state sync process, and can be nil.
	Extender      synccommon.Extender
	Client        syncclient.Client
	StateSyncDone chan struct{}

	// Specifies the number of blocks behind the latest state summary that the chain must be
	// in order to prefer performing state sync over falling back to the normal bootstrapping
	// algorithm.
	MinBlocks          uint64
	LastAcceptedHeight uint64
	RequestSize        uint16 // number of key/value pairs to ask peers for per request
	Enabled            bool
	SkipResume         bool
}

type client struct {
	*ClientConfig

	resumableSummary message.Syncable

	cancel context.CancelFunc
	wg     sync.WaitGroup

	// State Sync results
	summary message.Syncable
	err     error
}

func NewClient(config *ClientConfig) Client {
	return &client{
		ClientConfig: config,
	}
}

type Client interface {
	// Methods that implement the client side of [block.StateSyncableVM].
	StateSyncEnabled(context.Context) (bool, error)
	GetOngoingSyncStateSummary(context.Context) (block.StateSummary, error)
	ParseStateSummary(ctx context.Context, summaryBytes []byte) (block.StateSummary, error)

	// Additional methods required by the evm package.
	ClearOngoingSummary() error
	Shutdown() error
	Error() error
}

// StateSyncEnabled returns [client.enabled], which is set in the chain's config file.
func (client *client) StateSyncEnabled(context.Context) (bool, error) {
	return client.Enabled, nil
}

// GetOngoingSyncStateSummary returns a state summary that was previously started
// and not finished, and sets [resumableSummary] if one was found.
// Returns [database.ErrNotFound] if no ongoing summary is found or if [client.skipResume] is true.
func (client *client) GetOngoingSyncStateSummary(context.Context) (block.StateSummary, error) {
	if client.SkipResume {
		return nil, database.ErrNotFound
	}

	summaryBytes, err := client.MetadataDB.Get(stateSyncSummaryKey)
	if err != nil {
		return nil, err // includes the [database.ErrNotFound] case
	}

	summary, err := client.Parser.Parse(summaryBytes, client.acceptSyncSummary)
	if err != nil {
		return nil, fmt.Errorf("failed to parse saved state sync summary to SyncSummary: %w", err)
	}
	client.resumableSummary = summary
	return summary, nil
}

// ClearOngoingSummary clears any marker of an ongoing state sync summary
func (client *client) ClearOngoingSummary() error {
	if err := client.MetadataDB.Delete(stateSyncSummaryKey); err != nil {
		return fmt.Errorf("failed to clear ongoing summary: %w", err)
	}
	if err := client.VerDB.Commit(); err != nil {
		return fmt.Errorf("failed to commit db while clearing ongoing summary: %w", err)
	}

	return nil
}

// ParseStateSummary parses [summaryBytes] to [commonEng.Summary]
func (client *client) ParseStateSummary(_ context.Context, summaryBytes []byte) (block.StateSummary, error) {
	return client.Parser.Parse(summaryBytes, client.acceptSyncSummary)
}

func (client *client) stateSync(ctx context.Context) error {
	// Create and register all syncers.
	registry := NewSyncerRegistry()

	if err := client.registerSyncers(registry); err != nil {
		return err
	}

	// Run all registered syncers sequentially.
	return registry.RunSyncerTasks(ctx, client)
}

<<<<<<< HEAD
func (client *client) registerSyncers(ctx context.Context, registry *SyncerRegistry) error {
	blockSyncer, err := client.createBlockSyncer(client.summary.GetBlockHash(), client.summary.Height())
=======
func (client *client) registerSyncers(registry *SyncerRegistry) error {
	// Register block syncer.
	syncer, err := client.createBlockSyncer(client.summary.GetBlockHash(), client.summary.Height())
>>>>>>> 91e0d7c0
	if err != nil {
		return fmt.Errorf("failed to create block syncer: %w", err)
	}

	cfg := statesync.NewDefaultConfig(client.RequestSize)

	codeSyncer, err := client.createCodeHashSyncer(cfg)
	if err != nil {
		return fmt.Errorf("failed to create code syncer: %w", err)
	}

	stateSyncer, err := client.createEVMSyncer(cfg, codeSyncer)
	if err != nil {
		return fmt.Errorf("failed to create EVM state syncer: %w", err)
	}

	var atomicSyncer synccommon.Syncer
	if client.Extender != nil {
<<<<<<< HEAD
		atomicSyncer, err = client.createAtomicSyncer(ctx)
=======
		atomicSyncer, err := client.createAtomicSyncer()
>>>>>>> 91e0d7c0
		if err != nil {
			return fmt.Errorf("failed to create atomic syncer: %w", err)
		}
	}

	// Register in a deterministic order
	if err := registry.Register(blockSyncOperationName, blockSyncer); err != nil {
		return fmt.Errorf("failed to register %s: %w", blockSyncOperationName, err)
	}
	if err := registry.Register(codeHashSyncOperationName, codeSyncer); err != nil {
		return fmt.Errorf("failed to register %s: %w", codeHashSyncOperationName, err)
	}
	if err := registry.Register(evmStateSyncOperationName, stateSyncer); err != nil {
		return fmt.Errorf("failed to register %s: %w", evmStateSyncOperationName, err)
	}

	if atomicSyncer != nil {
		if err := registry.Register(atomicStateSyncOperationName, atomicSyncer); err != nil {
			return fmt.Errorf("failed to register %s: %w", atomicStateSyncOperationName, err)
		}
	}

	return nil
}

func (client *client) createBlockSyncer(fromHash common.Hash, fromHeight uint64) (synccommon.Syncer, error) {
	return blocksync.NewSyncer(client.Client, client.ChainDB, blocksync.Config{
		FromHash:      fromHash,
		FromHeight:    fromHeight,
		BlocksToFetch: BlocksToFetch,
	})
}

func (client *client) createEVMSyncer(cfg statesync.Config, sink statesync.CodeHashSink) (synccommon.Syncer, error) {
	return statesync.NewSyncer(client.Client, client.ChainDB, client.summary.GetBlockRoot(), sink, cfg)
}

func (client *client) createCodeHashSyncer(cfg statesync.Config) (statesync.CodeSyncerTask, error) {
	return statesync.NewCodeSyncer(client.Client, client.ChainDB, cfg)
}

func (client *client) createAtomicSyncer() (synccommon.Syncer, error) {
	return client.Extender.CreateSyncer(client.Client, client.VerDB, client.summary)
}

// acceptSyncSummary returns true if sync will be performed and launches the state sync process
// in a goroutine.
func (client *client) acceptSyncSummary(proposedSummary message.Syncable) (block.StateSyncMode, error) {
	isResume := client.resumableSummary != nil &&
		proposedSummary.GetBlockHash() == client.resumableSummary.GetBlockHash()
	if !isResume {
		// Skip syncing if the blockchain is not significantly ahead of local state,
		// since bootstrapping would be faster.
		// (Also ensures we don't sync to a height prior to local state.)
		if client.LastAcceptedHeight+client.MinBlocks > proposedSummary.Height() {
			log.Info(
				"last accepted too close to most recent syncable block, skipping state sync",
				"lastAccepted", client.LastAcceptedHeight,
				"syncableHeight", proposedSummary.Height(),
			)
			return block.StateSyncSkipped, nil
		}

		// Wipe the snapshot completely if we are not resuming from an existing sync, so that we do not
		// use a corrupted snapshot.
		// Note: this assumes that when the node is started with state sync disabled, the in-progress state
		// sync marker will be wiped, so we do not accidentally resume progress from an incorrect version
		// of the snapshot. (if switching between versions that come before this change and back this could
		// lead to the snapshot not being cleaned up correctly)
		<-snapshot.WipeSnapshot(client.ChainDB, true)
		// Reset the snapshot generator here so that when state sync completes, snapshots will not attempt to read an
		// invalid generator.
		// Note: this must be called after WipeSnapshot is called so that we do not invalidate a partially generated snapshot.
		snapshot.ResetSnapshotGeneration(client.ChainDB)
	}
	client.summary = proposedSummary

	// Update the current state sync summary key in the database
	// Note: this must be performed after WipeSnapshot finishes so that we do not start a state sync
	// session from a partially wiped snapshot.
	if err := client.MetadataDB.Put(stateSyncSummaryKey, proposedSummary.Bytes()); err != nil {
		return block.StateSyncSkipped, fmt.Errorf("failed to write state sync summary key to disk: %w", err)
	}
	if err := client.VerDB.Commit(); err != nil {
		return block.StateSyncSkipped, fmt.Errorf("failed to commit db: %w", err)
	}

	log.Info("Starting state sync", "summary", proposedSummary)

	// create a cancellable ctx for the state sync goroutine
	ctx, cancel := context.WithCancel(context.Background())
	client.cancel = cancel
	client.wg.Add(1) // track the state sync goroutine so we can wait for it on shutdown
	go func() {
		defer client.wg.Done()
		defer cancel()

		if err := client.stateSync(ctx); err != nil {
			client.err = err
		} else {
			client.err = client.finishSync()
		}
		// notify engine regardless of whether err == nil,
		// this error will be propagated to the engine when it calls
		// vm.SetState(snow.Bootstrapping)
		log.Info("stateSync completed, notifying engine", "err", client.err)
		close(client.StateSyncDone)
	}()
	return block.StateSyncStatic, nil
}

func (client *client) Shutdown() error {
	if client.cancel != nil {
		client.cancel()
	}
	client.wg.Wait() // wait for the background goroutine to exit
	return nil
}

// finishSync is responsible for updating disk and memory pointers so the VM is prepared
// for bootstrapping. Executes any shared memory operations from the atomic trie to shared memory.
func (client *client) finishSync() error {
	stateBlock, err := client.State.GetBlock(context.TODO(), ids.ID(client.summary.GetBlockHash()))
	if err != nil {
		return fmt.Errorf("could not get block by hash from client state: %s", client.summary.GetBlockHash())
	}

	wrapper, ok := stateBlock.(*chain.BlockWrapper)
	if !ok {
		return fmt.Errorf("could not convert block(%T) to *chain.BlockWrapper", wrapper)
	}
	wrappedBlock := wrapper.Block

	evmBlockGetter, ok := wrappedBlock.(EthBlockWrapper)
	if !ok {
		return fmt.Errorf("could not convert block(%T) to evm.EthBlockWrapper", stateBlock)
	}

	block := evmBlockGetter.GetEthBlock()

	if block.Hash() != client.summary.GetBlockHash() {
		return fmt.Errorf("attempted to set last summary block to unexpected block hash: (%s != %s)", block.Hash(), client.summary.GetBlockHash())
	}
	if block.NumberU64() != client.summary.Height() {
		return fmt.Errorf("attempted to set last summary block to unexpected block number: (%d != %d)", block.NumberU64(), client.summary.Height())
	}

	// BloomIndexer needs to know that some parts of the chain are not available
	// and cannot be indexed. This is done by calling [AddCheckpoint] here.
	// Since the indexer uses sections of size [params.BloomBitsBlocks] (= 4096),
	// each block is indexed in section number [blockNumber/params.BloomBitsBlocks].
	// To allow the indexer to start with the block we just synced to,
	// we create a checkpoint for its parent.
	// Note: This requires assuming the synced block height is divisible
	// by [params.BloomBitsBlocks].
	parentHeight := block.NumberU64() - 1
	parentHash := block.ParentHash()
	client.Chain.BloomIndexer().AddCheckpoint(parentHeight/params.BloomBitsBlocks, parentHash)

	if err := client.Chain.BlockChain().ResetToStateSyncedBlock(block); err != nil {
		return err
	}

	if client.Extender != nil {
		if err := client.Extender.OnFinishBeforeCommit(client.LastAcceptedHeight, client.summary); err != nil {
			return err
		}
	}

	if err := client.commitVMMarkers(); err != nil {
		return fmt.Errorf("error updating vm markers, height=%d, hash=%s, err=%w", block.NumberU64(), block.Hash(), err)
	}

	if err := client.State.SetLastAcceptedBlock(wrappedBlock); err != nil {
		return err
	}

	if client.Extender != nil {
		return client.Extender.OnFinishAfterCommit(block.NumberU64())
	}

	return nil
}

// commitVMMarkers updates the following markers in the VM's database
// and commits them atomically:
// - updates atomic trie so it will have necessary metadata for the last committed root
// - updates atomic trie so it will resume applying operations to shared memory on initialize
// - updates lastAcceptedKey
// - removes state sync progress markers
func (client *client) commitVMMarkers() error {
	// Mark the previously last accepted block for the shared memory cursor, so that we will execute shared
	// memory operations from the previously last accepted block to [vm.syncSummary] when ApplyToSharedMemory
	// is called.
	id := ids.ID(client.summary.GetBlockHash())
	if err := client.Acceptor.PutLastAcceptedID(id); err != nil {
		return err
	}
	if err := client.MetadataDB.Delete(stateSyncSummaryKey); err != nil {
		return err
	}
	return client.VerDB.Commit()
}

// Error returns a non-nil error if one occurred during the sync.
func (client *client) Error() error { return client.err }<|MERGE_RESOLUTION|>--- conflicted
+++ resolved
@@ -168,14 +168,9 @@
 	return registry.RunSyncerTasks(ctx, client)
 }
 
-<<<<<<< HEAD
-func (client *client) registerSyncers(ctx context.Context, registry *SyncerRegistry) error {
-	blockSyncer, err := client.createBlockSyncer(client.summary.GetBlockHash(), client.summary.Height())
-=======
 func (client *client) registerSyncers(registry *SyncerRegistry) error {
 	// Register block syncer.
-	syncer, err := client.createBlockSyncer(client.summary.GetBlockHash(), client.summary.Height())
->>>>>>> 91e0d7c0
+	blockSyncer, err := client.createBlockSyncer(client.summary.GetBlockHash(), client.summary.Height())
 	if err != nil {
 		return fmt.Errorf("failed to create block syncer: %w", err)
 	}
@@ -194,11 +189,7 @@
 
 	var atomicSyncer synccommon.Syncer
 	if client.Extender != nil {
-<<<<<<< HEAD
-		atomicSyncer, err = client.createAtomicSyncer(ctx)
-=======
-		atomicSyncer, err := client.createAtomicSyncer()
->>>>>>> 91e0d7c0
+		atomicSyncer, err = client.createAtomicSyncer()
 		if err != nil {
 			return fmt.Errorf("failed to create atomic syncer: %w", err)
 		}

// Copyright (C) 2019-2025, Ava Labs, Inc. All rights reserved.
// See the file LICENSE for licensing terms.

package vm

import (
	"context"
	"errors"
	"fmt"
	"sync"
	"testing"
	"time"

	"github.com/ava-labs/coreth/utils/utilstest"
	"github.com/stretchr/testify/require"
)

// mockSyncer implements synccommon.Syncer for testing.
type mockSyncer struct {
	syncError error
	started   bool // Track if already started
}

func newMockSyncer(syncError error) *mockSyncer {
	return &mockSyncer{
		syncError: syncError,
	}
}

func (m *mockSyncer) Sync(ctx context.Context) error {
	m.started = true
	return m.syncError
}

// syncerConfig describes a test syncer setup for RunSyncerTasks table tests.
type syncerConfig struct {
	name      string
	syncError error
}

func TestNewSyncerRegistry(t *testing.T) {
	registry := NewSyncerRegistry()
	require.NotNil(t, registry)
	require.Empty(t, registry.syncers)
}

func TestSyncerRegistry_Register(t *testing.T) {
	tests := []struct {
		name          string
		registrations []struct {
			name   string
			syncer *mockSyncer
		}
		expectedError string
		expectedCount int
	}{
		{
			name: "successful registrations",
			registrations: []struct {
				name   string
				syncer *mockSyncer
			}{
				{"Syncer1", newMockSyncer(nil)},
				{"Syncer2", newMockSyncer(nil)},
			},
			expectedError: "",
			expectedCount: 2,
		},
		{
			name: "duplicate name registration",
			registrations: []struct {
				name   string
				syncer *mockSyncer
			}{
				{"Syncer1", newMockSyncer(nil)},
				{"Syncer1", newMockSyncer(nil)},
			},
			expectedError: "syncer with name 'Syncer1' is already registered",
			expectedCount: 1,
		},
		{
			name: "preserve registration order",
			registrations: []struct {
				name   string
				syncer *mockSyncer
			}{
				{"Syncer1", newMockSyncer(nil)},
				{"Syncer2", newMockSyncer(nil)},
				{"Syncer3", newMockSyncer(nil)},
			},
			expectedCount: 3,
		},
	}

	for _, tt := range tests {
		t.Run(tt.name, func(t *testing.T) {
			registry := NewSyncerRegistry()
			var errLast error

			// Perform registrations.
			for _, reg := range tt.registrations {
				err := registry.Register(reg.name, reg.syncer)
				if err != nil {
					errLast = err
					break
				}
			}

			// Check error expectations.
			if tt.expectedError != "" {
				require.Error(t, errLast)
				require.Contains(t, errLast.Error(), tt.expectedError)
			} else {
				require.NoError(t, errLast)
			}

			// Verify registration count.
			require.Len(t, registry.syncers, tt.expectedCount)

			// Verify registration order for successful cases.
			if tt.expectedError == "" {
				for i, reg := range tt.registrations {
					require.Equal(t, reg.name, registry.syncers[i].name)
					require.Equal(t, reg.syncer, registry.syncers[i].syncer)
				}
			}
		})
	}
}

func TestSyncerRegistry_RunSyncerTasks(t *testing.T) {
	tests := []struct {
		name          string
		syncers       []syncerConfig
		expectedError string
		assertState   func(t *testing.T, mockSyncers []*mockSyncer, expectedError string)
	}{
		{
			name: "successful execution",
			syncers: []syncerConfig{
				{"Syncer1", nil},
				{"Syncer2", nil},
			},
			assertState: func(t *testing.T, mockSyncers []*mockSyncer, expectedError string) {
				for i, mockSyncer := range mockSyncers {
					require.True(t, mockSyncer.started, "Syncer %d should have been started", i)
				}
			},
		}, {
			name: "error returned",
			syncers: []syncerConfig{
				{"Syncer1", errors.New("wait failed")},
				{"Syncer2", nil},
			},
			expectedError: "Syncer1 failed",
			assertState: func(t *testing.T, mockSyncers []*mockSyncer, expectedError string) {
				// First syncer should have been started.
				require.True(t, mockSyncers[0].started, "First syncer should have been started")
				// With concurrency, the second may or may not have started -> don't assert it.
			},
		},
	}

	for _, tt := range tests {
		t.Run(tt.name, func(t *testing.T) {
			registry := NewSyncerRegistry()
			mockSyncers := make([]*mockSyncer, len(tt.syncers))

			// Register syncers.
<<<<<<< HEAD
			for i, cfg := range tt.syncers {
				mockSyncer := newMockSyncer(cfg.name, cfg.syncError)
=======
			for i, syncerConfig := range tt.syncers {
				mockSyncer := newMockSyncer(syncerConfig.syncError)
>>>>>>> ca842473
				mockSyncers[i] = mockSyncer
				require.NoError(t, registry.Register(cfg.name, mockSyncer))
			}

			err := registry.RunSyncerTasks(context.Background(), &client{})

			if tt.expectedError != "" {
				// Verify the wrapped cause when available.
				if len(tt.syncers) > 0 && tt.syncers[0].syncError != nil {
					require.ErrorIs(t, err, tt.syncers[0].syncError)
				}
			} else {
				require.NoError(t, err)
			}

			tt.assertState(t, mockSyncers, tt.expectedError)
		})
	}
}

func TestSyncerRegistry_RunSyncerTasks_Concurrency(t *testing.T) {
	// Barrier pattern:
	// 1. All barrier syncers begin Sync concurrently (via errgroup).
	// 2. Each syncer signals readiness using allStartedWG.Done().
	// 3. Each syncer blocks until `releaseCh` is closed.
	// 4. The test waits on allStartedWG.Wait() to ensure all have started.
	// 5. The test then closes `releaseCh` to release them simultaneously.
	//
	// This demonstrates true concurrency: if syncers ran sequentially, the test
	// would hang because no syncer could complete to allow the next to begin.

	type testCase struct {
		name              string
		numBarrierSyncers int
		numErrorSyncers   int
		numCancelSyncers  int
		errorMsg          string
		expectedError     string
	}

	// Helper to determine if test should succeed.
	shouldSucceed := func(tc testCase) bool {
		return tc.numErrorSyncers == 0
	}

	tests := []testCase{
		{
			name:              "single syncer succeeds",
			numBarrierSyncers: 1,
		},
		{
			name:              "multiple syncers start concurrently",
			numBarrierSyncers: 5,
		},
		{
			name:              "error syncer cancels barrier syncers",
			numBarrierSyncers: 2,
			numErrorSyncers:   1,
			numCancelSyncers:  1,
			errorMsg:          "test error",
			expectedError:     "ErrorSyncer-0 failed",
		},
		{
			name:             "multiple error syncers - first one wins",
			numErrorSyncers:  3,
			numCancelSyncers: 2,
			errorMsg:         "boom",
			expectedError:    "ErrorSyncer-0 failed",
		},
		{
			name:              "no syncers registered",
			numBarrierSyncers: 0,
		},
	}

	for _, tt := range tests {
		t.Run(tt.name, func(t *testing.T) {
			t.Parallel()

			registry := NewSyncerRegistry()

			// Timeouts are derived per-subtest from its deadline to provide granular,
			// phase-specific failure messages while respecting `go test -timeout`.
			ctx, cancel := utilstest.NewTestContext(t)
			t.Cleanup(cancel)

			// Derive phase budgets from the subtest's deadline (or fallback).
			baseTimeout := 5 * time.Second
			if d, ok := t.Deadline(); ok {
				baseTimeout = time.Until(d)
				if baseTimeout < time.Second {
					baseTimeout = time.Second
				}
			}
			syncerStartTimeout := baseTimeout / 2
			taskCompleteTimeout := baseTimeout * 3 / 4

			var (
				allStartedWG sync.WaitGroup
				releaseCh    chan struct{}
				releaseOnce  sync.Once
				triggers     []chan struct{}
				cancelChans  []chan struct{}
				errTargets   []error
			)

			// Setup barrier syncers if needed.
			if tt.numBarrierSyncers > 0 {
				allStartedWG.Add(tt.numBarrierSyncers)
				releaseCh = make(chan struct{})

				for i := 0; i < tt.numBarrierSyncers; i++ {
					name := fmt.Sprintf("BarrierSyncer-%d", i)
					syncer := utilstest.NewBarrierSyncer(&allStartedWG, releaseCh)
					require.NoError(t, registry.Register(name, syncer))
				}
			}

			// Setup error syncers if needed.
			if tt.numErrorSyncers > 0 {
				for i := 0; i < tt.numErrorSyncers; i++ {
					trigger := make(chan struct{})
					triggers = append(triggers, trigger)
					errInstance := errors.New(tt.errorMsg)
					errTargets = append(errTargets, errInstance)

					name := fmt.Sprintf("ErrorSyncer-%d", i)
					syncer := utilstest.NewErrorSyncer(trigger, errInstance)
					require.NoError(t, registry.Register(name, syncer))
				}

			}

			// Setup cancel-aware syncers if needed.
			if tt.numCancelSyncers > 0 {
				for i := 0; i < tt.numCancelSyncers; i++ {
					startedCh := make(chan struct{})
					canceledCh := make(chan struct{})
					cancelChans = append(cancelChans, canceledCh)

					name := fmt.Sprintf("CancelSyncer-%d", i)
					syncer := utilstest.NewCancelAwareSyncer(startedCh, canceledCh, baseTimeout)
					require.NoError(t, registry.Register(name, syncer))
				}
			}

			// Start the registry.
			doneCh := make(chan error, 1)
			go func() { doneCh <- registry.RunSyncerTasks(ctx, &client{}) }()

			// Wait for barrier syncers to signal started via allStartedWG.
			if tt.numBarrierSyncers > 0 {
				utilstest.WaitGroupWithTimeout(t, &allStartedWG, syncerStartTimeout, "timed out waiting for barrier syncers to start")
			}

			// Trigger errors if needed.
			if tt.numErrorSyncers > 0 {
				// Close the first trigger to cause an error.
				close(triggers[0])
			}

			// Release barrier syncers if no errors expected.
			if shouldSucceed(tt) && releaseCh != nil {
				releaseOnce.Do(func() { close(releaseCh) })
			}

			// Wait for completion and verify result.
			err := utilstest.WaitErrWithTimeout(t, doneCh, taskCompleteTimeout)
			if shouldSucceed(tt) {
				require.NoError(t, err)
			} else {
				// Assert error type using ErrorIs and skip explicit Contains
				if len(errTargets) > 0 {
					require.ErrorIs(t, err, errTargets[0])
				}

				// Verify cancellation was propagated to cancel-aware syncers.
				for i, cancelCh := range cancelChans {
					utilstest.WaitSignalWithTimeout(t, cancelCh, syncerStartTimeout, fmt.Sprintf("cancellation was not propagated to cancel syncer %d", i))
				}
			}
		})
	}
}<|MERGE_RESOLUTION|>--- conflicted
+++ resolved
@@ -167,15 +167,10 @@
 			mockSyncers := make([]*mockSyncer, len(tt.syncers))
 
 			// Register syncers.
-<<<<<<< HEAD
-			for i, cfg := range tt.syncers {
-				mockSyncer := newMockSyncer(cfg.name, cfg.syncError)
-=======
 			for i, syncerConfig := range tt.syncers {
 				mockSyncer := newMockSyncer(syncerConfig.syncError)
->>>>>>> ca842473
 				mockSyncers[i] = mockSyncer
-				require.NoError(t, registry.Register(cfg.name, mockSyncer))
+				require.NoError(t, registry.Register(syncerConfig.name, mockSyncer))
 			}
 
 			err := registry.RunSyncerTasks(context.Background(), &client{})
@@ -304,7 +299,6 @@
 					syncer := utilstest.NewErrorSyncer(trigger, errInstance)
 					require.NoError(t, registry.Register(name, syncer))
 				}
-
 			}
 
 			// Setup cancel-aware syncers if needed.

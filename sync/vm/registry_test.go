// Copyright (C) 2019-2025, Ava Labs, Inc. All rights reserved.
// See the file LICENSE for licensing terms.

package vm

import (
	"context"
	"errors"
	"fmt"
	"sync"
	"testing"
	"time"

	"github.com/stretchr/testify/require"

	"github.com/ava-labs/coreth/sync/synctest"
	"github.com/ava-labs/coreth/utils/utilstest"
)

// mockSyncer implements synccommon.Syncer for testing.
type mockSyncer struct {
	name      string
	syncError error
	started   bool // Track if already started
}

func newMockSyncer(name string, syncError error) *mockSyncer {
	return &mockSyncer{name: name, syncError: syncError}
}

func (m *mockSyncer) Sync(_ context.Context) error {
	m.started = true
	return m.syncError
}

// syncerConfig describes a test syncer setup for RunSyncerTasks table tests.
type syncerConfig struct {
	name      string
	syncError error
}

func TestNewSyncerRegistry(t *testing.T) {
	registry := NewSyncerRegistry()
	require.NotNil(t, registry)
	require.Empty(t, registry.syncers)
}

func TestSyncerRegistry_Register(t *testing.T) {
	tests := []struct {
		name          string
		registrations []*mockSyncer
		expectedError string
		expectedCount int
	}{
		{
			name: "successful registrations",
			registrations: []*mockSyncer{
				newMockSyncer("Syncer1", nil),
				newMockSyncer("Syncer2", nil),
			},
			expectedError: "",
			expectedCount: 2,
		},
		{
			name: "duplicate name registration",
			registrations: []*mockSyncer{
				newMockSyncer("Syncer1", nil),
				newMockSyncer("Syncer1", nil),
			},
			expectedError: "syncer with name 'Syncer1' is already registered",
			expectedCount: 1,
		},
		{
			name: "preserve registration order",
			registrations: []*mockSyncer{
				newMockSyncer("Syncer1", nil),
				newMockSyncer("Syncer2", nil),
				newMockSyncer("Syncer3", nil),
			},
			expectedCount: 3,
		},
	}

	for _, tt := range tests {
		t.Run(tt.name, func(t *testing.T) {
			registry := NewSyncerRegistry()
			var errLast error

			// Perform registrations.
			for _, reg := range tt.registrations {
				err := registry.Register(reg.name, reg)
				if err != nil {
					errLast = err
					break
				}
			}

			// Check error expectations.
			if tt.expectedError != "" {
				require.Error(t, errLast)
				require.Contains(t, errLast.Error(), tt.expectedError)
			} else {
				require.NoError(t, errLast)
			}

			// Verify registration count.
			require.Len(t, registry.syncers, tt.expectedCount)

			// Verify registration order for successful cases.
			if tt.expectedError == "" {
				for i, reg := range tt.registrations {
					require.Equal(t, reg.name, registry.syncers[i].name)
					require.Equal(t, reg, registry.syncers[i].syncer)
				}
			}
		})
	}
}

func TestSyncerRegistry_RunSyncerTasks(t *testing.T) {
	tests := []struct {
		name          string
		syncers       []syncerConfig
		expectedError string
		assertState   func(t *testing.T, mockSyncers []*mockSyncer)
	}{
		{
			name: "successful execution",
			syncers: []syncerConfig{
				{"Syncer1", nil},
				{"Syncer2", nil},
			},
			assertState: func(t *testing.T, mockSyncers []*mockSyncer) {
				for i, mockSyncer := range mockSyncers {
					require.True(t, mockSyncer.started, "Syncer %d should have been started", i)
				}
			},
		}, {
			name: "error returned",
			syncers: []syncerConfig{
				{"Syncer1", errors.New("wait failed")},
				{"Syncer2", nil},
			},
			expectedError: "Syncer1 failed",
<<<<<<< HEAD
			assertState: func(t *testing.T, mockSyncers []*mockSyncer, expectedError string) {
				// First syncer should have been started.
=======
			assertState: func(t *testing.T, mockSyncers []*mockSyncer) {
				// First syncer should be started and waited on (but wait failed).
>>>>>>> 3b2ab68d
				require.True(t, mockSyncers[0].started, "First syncer should have been started")
				// With concurrency, the second may or may not have started -> don't assert it.
			},
		},
	}

	for _, tt := range tests {
		t.Run(tt.name, func(t *testing.T) {
			registry := NewSyncerRegistry()
			mockSyncers := make([]*mockSyncer, len(tt.syncers))

			// Register syncers.
			for i, syncerConfig := range tt.syncers {
				mockSyncer := newMockSyncer(syncerConfig.name, syncerConfig.syncError)
				mockSyncers[i] = mockSyncer
				require.NoError(t, registry.Register(syncerConfig.name, mockSyncer))
			}

			err := registry.RunSyncerTasks(context.Background(), &client{})

			if tt.expectedError != "" {
				require.Error(t, err)
				require.Contains(t, err.Error(), tt.expectedError)
			} else {
				require.NoError(t, err)
			}

<<<<<<< HEAD
			tt.assertState(t, mockSyncers, tt.expectedError)
=======
			// Use custom assertion function for each test case.
			tt.assertState(t, mockSyncers)
>>>>>>> 3b2ab68d
		})
	}
}

func TestSyncerRegistry_ConcurrentStart(t *testing.T) {
	t.Parallel()

	registry := NewSyncerRegistry()

	ctx, cancel := utilstest.NewTestContext(t)
	t.Cleanup(cancel)

	const numBarrierSyncers = 5

	var allStartedWG sync.WaitGroup
	allStartedWG.Add(numBarrierSyncers)

	releaseCh := make(chan struct{})

	for i := 0; i < numBarrierSyncers; i++ {
		name := fmt.Sprintf("BarrierSyncer-%d", i)
		syncer := synctest.NewBarrierSyncer(&allStartedWG, releaseCh)
		require.NoError(t, registry.Register(name, syncer))
	}

	doneCh := make(chan error, 1)
	go func() { doneCh <- registry.RunSyncerTasks(ctx, &client{}) }()

	utilstest.WaitGroupWithTimeout(t, &allStartedWG, 2*time.Second, "timed out waiting for barrier syncers to start")
	close(releaseCh)

	require.NoError(t, utilstest.WaitErrWithTimeout(t, doneCh, 4*time.Second))
}

func TestSyncerRegistry_ErrorPropagatesAndCancelsOthers(t *testing.T) {
	t.Parallel()

	registry := NewSyncerRegistry()

	ctx, cancel := utilstest.NewTestContext(t)
	t.Cleanup(cancel)

	// Error syncer
	trigger := make(chan struct{})
	errFirst := errors.New("test error")
	require.NoError(t, registry.Register("ErrorSyncer-0", synctest.NewErrorSyncer(trigger, errFirst)))

	// Cancel-aware syncers to verify cancellation propagation
	const numCancelSyncers = 2
	var cancelChans []chan struct{}
	var startedChans []chan struct{}

	for i := 0; i < numCancelSyncers; i++ {
		startedCh := make(chan struct{})
		canceledCh := make(chan struct{})
		cancelChans = append(cancelChans, canceledCh)
		startedChans = append(startedChans, startedCh)
		name := fmt.Sprintf("CancelSyncer-%d", i)

		require.NoError(t, registry.Register(name, synctest.NewCancelAwareSyncer(startedCh, canceledCh, 4*time.Second)))
	}

	doneCh := make(chan error, 1)
	go func() { doneCh <- registry.RunSyncerTasks(ctx, &client{}) }()

	// Ensure cancel-aware syncers are running before triggering the error
	for i, started := range startedChans {
		utilstest.WaitSignalWithTimeout(t, started, 2*time.Second, fmt.Sprintf("cancel-aware syncer %d did not start", i))
	}

	close(trigger)

	err := utilstest.WaitErrWithTimeout(t, doneCh, 4*time.Second)
	require.ErrorIs(t, err, errFirst)

	for i, cancelCh := range cancelChans {
		utilstest.WaitSignalWithTimeout(t, cancelCh, 2*time.Second, fmt.Sprintf("cancellation was not propagated to cancel syncer %d", i))
	}
}

func TestSyncerRegistry_FirstErrorWinsAcrossMany(t *testing.T) {
	t.Parallel()

	registry := NewSyncerRegistry()

	ctx, cancel := utilstest.NewTestContext(t)
	t.Cleanup(cancel)

	const numErrorSyncers = 3

	var triggers []chan struct{}
	var errFirst error

	for i := 0; i < numErrorSyncers; i++ {
		trigger := make(chan struct{})
		triggers = append(triggers, trigger)
		errInstance := errors.New("boom")
		if i == 0 {
			errFirst = errInstance
		}
		name := fmt.Sprintf("ErrorSyncer-%d", i)
		require.NoError(t, registry.Register(name, synctest.NewErrorSyncer(trigger, errInstance)))
	}

	doneCh := make(chan error, 1)
	go func() { doneCh <- registry.RunSyncerTasks(ctx, &client{}) }()

	// Trigger only the first error; others should return due to cancellation
	close(triggers[0])

	err := utilstest.WaitErrWithTimeout(t, doneCh, 4*time.Second)
	require.ErrorIs(t, err, errFirst)
}

func TestSyncerRegistry_NoSyncersRegistered(t *testing.T) {
	t.Parallel()

	registry := NewSyncerRegistry()
	ctx, cancel := utilstest.NewTestContext(t)
	t.Cleanup(cancel)

	require.NoError(t, registry.RunSyncerTasks(ctx, &client{}))
}<|MERGE_RESOLUTION|>--- conflicted
+++ resolved
@@ -142,13 +142,8 @@
 				{"Syncer2", nil},
 			},
 			expectedError: "Syncer1 failed",
-<<<<<<< HEAD
-			assertState: func(t *testing.T, mockSyncers []*mockSyncer, expectedError string) {
-				// First syncer should have been started.
-=======
 			assertState: func(t *testing.T, mockSyncers []*mockSyncer) {
 				// First syncer should be started and waited on (but wait failed).
->>>>>>> 3b2ab68d
 				require.True(t, mockSyncers[0].started, "First syncer should have been started")
 				// With concurrency, the second may or may not have started -> don't assert it.
 			},
@@ -176,12 +171,8 @@
 				require.NoError(t, err)
 			}
 
-<<<<<<< HEAD
-			tt.assertState(t, mockSyncers, tt.expectedError)
-=======
 			// Use custom assertion function for each test case.
 			tt.assertState(t, mockSyncers)
->>>>>>> 3b2ab68d
 		})
 	}
 }

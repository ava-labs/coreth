--- conflicted
+++ resolved
@@ -19,7 +19,7 @@
 	"github.com/ava-labs/coreth/core"
 	"github.com/ava-labs/coreth/params"
 	"github.com/ava-labs/coreth/plugin/evm/message"
-	messagetest "github.com/ava-labs/coreth/plugin/evm/message/testutils"
+	"github.com/ava-labs/coreth/plugin/evm/message/messagetest"
 	clientstats "github.com/ava-labs/coreth/sync/client/stats"
 	"github.com/ava-labs/coreth/sync/handlers"
 	handlerstats "github.com/ava-labs/coreth/sync/handlers/stats"
@@ -88,13 +88,8 @@
 	}
 
 	stateSyncClient := NewClient(&ClientConfig{
-<<<<<<< HEAD
-		NetworkClient:    mockNetClient,
+		NetworkClient:    testNetClient,
 		Codec:            networkCodec,
-=======
-		NetworkClient:    testNetClient,
-		Codec:            message.Codec,
->>>>>>> de6a088a
 		Stats:            clientstats.NewNoOpStats(),
 		StateSyncNodeIDs: nil,
 		BlockParser:      newTestBlockParser(),
@@ -164,13 +159,8 @@
 	// Construct client
 	testNetClient := &testNetwork{}
 	stateSyncClient := NewClient(&ClientConfig{
-<<<<<<< HEAD
-		NetworkClient:    mockNetClient,
+		NetworkClient:    testNetClient,
 		Codec:            networkCodec,
-=======
-		NetworkClient:    testNetClient,
-		Codec:            message.Codec,
->>>>>>> de6a088a
 		Stats:            clientstats.NewNoOpStats(),
 		StateSyncNodeIDs: nil,
 		BlockParser:      newTestBlockParser(),
@@ -430,13 +420,8 @@
 
 	handler := handlers.NewLeafsRequestHandler(trieDB, message.StateTrieKeyLength, nil, networkCodec, handlerstats.NewNoopHandlerStats())
 	client := NewClient(&ClientConfig{
-<<<<<<< HEAD
-		NetworkClient:    &mockNetwork{},
+		NetworkClient:    &testNetwork{},
 		Codec:            networkCodec,
-=======
-		NetworkClient:    &testNetwork{},
-		Codec:            message.Codec,
->>>>>>> de6a088a
 		Stats:            clientstats.NewNoOpStats(),
 		StateSyncNodeIDs: nil,
 		BlockParser:      newTestBlockParser(),
@@ -815,23 +800,13 @@
 	trieDB := triedb.NewDatabase(rawdb.NewMemoryDatabase(), nil)
 	root, _, _ := statesynctest.GenerateTrie(t, trieDB, 100_000, common.HashLength)
 
-<<<<<<< HEAD
 	handler := handlers.NewLeafsRequestHandler(trieDB, message.StateTrieKeyLength, nil, networkCodec, handlerstats.NewNoopHandlerStats())
-	mockNetClient := &mockNetwork{}
-
-	const maxAttempts = 8
-	client := NewClient(&ClientConfig{
-		NetworkClient:    mockNetClient,
-		Codec:            networkCodec,
-=======
-	handler := handlers.NewLeafsRequestHandler(trieDB, nil, message.Codec, handlerstats.NewNoopHandlerStats())
 	testNetClient := &testNetwork{}
 
 	const maxAttempts = 8
 	client := NewClient(&ClientConfig{
 		NetworkClient:    testNetClient,
-		Codec:            message.Codec,
->>>>>>> de6a088a
+		Codec:            networkCodec,
 		Stats:            clientstats.NewNoOpStats(),
 		StateSyncNodeIDs: nil,
 		BlockParser:      newTestBlockParser(),
@@ -892,13 +867,8 @@
 		ids.GenerateTestNodeID(),
 	}
 	client := NewClient(&ClientConfig{
-<<<<<<< HEAD
-		NetworkClient:    mockNetClient,
+		NetworkClient:    testNetClient,
 		Codec:            networkCodec,
-=======
-		NetworkClient:    testNetClient,
-		Codec:            message.Codec,
->>>>>>> de6a088a
 		Stats:            clientstats.NewNoOpStats(),
 		StateSyncNodeIDs: stateSyncNodes,
 		BlockParser:      newTestBlockParser(),

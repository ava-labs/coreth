--- conflicted
+++ resolved
@@ -74,13 +74,8 @@
 			expectedErr: errInvalidCodeResponseLen,
 		},
 		"code size is too large": {
-<<<<<<< HEAD
-			setupRequest: func() (requestHashes []common.Hash, mockResponse message.CodeResponse, expectedCode [][]byte) {
+			setupRequest: func() (requestHashes []common.Hash, testResponse message.CodeResponse, expectedCode [][]byte) {
 				oversizedCode := make([]byte, ethparams.MaxCodeSize+1)
-=======
-			setupRequest: func() (requestHashes []common.Hash, testResponse message.CodeResponse, expectedCode [][]byte) {
-				oversizedCode := make([]byte, params.MaxCodeSize+1)
->>>>>>> 29b83709
 				codeHash := crypto.Keccak256Hash(oversizedCode)
 				return []common.Hash{codeHash}, message.CodeResponse{
 					Data: [][]byte{oversizedCode},

// Copyright (C) 2019-2025, Ava Labs, Inc. All rights reserved.
// See the file LICENSE for licensing terms.

package statesync

import (
	"context"
	"errors"
	"fmt"
	"sync"

	"github.com/ava-labs/coreth/core/state/snapshot"
	synccommon "github.com/ava-labs/coreth/sync"
	syncclient "github.com/ava-labs/coreth/sync/client"
	"github.com/ava-labs/libevm/common"
	"github.com/ava-labs/libevm/ethdb"
	"github.com/ava-labs/libevm/triedb"
	"golang.org/x/sync/errgroup"
)

const (
	segmentThreshold       = 500_000 // if we estimate trie to have greater than this number of leafs, split it
	numStorageTrieSegments = 4
	numMainTrieSegments    = 8
	defaultNumWorkers      = 8
)

<<<<<<< HEAD
var _ synccommon.Syncer = (*stateSync)(nil)
=======
var errWaitBeforeStart = errors.New("cannot call Wait before Start")
>>>>>>> ab3d4656

type StateSyncerConfig struct {
	Root                     common.Hash
	Client                   syncclient.Client
	DB                       ethdb.Database
	BatchSize                int
	MaxOutstandingCodeHashes int    // Maximum number of code hashes in the code syncer queue
	NumCodeFetchingWorkers   int    // Number of code syncing threads
	RequestSize              uint16 // Number of leafs to request from a peer at a time
}

// stateSync keeps the state of the entire state sync operation.
type stateSync struct {
	db        ethdb.Database            // database we are syncing
	root      common.Hash               // root of the EVM state we are syncing to
	trieDB    *triedb.Database          // trieDB on top of db we are syncing. used to restore any existing tries.
	snapshot  snapshot.SnapshotIterable // used to access the database we are syncing as a snapshot.
	batchSize int                       // write batches when they reach this size
	client    syncclient.Client         // used to contact peers over the network

	segments   chan syncclient.LeafSyncTask   // channel of tasks to sync
	syncer     *syncclient.CallbackLeafSyncer // performs the sync, looping over each task's range and invoking specified callbacks
	codeSyncer *codeSyncer                    // manages the asynchronous download and batching of code hashes
	trieQueue  *trieQueue                     // manages a persistent list of storage tries we need to sync and any segments that are created for them

	// track the main account trie specifically to commit its root at the end of the operation
	mainTrie *trieToSync

	// track the tries currently being synced
	lock            sync.RWMutex
	triesInProgress map[common.Hash]*trieToSync

	// track completion and progress of work
	mainTrieDone       chan struct{}
	storageTriesDone   chan struct{}
	triesInProgressSem chan struct{}
	done               chan error
	stats              *trieSyncStats

<<<<<<< HEAD
	// cancel is used to cancel the sync operation
	cancel context.CancelFunc
=======
	// context cancellation management
	cancelFunc context.CancelFunc
>>>>>>> ab3d4656
}

func NewStateSyncer(config *StateSyncerConfig) (synccommon.Syncer, error) {
	ss := &stateSync{
		batchSize:       config.BatchSize,
		db:              config.DB,
		client:          config.Client,
		root:            config.Root,
		trieDB:          triedb.NewDatabase(config.DB, nil),
		snapshot:        snapshot.NewDiskLayer(config.DB),
		stats:           newTrieSyncStats(),
		triesInProgress: make(map[common.Hash]*trieToSync),

		// [triesInProgressSem] is used to keep the number of tries syncing
		// less than or equal to [defaultNumWorkers].
		triesInProgressSem: make(chan struct{}, defaultNumWorkers),

		// Each [trieToSync] will have a maximum of [numSegments] segments.
		// We set the capacity of [segments] such that [defaultNumWorkers]
		// storage tries can sync concurrently.
		segments:         make(chan syncclient.LeafSyncTask, defaultNumWorkers*numStorageTrieSegments),
		mainTrieDone:     make(chan struct{}),
		storageTriesDone: make(chan struct{}),
		done:             make(chan error, 1),
	}
	ss.syncer = syncclient.NewCallbackLeafSyncer(config.Client, ss.segments, config.RequestSize)
	ss.codeSyncer = newCodeSyncer(CodeSyncerConfig{
		DB:                       config.DB,
		Client:                   config.Client,
		MaxOutstandingCodeHashes: config.MaxOutstandingCodeHashes,
		NumCodeFetchingWorkers:   config.NumCodeFetchingWorkers,
	})

	ss.trieQueue = NewTrieQueue(config.DB)
	if err := ss.trieQueue.clearIfRootDoesNotMatch(ss.root); err != nil {
		return nil, err
	}

	// create a trieToSync for the main trie and mark it as in progress.
	var err error
	ss.mainTrie, err = NewTrieToSync(ss, ss.root, common.Hash{}, NewMainTrieTask(ss))
	if err != nil {
		return nil, err
	}
	ss.addTrieInProgress(ss.root, ss.mainTrie)
	ss.mainTrie.startSyncing() // start syncing after tracking the trie as in progress
	return ss, nil
}

// onStorageTrieFinished is called after a storage trie finishes syncing.
func (t *stateSync) onStorageTrieFinished(root common.Hash) error {
	<-t.triesInProgressSem // allow another trie to start (release the semaphore)
	// mark the storage trie as done in trieQueue
	if err := t.trieQueue.StorageTrieDone(root); err != nil {
		return err
	}
	// track the completion of this storage trie
	numInProgress, err := t.removeTrieInProgress(root)
	if err != nil {
		return err
	}
	if numInProgress == 0 {
		select {
		case <-t.storageTriesDone:
			// when the last storage trie finishes, close the segments channel
			close(t.segments)
		default:
		}
	}
	return nil
}

// onMainTrieFinished is called after the main trie finishes syncing.
func (t *stateSync) onMainTrieFinished() error {
	t.codeSyncer.notifyAccountTrieCompleted()

	// count the number of storage tries we need to sync for eta purposes.
	numStorageTries, err := t.trieQueue.countTries()
	if err != nil {
		return err
	}
	t.stats.setTriesRemaining(numStorageTries)

	// mark the main trie done
	close(t.mainTrieDone)
	_, err = t.removeTrieInProgress(t.root)
	return err
}

// onSyncComplete is called after the account trie and
// all storage tries have completed syncing. We persist
// [mainTrie]'s batch last to avoid persisting the state
// root before all storage tries are done syncing.
func (t *stateSync) onSyncComplete() error {
	return t.mainTrie.batch.Write()
}

// storageTrieProducer waits for the main trie to finish
// syncing then starts to add storage trie roots along
// with their corresponding accounts to the segments channel.
// returns nil if all storage tries were iterated and an
// error if one occurred or the context expired.
func (t *stateSync) storageTrieProducer(ctx context.Context) error {
	// Wait for main trie to finish to ensure when this thread terminates
	// there are no more storage tries to sync
	select {
	case <-t.mainTrieDone:
	case <-ctx.Done():
		return ctx.Err()
	}

	for {
		// check ctx here to exit the loop early
		if err := ctx.Err(); err != nil {
			return err
		}

		root, accounts, more, err := t.trieQueue.getNextTrie()
		if err != nil {
			return err
		}
		// If there are no storage tries, then root will be the empty hash on the first pass.
		if root == (common.Hash{}) && !more {
			close(t.segments)
			return nil
		}

		// acquire semaphore (to keep number of tries in progress limited)
		select {
		case t.triesInProgressSem <- struct{}{}:
		case <-ctx.Done():
			return ctx.Err()
		}

		// Arbitrarily use the first account for making requests to the server.
		// Note: getNextTrie guarantees that if a non-nil storage root is returned, then the
		// slice of account hashes is non-empty.
		syncAccount := accounts[0]

		// create a trieToSync for the storage trie and mark it as in progress.
		storageTrie, err := NewTrieToSync(t, root, syncAccount, NewStorageTrieTask(t, root, accounts))
		if err != nil {
			return err
		}
		t.addTrieInProgress(root, storageTrie)
		if !more {
			close(t.storageTriesDone)
		}
		// start syncing after tracking the trie as in progress
		storageTrie.startSyncing()

		if !more {
			return nil
		}
	}
}

func (t *stateSync) Start(ctx context.Context) error {
<<<<<<< HEAD
	ctx, t.cancel = context.WithCancel(ctx)

	// Start the code syncer and leaf syncer.
	eg, egCtx := errgroup.WithContext(ctx)
	if err := t.codeSyncer.Start(egCtx); err != nil { // start the code syncer first since the leaf syncer may add code tasks
		return err
	}
=======
	// Create a cancellable context for the sync operations
	syncCtx, cancel := context.WithCancel(ctx)
	t.cancelFunc = cancel

	// Start the code syncer and leaf syncer.
	eg, egCtx := errgroup.WithContext(syncCtx)
	t.codeSyncer.start(egCtx) // start the code syncer first since the leaf syncer may add code tasks
>>>>>>> ab3d4656
	t.syncer.Start(egCtx, defaultNumWorkers, t.onSyncFailure)
	eg.Go(func() error {
		if err := <-t.syncer.Done(); err != nil {
			return err
		}
		return t.onSyncComplete()
	})
	eg.Go(func() error {
		// Wait for the code syncer to complete.
		return t.codeSyncer.Wait(egCtx)
	})
	eg.Go(func() error {
		return t.storageTrieProducer(egCtx)
	})

	// The errgroup wait will take care of returning the first error that occurs, or returning
	// nil if both finish without an error.
	go func() {
		t.done <- eg.Wait()
	}()
	return nil
}

<<<<<<< HEAD
// Wait blocks until the sync operation completes and returns any error that occurred.
// It respects context cancellation and returns ctx.Err() if the context is cancelled.
// This method must be called after Start() has been called.
func (s *stateSync) Wait(ctx context.Context) error {
	if s.cancel == nil {
		return synccommon.ErrWaitBeforeStart
	}

	select {
	case err := <-s.done:
		return err
	case <-ctx.Done():
		s.cancel()
=======
func (t *stateSync) Wait(ctx context.Context) error {
	// This should only be called after Start, so we can assume cancelFunc is set.
	if t.cancelFunc == nil {
		return errWaitBeforeStart
	}

	select {
	case err := <-t.done:
		return err
	case <-ctx.Done():
		t.cancelFunc() // cancel the sync operations if the context is done
		<-t.done       // wait for the sync operations to finish
>>>>>>> ab3d4656
		return ctx.Err()
	}
}

// addTrieInProgress tracks the root as being currently synced.
func (t *stateSync) addTrieInProgress(root common.Hash, trie *trieToSync) {
	t.lock.Lock()
	defer t.lock.Unlock()

	t.triesInProgress[root] = trie
}

// removeTrieInProgress removes root from the set of tracked tries in progress
// and returns the number of tries in progress after the removal.
func (t *stateSync) removeTrieInProgress(root common.Hash) (int, error) {
	t.lock.Lock()
	defer t.lock.Unlock()

	t.stats.trieDone(root)
	if _, ok := t.triesInProgress[root]; !ok {
		return 0, fmt.Errorf("removeTrieInProgress for unexpected root: %s", root)
	}
	delete(t.triesInProgress, root)
	return len(t.triesInProgress), nil
}

// onSyncFailure is called if the sync fails, this writes all
// batches of in-progress trie segments to disk to have maximum
// progress to restore.
func (t *stateSync) onSyncFailure(error) error {
	t.lock.RLock()
	defer t.lock.RUnlock()

	for _, trie := range t.triesInProgress {
		for _, segment := range trie.segments {
			if err := segment.batch.Write(); err != nil {
				return err
			}
		}
	}
	return nil
}<|MERGE_RESOLUTION|>--- conflicted
+++ resolved
@@ -5,7 +5,6 @@
 
 import (
 	"context"
-	"errors"
 	"fmt"
 	"sync"
 
@@ -25,11 +24,7 @@
 	defaultNumWorkers      = 8
 )
 
-<<<<<<< HEAD
 var _ synccommon.Syncer = (*stateSync)(nil)
-=======
-var errWaitBeforeStart = errors.New("cannot call Wait before Start")
->>>>>>> ab3d4656
 
 type StateSyncerConfig struct {
 	Root                     common.Hash
@@ -69,13 +64,8 @@
 	done               chan error
 	stats              *trieSyncStats
 
-<<<<<<< HEAD
-	// cancel is used to cancel the sync operation
-	cancel context.CancelFunc
-=======
 	// context cancellation management
 	cancelFunc context.CancelFunc
->>>>>>> ab3d4656
 }
 
 func NewStateSyncer(config *StateSyncerConfig) (synccommon.Syncer, error) {
@@ -234,23 +224,14 @@
 }
 
 func (t *stateSync) Start(ctx context.Context) error {
-<<<<<<< HEAD
-	ctx, t.cancel = context.WithCancel(ctx)
+	ctx, t.cancelFunc = context.WithCancel(ctx)
 
 	// Start the code syncer and leaf syncer.
 	eg, egCtx := errgroup.WithContext(ctx)
 	if err := t.codeSyncer.Start(egCtx); err != nil { // start the code syncer first since the leaf syncer may add code tasks
 		return err
 	}
-=======
-	// Create a cancellable context for the sync operations
-	syncCtx, cancel := context.WithCancel(ctx)
-	t.cancelFunc = cancel
-
-	// Start the code syncer and leaf syncer.
-	eg, egCtx := errgroup.WithContext(syncCtx)
-	t.codeSyncer.start(egCtx) // start the code syncer first since the leaf syncer may add code tasks
->>>>>>> ab3d4656
+
 	t.syncer.Start(egCtx, defaultNumWorkers, t.onSyncFailure)
 	eg.Go(func() error {
 		if err := <-t.syncer.Done(); err != nil {
@@ -274,25 +255,13 @@
 	return nil
 }
 
-<<<<<<< HEAD
 // Wait blocks until the sync operation completes and returns any error that occurred.
 // It respects context cancellation and returns ctx.Err() if the context is cancelled.
 // This method must be called after Start() has been called.
-func (s *stateSync) Wait(ctx context.Context) error {
-	if s.cancel == nil {
-		return synccommon.ErrWaitBeforeStart
-	}
-
-	select {
-	case err := <-s.done:
-		return err
-	case <-ctx.Done():
-		s.cancel()
-=======
 func (t *stateSync) Wait(ctx context.Context) error {
 	// This should only be called after Start, so we can assume cancelFunc is set.
 	if t.cancelFunc == nil {
-		return errWaitBeforeStart
+		return synccommon.ErrWaitBeforeStart
 	}
 
 	select {
@@ -301,7 +270,6 @@
 	case <-ctx.Done():
 		t.cancelFunc() // cancel the sync operations if the context is done
 		<-t.done       // wait for the sync operations to finish
->>>>>>> ab3d4656
 		return ctx.Err()
 	}
 }

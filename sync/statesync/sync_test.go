// Copyright (C) 2019-2025, Ava Labs, Inc. All rights reserved.
// See the file LICENSE for licensing terms.

package statesync

import (
	"bytes"
	"context"
	"errors"
	"math/rand"
	"runtime/pprof"
	"sync/atomic"
	"testing"
	"time"

	"github.com/ava-labs/coreth/core/state/snapshot"
	"github.com/ava-labs/coreth/plugin/evm/customrawdb"
	"github.com/ava-labs/coreth/plugin/evm/message"
	messagetest "github.com/ava-labs/coreth/plugin/evm/message/testutils"
	statesyncclient "github.com/ava-labs/coreth/sync/client"
	"github.com/ava-labs/coreth/sync/handlers"
	handlerstats "github.com/ava-labs/coreth/sync/handlers/stats"
	"github.com/ava-labs/coreth/sync/statesync/statesynctest"
	"github.com/ava-labs/libevm/common"
	"github.com/ava-labs/libevm/core/rawdb"
	"github.com/ava-labs/libevm/core/types"
	"github.com/ava-labs/libevm/crypto"
	"github.com/ava-labs/libevm/ethdb"
	"github.com/ava-labs/libevm/rlp"
	"github.com/ava-labs/libevm/trie"
	"github.com/ava-labs/libevm/triedb"
	"github.com/stretchr/testify/assert"
)

const testSyncTimeout = 30 * time.Second

var errInterrupted = errors.New("interrupted sync")

var networkCodec = messagetest.BlockSyncSummaryCodec

type syncTest struct {
	ctx               context.Context
	prepareForTest    func(t *testing.T) (clientDB ethdb.Database, serverDB ethdb.Database, serverTrieDB *triedb.Database, syncRoot common.Hash)
	expectedError     error
	GetLeafsIntercept func(message.LeafsRequest, message.LeafsResponse) (message.LeafsResponse, error)
	GetCodeIntercept  func([]common.Hash, [][]byte) ([][]byte, error)
}

func testSync(t *testing.T, test syncTest) {
	t.Helper()
	ctx := context.Background()
	if test.ctx != nil {
		ctx = test.ctx
	}
	clientDB, serverDB, serverTrieDB, root := test.prepareForTest(t)
<<<<<<< HEAD
	leafsRequestHandler := handlers.NewLeafsRequestHandler(serverTrieDB, message.StateTrieKeyLength, nil, networkCodec, handlerstats.NewNoopHandlerStats())
	codeRequestHandler := handlers.NewCodeRequestHandler(serverDB, networkCodec, handlerstats.NewNoopHandlerStats())
	mockClient := statesyncclient.NewMockClient(networkCodec, leafsRequestHandler, codeRequestHandler, nil)
	// Set intercept functions for the mock client
	mockClient.GetLeafsIntercept = test.GetLeafsIntercept
	mockClient.GetCodeIntercept = test.GetCodeIntercept
=======
	leafsRequestHandler := handlers.NewLeafsRequestHandler(serverTrieDB, nil, message.Codec, handlerstats.NewNoopHandlerStats())
	codeRequestHandler := handlers.NewCodeRequestHandler(serverDB, message.Codec, handlerstats.NewNoopHandlerStats())
	testClient := statesyncclient.NewTestClient(message.Codec, leafsRequestHandler, codeRequestHandler, nil)
	// Set intercept functions for the test client
	testClient.GetLeafsIntercept = test.GetLeafsIntercept
	testClient.GetCodeIntercept = test.GetCodeIntercept
>>>>>>> 29b83709

	s, err := NewStateSyncer(&StateSyncerConfig{
		Client:                   testClient,
		Root:                     root,
		DB:                       clientDB,
		BatchSize:                1000, // Use a lower batch size in order to get test coverage of batches being written early.
		NumCodeFetchingWorkers:   DefaultNumCodeFetchingWorkers,
		MaxOutstandingCodeHashes: DefaultMaxOutstandingCodeHashes,
		RequestSize:              1024,
	})
	if err != nil {
		t.Fatal(err)
	}
	// begin sync
	s.Start(ctx)
	waitFor(t, s.Done(), test.expectedError, testSyncTimeout)
	if test.expectedError != nil {
		return
	}

	assertDBConsistency(t, root, clientDB, serverTrieDB, triedb.NewDatabase(clientDB, nil))
}

// testSyncResumes tests a series of syncTests work as expected, invoking a callback function after each
// successive step.
func testSyncResumes(t *testing.T, steps []syncTest, stepCallback func()) {
	for _, test := range steps {
		testSync(t, test)
		stepCallback()
	}
}

// waitFor waits for a result on the [result] channel to match [expected], or a timeout.
func waitFor(t *testing.T, result <-chan error, expected error, timeout time.Duration) {
	t.Helper()
	select {
	case err := <-result:
		if expected != nil {
			if err == nil {
				t.Fatalf("Expected error %s, but got nil", expected)
			}
			assert.Contains(t, err.Error(), expected.Error())
		} else if err != nil {
			t.Fatal("unexpected error waiting for sync result", err)
		}
	case <-time.After(timeout):
		// print a stack trace to assist with debugging
		// if the test times out.
		var stackBuf bytes.Buffer
		pprof.Lookup("goroutine").WriteTo(&stackBuf, 2)
		t.Log(stackBuf.String())
		// fail the test
		t.Fatal("unexpected timeout waiting for sync result")
	}
}

func TestSimpleSyncCases(t *testing.T) {
	var (
		numAccounts      = 250
		numAccountsSmall = 10
		clientErr        = errors.New("dummy client error")
	)
	tests := map[string]syncTest{
		"accounts": {
			prepareForTest: func(t *testing.T) (ethdb.Database, ethdb.Database, *triedb.Database, common.Hash) {
				serverDB := rawdb.NewMemoryDatabase()
				serverTrieDB := triedb.NewDatabase(serverDB, nil)
				root, _ := statesynctest.FillAccounts(t, serverTrieDB, common.Hash{}, numAccounts, nil)
				return rawdb.NewMemoryDatabase(), serverDB, serverTrieDB, root
			},
		},
		"accounts with code": {
			prepareForTest: func(t *testing.T) (ethdb.Database, ethdb.Database, *triedb.Database, common.Hash) {
				serverDB := rawdb.NewMemoryDatabase()
				serverTrieDB := triedb.NewDatabase(serverDB, nil)
				root, _ := statesynctest.FillAccounts(t, serverTrieDB, common.Hash{}, numAccounts, func(t *testing.T, index int, account types.StateAccount) types.StateAccount {
					if index%3 == 0 {
						codeBytes := make([]byte, 256)
						_, err := rand.Read(codeBytes)
						if err != nil {
							t.Fatalf("error reading random code bytes: %v", err)
						}

						codeHash := crypto.Keccak256Hash(codeBytes)
						rawdb.WriteCode(serverDB, codeHash, codeBytes)
						account.CodeHash = codeHash[:]
					}
					return account
				})
				return rawdb.NewMemoryDatabase(), serverDB, serverTrieDB, root
			},
		},
		"accounts with code and storage": {
			prepareForTest: func(t *testing.T) (ethdb.Database, ethdb.Database, *triedb.Database, common.Hash) {
				serverDB := rawdb.NewMemoryDatabase()
				serverTrieDB := triedb.NewDatabase(serverDB, nil)
				root := fillAccountsWithStorage(t, serverDB, serverTrieDB, common.Hash{}, numAccounts)
				return rawdb.NewMemoryDatabase(), serverDB, serverTrieDB, root
			},
		},
		"accounts with storage": {
			prepareForTest: func(t *testing.T) (ethdb.Database, ethdb.Database, *triedb.Database, common.Hash) {
				serverDB := rawdb.NewMemoryDatabase()
				serverTrieDB := triedb.NewDatabase(serverDB, nil)
				root, _ := statesynctest.FillAccounts(t, serverTrieDB, common.Hash{}, numAccounts, func(t *testing.T, i int, account types.StateAccount) types.StateAccount {
					if i%5 == 0 {
						account.Root, _, _ = statesynctest.GenerateTrie(t, serverTrieDB, 16, common.HashLength)
					}

					return account
				})
				return rawdb.NewMemoryDatabase(), serverDB, serverTrieDB, root
			},
		},
		"accounts with overlapping storage": {
			prepareForTest: func(t *testing.T) (ethdb.Database, ethdb.Database, *triedb.Database, common.Hash) {
				serverDB := rawdb.NewMemoryDatabase()
				serverTrieDB := triedb.NewDatabase(serverDB, nil)
				root, _ := statesynctest.FillAccountsWithOverlappingStorage(t, serverTrieDB, common.Hash{}, numAccounts, 3)
				return rawdb.NewMemoryDatabase(), serverDB, serverTrieDB, root
			},
		},
		"failed to fetch leafs": {
			prepareForTest: func(t *testing.T) (ethdb.Database, ethdb.Database, *triedb.Database, common.Hash) {
				serverDB := rawdb.NewMemoryDatabase()
				serverTrieDB := triedb.NewDatabase(serverDB, nil)
				root, _ := statesynctest.FillAccounts(t, serverTrieDB, common.Hash{}, numAccountsSmall, nil)
				return rawdb.NewMemoryDatabase(), serverDB, serverTrieDB, root
			},
			GetLeafsIntercept: func(_ message.LeafsRequest, _ message.LeafsResponse) (message.LeafsResponse, error) {
				return message.LeafsResponse{}, clientErr
			},
			expectedError: clientErr,
		},
		"failed to fetch code": {
			prepareForTest: func(t *testing.T) (ethdb.Database, ethdb.Database, *triedb.Database, common.Hash) {
				serverDB := rawdb.NewMemoryDatabase()
				serverTrieDB := triedb.NewDatabase(serverDB, nil)
				root := fillAccountsWithStorage(t, serverDB, serverTrieDB, common.Hash{}, numAccountsSmall)
				return rawdb.NewMemoryDatabase(), serverDB, serverTrieDB, root
			},
			GetCodeIntercept: func(_ []common.Hash, _ [][]byte) ([][]byte, error) {
				return nil, clientErr
			},
			expectedError: clientErr,
		},
	}
	for name, test := range tests {
		rand.Seed(1)
		t.Run(name, func(t *testing.T) {
			testSync(t, test)
		})
	}
}

func TestCancelSync(t *testing.T) {
	serverDB := rawdb.NewMemoryDatabase()
	serverTrieDB := triedb.NewDatabase(serverDB, nil)
	// Create trie with 2000 accounts (more than one leaf request)
	root := fillAccountsWithStorage(t, serverDB, serverTrieDB, common.Hash{}, 2000)
	ctx, cancel := context.WithCancel(context.Background())
	defer cancel()
	testSync(t, syncTest{
		ctx: ctx,
		prepareForTest: func(t *testing.T) (ethdb.Database, ethdb.Database, *triedb.Database, common.Hash) {
			return rawdb.NewMemoryDatabase(), serverDB, serverTrieDB, root
		},
		expectedError: context.Canceled,
		GetLeafsIntercept: func(_ message.LeafsRequest, lr message.LeafsResponse) (message.LeafsResponse, error) {
			cancel()
			return lr, nil
		},
	})
}

// interruptLeafsIntercept provides the parameters to the getLeafsIntercept
// function which returns [errInterrupted] after passing through [numRequests]
// leafs requests for [root].
type interruptLeafsIntercept struct {
	numRequests    uint32
	interruptAfter uint32
	root           common.Hash
}

// getLeafsIntercept can be passed to testClient and returns an unmodified
// response for the first [numRequest] requests for leafs from [root].
// After that, all requests for leafs from [root] return [errInterrupted].
func (i *interruptLeafsIntercept) getLeafsIntercept(request message.LeafsRequest, response message.LeafsResponse) (message.LeafsResponse, error) {
	if request.Root == i.root {
		if numRequests := atomic.AddUint32(&i.numRequests, 1); numRequests > i.interruptAfter {
			return message.LeafsResponse{}, errInterrupted
		}
	}
	return response, nil
}

func TestResumeSyncAccountsTrieInterrupted(t *testing.T) {
	serverDB := rawdb.NewMemoryDatabase()
	serverTrieDB := triedb.NewDatabase(serverDB, nil)
	root, _ := statesynctest.FillAccountsWithOverlappingStorage(t, serverTrieDB, common.Hash{}, 2000, 3)
	clientDB := rawdb.NewMemoryDatabase()
	intercept := &interruptLeafsIntercept{
		root:           root,
		interruptAfter: 1,
	}
	testSync(t, syncTest{
		prepareForTest: func(t *testing.T) (ethdb.Database, ethdb.Database, *triedb.Database, common.Hash) {
			return clientDB, serverDB, serverTrieDB, root
		},
		expectedError:     errInterrupted,
		GetLeafsIntercept: intercept.getLeafsIntercept,
	})

	assert.EqualValues(t, 2, intercept.numRequests)

	testSync(t, syncTest{
		prepareForTest: func(t *testing.T) (ethdb.Database, ethdb.Database, *triedb.Database, common.Hash) {
			return clientDB, serverDB, serverTrieDB, root
		},
	})
}

func TestResumeSyncLargeStorageTrieInterrupted(t *testing.T) {
	serverDB := rawdb.NewMemoryDatabase()
	serverTrieDB := triedb.NewDatabase(serverDB, nil)

	largeStorageRoot, _, _ := statesynctest.GenerateTrie(t, serverTrieDB, 2000, common.HashLength)
	root, _ := statesynctest.FillAccounts(t, serverTrieDB, common.Hash{}, 2000, func(t *testing.T, index int, account types.StateAccount) types.StateAccount {
		// Set the root for a single account
		if index == 10 {
			account.Root = largeStorageRoot
		}
		return account
	})
	clientDB := rawdb.NewMemoryDatabase()
	intercept := &interruptLeafsIntercept{
		root:           largeStorageRoot,
		interruptAfter: 1,
	}
	testSync(t, syncTest{
		prepareForTest: func(t *testing.T) (ethdb.Database, ethdb.Database, *triedb.Database, common.Hash) {
			return clientDB, serverDB, serverTrieDB, root
		},
		expectedError:     errInterrupted,
		GetLeafsIntercept: intercept.getLeafsIntercept,
	})

	testSync(t, syncTest{
		prepareForTest: func(t *testing.T) (ethdb.Database, ethdb.Database, *triedb.Database, common.Hash) {
			return clientDB, serverDB, serverTrieDB, root
		},
	})
}

func TestResumeSyncToNewRootAfterLargeStorageTrieInterrupted(t *testing.T) {
	serverDB := rawdb.NewMemoryDatabase()
	serverTrieDB := triedb.NewDatabase(serverDB, nil)

	largeStorageRoot1, _, _ := statesynctest.GenerateTrie(t, serverTrieDB, 2000, common.HashLength)
	largeStorageRoot2, _, _ := statesynctest.GenerateTrie(t, serverTrieDB, 2000, common.HashLength)
	root1, _ := statesynctest.FillAccounts(t, serverTrieDB, common.Hash{}, 2000, func(t *testing.T, index int, account types.StateAccount) types.StateAccount {
		// Set the root for a single account
		if index == 10 {
			account.Root = largeStorageRoot1
		}
		return account
	})
	root2, _ := statesynctest.FillAccounts(t, serverTrieDB, root1, 100, func(t *testing.T, index int, account types.StateAccount) types.StateAccount {
		if index == 20 {
			account.Root = largeStorageRoot2
		}
		return account
	})
	clientDB := rawdb.NewMemoryDatabase()
	intercept := &interruptLeafsIntercept{
		root:           largeStorageRoot1,
		interruptAfter: 1,
	}
	testSync(t, syncTest{
		prepareForTest: func(t *testing.T) (ethdb.Database, ethdb.Database, *triedb.Database, common.Hash) {
			return clientDB, serverDB, serverTrieDB, root1
		},
		expectedError:     errInterrupted,
		GetLeafsIntercept: intercept.getLeafsIntercept,
	})

	<-snapshot.WipeSnapshot(clientDB, false)

	testSync(t, syncTest{
		prepareForTest: func(t *testing.T) (ethdb.Database, ethdb.Database, *triedb.Database, common.Hash) {
			return clientDB, serverDB, serverTrieDB, root2
		},
	})
}

func TestResumeSyncLargeStorageTrieWithConsecutiveDuplicatesInterrupted(t *testing.T) {
	serverDB := rawdb.NewMemoryDatabase()
	serverTrieDB := triedb.NewDatabase(serverDB, nil)

	largeStorageRoot, _, _ := statesynctest.GenerateTrie(t, serverTrieDB, 2000, common.HashLength)
	root, _ := statesynctest.FillAccounts(t, serverTrieDB, common.Hash{}, 100, func(t *testing.T, index int, account types.StateAccount) types.StateAccount {
		// Set the root for 2 successive accounts
		if index == 10 || index == 11 {
			account.Root = largeStorageRoot
		}
		return account
	})
	clientDB := rawdb.NewMemoryDatabase()
	intercept := &interruptLeafsIntercept{
		root:           largeStorageRoot,
		interruptAfter: 1,
	}
	testSync(t, syncTest{
		prepareForTest: func(t *testing.T) (ethdb.Database, ethdb.Database, *triedb.Database, common.Hash) {
			return clientDB, serverDB, serverTrieDB, root
		},
		expectedError:     errInterrupted,
		GetLeafsIntercept: intercept.getLeafsIntercept,
	})

	testSync(t, syncTest{
		prepareForTest: func(t *testing.T) (ethdb.Database, ethdb.Database, *triedb.Database, common.Hash) {
			return clientDB, serverDB, serverTrieDB, root
		},
	})
}

func TestResumeSyncLargeStorageTrieWithSpreadOutDuplicatesInterrupted(t *testing.T) {
	serverDB := rawdb.NewMemoryDatabase()
	serverTrieDB := triedb.NewDatabase(serverDB, nil)

	largeStorageRoot, _, _ := statesynctest.GenerateTrie(t, serverTrieDB, 2000, common.HashLength)
	root, _ := statesynctest.FillAccounts(t, serverTrieDB, common.Hash{}, 100, func(t *testing.T, index int, account types.StateAccount) types.StateAccount {
		if index == 10 || index == 90 {
			account.Root = largeStorageRoot
		}
		return account
	})
	clientDB := rawdb.NewMemoryDatabase()
	intercept := &interruptLeafsIntercept{
		root:           largeStorageRoot,
		interruptAfter: 1,
	}
	testSync(t, syncTest{
		prepareForTest: func(t *testing.T) (ethdb.Database, ethdb.Database, *triedb.Database, common.Hash) {
			return clientDB, serverDB, serverTrieDB, root
		},
		expectedError:     errInterrupted,
		GetLeafsIntercept: intercept.getLeafsIntercept,
	})

	testSync(t, syncTest{
		prepareForTest: func(t *testing.T) (ethdb.Database, ethdb.Database, *triedb.Database, common.Hash) {
			return clientDB, serverDB, serverTrieDB, root
		},
	})
}

func TestResyncNewRootAfterDeletes(t *testing.T) {
	for name, test := range map[string]struct {
		deleteBetweenSyncs func(*testing.T, common.Hash, ethdb.Database)
	}{
		"delete code": {
			deleteBetweenSyncs: func(t *testing.T, _ common.Hash, clientDB ethdb.Database) {
				// delete code
				it := clientDB.NewIterator(rawdb.CodePrefix, nil)
				defer it.Release()
				for it.Next() {
					if len(it.Key()) != len(rawdb.CodePrefix)+common.HashLength {
						continue
					}
					if err := clientDB.Delete(it.Key()); err != nil {
						t.Fatal(err)
					}
				}
				if err := it.Error(); err != nil {
					t.Fatal(err)
				}
			},
		},
		"delete intermediate storage nodes": {
			deleteBetweenSyncs: func(t *testing.T, root common.Hash, clientDB ethdb.Database) {
				clientTrieDB := triedb.NewDatabase(clientDB, nil)
				tr, err := trie.New(trie.TrieID(root), clientTrieDB)
				if err != nil {
					t.Fatal(err)
				}
				nodeIt, err := tr.NodeIterator(nil)
				if err != nil {
					t.Fatal(err)
				}
				it := trie.NewIterator(nodeIt)
				accountsWithStorage := 0

				// keep track of storage tries we delete trie nodes from
				// so we don't try to do it again if another account has
				// the same storage root.
				corruptedStorageRoots := make(map[common.Hash]struct{})
				for it.Next() {
					var acc types.StateAccount
					if err := rlp.DecodeBytes(it.Value, &acc); err != nil {
						t.Fatal(err)
					}
					if acc.Root == types.EmptyRootHash {
						continue
					}
					if _, found := corruptedStorageRoots[acc.Root]; found {
						// avoid trying to delete nodes from a trie we have already deleted nodes from
						continue
					}
					accountsWithStorage++
					if accountsWithStorage%2 != 0 {
						continue
					}
					corruptedStorageRoots[acc.Root] = struct{}{}
					tr, err := trie.New(trie.TrieID(acc.Root), clientTrieDB)
					if err != nil {
						t.Fatal(err)
					}
					statesynctest.CorruptTrie(t, clientDB, tr, 2)
				}
				if err := it.Err; err != nil {
					t.Fatal(err)
				}
			},
		},
		"delete intermediate account trie nodes": {
			deleteBetweenSyncs: func(t *testing.T, root common.Hash, clientDB ethdb.Database) {
				clientTrieDB := triedb.NewDatabase(clientDB, nil)
				tr, err := trie.New(trie.TrieID(root), clientTrieDB)
				if err != nil {
					t.Fatal(err)
				}
				statesynctest.CorruptTrie(t, clientDB, tr, 5)
			},
		},
	} {
		t.Run(name, func(t *testing.T) {
			testSyncerSyncsToNewRoot(t, test.deleteBetweenSyncs)
		})
	}
}

func testSyncerSyncsToNewRoot(t *testing.T, deleteBetweenSyncs func(*testing.T, common.Hash, ethdb.Database)) {
	rand.Seed(1)
	clientDB := rawdb.NewMemoryDatabase()
	serverDB := rawdb.NewMemoryDatabase()
	serverTrieDB := triedb.NewDatabase(serverDB, nil)

	root1, _ := statesynctest.FillAccountsWithOverlappingStorage(t, serverTrieDB, common.Hash{}, 1000, 3)
	root2, _ := statesynctest.FillAccountsWithOverlappingStorage(t, serverTrieDB, root1, 1000, 3)

	called := false

	testSyncResumes(t, []syncTest{
		{
			prepareForTest: func(t *testing.T) (ethdb.Database, ethdb.Database, *triedb.Database, common.Hash) {
				return clientDB, serverDB, serverTrieDB, root1
			},
		},
		{
			prepareForTest: func(t *testing.T) (ethdb.Database, ethdb.Database, *triedb.Database, common.Hash) {
				return clientDB, serverDB, serverTrieDB, root2
			},
		},
	}, func() {
		// Only perform the delete stage once
		if called {
			return
		}
		called = true
		// delete snapshot first since this is not the responsibility of the EVM State Syncer
		<-snapshot.WipeSnapshot(clientDB, false)

		deleteBetweenSyncs(t, root1, clientDB)
	})
}

// assertDBConsistency checks [serverTrieDB] and [clientTrieDB] have the same EVM state trie at [root],
// and that [clientTrieDB.DiskDB] has corresponding account & snapshot values.
// Also verifies any code referenced by the EVM state is present in [clientTrieDB] and the hash is correct.
func assertDBConsistency(t testing.TB, root common.Hash, clientDB ethdb.Database, serverTrieDB, clientTrieDB *triedb.Database) {
	numSnapshotAccounts := 0
	accountIt := customrawdb.IterateAccountSnapshots(clientDB)
	defer accountIt.Release()
	for accountIt.Next() {
		if !bytes.HasPrefix(accountIt.Key(), rawdb.SnapshotAccountPrefix) || len(accountIt.Key()) != len(rawdb.SnapshotAccountPrefix)+common.HashLength {
			continue
		}
		numSnapshotAccounts++
	}
	if err := accountIt.Error(); err != nil {
		t.Fatal(err)
	}
	trieAccountLeaves := 0

	statesynctest.AssertTrieConsistency(t, root, serverTrieDB, clientTrieDB, func(key, val []byte) error {
		trieAccountLeaves++
		accHash := common.BytesToHash(key)
		var acc types.StateAccount
		if err := rlp.DecodeBytes(val, &acc); err != nil {
			return err
		}
		// check snapshot consistency
		snapshotVal := rawdb.ReadAccountSnapshot(clientDB, accHash)
		expectedSnapshotVal := types.SlimAccountRLP(acc)
		assert.Equal(t, expectedSnapshotVal, snapshotVal)

		// check code consistency
		if !bytes.Equal(acc.CodeHash, types.EmptyCodeHash[:]) {
			codeHash := common.BytesToHash(acc.CodeHash)
			code := rawdb.ReadCode(clientDB, codeHash)
			actualHash := crypto.Keccak256Hash(code)
			assert.NotZero(t, len(code))
			assert.Equal(t, codeHash, actualHash)
		}
		if acc.Root == types.EmptyRootHash {
			return nil
		}

		storageIt := rawdb.IterateStorageSnapshots(clientDB, accHash)
		defer storageIt.Release()

		snapshotStorageKeysCount := 0
		for storageIt.Next() {
			snapshotStorageKeysCount++
		}

		storageTrieLeavesCount := 0

		// check storage trie and storage snapshot consistency
		statesynctest.AssertTrieConsistency(t, acc.Root, serverTrieDB, clientTrieDB, func(key, val []byte) error {
			storageTrieLeavesCount++
			snapshotVal := rawdb.ReadStorageSnapshot(clientDB, accHash, common.BytesToHash(key))
			assert.Equal(t, val, snapshotVal)
			return nil
		})

		assert.Equal(t, storageTrieLeavesCount, snapshotStorageKeysCount)
		return nil
	})

	// Check that the number of accounts in the snapshot matches the number of leaves in the accounts trie
	assert.Equal(t, trieAccountLeaves, numSnapshotAccounts)
}

func fillAccountsWithStorage(t *testing.T, serverDB ethdb.Database, serverTrieDB *triedb.Database, root common.Hash, numAccounts int) common.Hash {
	newRoot, _ := statesynctest.FillAccounts(t, serverTrieDB, root, numAccounts, func(t *testing.T, index int, account types.StateAccount) types.StateAccount {
		codeBytes := make([]byte, 256)
		_, err := rand.Read(codeBytes)
		if err != nil {
			t.Fatalf("error reading random code bytes: %v", err)
		}

		codeHash := crypto.Keccak256Hash(codeBytes)
		rawdb.WriteCode(serverDB, codeHash, codeBytes)
		account.CodeHash = codeHash[:]

		// now create state trie
		numKeys := 16
		account.Root, _, _ = statesynctest.GenerateTrie(t, serverTrieDB, numKeys, common.HashLength)
		return account
	})
	return newRoot
}<|MERGE_RESOLUTION|>--- conflicted
+++ resolved
@@ -16,7 +16,7 @@
 	"github.com/ava-labs/coreth/core/state/snapshot"
 	"github.com/ava-labs/coreth/plugin/evm/customrawdb"
 	"github.com/ava-labs/coreth/plugin/evm/message"
-	messagetest "github.com/ava-labs/coreth/plugin/evm/message/testutils"
+	messagetest "github.com/ava-labs/coreth/plugin/evm/message/messagetest"
 	statesyncclient "github.com/ava-labs/coreth/sync/client"
 	"github.com/ava-labs/coreth/sync/handlers"
 	handlerstats "github.com/ava-labs/coreth/sync/handlers/stats"
@@ -53,24 +53,15 @@
 		ctx = test.ctx
 	}
 	clientDB, serverDB, serverTrieDB, root := test.prepareForTest(t)
-<<<<<<< HEAD
 	leafsRequestHandler := handlers.NewLeafsRequestHandler(serverTrieDB, message.StateTrieKeyLength, nil, networkCodec, handlerstats.NewNoopHandlerStats())
 	codeRequestHandler := handlers.NewCodeRequestHandler(serverDB, networkCodec, handlerstats.NewNoopHandlerStats())
-	mockClient := statesyncclient.NewMockClient(networkCodec, leafsRequestHandler, codeRequestHandler, nil)
+	mockClient := statesyncclient.NewTestClient(networkCodec, leafsRequestHandler, codeRequestHandler, nil)
 	// Set intercept functions for the mock client
 	mockClient.GetLeafsIntercept = test.GetLeafsIntercept
 	mockClient.GetCodeIntercept = test.GetCodeIntercept
-=======
-	leafsRequestHandler := handlers.NewLeafsRequestHandler(serverTrieDB, nil, message.Codec, handlerstats.NewNoopHandlerStats())
-	codeRequestHandler := handlers.NewCodeRequestHandler(serverDB, message.Codec, handlerstats.NewNoopHandlerStats())
-	testClient := statesyncclient.NewTestClient(message.Codec, leafsRequestHandler, codeRequestHandler, nil)
-	// Set intercept functions for the test client
-	testClient.GetLeafsIntercept = test.GetLeafsIntercept
-	testClient.GetCodeIntercept = test.GetCodeIntercept
->>>>>>> 29b83709
 
 	s, err := NewStateSyncer(&StateSyncerConfig{
-		Client:                   testClient,
+		Client:                   mockClient,
 		Root:                     root,
 		DB:                       clientDB,
 		BatchSize:                1000, // Use a lower batch size in order to get test coverage of batches being written early.

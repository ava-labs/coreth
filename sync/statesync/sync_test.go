--- conflicted
+++ resolved
@@ -35,11 +35,7 @@
 
 var errInterrupted = errors.New("interrupted sync")
 
-<<<<<<< HEAD
-var networkCodec = messagetest.TestBlockSyncSummaryCodec
-=======
 var networkCodec = messagetest.BlockSyncSummaryCodec
->>>>>>> 46ea1e4e
 
 type syncTest struct {
 	ctx               context.Context

// Copyright (C) 2019-2025, Ava Labs, Inc. All rights reserved.
// See the file LICENSE for licensing terms.

package statesynctest

import (
	"encoding/binary"
	"math/rand"
	"testing"

	"github.com/ava-labs/avalanchego/utils/wrappers"
	"github.com/ava-labs/libevm/common"
	"github.com/ava-labs/libevm/core/types"
	"github.com/ava-labs/libevm/ethdb"
	"github.com/ava-labs/libevm/rlp"
	"github.com/ava-labs/libevm/trie"
	"github.com/ava-labs/libevm/trie/trienode"
	"github.com/ava-labs/libevm/triedb"
	"github.com/holiman/uint256"
	"github.com/stretchr/testify/require"

	"github.com/ava-labs/coreth/utils/utilstest"
)

// GenerateTrie creates a trie with [numKeys] random key-value pairs inside of [trieDB].
// Returns the root of the generated trie, the slice of keys inserted into the trie in lexicographical
// order, and the slice of corresponding values.
// GenerateTrie reads from [rand] and the caller should call rand.Seed(n) for deterministic results
func GenerateTrie(t *testing.T, r *rand.Rand, trieDB *triedb.Database, numKeys int, keySize int) (common.Hash, [][]byte, [][]byte) {
	require.GreaterOrEqual(t, keySize, wrappers.LongLen+1, "key size must be at least 9 bytes (8 bytes for uint64 and 1 random byte)")
	return FillTrie(t, r, 0, numKeys, keySize, trieDB, types.EmptyRootHash)
}

// FillTrie fills a given trie with [numKeys] random keys, each of size [keySize]
// returns inserted keys and values
<<<<<<< HEAD
// FillTrie reads from [rand] and the caller should call rand.Seed(n) for deterministic results
func FillTrie(t *testing.T, start, numKeys int, keySize int, trieDB *triedb.Database, root common.Hash) (common.Hash, [][]byte, [][]byte) {
	rand := rand.New(rand.NewSource(1)) //nolint:gosec
=======
func FillTrie(t *testing.T, r *rand.Rand, start, numKeys int, keySize int, trieDB *triedb.Database, root common.Hash) (common.Hash, [][]byte, [][]byte) {
>>>>>>> 80c7fdd4
	testTrie, err := trie.New(trie.TrieID(root), trieDB)
	require.NoError(t, err)

	keys := make([][]byte, 0, numKeys)
	values := make([][]byte, 0, numKeys)

	// Generate key-value pairs
	for i := start; i < numKeys; i++ {
		key := make([]byte, keySize)
		binary.BigEndian.PutUint64(key[:wrappers.LongLen], uint64(i+1))
		_, err := r.Read(key[wrappers.LongLen:])
		require.NoError(t, err)

		value := make([]byte, r.Intn(128)+128) // min 128 bytes, max 256 bytes
		_, err = r.Read(value)
		require.NoError(t, err)

		testTrie.MustUpdate(key, value)

		keys = append(keys, key)
		values = append(values, value)
	}

	// Commit the root to [trieDB]
	nextRoot, nodes, err := testTrie.Commit(false)
	require.NoError(t, err)
	require.NoError(t, trieDB.Update(nextRoot, root, 0, trienode.NewWithNodeSet(nodes), nil))
	require.NoError(t, trieDB.Commit(nextRoot, false))

	return nextRoot, keys, values
}

// AssertTrieConsistency ensures given trieDB [a] and [b] both have the same
// non-empty trie at [root]. (all key/value pairs must be equal)
func AssertTrieConsistency(t testing.TB, root common.Hash, a, b *triedb.Database, onLeaf func(key, val []byte) error) {
	trieA, err := trie.New(trie.TrieID(root), a)
	require.NoError(t, err)
	trieB, err := trie.New(trie.TrieID(root), b)
	require.NoError(t, err)

	nodeItA, err := trieA.NodeIterator(nil)
	require.NoError(t, err)
	nodeItB, err := trieB.NodeIterator(nil)
	require.NoError(t, err)
	itA := trie.NewIterator(nodeItA)
	itB := trie.NewIterator(nodeItB)

	count := 0
	for itA.Next() && itB.Next() {
		count++
		require.Equal(t, itA.Key, itB.Key)
		require.Equal(t, itA.Value, itB.Value)
		if onLeaf != nil {
			require.NoError(t, onLeaf(itA.Key, itA.Value))
		}
	}
	require.NoError(t, itA.Err)
	require.NoError(t, itB.Err)
	require.False(t, itA.Next())
	require.False(t, itB.Next())
	require.Positive(t, count)
}

// CorruptTrie deletes every [n]th trie node from the trie given by [tr] from the underlying [db].
// Assumes [tr] can be iterated without issue.
func CorruptTrie(t *testing.T, diskdb ethdb.Batcher, tr *trie.Trie, n int) {
	// Delete some trie nodes
	batch := diskdb.NewBatch()
	nodeIt, err := tr.NodeIterator(nil)
	require.NoError(t, err)
	count := 0
	for nodeIt.Next(true) {
		count++
		if count%n == 0 && nodeIt.Hash() != (common.Hash{}) {
			require.NoError(t, batch.Delete(nodeIt.Hash().Bytes()))
		}
	}
	require.NoError(t, nodeIt.Error())
	require.NoError(t, batch.Write())
}

// FillAccounts adds [numAccounts] randomly generated accounts to the secure trie at [root] and commits it to [trieDB].
// [onAccount] is called if non-nil (so the caller can modify the account before it is stored in the secure trie).
// returns the new trie root and a map of funded keys to StateAccount structs.
func FillAccounts(
	t *testing.T, r *rand.Rand, trieDB *triedb.Database, root common.Hash, numAccounts int,
	onAccount func(*testing.T, int, types.StateAccount) types.StateAccount,
) (common.Hash, map[*utilstest.Key]*types.StateAccount) {
	var (
		minBalance  = uint256.NewInt(3000000000000000000)
		randBalance = uint256.NewInt(1000000000000000000)
		maxNonce    = 10
		accounts    = make(map[*utilstest.Key]*types.StateAccount, numAccounts)
		rand        = rand.New(rand.NewSource(1)) //nolint:gosec

	)

	tr, err := trie.NewStateTrie(trie.TrieID(root), trieDB)
	require.NoError(t, err)

	for i := 0; i < numAccounts; i++ {
		acc := types.StateAccount{
			Nonce:    uint64(r.Intn(maxNonce)),
			Balance:  new(uint256.Int).Add(minBalance, randBalance),
			CodeHash: types.EmptyCodeHash[:],
			Root:     types.EmptyRootHash,
		}
		if onAccount != nil {
			acc = onAccount(t, i, acc)
		}

		accBytes, err := rlp.EncodeToBytes(&acc)
		require.NoError(t, err)

		key := utilstest.NewKey(t)
		tr.MustUpdate(key.Address[:], accBytes)
		accounts[key] = &acc
	}

	newRoot, nodes, err := tr.Commit(false)
	require.NoError(t, err)
	require.NoError(t, trieDB.Update(newRoot, root, 0, trienode.NewWithNodeSet(nodes), nil))
	require.NoError(t, trieDB.Commit(newRoot, false))
	return newRoot, accounts
}<|MERGE_RESOLUTION|>--- conflicted
+++ resolved
@@ -33,13 +33,7 @@
 
 // FillTrie fills a given trie with [numKeys] random keys, each of size [keySize]
 // returns inserted keys and values
-<<<<<<< HEAD
-// FillTrie reads from [rand] and the caller should call rand.Seed(n) for deterministic results
-func FillTrie(t *testing.T, start, numKeys int, keySize int, trieDB *triedb.Database, root common.Hash) (common.Hash, [][]byte, [][]byte) {
-	rand := rand.New(rand.NewSource(1)) //nolint:gosec
-=======
 func FillTrie(t *testing.T, r *rand.Rand, start, numKeys int, keySize int, trieDB *triedb.Database, root common.Hash) (common.Hash, [][]byte, [][]byte) {
->>>>>>> 80c7fdd4
 	testTrie, err := trie.New(trie.TrieID(root), trieDB)
 	require.NoError(t, err)
 

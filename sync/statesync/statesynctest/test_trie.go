// Copyright (C) 2019-2025, Ava Labs, Inc. All rights reserved.
// See the file LICENSE for licensing terms.

package statesynctest

import (
	"encoding/binary"
	"testing"

	"github.com/ava-labs/avalanchego/utils/wrappers"
	"github.com/ava-labs/libevm/common"
	"github.com/ava-labs/libevm/core/types"
	"github.com/ava-labs/libevm/ethdb"
	"github.com/ava-labs/libevm/rlp"
	"github.com/ava-labs/libevm/trie"
	"github.com/ava-labs/libevm/trie/trienode"
	"github.com/ava-labs/libevm/triedb"
	"github.com/holiman/uint256"
	"github.com/stretchr/testify/require"

	"github.com/ava-labs/coreth/utils/rand"
	"github.com/ava-labs/coreth/utils/utilstest"

	cryptorand "crypto/rand"
)

// GenerateTrie creates a trie with [numKeys] key-value pairs inside of [trieDB].
// Returns the root of the generated trie, the slice of keys inserted into the trie in lexicographical
// order, and the slice of corresponding values.
// GenerateTrie reads from [rand] and the caller should call rand.Seed(n) for deterministic results
func GenerateTrie(t *testing.T, trieDB *triedb.Database, numKeys int, keySize int) (common.Hash, [][]byte, [][]byte) {
	if keySize < wrappers.LongLen+1 {
		t.Fatal("key size must be at least 9 bytes (8 bytes for uint64 and 1 random byte)")
	}
	return FillTrie(t, 0, numKeys, keySize, trieDB, types.EmptyRootHash)
}

// FillTrie fills a given trie with [numKeys] number of keys, each of size [keySize]
// returns inserted keys and values
// FillTrie reads from [rand] and the caller should call rand.Seed(n) for deterministic results
func FillTrie(t *testing.T, start, numKeys int, keySize int, trieDB *triedb.Database, root common.Hash) (common.Hash, [][]byte, [][]byte) {
	testTrie, err := trie.New(trie.TrieID(root), trieDB)
	if err != nil {
		t.Fatalf("error creating trie: %v", err)
	}

	keys := make([][]byte, 0, numKeys)
	values := make([][]byte, 0, numKeys)

	// Generate key-value pairs
	for i := start; i < numKeys; i++ {
		key := make([]byte, keySize)
		binary.BigEndian.PutUint64(key[:wrappers.LongLen], uint64(i+1))
<<<<<<< HEAD
		_, err := cryptorand.Read(key[wrappers.LongLen:])
		assert.NoError(t, err)

		// Generate random size between 128 and 256 bytes
		valueSize := rand.SecureIntRange(128, 257) // min 128, max 256
		value := make([]byte, valueSize)
		_, err = cryptorand.Read(value)
		assert.NoError(t, err)
=======
		_, err := rand.Read(key[wrappers.LongLen:])
		require.NoError(t, err)

		value := make([]byte, rand.Intn(128)+128) // min 128 bytes, max 256 bytes
		_, err = rand.Read(value)
		require.NoError(t, err)
>>>>>>> 06b55fd3

		testTrie.MustUpdate(key, value)

		keys = append(keys, key)
		values = append(values, value)
	}

	// Commit the root to [trieDB]
	nextRoot, nodes, err := testTrie.Commit(false)
	require.NoError(t, err)
	require.NoError(t, trieDB.Update(nextRoot, root, 0, trienode.NewWithNodeSet(nodes), nil))
	require.NoError(t, trieDB.Commit(nextRoot, false))

	return nextRoot, keys, values
}

// AssertTrieConsistency ensures given trieDB [a] and [b] both have the same
// non-empty trie at [root]. (all key/value pairs must be equal)
func AssertTrieConsistency(t testing.TB, root common.Hash, a, b *triedb.Database, onLeaf func(key, val []byte) error) {
	trieA, err := trie.New(trie.TrieID(root), a)
	if err != nil {
		t.Fatalf("error creating trieA, root=%s, err=%v", root, err)
	}
	trieB, err := trie.New(trie.TrieID(root), b)
	if err != nil {
		t.Fatalf("error creating trieB, root=%s, err=%v", root, err)
	}

	nodeItA, err := trieA.NodeIterator(nil)
	if err != nil {
		t.Fatalf("error creating node iterator for trieA, root=%s, err=%v", root, err)
	}
	nodeItB, err := trieB.NodeIterator(nil)
	if err != nil {
		t.Fatalf("error creating node iterator for trieB, root=%s, err=%v", root, err)
	}
	itA := trie.NewIterator(nodeItA)
	itB := trie.NewIterator(nodeItB)
	count := 0
	for itA.Next() && itB.Next() {
		count++
		require.Equal(t, itA.Key, itB.Key)
		require.Equal(t, itA.Value, itB.Value)
		if onLeaf != nil {
			if err := onLeaf(itA.Key, itA.Value); err != nil {
				t.Fatalf("error in onLeaf callback: %v", err)
			}
		}
	}
	require.NoError(t, itA.Err)
	require.NoError(t, itB.Err)
	require.False(t, itA.Next())
	require.False(t, itB.Next())
	require.Positive(t, count)
}

// CorruptTrie deletes every [n]th trie node from the trie given by [tr] from the underlying [db].
// Assumes [tr] can be iterated without issue.
func CorruptTrie(t *testing.T, diskdb ethdb.Batcher, tr *trie.Trie, n int) {
	// Delete some trie nodes
	batch := diskdb.NewBatch()
	nodeIt, err := tr.NodeIterator(nil)
	if err != nil {
		t.Fatal(err)
	}
	count := 0
	for nodeIt.Next(true) {
		count++
		if count%n == 0 && nodeIt.Hash() != (common.Hash{}) {
			if err := batch.Delete(nodeIt.Hash().Bytes()); err != nil {
				t.Fatal(err)
			}
		}
	}
	if err := nodeIt.Error(); err != nil {
		t.Fatal(err)
	}

	if err := batch.Write(); err != nil {
		t.Fatal(err)
	}
}

// FillAccounts adds [numAccounts] randomly generated accounts to the secure trie at [root] and commits it to [trieDB].
// [onAccount] is called if non-nil (so the caller can modify the account before it is stored in the secure trie).
// returns the new trie root and a map of funded keys to StateAccount structs.
func FillAccounts(
	t *testing.T, trieDB *triedb.Database, root common.Hash, numAccounts int,
	onAccount func(*testing.T, int, types.StateAccount) types.StateAccount,
) (common.Hash, map[*utilstest.Key]*types.StateAccount) {
	var (
		minBalance  = uint256.NewInt(3000000000000000000)
		randBalance = uint256.NewInt(1000000000000000000)
		maxNonce    = 10
		accounts    = make(map[*utilstest.Key]*types.StateAccount, numAccounts)
	)

	tr, err := trie.NewStateTrie(trie.TrieID(root), trieDB)
	if err != nil {
		t.Fatalf("error opening trie: %v", err)
	}

	for i := 0; i < numAccounts; i++ {
		nonce := uint64(rand.SecureIntn(maxNonce))
		acc := types.StateAccount{
			Nonce:    nonce,
			Balance:  new(uint256.Int).Add(minBalance, randBalance),
			CodeHash: types.EmptyCodeHash[:],
			Root:     types.EmptyRootHash,
		}
		if onAccount != nil {
			acc = onAccount(t, i, acc)
		}

		accBytes, err := rlp.EncodeToBytes(&acc)
		if err != nil {
			t.Fatalf("failed to rlp encode account: %v", err)
		}

		key := utilstest.NewKey(t)
		tr.MustUpdate(key.Address[:], accBytes)
		accounts[key] = &acc
	}

	newRoot, nodes, err := tr.Commit(false)
	if err != nil {
		t.Fatalf("error committing trie: %v", err)
	}
	if err := trieDB.Update(newRoot, root, 0, trienode.NewWithNodeSet(nodes), nil); err != nil {
		t.Fatalf("error updating trieDB: %v", err)
	}
	if err := trieDB.Commit(newRoot, false); err != nil {
		t.Fatalf("error committing trieDB: %v", err)
	}
	return newRoot, accounts
}<|MERGE_RESOLUTION|>--- conflicted
+++ resolved
@@ -16,6 +16,7 @@
 	"github.com/ava-labs/libevm/trie/trienode"
 	"github.com/ava-labs/libevm/triedb"
 	"github.com/holiman/uint256"
+	"github.com/stretchr/testify/assert"
 	"github.com/stretchr/testify/require"
 
 	"github.com/ava-labs/coreth/utils/rand"
@@ -51,7 +52,6 @@
 	for i := start; i < numKeys; i++ {
 		key := make([]byte, keySize)
 		binary.BigEndian.PutUint64(key[:wrappers.LongLen], uint64(i+1))
-<<<<<<< HEAD
 		_, err := cryptorand.Read(key[wrappers.LongLen:])
 		assert.NoError(t, err)
 
@@ -60,14 +60,6 @@
 		value := make([]byte, valueSize)
 		_, err = cryptorand.Read(value)
 		assert.NoError(t, err)
-=======
-		_, err := rand.Read(key[wrappers.LongLen:])
-		require.NoError(t, err)
-
-		value := make([]byte, rand.Intn(128)+128) // min 128 bytes, max 256 bytes
-		_, err = rand.Read(value)
-		require.NoError(t, err)
->>>>>>> 06b55fd3
 
 		testTrie.MustUpdate(key, value)
 

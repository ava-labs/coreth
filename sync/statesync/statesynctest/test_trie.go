// Copyright (C) 2019-2025, Ava Labs, Inc. All rights reserved.
// See the file LICENSE for licensing terms.

package statesynctest

import (
	"encoding/binary"
	"math/rand"
	"testing"

	"github.com/ava-labs/avalanchego/utils/wrappers"
	"github.com/ava-labs/libevm/common"
	"github.com/ava-labs/libevm/core/types"
	"github.com/ava-labs/libevm/ethdb"
	"github.com/ava-labs/libevm/rlp"
	"github.com/ava-labs/libevm/trie"
	"github.com/ava-labs/libevm/trie/trienode"
	"github.com/ava-labs/libevm/triedb"
	"github.com/holiman/uint256"
	"github.com/stretchr/testify/require"

	"github.com/ava-labs/coreth/utils/utilstest"
)

// GenerateTrie creates a trie with [numKeys] random key-value pairs inside of [trieDB].
// Returns the root of the generated trie, the slice of keys inserted into the trie in lexicographical
// order, and the slice of corresponding values.
<<<<<<< HEAD
// GenerateTrie reads from [rand] and the caller should call rand.Seed(n) for deterministic results
func GenerateTrie(t *testing.T, trieDB *triedb.Database, numKeys int, keySize int) (common.Hash, [][]byte, [][]byte) {
	require.GreaterOrEqual(t, keySize, wrappers.LongLen+1, "key size must be at least 9 bytes (8 bytes for uint64 and 1 random byte)")
	return FillTrie(t, 0, numKeys, keySize, trieDB, types.EmptyRootHash)
=======
func GenerateTrie(t *testing.T, r *rand.Rand, trieDB *triedb.Database, numKeys int, keySize int) (common.Hash, [][]byte, [][]byte) {
	if keySize < wrappers.LongLen+1 {
		t.Fatal("key size must be at least 9 bytes (8 bytes for uint64 and 1 random byte)")
	}
	return FillTrie(t, r, 0, numKeys, keySize, trieDB, types.EmptyRootHash)
>>>>>>> d089eeab
}

// FillTrie fills a given trie with [numKeys] random keys, each of size [keySize]
// returns inserted keys and values
func FillTrie(t *testing.T, r *rand.Rand, start, numKeys int, keySize int, trieDB *triedb.Database, root common.Hash) (common.Hash, [][]byte, [][]byte) {
	testTrie, err := trie.New(trie.TrieID(root), trieDB)
	require.NoError(t, err)

	keys := make([][]byte, 0, numKeys)
	values := make([][]byte, 0, numKeys)

	// Generate key-value pairs
	for i := start; i < numKeys; i++ {
		key := make([]byte, keySize)
		binary.BigEndian.PutUint64(key[:wrappers.LongLen], uint64(i+1))
		_, err := r.Read(key[wrappers.LongLen:])
		require.NoError(t, err)

		value := make([]byte, r.Intn(128)+128) // min 128 bytes, max 256 bytes
		_, err = r.Read(value)
		require.NoError(t, err)

		testTrie.MustUpdate(key, value)

		keys = append(keys, key)
		values = append(values, value)
	}

	// Commit the root to [trieDB]
	nextRoot, nodes, err := testTrie.Commit(false)
	require.NoError(t, err)
	require.NoError(t, trieDB.Update(nextRoot, root, 0, trienode.NewWithNodeSet(nodes), nil))
	require.NoError(t, trieDB.Commit(nextRoot, false))

	return nextRoot, keys, values
}

// AssertTrieConsistency ensures given trieDB [a] and [b] both have the same
// non-empty trie at [root]. (all key/value pairs must be equal)
func AssertTrieConsistency(t testing.TB, root common.Hash, a, b *triedb.Database, onLeaf func(key, val []byte) error) {
	trieA, err := trie.New(trie.TrieID(root), a)
	require.NoError(t, err)
	trieB, err := trie.New(trie.TrieID(root), b)
	require.NoError(t, err)

	nodeItA, err := trieA.NodeIterator(nil)
	require.NoError(t, err)
	nodeItB, err := trieB.NodeIterator(nil)
	require.NoError(t, err)
	itA := trie.NewIterator(nodeItA)
	itB := trie.NewIterator(nodeItB)

	count := 0
	for itA.Next() && itB.Next() {
		count++
		require.Equal(t, itA.Key, itB.Key)
		require.Equal(t, itA.Value, itB.Value)
		if onLeaf != nil {
			require.NoError(t, onLeaf(itA.Key, itA.Value))
		}
	}
	require.NoError(t, itA.Err)
	require.NoError(t, itB.Err)
	require.False(t, itA.Next())
	require.False(t, itB.Next())
	require.Positive(t, count)
}

// CorruptTrie deletes every [n]th trie node from the trie given by [tr] from the underlying [db].
// Assumes [tr] can be iterated without issue.
func CorruptTrie(t *testing.T, diskdb ethdb.Batcher, tr *trie.Trie, n int) {
	// Delete some trie nodes
	batch := diskdb.NewBatch()
	nodeIt, err := tr.NodeIterator(nil)
	require.NoError(t, err)
	count := 0
	for nodeIt.Next(true) {
		count++
		if count%n == 0 && nodeIt.Hash() != (common.Hash{}) {
			require.NoError(t, batch.Delete(nodeIt.Hash().Bytes()))
		}
	}
	require.NoError(t, nodeIt.Error())
	require.NoError(t, batch.Write())
}

// FillAccounts adds [numAccounts] randomly generated accounts to the secure trie at [root] and commits it to [trieDB].
// [onAccount] is called if non-nil (so the caller can modify the account before it is stored in the secure trie).
// returns the new trie root and a map of funded keys to StateAccount structs.
func FillAccounts(
	t *testing.T, r *rand.Rand, trieDB *triedb.Database, root common.Hash, numAccounts int,
	onAccount func(*testing.T, int, types.StateAccount) types.StateAccount,
) (common.Hash, map[*utilstest.Key]*types.StateAccount) {
	var (
		minBalance  = uint256.NewInt(3000000000000000000)
		randBalance = uint256.NewInt(1000000000000000000)
		maxNonce    = 10
		accounts    = make(map[*utilstest.Key]*types.StateAccount, numAccounts)
	)

	tr, err := trie.NewStateTrie(trie.TrieID(root), trieDB)
	require.NoError(t, err)

	for i := 0; i < numAccounts; i++ {
		acc := types.StateAccount{
			Nonce:    uint64(r.Intn(maxNonce)),
			Balance:  new(uint256.Int).Add(minBalance, randBalance),
			CodeHash: types.EmptyCodeHash[:],
			Root:     types.EmptyRootHash,
		}
		if onAccount != nil {
			acc = onAccount(t, i, acc)
		}

		accBytes, err := rlp.EncodeToBytes(&acc)
		require.NoError(t, err)

		key := utilstest.NewKey(t)
		tr.MustUpdate(key.Address[:], accBytes)
		accounts[key] = &acc
	}

	newRoot, nodes, err := tr.Commit(false)
	require.NoError(t, err)
	require.NoError(t, trieDB.Update(newRoot, root, 0, trienode.NewWithNodeSet(nodes), nil))
	require.NoError(t, trieDB.Commit(newRoot, false))
	return newRoot, accounts
}<|MERGE_RESOLUTION|>--- conflicted
+++ resolved
@@ -25,18 +25,10 @@
 // GenerateTrie creates a trie with [numKeys] random key-value pairs inside of [trieDB].
 // Returns the root of the generated trie, the slice of keys inserted into the trie in lexicographical
 // order, and the slice of corresponding values.
-<<<<<<< HEAD
 // GenerateTrie reads from [rand] and the caller should call rand.Seed(n) for deterministic results
-func GenerateTrie(t *testing.T, trieDB *triedb.Database, numKeys int, keySize int) (common.Hash, [][]byte, [][]byte) {
+func GenerateTrie(t *testing.T, r *rand.Rand, trieDB *triedb.Database, numKeys int, keySize int) (common.Hash, [][]byte, [][]byte) {
 	require.GreaterOrEqual(t, keySize, wrappers.LongLen+1, "key size must be at least 9 bytes (8 bytes for uint64 and 1 random byte)")
-	return FillTrie(t, 0, numKeys, keySize, trieDB, types.EmptyRootHash)
-=======
-func GenerateTrie(t *testing.T, r *rand.Rand, trieDB *triedb.Database, numKeys int, keySize int) (common.Hash, [][]byte, [][]byte) {
-	if keySize < wrappers.LongLen+1 {
-		t.Fatal("key size must be at least 9 bytes (8 bytes for uint64 and 1 random byte)")
-	}
 	return FillTrie(t, r, 0, numKeys, keySize, trieDB, types.EmptyRootHash)
->>>>>>> d089eeab
 }
 
 // FillTrie fills a given trie with [numKeys] random keys, each of size [keySize]

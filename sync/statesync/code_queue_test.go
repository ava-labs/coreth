--- conflicted
+++ resolved
@@ -191,117 +191,6 @@
 	// Now AddCode should complete without error, and Finalize should return and close the channel.
 	require.NoError(t, <-addDone, "AddCode()")
 	<-finalized
-<<<<<<< HEAD
-	_, ok := <-q.CodeHashes()
-	require.False(t, ok)
-}
-
-// Test that if hashes are added and the process shuts down abruptly, the
-// "to-fetch" markers remain in the DB and are recovered on restart.
-func TestCodeQueue_PersistsMarkersAcrossRestart(t *testing.T) {
-	db := rawdb.NewMemoryDatabase()
-
-	// First run: add a handful of hashes and do not finalize or consume.
-	q1, err := NewCodeQueue(db, make(chan struct{}))
-	require.NoError(t, err)
-
-	num := 5
-	inputs := make([]common.Hash, 0, num)
-	for i := 0; i < num; i++ {
-		inputs = append(inputs, crypto.Keccak256Hash([]byte(fmt.Sprintf("persist-%d", i))))
-	}
-	require.NoError(t, q1.AddCode(inputs))
-
-	// Assert markers exist in the DB.
-	it := customrawdb.NewCodeToFetchIterator(db)
-	defer it.Release()
-
-	seen := make(map[common.Hash]struct{}, num)
-	for it.Next() {
-		h := common.BytesToHash(it.Key()[len(customrawdb.CodeToFetchPrefix):])
-		seen[h] = struct{}{}
-	}
-	require.NoError(t, it.Error())
-
-	for _, h := range inputs {
-		if _, ok := seen[h]; !ok {
-			t.Fatalf("missing marker for hash %v", h)
-		}
-	}
-
-	// Restart: construct a new queue over the same DB. It should recover
-	// the outstanding markers and enqueue them on Init.
-	//
-	// NOTE: This actually simulates a restart at the component level by discarding the first
-	// CodeRequestQueue (which holds all in-memory state: channels, outstanding, etc.)
-	// and constructing a new one over the same DB handle. Given that the DB is the single source
-	// of truth for the "to-fetch" markers, the new queue immediately recovers the markers and
-	// enqueues them on Init.
-	q2, err := NewCodeQueue(db, make(chan struct{}))
-	require.NoError(t, err)
-
-	recovered := make(map[common.Hash]struct{}, num)
-	for i := 0; i < num; i++ {
-		recovered[<-q2.CodeHashes()] = struct{}{}
-	}
-
-	for _, h := range inputs {
-		if _, ok := recovered[h]; !ok {
-			t.Fatalf("missing recovered hash %v", h)
-		}
-	}
-
-	q2.Finalize()
-	_, ok := <-q2.CodeHashes()
-	require.False(t, ok)
-}
-
-// Early quit closes the output channel and Finalize reports early-exit error.
-func TestCodeQueue_EarlyQuitClosesOutput(t *testing.T) {
-	db := rawdb.NewMemoryDatabase()
-	quit := make(chan struct{})
-	q, err := NewCodeQueue(db, quit)
-	require.NoError(t, err)
-
-	// Trigger early shutdown before Finalize.
-	close(quit)
-
-	// CodeHashes channel should close eventually; non-blocking poll until closed or timeout.
-	done := make(chan struct{})
-	go func() {
-		// Drain until channel closes to observe closure on early quit.
-		for range q.CodeHashes() {
-		}
-		close(done)
-	}()
-
-	select {
-	case <-done:
-		// proceed
-	case <-time.After(2 * time.Second):
-		t.Fatal("timed out waiting for CodeHashes channel to close on early quit")
-	}
-
-	// Finalize should report early-exit error since quit already closed.
-	err = q.Finalize()
-	require.ErrorIs(t, err, errFailedToFinalizeCodeQueue)
-
-	// AddCode should fail after shutdown.
-	codeBytes := utils.RandomBytes(8)
-	h := crypto.Keccak256Hash(codeBytes)
-	err = q.AddCode([]common.Hash{h})
-	require.ErrorIs(t, err, errFailedToAddCodeHashesToQueue)
-}
-
-// Clean Finalize closes the output channel and rejects further AddCode calls appropriately.
-func TestCodeQueue_CleanFinalizeClosesOutput(t *testing.T) {
-	db := rawdb.NewMemoryDatabase()
-	q, err := NewCodeQueue(db, make(chan struct{}))
-	require.NoError(t, err)
-
-	require.NoError(t, q.Finalize())
-	_, ok := <-q.CodeHashes()
-	require.False(t, ok)
 }
 
 func TestQuitAndAddCodeRace(t *testing.T) {
@@ -340,6 +229,4 @@
 			finished.Wait()
 		})
 	}
-=======
->>>>>>> be30ed81
 }
// Copyright (C) 2019-2025, Ava Labs, Inc. All rights reserved.
// See the file LICENSE for licensing terms.

package statesync

import (
	"context"
	"errors"
	"testing"

	"github.com/ava-labs/avalanchego/utils"

	"github.com/ava-labs/coreth/plugin/evm/customrawdb"
	"github.com/ava-labs/coreth/plugin/evm/message"
	statesyncclient "github.com/ava-labs/coreth/sync/client"
	"github.com/ava-labs/coreth/sync/handlers"
	handlerstats "github.com/ava-labs/coreth/sync/handlers/stats"

	"github.com/ava-labs/libevm/common"
	"github.com/ava-labs/libevm/core/rawdb"
	"github.com/ava-labs/libevm/crypto"
	"github.com/ava-labs/libevm/ethdb"
	"github.com/ava-labs/libevm/ethdb/memorydb"

	"github.com/stretchr/testify/require"
)

const testOutstandingCodeHashes = 10

type codeSyncerTest struct {
	clientDB          ethdb.Database
	setupCodeSyncer   func(*codeSyncer)
	codeRequestHashes [][]common.Hash
	codeByteSlices    [][]byte
	getCodeIntercept  func(hashes []common.Hash, codeBytes [][]byte) ([][]byte, error)
	err               error
}

func testCodeSyncer(t *testing.T, test codeSyncerTest) {
	// Set up serverDB
	serverDB := memorydb.New()

	codeHashes := make([]common.Hash, 0, len(test.codeByteSlices))
	for _, codeBytes := range test.codeByteSlices {
		codeHash := crypto.Keccak256Hash(codeBytes)
		rawdb.WriteCode(serverDB, codeHash, codeBytes)
		codeHashes = append(codeHashes, codeHash)
	}

	// Set up mockClient
	codeRequestHandler := handlers.NewCodeRequestHandler(serverDB, message.Codec, handlerstats.NewNoopHandlerStats())
	mockClient := statesyncclient.NewTestClient(message.Codec, nil, codeRequestHandler, nil)
	mockClient.GetCodeIntercept = test.getCodeIntercept

	clientDB := test.clientDB
	if clientDB == nil {
		clientDB = rawdb.NewMemoryDatabase()
	}

<<<<<<< HEAD
	codeSyncer := newCodeSyncer(mockClient, clientDB, CodeSyncerConfig{
		MaxOutstandingCodeHashes: defaultMaxOutstandingCodeHashes,
		NumCodeFetchingWorkers:   defaultNumCodeFetchingWorkers,
	})
=======
	codeSyncer, err := newCodeSyncer(
		clientDB,
		mockClient,
		testOutstandingCodeHashes,
		DefaultNumCodeFetchingWorkers,
	)
	require.NoError(t, err)
>>>>>>> a4281c01
	if test.setupCodeSyncer != nil {
		test.setupCodeSyncer(codeSyncer)
	}
	go func() {
		for _, codeHashes := range test.codeRequestHashes {
			if err := codeSyncer.AddCode(codeHashes); err != nil {
				require.ErrorIs(t, err, test.err)
			}
		}
		codeSyncer.notifyAccountTrieCompleted()
	}()

	err = codeSyncer.Sync(context.Background())
	require.ErrorIs(t, err, test.err)
	if err != nil {
		return // don't check the state
	}

	// Assert that the client synced the code correctly.
	for i, codeHash := range codeHashes {
		codeBytes := rawdb.ReadCode(clientDB, codeHash)
		require.Equal(t, test.codeByteSlices[i], codeBytes)
	}
}

func TestCodeSyncerSingleCodeHash(t *testing.T) {
	codeBytes := utils.RandomBytes(100)
	codeHash := crypto.Keccak256Hash(codeBytes)
	testCodeSyncer(t, codeSyncerTest{
		codeRequestHashes: [][]common.Hash{{codeHash}},
		codeByteSlices:    [][]byte{codeBytes},
	})
}

func TestCodeSyncerManyCodeHashes(t *testing.T) {
	numCodeSlices := 5000
	codeHashes := make([]common.Hash, 0, numCodeSlices)
	codeByteSlices := make([][]byte, 0, numCodeSlices)
	for i := 0; i < numCodeSlices; i++ {
		codeBytes := utils.RandomBytes(100)
		codeHash := crypto.Keccak256Hash(codeBytes)
		codeHashes = append(codeHashes, codeHash)
		codeByteSlices = append(codeByteSlices, codeBytes)
	}

	testCodeSyncer(t, codeSyncerTest{
		setupCodeSyncer: func(c *codeSyncer) {
			c.codeHashes = make(chan common.Hash, 10)
		},
		codeRequestHashes: [][]common.Hash{codeHashes[0:100], codeHashes[100:2000], codeHashes[2000:2005], codeHashes[2005:]},
		codeByteSlices:    codeByteSlices,
	})
}

func TestCodeSyncerRequestErrors(t *testing.T) {
	codeBytes := utils.RandomBytes(100)
	codeHash := crypto.Keccak256Hash(codeBytes)
	err := errors.New("dummy error")
	testCodeSyncer(t, codeSyncerTest{
		codeRequestHashes: [][]common.Hash{{codeHash}},
		codeByteSlices:    [][]byte{codeBytes},
		getCodeIntercept: func(hashes []common.Hash, codeBytes [][]byte) ([][]byte, error) {
			return nil, err
		},
		err: err,
	})
}

func TestCodeSyncerAddsInProgressCodeHashes(t *testing.T) {
	codeBytes := utils.RandomBytes(100)
	codeHash := crypto.Keccak256Hash(codeBytes)
	clientDB := rawdb.NewMemoryDatabase()
	customrawdb.AddCodeToFetch(clientDB, codeHash)
	testCodeSyncer(t, codeSyncerTest{
<<<<<<< HEAD
		setupCodeSyncer: func(c *codeSyncer) {
			customrawdb.AddCodeToFetch(c.db, codeHash)
		},
=======
		clientDB:          clientDB,
>>>>>>> a4281c01
		codeRequestHashes: nil,
		codeByteSlices:    [][]byte{codeBytes},
	})
}

func TestCodeSyncerAddsMoreInProgressThanQueueSize(t *testing.T) {
	numCodeSlices := 100
	codeHashes := make([]common.Hash, 0, numCodeSlices)
	codeByteSlices := make([][]byte, 0, numCodeSlices)
	for i := 0; i < numCodeSlices; i++ {
		codeBytes := utils.RandomBytes(100)
		codeHash := crypto.Keccak256Hash(codeBytes)
		codeHashes = append(codeHashes, codeHash)
		codeByteSlices = append(codeByteSlices, codeBytes)
	}

	db := rawdb.NewMemoryDatabase()
	for _, codeHash := range codeHashes {
		customrawdb.AddCodeToFetch(db, codeHash)
	}

	testCodeSyncer(t, codeSyncerTest{
<<<<<<< HEAD
		setupCodeSyncer: func(c *codeSyncer) {
			for _, codeHash := range codeHashes {
				customrawdb.AddCodeToFetch(c.db, codeHash)
			}
			c.codeHashes = make(chan common.Hash, numCodeSlices/2)
		},
=======
		clientDB:          db,
>>>>>>> a4281c01
		codeRequestHashes: nil,
		codeByteSlices:    codeByteSlices,
	})
}<|MERGE_RESOLUTION|>--- conflicted
+++ resolved
@@ -57,20 +57,15 @@
 		clientDB = rawdb.NewMemoryDatabase()
 	}
 
-<<<<<<< HEAD
-	codeSyncer := newCodeSyncer(mockClient, clientDB, CodeSyncerConfig{
-		MaxOutstandingCodeHashes: defaultMaxOutstandingCodeHashes,
-		NumCodeFetchingWorkers:   defaultNumCodeFetchingWorkers,
-	})
-=======
 	codeSyncer, err := newCodeSyncer(
+		mockClient,
 		clientDB,
-		mockClient,
-		testOutstandingCodeHashes,
-		DefaultNumCodeFetchingWorkers,
+		CodeSyncerConfig{
+			MaxOutstandingCodeHashes: testOutstandingCodeHashes,
+			NumCodeFetchingWorkers:   defaultNumCodeFetchingWorkers,
+		},
 	)
 	require.NoError(t, err)
->>>>>>> a4281c01
 	if test.setupCodeSyncer != nil {
 		test.setupCodeSyncer(codeSyncer)
 	}
@@ -145,13 +140,7 @@
 	clientDB := rawdb.NewMemoryDatabase()
 	customrawdb.AddCodeToFetch(clientDB, codeHash)
 	testCodeSyncer(t, codeSyncerTest{
-<<<<<<< HEAD
-		setupCodeSyncer: func(c *codeSyncer) {
-			customrawdb.AddCodeToFetch(c.db, codeHash)
-		},
-=======
 		clientDB:          clientDB,
->>>>>>> a4281c01
 		codeRequestHashes: nil,
 		codeByteSlices:    [][]byte{codeBytes},
 	})
@@ -174,16 +163,7 @@
 	}
 
 	testCodeSyncer(t, codeSyncerTest{
-<<<<<<< HEAD
-		setupCodeSyncer: func(c *codeSyncer) {
-			for _, codeHash := range codeHashes {
-				customrawdb.AddCodeToFetch(c.db, codeHash)
-			}
-			c.codeHashes = make(chan common.Hash, numCodeSlices/2)
-		},
-=======
 		clientDB:          db,
->>>>>>> a4281c01
 		codeRequestHashes: nil,
 		codeByteSlices:    codeByteSlices,
 	})

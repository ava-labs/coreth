// Copyright (C) 2019-2025, Ava Labs, Inc. All rights reserved.
// See the file LICENSE for licensing terms.

package statesync

import (
	"context"
	"errors"
	"fmt"
	"sync"

	"github.com/ava-labs/avalanchego/utils/set"
	"github.com/ava-labs/coreth/plugin/evm/customrawdb"
	"github.com/ava-labs/coreth/plugin/evm/message"
	synccommon "github.com/ava-labs/coreth/sync"
	statesyncclient "github.com/ava-labs/coreth/sync/client"
	"github.com/ava-labs/libevm/common"
	"github.com/ava-labs/libevm/core/rawdb"
	"github.com/ava-labs/libevm/ethdb"
	"golang.org/x/sync/errgroup"
)

const (
	defaultMaxOutstandingCodeHashes = 5000
	defaultNumCodeFetchingWorkers   = 5
)

var (
	_ synccommon.Syncer = (*codeSyncer)(nil)

	errFailedToAddCodeHashesToQueue = errors.New("failed to add code hashes to queue")
)

// CodeSyncerConfig defines the configuration of the code syncer
type CodeSyncerConfig struct {
	// Maximum number of outstanding code hashes in the queue before the code syncer should block.
	MaxOutstandingCodeHashes uint
	// Number of worker goroutines to fetch code from the network.
	NumCodeFetchingWorkers uint16
}

// codeSyncer syncs code bytes from the network in a seprate thread.
// Tracks outstanding requests in the DB, so that it will still fulfill them if interrupted.
type codeSyncer struct {
<<<<<<< HEAD
	lock sync.Mutex

	client statesyncclient.Client
	db     ethdb.Database
	config CodeSyncerConfig

	outstandingCodeHashes set.Set[ids.ID]  // Set of code hashes that we need to fetch from the network.
	codeHashes            chan common.Hash // Channel of incoming code hash requests

	// Used to set terminal error or pass nil to [errChan] if successful.
	errOnce sync.Once
	errChan chan error

	// Passed in details from the context used to start the codeSyncer
	cancel context.CancelFunc
	done   <-chan struct{}
}

// newCodeSyncer returns a code syncer that will sync code bytes from the network in a separate thread.
func newCodeSyncer(client statesyncclient.Client, db ethdb.Database, config CodeSyncerConfig) *codeSyncer {
	if config.MaxOutstandingCodeHashes == 0 {
		config.MaxOutstandingCodeHashes = defaultMaxOutstandingCodeHashes
	}

	if config.NumCodeFetchingWorkers == 0 {
		config.NumCodeFetchingWorkers = defaultNumCodeFetchingWorkers
	}

	return &codeSyncer{
		client:                client,
		db:                    db,
		config:                config,
		codeHashes:            make(chan common.Hash, config.MaxOutstandingCodeHashes),
		outstandingCodeHashes: set.NewSet[ids.ID](0),
		errChan:               make(chan error, 1),
=======
	db                       ethdb.Database
	client                   statesyncclient.Client
	maxOutstandingCodeHashes int
	numCodeFetchingWorkers   int

	lock                  sync.Mutex
	outstandingCodeHashes set.Set[common.Hash] // Set of code hashes that we need to fetch from the network.
	dbCodeHashes          []common.Hash        // List of code hashes stored in the database.
	codeHashes            chan common.Hash     // Channel of incoming code hash requests
	open                  chan struct{}        // Signal that the code syncer is open and ready to accept requests.
	done                  <-chan struct{}
}

// newCodeSyncer returns a code syncer that will sync code bytes from the network in a separate thread.
func newCodeSyncer(db ethdb.Database, client statesyncclient.Client, maxOutstandingCodeHashes, numCodeFetchingWorkers int) (*codeSyncer, error) {
	dbCodeHashes, err := getCodeToFetchFromDB(db)
	if err != nil {
		return nil, fmt.Errorf("failed to add code hashes to queue: %w", err)
>>>>>>> a4281c01
	}
	return &codeSyncer{
		db:                       db,
		client:                   client,
		dbCodeHashes:             dbCodeHashes,
		maxOutstandingCodeHashes: maxOutstandingCodeHashes,
		numCodeFetchingWorkers:   numCodeFetchingWorkers,
		codeHashes:               make(chan common.Hash, maxOutstandingCodeHashes),
		open:                     make(chan struct{}),
	}, nil
}

// Start the worker thread and populate the code hashes queue with active work.
// Blocks until all outstanding code requests from a previous sync have been
<<<<<<< HEAD
// queued for fetching (or ctx is cancelled).
func (c *codeSyncer) Start(ctx context.Context) error {
	ctx, c.cancel = context.WithCancel(ctx)
	c.done = ctx.Done()
	wg := sync.WaitGroup{}

	// Start [numCodeFetchingWorkers] threads to fetch code from the network.
	for i := 0; i < int(c.config.NumCodeFetchingWorkers); i++ {
		wg.Add(1)
		go func() {
			defer wg.Done()

			if err := c.work(ctx); err != nil {
				c.setError(err)
			}
		}()
=======
// fetched and the code channel has been closed, or the context is cancelled.
func (c *codeSyncer) Sync(ctx context.Context) error {
	eg, egCtx := errgroup.WithContext(ctx)
	c.done = egCtx.Done()

	// Start NumCodeFetchingWorkers threads to fetch code from the network.
	for i := 0; i < c.numCodeFetchingWorkers; i++ {
		eg.Go(func() error { return c.work(egCtx) })
>>>>>>> a4281c01
	}

	// Queue the code hashes from the previous sync
	if err := c.addCode(c.dbCodeHashes); err != nil {
		return fmt.Errorf("Unable to resume previous sync: %w", err)
	}
	c.dbCodeHashes = nil
	close(c.open)

	return eg.Wait()
}

// Clean out any codeToFetch markers from the database that are no longer needed and
<<<<<<< HEAD
// add any outstanding markers to the queue.
func (c *codeSyncer) addCodeToFetchFromDBToQueue() error {
	it := customrawdb.NewCodeToFetchIterator(c.db)
	defer it.Release()

	batch := c.db.NewBatch()
=======
// return any outstanding markers to the queue.
func getCodeToFetchFromDB(db ethdb.Database) ([]common.Hash, error) {
	it := customrawdb.NewCodeToFetchIterator(db)
	defer it.Release()

	batch := db.NewBatch()
>>>>>>> a4281c01
	codeHashes := make([]common.Hash, 0)
	for it.Next() {
		codeHash := common.BytesToHash(it.Key()[len(customrawdb.CodeToFetchPrefix):])
		// If we already have the codeHash, delete the marker from the database and continue
<<<<<<< HEAD
		if rawdb.HasCode(c.db, codeHash) {
=======
		if rawdb.HasCode(db, codeHash) {
>>>>>>> a4281c01
			customrawdb.DeleteCodeToFetch(batch, codeHash)
			// Write the batch to disk if it has reached the ideal batch size.
			if batch.ValueSize() > ethdb.IdealBatchSize {
				if err := batch.Write(); err != nil {
					return nil, fmt.Errorf("failed to write batch removing old code markers: %w", err)
				}
				batch.Reset()
			}
			continue
		}

		codeHashes = append(codeHashes, codeHash)
	}
	if err := it.Error(); err != nil {
		return nil, fmt.Errorf("failed to iterate code entries to fetch: %w", err)
	}
	if batch.ValueSize() > 0 {
		if err := batch.Write(); err != nil {
			return nil, fmt.Errorf("failed to write batch removing old code markers: %w", err)
		}
	}

	return codeHashes, nil
}

// work fulfills any incoming requests from the producer channel by fetching code bytes from the network
// and fulfilling them by updating the database.
func (c *codeSyncer) work(ctx context.Context) error {
	codeHashes := make([]common.Hash, 0, message.MaxCodeHashesPerRequest)

	for {
		select {
		case <-ctx.Done(): // If ctx is done, set the error to the ctx error since work has been cancelled.
			return ctx.Err()
		case codeHash, ok := <-c.codeHashes:
			// If there are no more [codeHashes], fulfill a last code request for any [codeHashes] previously
			// read from the channel, then return.
			if !ok {
				if len(codeHashes) > 0 {
					return c.fulfillCodeRequest(ctx, codeHashes)
				}
				return nil
			}

			codeHashes = append(codeHashes, codeHash)
			// Try to wait for at least [MaxCodeHashesPerRequest] code hashes to batch into a single request
			// if there's more work remaining.
			if len(codeHashes) < message.MaxCodeHashesPerRequest {
				continue
			}
			if err := c.fulfillCodeRequest(ctx, codeHashes); err != nil {
				return err
			}

			// Reset the codeHashes array
			codeHashes = codeHashes[:0]
		}
	}
}

// fulfillCodeRequest sends a request for [codeHashes], writes the result to the database, and
// marks the work as complete.
// codeHashes should not be empty or contain duplicate hashes.
// Returns an error if one is encountered, signaling the worker thread to terminate.
func (c *codeSyncer) fulfillCodeRequest(ctx context.Context, codeHashes []common.Hash) error {
	codeByteSlices, err := c.client.GetCode(ctx, codeHashes)
	if err != nil {
		return err
	}

	// Hold the lock while modifying outstandingCodeHashes.
	c.lock.Lock()
	batch := c.db.NewBatch()
	for i, codeHash := range codeHashes {
		customrawdb.DeleteCodeToFetch(batch, codeHash)
		c.outstandingCodeHashes.Remove(codeHash)
		rawdb.WriteCode(batch, codeHash, codeByteSlices[i])
	}
	c.lock.Unlock() // Release the lock before writing the batch

	if err := batch.Write(); err != nil {
		return fmt.Errorf("faild to write batch for fulfilled code requests: %w", err)
	}
	return nil
}

// AddCode checks if [codeHashes] need to be fetched from the network and adds them to the queue if so.
// assumes that [codeHashes] are valid non-empty code hashes.
// This blocks until the code syncer is open and ready to accept requests.
func (c *codeSyncer) AddCode(codeHashes []common.Hash) error {
	<-c.open
	return c.addCode(codeHashes)
}

func (c *codeSyncer) addCode(codeHashes []common.Hash) error {
	batch := c.db.NewBatch()

	c.lock.Lock()
	selectedCodeHashes := make([]common.Hash, 0, len(codeHashes))
	for _, codeHash := range codeHashes {
		// Add the code hash to the queue if it's not already on the queue and we do not already have it
		// in the database.
<<<<<<< HEAD
		if !c.outstandingCodeHashes.Contains(ids.ID(codeHash)) && !rawdb.HasCode(c.db, codeHash) {
=======
		if !c.outstandingCodeHashes.Contains(codeHash) && !rawdb.HasCode(c.db, codeHash) {
>>>>>>> a4281c01
			selectedCodeHashes = append(selectedCodeHashes, codeHash)
			c.outstandingCodeHashes.Add(codeHash)
			customrawdb.AddCodeToFetch(batch, codeHash)
		}
	}
	c.lock.Unlock()

	if err := batch.Write(); err != nil {
		return fmt.Errorf("failed to write batch of code to fetch markers due to: %w", err)
	}
	return c.addHashesToQueue(selectedCodeHashes)
}

// notifyAccountTrieCompleted notifies the code syncer that there will be no more incoming
// code hashes from syncing the account trie, so it only needs to compelete its outstanding
// work.
// Note: this allows the worker threads to exit and return a nil error.
func (c *codeSyncer) notifyAccountTrieCompleted() {
	<-c.open // The code syncer must queue the previous code from the db first
	close(c.codeHashes)
}

// addHashesToQueue adds [codeHashes] to the queue and blocks until it is able to do so.
// This should be called after all other operation to add code hashes to the queue has been completed.
func (c *codeSyncer) addHashesToQueue(codeHashes []common.Hash) error {
	for _, codeHash := range codeHashes {
		select {
		case c.codeHashes <- codeHash:
		case <-c.done:
			return errFailedToAddCodeHashesToQueue
		}
	}
	return nil
}<|MERGE_RESOLUTION|>--- conflicted
+++ resolved
@@ -34,56 +34,17 @@
 // CodeSyncerConfig defines the configuration of the code syncer
 type CodeSyncerConfig struct {
 	// Maximum number of outstanding code hashes in the queue before the code syncer should block.
-	MaxOutstandingCodeHashes uint
+	MaxOutstandingCodeHashes int
 	// Number of worker goroutines to fetch code from the network.
-	NumCodeFetchingWorkers uint16
+	NumCodeFetchingWorkers int
 }
 
 // codeSyncer syncs code bytes from the network in a seprate thread.
 // Tracks outstanding requests in the DB, so that it will still fulfill them if interrupted.
 type codeSyncer struct {
-<<<<<<< HEAD
-	lock sync.Mutex
-
-	client statesyncclient.Client
-	db     ethdb.Database
-	config CodeSyncerConfig
-
-	outstandingCodeHashes set.Set[ids.ID]  // Set of code hashes that we need to fetch from the network.
-	codeHashes            chan common.Hash // Channel of incoming code hash requests
-
-	// Used to set terminal error or pass nil to [errChan] if successful.
-	errOnce sync.Once
-	errChan chan error
-
-	// Passed in details from the context used to start the codeSyncer
-	cancel context.CancelFunc
-	done   <-chan struct{}
-}
-
-// newCodeSyncer returns a code syncer that will sync code bytes from the network in a separate thread.
-func newCodeSyncer(client statesyncclient.Client, db ethdb.Database, config CodeSyncerConfig) *codeSyncer {
-	if config.MaxOutstandingCodeHashes == 0 {
-		config.MaxOutstandingCodeHashes = defaultMaxOutstandingCodeHashes
-	}
-
-	if config.NumCodeFetchingWorkers == 0 {
-		config.NumCodeFetchingWorkers = defaultNumCodeFetchingWorkers
-	}
-
-	return &codeSyncer{
-		client:                client,
-		db:                    db,
-		config:                config,
-		codeHashes:            make(chan common.Hash, config.MaxOutstandingCodeHashes),
-		outstandingCodeHashes: set.NewSet[ids.ID](0),
-		errChan:               make(chan error, 1),
-=======
-	db                       ethdb.Database
-	client                   statesyncclient.Client
-	maxOutstandingCodeHashes int
-	numCodeFetchingWorkers   int
-
+	db                    ethdb.Database
+	client                statesyncclient.Client
+	config                CodeSyncerConfig
 	lock                  sync.Mutex
 	outstandingCodeHashes set.Set[common.Hash] // Set of code hashes that we need to fetch from the network.
 	dbCodeHashes          []common.Hash        // List of code hashes stored in the database.
@@ -93,52 +54,40 @@
 }
 
 // newCodeSyncer returns a code syncer that will sync code bytes from the network in a separate thread.
-func newCodeSyncer(db ethdb.Database, client statesyncclient.Client, maxOutstandingCodeHashes, numCodeFetchingWorkers int) (*codeSyncer, error) {
+func newCodeSyncer(client statesyncclient.Client, db ethdb.Database, config CodeSyncerConfig) (*codeSyncer, error) {
+	if config.MaxOutstandingCodeHashes == 0 {
+		config.MaxOutstandingCodeHashes = defaultMaxOutstandingCodeHashes
+	}
+
+	if config.NumCodeFetchingWorkers == 0 {
+		config.NumCodeFetchingWorkers = defaultNumCodeFetchingWorkers
+	}
+
 	dbCodeHashes, err := getCodeToFetchFromDB(db)
 	if err != nil {
 		return nil, fmt.Errorf("failed to add code hashes to queue: %w", err)
->>>>>>> a4281c01
-	}
+	}
+
 	return &codeSyncer{
-		db:                       db,
-		client:                   client,
-		dbCodeHashes:             dbCodeHashes,
-		maxOutstandingCodeHashes: maxOutstandingCodeHashes,
-		numCodeFetchingWorkers:   numCodeFetchingWorkers,
-		codeHashes:               make(chan common.Hash, maxOutstandingCodeHashes),
-		open:                     make(chan struct{}),
+		db:           db,
+		client:       client,
+		config:       config,
+		dbCodeHashes: dbCodeHashes,
+		codeHashes:   make(chan common.Hash, config.MaxOutstandingCodeHashes),
+		open:         make(chan struct{}),
 	}, nil
 }
 
 // Start the worker thread and populate the code hashes queue with active work.
 // Blocks until all outstanding code requests from a previous sync have been
-<<<<<<< HEAD
-// queued for fetching (or ctx is cancelled).
-func (c *codeSyncer) Start(ctx context.Context) error {
-	ctx, c.cancel = context.WithCancel(ctx)
-	c.done = ctx.Done()
-	wg := sync.WaitGroup{}
-
-	// Start [numCodeFetchingWorkers] threads to fetch code from the network.
-	for i := 0; i < int(c.config.NumCodeFetchingWorkers); i++ {
-		wg.Add(1)
-		go func() {
-			defer wg.Done()
-
-			if err := c.work(ctx); err != nil {
-				c.setError(err)
-			}
-		}()
-=======
 // fetched and the code channel has been closed, or the context is cancelled.
 func (c *codeSyncer) Sync(ctx context.Context) error {
 	eg, egCtx := errgroup.WithContext(ctx)
 	c.done = egCtx.Done()
 
 	// Start NumCodeFetchingWorkers threads to fetch code from the network.
-	for i := 0; i < c.numCodeFetchingWorkers; i++ {
+	for i := 0; i < c.config.NumCodeFetchingWorkers; i++ {
 		eg.Go(func() error { return c.work(egCtx) })
->>>>>>> a4281c01
 	}
 
 	// Queue the code hashes from the previous sync
@@ -152,30 +101,18 @@
 }
 
 // Clean out any codeToFetch markers from the database that are no longer needed and
-<<<<<<< HEAD
-// add any outstanding markers to the queue.
-func (c *codeSyncer) addCodeToFetchFromDBToQueue() error {
-	it := customrawdb.NewCodeToFetchIterator(c.db)
-	defer it.Release()
-
-	batch := c.db.NewBatch()
-=======
 // return any outstanding markers to the queue.
 func getCodeToFetchFromDB(db ethdb.Database) ([]common.Hash, error) {
 	it := customrawdb.NewCodeToFetchIterator(db)
 	defer it.Release()
 
 	batch := db.NewBatch()
->>>>>>> a4281c01
 	codeHashes := make([]common.Hash, 0)
 	for it.Next() {
 		codeHash := common.BytesToHash(it.Key()[len(customrawdb.CodeToFetchPrefix):])
 		// If we already have the codeHash, delete the marker from the database and continue
-<<<<<<< HEAD
-		if rawdb.HasCode(c.db, codeHash) {
-=======
+
 		if rawdb.HasCode(db, codeHash) {
->>>>>>> a4281c01
 			customrawdb.DeleteCodeToFetch(batch, codeHash)
 			// Write the batch to disk if it has reached the ideal batch size.
 			if batch.ValueSize() > ethdb.IdealBatchSize {
@@ -278,11 +215,7 @@
 	for _, codeHash := range codeHashes {
 		// Add the code hash to the queue if it's not already on the queue and we do not already have it
 		// in the database.
-<<<<<<< HEAD
-		if !c.outstandingCodeHashes.Contains(ids.ID(codeHash)) && !rawdb.HasCode(c.db, codeHash) {
-=======
 		if !c.outstandingCodeHashes.Contains(codeHash) && !rawdb.HasCode(c.db, codeHash) {
->>>>>>> a4281c01
 			selectedCodeHashes = append(selectedCodeHashes, codeHash)
 			c.outstandingCodeHashes.Add(codeHash)
 			customrawdb.AddCodeToFetch(batch, codeHash)

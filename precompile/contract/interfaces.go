// (c) 2023, Ava Labs, Inc. All rights reserved.
// See the file LICENSE for licensing terms.

// Defines the interface for the configuration and execution of a precompile contract
package contract

import (
	"math/big"

	"github.com/ava-labs/avalanchego/snow"
	"github.com/ava-labs/coreth/precompile/precompileconfig"
	"github.com/ava-labs/libevm/common"
	ethtypes "github.com/ava-labs/libevm/core/types"
	"github.com/ava-labs/libevm/core/vm"
	"github.com/holiman/uint256"
)

type Log = ethtypes.Log

// StatefulPrecompiledContract is the interface for executing a precompiled contract
type StatefulPrecompiledContract interface {
	// Run executes the precompiled contract.
	Run(accessibleState AccessibleState, caller common.Address, addr common.Address, input []byte, suppliedGas uint64, readOnly bool) (ret []byte, remainingGas uint64, err error)
}

type StateReader interface {
	GetState(common.Address, common.Hash) common.Hash
}

// StateDB is the interface for accessing EVM state
type StateDB interface {
	StateReader
	SetState(common.Address, common.Hash, common.Hash)

	SetNonce(common.Address, uint64)
	GetNonce(common.Address) uint64

	GetBalance(common.Address) *uint256.Int
	AddBalance(common.Address, *uint256.Int)
	GetBalanceMultiCoin(common.Address, common.Hash) *big.Int
	AddBalanceMultiCoin(common.Address, common.Hash, *big.Int)
	SubBalanceMultiCoin(common.Address, common.Hash, *big.Int)

	CreateAccount(common.Address)
	Exist(common.Address) bool

	AddLog(*Log)
	GetLogData() (topics [][]common.Hash, data [][]byte)
	GetPredicateStorageSlots(address common.Address, index int) ([]byte, bool)
	SetPredicateStorageSlots(address common.Address, predicates [][]byte)

	GetTxHash() common.Hash

	Snapshot() int
	RevertToSnapshot(int)
}

// AccessibleState defines the interface exposed to stateful precompile contracts
type AccessibleState interface {
	GetStateDB() StateDB
	GetBlockContext() BlockContext
	GetSnowContext() *snow.Context
	GetChainConfig() precompileconfig.ChainConfig
<<<<<<< HEAD
	Call(addr common.Address, input []byte, gas uint64, value *uint256.Int, opts ...vm.CallOption) (ret []byte, _ error)
=======
	GetPrecompileEnv() vm.PrecompileEnvironment
>>>>>>> 342bf3a3
}

// ConfigurationBlockContext defines the interface required to configure a precompile.
type ConfigurationBlockContext interface {
	Number() *big.Int
	Timestamp() uint64
}

type BlockContext interface {
	ConfigurationBlockContext
	// GetPredicateResults returns the result of verifying the predicates of the
	// given transaction, precompile address pair as a byte array.
	GetPredicateResults(txHash common.Hash, precompileAddress common.Address) []byte
}

type Configurator interface {
	MakeConfig() precompileconfig.Config
	Configure(
		chainConfig precompileconfig.ChainConfig,
		precompileconfig precompileconfig.Config,
		state StateDB,
		blockContext ConfigurationBlockContext,
	) error
}<|MERGE_RESOLUTION|>--- conflicted
+++ resolved
@@ -61,11 +61,7 @@
 	GetBlockContext() BlockContext
 	GetSnowContext() *snow.Context
 	GetChainConfig() precompileconfig.ChainConfig
-<<<<<<< HEAD
-	Call(addr common.Address, input []byte, gas uint64, value *uint256.Int, opts ...vm.CallOption) (ret []byte, _ error)
-=======
 	GetPrecompileEnv() vm.PrecompileEnvironment
->>>>>>> 342bf3a3
 }
 
 // ConfigurationBlockContext defines the interface required to configure a precompile.

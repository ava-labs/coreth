// Code generated by MockGen. DO NOT EDIT.
// Source: interfaces.go
//
// Generated by this command:
//
//	mockgen -package=contract -source=interfaces.go -destination=mocks.go -exclude_interfaces StatefulPrecompiledContract,StateReader,ConfigurationBlockContext,Configurator
//

// Package contract is a generated GoMock package.
package contract

import (
	big "math/big"
	reflect "reflect"

	snow "github.com/ava-labs/avalanchego/snow"
	precompileconfig "github.com/ava-labs/coreth/precompile/precompileconfig"
	common "github.com/ava-labs/libevm/common"
	vm "github.com/ava-labs/libevm/core/vm"
	uint256 "github.com/holiman/uint256"
	gomock "go.uber.org/mock/gomock"
)

// MockStateDB is a mock of StateDB interface.
type MockStateDB struct {
	ctrl     *gomock.Controller
	recorder *MockStateDBMockRecorder
	isgomock struct{}
}

// MockStateDBMockRecorder is the mock recorder for MockStateDB.
type MockStateDBMockRecorder struct {
	mock *MockStateDB
}

// NewMockStateDB creates a new mock instance.
func NewMockStateDB(ctrl *gomock.Controller) *MockStateDB {
	mock := &MockStateDB{ctrl: ctrl}
	mock.recorder = &MockStateDBMockRecorder{mock}
	return mock
}

// EXPECT returns an object that allows the caller to indicate expected use.
func (m *MockStateDB) EXPECT() *MockStateDBMockRecorder {
	return m.recorder
}

// AddBalance mocks base method.
func (m *MockStateDB) AddBalance(arg0 common.Address, arg1 *uint256.Int) {
	m.ctrl.T.Helper()
	m.ctrl.Call(m, "AddBalance", arg0, arg1)
}

// AddBalance indicates an expected call of AddBalance.
func (mr *MockStateDBMockRecorder) AddBalance(arg0, arg1 any) *gomock.Call {
	mr.mock.ctrl.T.Helper()
	return mr.mock.ctrl.RecordCallWithMethodType(mr.mock, "AddBalance", reflect.TypeOf((*MockStateDB)(nil).AddBalance), arg0, arg1)
}

// AddBalanceMultiCoin mocks base method.
func (m *MockStateDB) AddBalanceMultiCoin(arg0 common.Address, arg1 common.Hash, arg2 *big.Int) {
	m.ctrl.T.Helper()
	m.ctrl.Call(m, "AddBalanceMultiCoin", arg0, arg1, arg2)
}

// AddBalanceMultiCoin indicates an expected call of AddBalanceMultiCoin.
func (mr *MockStateDBMockRecorder) AddBalanceMultiCoin(arg0, arg1, arg2 any) *gomock.Call {
	mr.mock.ctrl.T.Helper()
	return mr.mock.ctrl.RecordCallWithMethodType(mr.mock, "AddBalanceMultiCoin", reflect.TypeOf((*MockStateDB)(nil).AddBalanceMultiCoin), arg0, arg1, arg2)
}

// AddLog mocks base method.
func (m *MockStateDB) AddLog(arg0 *Log) {
	m.ctrl.T.Helper()
	m.ctrl.Call(m, "AddLog", arg0)
}

// AddLog indicates an expected call of AddLog.
func (mr *MockStateDBMockRecorder) AddLog(arg0 any) *gomock.Call {
	mr.mock.ctrl.T.Helper()
	return mr.mock.ctrl.RecordCallWithMethodType(mr.mock, "AddLog", reflect.TypeOf((*MockStateDB)(nil).AddLog), arg0)
}

// CreateAccount mocks base method.
func (m *MockStateDB) CreateAccount(arg0 common.Address) {
	m.ctrl.T.Helper()
	m.ctrl.Call(m, "CreateAccount", arg0)
}

// CreateAccount indicates an expected call of CreateAccount.
func (mr *MockStateDBMockRecorder) CreateAccount(arg0 any) *gomock.Call {
	mr.mock.ctrl.T.Helper()
	return mr.mock.ctrl.RecordCallWithMethodType(mr.mock, "CreateAccount", reflect.TypeOf((*MockStateDB)(nil).CreateAccount), arg0)
}

// Exist mocks base method.
func (m *MockStateDB) Exist(arg0 common.Address) bool {
	m.ctrl.T.Helper()
	ret := m.ctrl.Call(m, "Exist", arg0)
	ret0, _ := ret[0].(bool)
	return ret0
}

// Exist indicates an expected call of Exist.
func (mr *MockStateDBMockRecorder) Exist(arg0 any) *gomock.Call {
	mr.mock.ctrl.T.Helper()
	return mr.mock.ctrl.RecordCallWithMethodType(mr.mock, "Exist", reflect.TypeOf((*MockStateDB)(nil).Exist), arg0)
}

// GetBalance mocks base method.
func (m *MockStateDB) GetBalance(arg0 common.Address) *uint256.Int {
	m.ctrl.T.Helper()
	ret := m.ctrl.Call(m, "GetBalance", arg0)
	ret0, _ := ret[0].(*uint256.Int)
	return ret0
}

// GetBalance indicates an expected call of GetBalance.
func (mr *MockStateDBMockRecorder) GetBalance(arg0 any) *gomock.Call {
	mr.mock.ctrl.T.Helper()
	return mr.mock.ctrl.RecordCallWithMethodType(mr.mock, "GetBalance", reflect.TypeOf((*MockStateDB)(nil).GetBalance), arg0)
}

// GetBalanceMultiCoin mocks base method.
func (m *MockStateDB) GetBalanceMultiCoin(arg0 common.Address, arg1 common.Hash) *big.Int {
	m.ctrl.T.Helper()
	ret := m.ctrl.Call(m, "GetBalanceMultiCoin", arg0, arg1)
	ret0, _ := ret[0].(*big.Int)
	return ret0
}

// GetBalanceMultiCoin indicates an expected call of GetBalanceMultiCoin.
func (mr *MockStateDBMockRecorder) GetBalanceMultiCoin(arg0, arg1 any) *gomock.Call {
	mr.mock.ctrl.T.Helper()
	return mr.mock.ctrl.RecordCallWithMethodType(mr.mock, "GetBalanceMultiCoin", reflect.TypeOf((*MockStateDB)(nil).GetBalanceMultiCoin), arg0, arg1)
}

// GetLogData mocks base method.
func (m *MockStateDB) GetLogData() ([][]common.Hash, [][]byte) {
	m.ctrl.T.Helper()
	ret := m.ctrl.Call(m, "GetLogData")
	ret0, _ := ret[0].([][]common.Hash)
	ret1, _ := ret[1].([][]byte)
	return ret0, ret1
}

// GetLogData indicates an expected call of GetLogData.
func (mr *MockStateDBMockRecorder) GetLogData() *gomock.Call {
	mr.mock.ctrl.T.Helper()
	return mr.mock.ctrl.RecordCallWithMethodType(mr.mock, "GetLogData", reflect.TypeOf((*MockStateDB)(nil).GetLogData))
}

// GetNonce mocks base method.
func (m *MockStateDB) GetNonce(arg0 common.Address) uint64 {
	m.ctrl.T.Helper()
	ret := m.ctrl.Call(m, "GetNonce", arg0)
	ret0, _ := ret[0].(uint64)
	return ret0
}

// GetNonce indicates an expected call of GetNonce.
func (mr *MockStateDBMockRecorder) GetNonce(arg0 any) *gomock.Call {
	mr.mock.ctrl.T.Helper()
	return mr.mock.ctrl.RecordCallWithMethodType(mr.mock, "GetNonce", reflect.TypeOf((*MockStateDB)(nil).GetNonce), arg0)
}

// GetPredicateStorageSlots mocks base method.
func (m *MockStateDB) GetPredicateStorageSlots(address common.Address, index int) ([]byte, bool) {
	m.ctrl.T.Helper()
	ret := m.ctrl.Call(m, "GetPredicateStorageSlots", address, index)
	ret0, _ := ret[0].([]byte)
	ret1, _ := ret[1].(bool)
	return ret0, ret1
}

// GetPredicateStorageSlots indicates an expected call of GetPredicateStorageSlots.
func (mr *MockStateDBMockRecorder) GetPredicateStorageSlots(address, index any) *gomock.Call {
	mr.mock.ctrl.T.Helper()
	return mr.mock.ctrl.RecordCallWithMethodType(mr.mock, "GetPredicateStorageSlots", reflect.TypeOf((*MockStateDB)(nil).GetPredicateStorageSlots), address, index)
}

// GetState mocks base method.
func (m *MockStateDB) GetState(arg0 common.Address, arg1 common.Hash) common.Hash {
	m.ctrl.T.Helper()
	ret := m.ctrl.Call(m, "GetState", arg0, arg1)
	ret0, _ := ret[0].(common.Hash)
	return ret0
}

// GetState indicates an expected call of GetState.
func (mr *MockStateDBMockRecorder) GetState(arg0, arg1 any) *gomock.Call {
	mr.mock.ctrl.T.Helper()
	return mr.mock.ctrl.RecordCallWithMethodType(mr.mock, "GetState", reflect.TypeOf((*MockStateDB)(nil).GetState), arg0, arg1)
}

// GetTxHash mocks base method.
func (m *MockStateDB) GetTxHash() common.Hash {
	m.ctrl.T.Helper()
	ret := m.ctrl.Call(m, "GetTxHash")
	ret0, _ := ret[0].(common.Hash)
	return ret0
}

// GetTxHash indicates an expected call of GetTxHash.
func (mr *MockStateDBMockRecorder) GetTxHash() *gomock.Call {
	mr.mock.ctrl.T.Helper()
	return mr.mock.ctrl.RecordCallWithMethodType(mr.mock, "GetTxHash", reflect.TypeOf((*MockStateDB)(nil).GetTxHash))
}

// RevertToSnapshot mocks base method.
func (m *MockStateDB) RevertToSnapshot(arg0 int) {
	m.ctrl.T.Helper()
	m.ctrl.Call(m, "RevertToSnapshot", arg0)
}

// RevertToSnapshot indicates an expected call of RevertToSnapshot.
func (mr *MockStateDBMockRecorder) RevertToSnapshot(arg0 any) *gomock.Call {
	mr.mock.ctrl.T.Helper()
	return mr.mock.ctrl.RecordCallWithMethodType(mr.mock, "RevertToSnapshot", reflect.TypeOf((*MockStateDB)(nil).RevertToSnapshot), arg0)
}

// SetNonce mocks base method.
func (m *MockStateDB) SetNonce(arg0 common.Address, arg1 uint64) {
	m.ctrl.T.Helper()
	m.ctrl.Call(m, "SetNonce", arg0, arg1)
}

// SetNonce indicates an expected call of SetNonce.
func (mr *MockStateDBMockRecorder) SetNonce(arg0, arg1 any) *gomock.Call {
	mr.mock.ctrl.T.Helper()
	return mr.mock.ctrl.RecordCallWithMethodType(mr.mock, "SetNonce", reflect.TypeOf((*MockStateDB)(nil).SetNonce), arg0, arg1)
}

// SetPredicateStorageSlots mocks base method.
func (m *MockStateDB) SetPredicateStorageSlots(address common.Address, predicates [][]byte) {
	m.ctrl.T.Helper()
	m.ctrl.Call(m, "SetPredicateStorageSlots", address, predicates)
}

// SetPredicateStorageSlots indicates an expected call of SetPredicateStorageSlots.
func (mr *MockStateDBMockRecorder) SetPredicateStorageSlots(address, predicates any) *gomock.Call {
	mr.mock.ctrl.T.Helper()
	return mr.mock.ctrl.RecordCallWithMethodType(mr.mock, "SetPredicateStorageSlots", reflect.TypeOf((*MockStateDB)(nil).SetPredicateStorageSlots), address, predicates)
}

// SetState mocks base method.
func (m *MockStateDB) SetState(arg0 common.Address, arg1, arg2 common.Hash) {
	m.ctrl.T.Helper()
	m.ctrl.Call(m, "SetState", arg0, arg1, arg2)
}

// SetState indicates an expected call of SetState.
func (mr *MockStateDBMockRecorder) SetState(arg0, arg1, arg2 any) *gomock.Call {
	mr.mock.ctrl.T.Helper()
	return mr.mock.ctrl.RecordCallWithMethodType(mr.mock, "SetState", reflect.TypeOf((*MockStateDB)(nil).SetState), arg0, arg1, arg2)
}

// Snapshot mocks base method.
func (m *MockStateDB) Snapshot() int {
	m.ctrl.T.Helper()
	ret := m.ctrl.Call(m, "Snapshot")
	ret0, _ := ret[0].(int)
	return ret0
}

// Snapshot indicates an expected call of Snapshot.
func (mr *MockStateDBMockRecorder) Snapshot() *gomock.Call {
	mr.mock.ctrl.T.Helper()
	return mr.mock.ctrl.RecordCallWithMethodType(mr.mock, "Snapshot", reflect.TypeOf((*MockStateDB)(nil).Snapshot))
}

// SubBalanceMultiCoin mocks base method.
func (m *MockStateDB) SubBalanceMultiCoin(arg0 common.Address, arg1 common.Hash, arg2 *big.Int) {
	m.ctrl.T.Helper()
	m.ctrl.Call(m, "SubBalanceMultiCoin", arg0, arg1, arg2)
}

// SubBalanceMultiCoin indicates an expected call of SubBalanceMultiCoin.
func (mr *MockStateDBMockRecorder) SubBalanceMultiCoin(arg0, arg1, arg2 any) *gomock.Call {
	mr.mock.ctrl.T.Helper()
	return mr.mock.ctrl.RecordCallWithMethodType(mr.mock, "SubBalanceMultiCoin", reflect.TypeOf((*MockStateDB)(nil).SubBalanceMultiCoin), arg0, arg1, arg2)
}

// MockAccessibleState is a mock of AccessibleState interface.
type MockAccessibleState struct {
	ctrl     *gomock.Controller
	recorder *MockAccessibleStateMockRecorder
	isgomock struct{}
}

// MockAccessibleStateMockRecorder is the mock recorder for MockAccessibleState.
type MockAccessibleStateMockRecorder struct {
	mock *MockAccessibleState
}

// NewMockAccessibleState creates a new mock instance.
func NewMockAccessibleState(ctrl *gomock.Controller) *MockAccessibleState {
	mock := &MockAccessibleState{ctrl: ctrl}
	mock.recorder = &MockAccessibleStateMockRecorder{mock}
	return mock
}

// EXPECT returns an object that allows the caller to indicate expected use.
func (m *MockAccessibleState) EXPECT() *MockAccessibleStateMockRecorder {
	return m.recorder
}

<<<<<<< HEAD
// Call mocks base method.
func (m *MockAccessibleState) Call(addr common.Address, input []byte, gas uint64, value *uint256.Int, opts ...vm.CallOption) ([]byte, error) {
	m.ctrl.T.Helper()
	varargs := []any{addr, input, gas, value}
	for _, a := range opts {
		varargs = append(varargs, a)
	}
	ret := m.ctrl.Call(m, "Call", varargs...)
	ret0, _ := ret[0].([]byte)
	ret1, _ := ret[1].(error)
	return ret0, ret1
}

// Call indicates an expected call of Call.
func (mr *MockAccessibleStateMockRecorder) Call(addr, input, gas, value any, opts ...any) *gomock.Call {
	mr.mock.ctrl.T.Helper()
	varargs := append([]any{addr, input, gas, value}, opts...)
	return mr.mock.ctrl.RecordCallWithMethodType(mr.mock, "Call", reflect.TypeOf((*MockAccessibleState)(nil).Call), varargs...)
}

=======
>>>>>>> 342bf3a3
// GetBlockContext mocks base method.
func (m *MockAccessibleState) GetBlockContext() BlockContext {
	m.ctrl.T.Helper()
	ret := m.ctrl.Call(m, "GetBlockContext")
	ret0, _ := ret[0].(BlockContext)
	return ret0
}

// GetBlockContext indicates an expected call of GetBlockContext.
func (mr *MockAccessibleStateMockRecorder) GetBlockContext() *gomock.Call {
	mr.mock.ctrl.T.Helper()
	return mr.mock.ctrl.RecordCallWithMethodType(mr.mock, "GetBlockContext", reflect.TypeOf((*MockAccessibleState)(nil).GetBlockContext))
}

// GetChainConfig mocks base method.
func (m *MockAccessibleState) GetChainConfig() precompileconfig.ChainConfig {
	m.ctrl.T.Helper()
	ret := m.ctrl.Call(m, "GetChainConfig")
	ret0, _ := ret[0].(precompileconfig.ChainConfig)
	return ret0
}

// GetChainConfig indicates an expected call of GetChainConfig.
func (mr *MockAccessibleStateMockRecorder) GetChainConfig() *gomock.Call {
	mr.mock.ctrl.T.Helper()
	return mr.mock.ctrl.RecordCallWithMethodType(mr.mock, "GetChainConfig", reflect.TypeOf((*MockAccessibleState)(nil).GetChainConfig))
}

// GetPrecompileEnv mocks base method.
func (m *MockAccessibleState) GetPrecompileEnv() vm.PrecompileEnvironment {
	m.ctrl.T.Helper()
	ret := m.ctrl.Call(m, "GetPrecompileEnv")
	ret0, _ := ret[0].(vm.PrecompileEnvironment)
	return ret0
}

// GetPrecompileEnv indicates an expected call of GetPrecompileEnv.
func (mr *MockAccessibleStateMockRecorder) GetPrecompileEnv() *gomock.Call {
	mr.mock.ctrl.T.Helper()
	return mr.mock.ctrl.RecordCallWithMethodType(mr.mock, "GetPrecompileEnv", reflect.TypeOf((*MockAccessibleState)(nil).GetPrecompileEnv))
}

// GetSnowContext mocks base method.
func (m *MockAccessibleState) GetSnowContext() *snow.Context {
	m.ctrl.T.Helper()
	ret := m.ctrl.Call(m, "GetSnowContext")
	ret0, _ := ret[0].(*snow.Context)
	return ret0
}

// GetSnowContext indicates an expected call of GetSnowContext.
func (mr *MockAccessibleStateMockRecorder) GetSnowContext() *gomock.Call {
	mr.mock.ctrl.T.Helper()
	return mr.mock.ctrl.RecordCallWithMethodType(mr.mock, "GetSnowContext", reflect.TypeOf((*MockAccessibleState)(nil).GetSnowContext))
}

// GetStateDB mocks base method.
func (m *MockAccessibleState) GetStateDB() StateDB {
	m.ctrl.T.Helper()
	ret := m.ctrl.Call(m, "GetStateDB")
	ret0, _ := ret[0].(StateDB)
	return ret0
}

// GetStateDB indicates an expected call of GetStateDB.
func (mr *MockAccessibleStateMockRecorder) GetStateDB() *gomock.Call {
	mr.mock.ctrl.T.Helper()
	return mr.mock.ctrl.RecordCallWithMethodType(mr.mock, "GetStateDB", reflect.TypeOf((*MockAccessibleState)(nil).GetStateDB))
}

// MockBlockContext is a mock of BlockContext interface.
type MockBlockContext struct {
	ctrl     *gomock.Controller
	recorder *MockBlockContextMockRecorder
	isgomock struct{}
}

// MockBlockContextMockRecorder is the mock recorder for MockBlockContext.
type MockBlockContextMockRecorder struct {
	mock *MockBlockContext
}

// NewMockBlockContext creates a new mock instance.
func NewMockBlockContext(ctrl *gomock.Controller) *MockBlockContext {
	mock := &MockBlockContext{ctrl: ctrl}
	mock.recorder = &MockBlockContextMockRecorder{mock}
	return mock
}

// EXPECT returns an object that allows the caller to indicate expected use.
func (m *MockBlockContext) EXPECT() *MockBlockContextMockRecorder {
	return m.recorder
}

// GetPredicateResults mocks base method.
func (m *MockBlockContext) GetPredicateResults(txHash common.Hash, precompileAddress common.Address) []byte {
	m.ctrl.T.Helper()
	ret := m.ctrl.Call(m, "GetPredicateResults", txHash, precompileAddress)
	ret0, _ := ret[0].([]byte)
	return ret0
}

// GetPredicateResults indicates an expected call of GetPredicateResults.
func (mr *MockBlockContextMockRecorder) GetPredicateResults(txHash, precompileAddress any) *gomock.Call {
	mr.mock.ctrl.T.Helper()
	return mr.mock.ctrl.RecordCallWithMethodType(mr.mock, "GetPredicateResults", reflect.TypeOf((*MockBlockContext)(nil).GetPredicateResults), txHash, precompileAddress)
}

// Number mocks base method.
func (m *MockBlockContext) Number() *big.Int {
	m.ctrl.T.Helper()
	ret := m.ctrl.Call(m, "Number")
	ret0, _ := ret[0].(*big.Int)
	return ret0
}

// Number indicates an expected call of Number.
func (mr *MockBlockContextMockRecorder) Number() *gomock.Call {
	mr.mock.ctrl.T.Helper()
	return mr.mock.ctrl.RecordCallWithMethodType(mr.mock, "Number", reflect.TypeOf((*MockBlockContext)(nil).Number))
}

// Timestamp mocks base method.
func (m *MockBlockContext) Timestamp() uint64 {
	m.ctrl.T.Helper()
	ret := m.ctrl.Call(m, "Timestamp")
	ret0, _ := ret[0].(uint64)
	return ret0
}

// Timestamp indicates an expected call of Timestamp.
func (mr *MockBlockContextMockRecorder) Timestamp() *gomock.Call {
	mr.mock.ctrl.T.Helper()
	return mr.mock.ctrl.RecordCallWithMethodType(mr.mock, "Timestamp", reflect.TypeOf((*MockBlockContext)(nil).Timestamp))
}<|MERGE_RESOLUTION|>--- conflicted
+++ resolved
@@ -305,29 +305,6 @@
 	return m.recorder
 }
 
-<<<<<<< HEAD
-// Call mocks base method.
-func (m *MockAccessibleState) Call(addr common.Address, input []byte, gas uint64, value *uint256.Int, opts ...vm.CallOption) ([]byte, error) {
-	m.ctrl.T.Helper()
-	varargs := []any{addr, input, gas, value}
-	for _, a := range opts {
-		varargs = append(varargs, a)
-	}
-	ret := m.ctrl.Call(m, "Call", varargs...)
-	ret0, _ := ret[0].([]byte)
-	ret1, _ := ret[1].(error)
-	return ret0, ret1
-}
-
-// Call indicates an expected call of Call.
-func (mr *MockAccessibleStateMockRecorder) Call(addr, input, gas, value any, opts ...any) *gomock.Call {
-	mr.mock.ctrl.T.Helper()
-	varargs := append([]any{addr, input, gas, value}, opts...)
-	return mr.mock.ctrl.RecordCallWithMethodType(mr.mock, "Call", reflect.TypeOf((*MockAccessibleState)(nil).Call), varargs...)
-}
-
-=======
->>>>>>> 342bf3a3
 // GetBlockContext mocks base method.
 func (m *MockAccessibleState) GetBlockContext() BlockContext {
 	m.ctrl.T.Helper()

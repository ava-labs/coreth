--- conflicted
+++ resolved
@@ -144,11 +144,7 @@
 // 4. TODO: Lookup of the validator set
 //
 // If the payload of the warp message fails parsing, return a non-nil error invalidating the transaction.
-<<<<<<< HEAD
-func (*Config) PredicateGas(predicateBytes []byte) (uint64, error) {
-=======
-func (c *Config) PredicateGas(pred predicate.Predicate) (uint64, error) {
->>>>>>> 215620be
+func (*Config) PredicateGas(pred predicate.Predicate) (uint64, error) {
 	totalGas := GasCostPerSignatureVerification
 	bytesGasCost, overflow := math.SafeMul(GasCostPerWarpMessageChunk, uint64(len(pred)))
 	if overflow {

// Copyright (C) 2019-2025, Ava Labs, Inc. All rights reserved.
// See the file LICENSE for licensing terms.

package warp

import (
	"math"
	"math/big"
	"testing"

	"github.com/ava-labs/avalanchego/ids"
	"github.com/ava-labs/avalanchego/snow/snowtest"
	"github.com/ava-labs/avalanchego/utils/set"
	"github.com/ava-labs/avalanchego/vms/evm/predicate"
	"github.com/ava-labs/avalanchego/vms/platformvm/warp/payload"
	"github.com/ava-labs/libevm/common"
	"github.com/ava-labs/libevm/core/vm"
	"github.com/stretchr/testify/require"

	"github.com/ava-labs/coreth/precompile/contract"
	"github.com/ava-labs/coreth/precompile/precompiletest"

	agoUtils "github.com/ava-labs/avalanchego/utils"
	avalancheWarp "github.com/ava-labs/avalanchego/vms/platformvm/warp"
)

func TestGetBlockchainID(t *testing.T) {
	callerAddr := common.HexToAddress("0x0123")

	defaultSnowCtx := snowtest.Context(t, snowtest.CChainID)
	blockchainID := defaultSnowCtx.ChainID

	tests := map[string]precompiletest.PrecompileTest{
		"getBlockchainID success": {
			Caller: callerAddr,
			InputFn: func(t testing.TB) []byte {
				input, err := PackGetBlockchainID()
				require.NoError(t, err)

				return input
			},
			SuppliedGas: GetBlockchainIDGasCost,
			ReadOnly:    false,
			ExpectedRes: func() []byte {
				expectedOutput, err := PackGetBlockchainIDOutput(common.Hash(blockchainID))
				require.NoError(t, err)

				return expectedOutput
			}(),
		},
		"getBlockchainID readOnly": {
			Caller: callerAddr,
			InputFn: func(t testing.TB) []byte {
				input, err := PackGetBlockchainID()
				require.NoError(t, err)

				return input
			},
			SuppliedGas: GetBlockchainIDGasCost,
			ReadOnly:    true,
			ExpectedRes: func() []byte {
				expectedOutput, err := PackGetBlockchainIDOutput(common.Hash(blockchainID))
				require.NoError(t, err)

				return expectedOutput
			}(),
		},
		"getBlockchainID insufficient gas": {
			Caller: callerAddr,
			InputFn: func(t testing.TB) []byte {
				input, err := PackGetBlockchainID()
				require.NoError(t, err)

				return input
			},
			SuppliedGas: GetBlockchainIDGasCost - 1,
			ReadOnly:    false,
			ExpectedErr: vm.ErrOutOfGas.Error(),
		},
	}

	precompiletest.RunPrecompileTests(t, Module, tests)
}

func TestSendWarpMessage(t *testing.T) {
	callerAddr := common.HexToAddress("0x0123")

	defaultSnowCtx := snowtest.Context(t, snowtest.CChainID)
	blockchainID := defaultSnowCtx.ChainID
	sendWarpMessagePayload := agoUtils.RandomBytes(100)

	sendWarpMessageInput, err := PackSendWarpMessage(sendWarpMessagePayload)
	require.NoError(t, err)
	sendWarpMessageAddressedPayload, err := payload.NewAddressedCall(
		callerAddr.Bytes(),
		sendWarpMessagePayload,
	)
	require.NoError(t, err)
	unsignedWarpMessage, err := avalancheWarp.NewUnsignedMessage(
		defaultSnowCtx.NetworkID,
		blockchainID,
		sendWarpMessageAddressedPayload.Bytes(),
	)
	require.NoError(t, err)

	tests := map[string]precompiletest.PrecompileTest{
		"send warp message readOnly": {
			Caller:      callerAddr,
			InputFn:     func(_ testing.TB) []byte { return sendWarpMessageInput },
			SuppliedGas: SendWarpMessageGasCost + uint64(len(sendWarpMessageInput[4:])*int(SendWarpMessageGasCostPerByte)),
			ReadOnly:    true,
			ExpectedErr: vm.ErrWriteProtection.Error(),
		},
		"send warp message insufficient gas for first step": {
			Caller:      callerAddr,
			InputFn:     func(_ testing.TB) []byte { return sendWarpMessageInput },
			SuppliedGas: SendWarpMessageGasCost - 1,
			ReadOnly:    false,
			ExpectedErr: vm.ErrOutOfGas.Error(),
		},
		"send warp message insufficient gas for payload bytes": {
			Caller:      callerAddr,
			InputFn:     func(_ testing.TB) []byte { return sendWarpMessageInput },
			SuppliedGas: SendWarpMessageGasCost + uint64(len(sendWarpMessageInput[4:])*int(SendWarpMessageGasCostPerByte)) - 1,
			ReadOnly:    false,
			ExpectedErr: vm.ErrOutOfGas.Error(),
		},
		"send warp message invalid input": {
			Caller: callerAddr,
			InputFn: func(_ testing.TB) []byte {
				return sendWarpMessageInput[:4] // Include only the function selector, so that the input is invalid
			},
			SuppliedGas: SendWarpMessageGasCost,
			ReadOnly:    false,
			ExpectedErr: errInvalidSendInput.Error(),
		},
		"send warp message success": {
			Caller:      callerAddr,
			InputFn:     func(_ testing.TB) []byte { return sendWarpMessageInput },
			SuppliedGas: SendWarpMessageGasCost + uint64(len(sendWarpMessageInput[4:])*int(SendWarpMessageGasCostPerByte)),
			ReadOnly:    false,
			ExpectedRes: func() []byte {
				bytes, err := PackSendWarpMessageOutput(common.Hash(unsignedWarpMessage.ID()))
				if err != nil {
					panic(err)
				}
				return bytes
			}(),
			AfterHook: func(t testing.TB, state contract.StateDB) {
				var logsTopics [][]common.Hash
				var logsData [][]byte
				for _, log := range state.Logs() {
					logsTopics = append(logsTopics, log.Topics)
					logsData = append(logsData, common.CopyBytes(log.Data))
				}
				require.Len(t, logsTopics, 1)
				topics := logsTopics[0]
				require.Len(t, topics, 3)
				require.Equal(t, topics[0], WarpABI.Events["SendWarpMessage"].ID)
				require.Equal(t, topics[1], common.BytesToHash(callerAddr[:]))
				require.Equal(t, topics[2], common.Hash(unsignedWarpMessage.ID()))

				require.Len(t, logsData, 1)
				logData := logsData[0]
				unsignedWarpMsg, err := UnpackSendWarpEventDataToMessage(logData)
				require.NoError(t, err)
				addressedPayload, err := payload.ParseAddressedCall(unsignedWarpMsg.Payload)
				require.NoError(t, err)

				require.Equal(t, common.BytesToAddress(addressedPayload.SourceAddress), callerAddr)
				require.Equal(t, unsignedWarpMsg.SourceChainID, blockchainID)
				require.Equal(t, addressedPayload.Payload, sendWarpMessagePayload)
			},
		},
	}

	precompiletest.RunPrecompileTests(t, Module, tests)
}

func TestGetVerifiedWarpMessage(t *testing.T) {
	networkID := uint32(54321)
	callerAddr := common.HexToAddress("0x0123")
	sourceAddress := common.HexToAddress("0x456789")
	sourceChainID := ids.GenerateTestID()
	packagedPayloadBytes := []byte("mcsorley")
	addressedPayload, err := payload.NewAddressedCall(
		sourceAddress.Bytes(),
		packagedPayloadBytes,
	)
	require.NoError(t, err)
	unsignedWarpMsg, err := avalancheWarp.NewUnsignedMessage(networkID, sourceChainID, addressedPayload.Bytes())
	require.NoError(t, err)
	warpMessage, err := avalancheWarp.NewMessage(unsignedWarpMsg, &avalancheWarp.BitSetSignature{}) // Create message with empty signature for testing
	require.NoError(t, err)
	warpMessagePredicate := predicate.New(warpMessage.Bytes())
	getVerifiedWarpMsg, err := PackGetVerifiedWarpMessage(0)
	require.NoError(t, err)

	// Invalid warp message predicate
	invalidWarpMsgPredicate := predicate.New([]byte{1, 2, 3})

	// Invalid addressed payload predicate and chunk length
	invalidAddrUnsigned, err := avalancheWarp.NewUnsignedMessage(networkID, sourceChainID, []byte{1, 2, 3})
	require.NoError(t, err)
	invalidAddrWarpMsg, err := avalancheWarp.NewMessage(invalidAddrUnsigned, &avalancheWarp.BitSetSignature{})
	require.NoError(t, err)
	invalidAddressedPredicate := predicate.New(invalidAddrWarpMsg.Bytes())

	// Invalid predicate packing by corrupting a valid predicate
	invalidPackedPredicate := predicate.Predicate{{}}

	noFailures := set.NewBits()
	require.Empty(t, noFailures.Bytes())

	tests := map[string]precompiletest.PrecompileTest{
		"get message success": {
			Caller:     callerAddr,
<<<<<<< HEAD
			InputFn:    func(_ testing.TB) []byte { return getVerifiedWarpMsg },
			Predicates: [][]byte{warpMessagePredicateBytes},
=======
			InputFn:    func(t testing.TB) []byte { return getVerifiedWarpMsg },
			Predicates: []predicate.Predicate{warpMessagePredicate},
>>>>>>> 215620be
			SetupBlockContext: func(mbc *contract.MockBlockContext) {
				mbc.EXPECT().GetPredicateResults(common.Hash{}, ContractAddress).Return(noFailures)
			},
			SuppliedGas: GetVerifiedWarpMessageBaseCost + GasCostPerWarpMessageChunk*uint64(len(warpMessagePredicate)),
			ReadOnly:    false,
			ExpectedRes: func() []byte {
				res, err := PackGetVerifiedWarpMessageOutput(GetVerifiedWarpMessageOutput{
					Message: WarpMessage{
						SourceChainID:       common.Hash(sourceChainID),
						OriginSenderAddress: sourceAddress,
						Payload:             packagedPayloadBytes,
					},
					Valid: true,
				})
				if err != nil {
					panic(err)
				}
				return res
			}(),
		},
		"get message out of bounds non-zero index": {
			Caller: callerAddr,
			InputFn: func(t testing.TB) []byte {
				input, err := PackGetVerifiedWarpMessage(1)
				require.NoError(t, err)
				return input
			},
			Predicates: []predicate.Predicate{warpMessagePredicate},
			SetupBlockContext: func(mbc *contract.MockBlockContext) {
				mbc.EXPECT().GetPredicateResults(common.Hash{}, ContractAddress).Return(noFailures)
			},
			SuppliedGas: GetVerifiedWarpMessageBaseCost,
			ReadOnly:    false,
			ExpectedRes: func() []byte {
				res, err := PackGetVerifiedWarpMessageOutput(GetVerifiedWarpMessageOutput{Valid: false})
				if err != nil {
					panic(err)
				}
				return res
			}(),
		},
		"get message success non-zero index": {
			Caller: callerAddr,
			InputFn: func(t testing.TB) []byte {
				input, err := PackGetVerifiedWarpMessage(1)
				require.NoError(t, err)
				return input
			},
			Predicates: []predicate.Predicate{{}, warpMessagePredicate},
			SetupBlockContext: func(mbc *contract.MockBlockContext) {
				mbc.EXPECT().GetPredicateResults(common.Hash{}, ContractAddress).Return(set.NewBits(0))
			},
			SuppliedGas: GetVerifiedWarpMessageBaseCost + GasCostPerWarpMessageChunk*uint64(len(warpMessagePredicate)),
			ReadOnly:    false,
			ExpectedRes: func() []byte {
				res, err := PackGetVerifiedWarpMessageOutput(GetVerifiedWarpMessageOutput{
					Message: WarpMessage{
						SourceChainID:       common.Hash(sourceChainID),
						OriginSenderAddress: sourceAddress,
						Payload:             packagedPayloadBytes,
					},
					Valid: true,
				})
				if err != nil {
					panic(err)
				}
				return res
			}(),
		},
		"get message failure non-zero index": {
			Caller: callerAddr,
			InputFn: func(t testing.TB) []byte {
				input, err := PackGetVerifiedWarpMessage(1)
				require.NoError(t, err)
				return input
			},
			Predicates: []predicate.Predicate{{}, warpMessagePredicate},
			SetupBlockContext: func(mbc *contract.MockBlockContext) {
				mbc.EXPECT().GetPredicateResults(common.Hash{}, ContractAddress).Return(set.NewBits(0, 1))
			},
			SuppliedGas: GetVerifiedWarpMessageBaseCost,
			ReadOnly:    false,
			ExpectedRes: func() []byte {
				res, err := PackGetVerifiedWarpMessageOutput(GetVerifiedWarpMessageOutput{Valid: false})
				if err != nil {
					panic(err)
				}
				return res
			}(),
		},
		"get non-existent message": {
			Caller:  callerAddr,
			InputFn: func(_ testing.TB) []byte { return getVerifiedWarpMsg },
			SetupBlockContext: func(mbc *contract.MockBlockContext) {
				mbc.EXPECT().GetPredicateResults(common.Hash{}, ContractAddress).Return(noFailures)
			},
			SuppliedGas: GetVerifiedWarpMessageBaseCost,
			ReadOnly:    false,
			ExpectedRes: func() []byte {
				res, err := PackGetVerifiedWarpMessageOutput(GetVerifiedWarpMessageOutput{Valid: false})
				if err != nil {
					panic(err)
				}
				return res
			}(),
		},
		"get message success readOnly": {
			Caller:     callerAddr,
<<<<<<< HEAD
			InputFn:    func(_ testing.TB) []byte { return getVerifiedWarpMsg },
			Predicates: [][]byte{warpMessagePredicateBytes},
=======
			InputFn:    func(t testing.TB) []byte { return getVerifiedWarpMsg },
			Predicates: []predicate.Predicate{warpMessagePredicate},
>>>>>>> 215620be
			SetupBlockContext: func(mbc *contract.MockBlockContext) {
				mbc.EXPECT().GetPredicateResults(common.Hash{}, ContractAddress).Return(noFailures)
			},
			SuppliedGas: GetVerifiedWarpMessageBaseCost + GasCostPerWarpMessageChunk*uint64(len(warpMessagePredicate)),
			ReadOnly:    true,
			ExpectedRes: func() []byte {
				res, err := PackGetVerifiedWarpMessageOutput(GetVerifiedWarpMessageOutput{
					Message: WarpMessage{
						SourceChainID:       common.Hash(sourceChainID),
						OriginSenderAddress: sourceAddress,
						Payload:             packagedPayloadBytes,
					},
					Valid: true,
				})
				if err != nil {
					panic(err)
				}
				return res
			}(),
		},
		"get non-existent message readOnly": {
			Caller:  callerAddr,
			InputFn: func(_ testing.TB) []byte { return getVerifiedWarpMsg },
			SetupBlockContext: func(mbc *contract.MockBlockContext) {
				mbc.EXPECT().GetPredicateResults(common.Hash{}, ContractAddress).Return(noFailures)
			},
			SuppliedGas: GetVerifiedWarpMessageBaseCost,
			ReadOnly:    true,
			ExpectedRes: func() []byte {
				res, err := PackGetVerifiedWarpMessageOutput(GetVerifiedWarpMessageOutput{Valid: false})
				if err != nil {
					panic(err)
				}
				return res
			}(),
		},
		"get message out of gas for base cost": {
			Caller:      callerAddr,
<<<<<<< HEAD
			InputFn:     func(_ testing.TB) []byte { return getVerifiedWarpMsg },
			Predicates:  [][]byte{warpMessagePredicateBytes},
=======
			InputFn:     func(t testing.TB) []byte { return getVerifiedWarpMsg },
			Predicates:  []predicate.Predicate{warpMessagePredicate},
>>>>>>> 215620be
			SuppliedGas: GetVerifiedWarpMessageBaseCost - 1,
			ReadOnly:    false,
			ExpectedErr: vm.ErrOutOfGas.Error(),
		},
		"get message out of gas": {
			Caller:     callerAddr,
<<<<<<< HEAD
			InputFn:    func(_ testing.TB) []byte { return getVerifiedWarpMsg },
			Predicates: [][]byte{warpMessagePredicateBytes},
=======
			InputFn:    func(t testing.TB) []byte { return getVerifiedWarpMsg },
			Predicates: []predicate.Predicate{warpMessagePredicate},
>>>>>>> 215620be
			SetupBlockContext: func(mbc *contract.MockBlockContext) {
				mbc.EXPECT().GetPredicateResults(common.Hash{}, ContractAddress).Return(noFailures)
			},
			SuppliedGas: GetVerifiedWarpMessageBaseCost + GasCostPerWarpMessageChunk*uint64(len(warpMessagePredicate)) - 1,
			ReadOnly:    false,
			ExpectedErr: vm.ErrOutOfGas.Error(),
		},
		"get message invalid predicate packing": {
			Caller:     callerAddr,
<<<<<<< HEAD
			InputFn:    func(_ testing.TB) []byte { return getVerifiedWarpMsg },
			Predicates: [][]byte{warpMessage.Bytes()},
=======
			InputFn:    func(t testing.TB) []byte { return getVerifiedWarpMsg },
			Predicates: []predicate.Predicate{invalidPackedPredicate},
>>>>>>> 215620be
			SetupBlockContext: func(mbc *contract.MockBlockContext) {
				mbc.EXPECT().GetPredicateResults(common.Hash{}, ContractAddress).Return(noFailures)
			},
			SuppliedGas: GetVerifiedWarpMessageBaseCost + GasCostPerWarpMessageChunk*uint64(len(invalidPackedPredicate)),
			ReadOnly:    false,
			ExpectedErr: errInvalidPredicateBytes.Error(),
		},
		"get message invalid warp message": {
			Caller:     callerAddr,
<<<<<<< HEAD
			InputFn:    func(_ testing.TB) []byte { return getVerifiedWarpMsg },
			Predicates: [][]byte{predicate.PackPredicate([]byte{1, 2, 3})},
=======
			InputFn:    func(t testing.TB) []byte { return getVerifiedWarpMsg },
			Predicates: []predicate.Predicate{invalidWarpMsgPredicate},
>>>>>>> 215620be
			SetupBlockContext: func(mbc *contract.MockBlockContext) {
				mbc.EXPECT().GetPredicateResults(common.Hash{}, ContractAddress).Return(noFailures)
			},
			SuppliedGas: GetVerifiedWarpMessageBaseCost + GasCostPerWarpMessageChunk*uint64(len(invalidWarpMsgPredicate)),
			ReadOnly:    false,
			ExpectedErr: errInvalidWarpMsg.Error(),
		},
		"get message invalid addressed payload": {
<<<<<<< HEAD
			Caller:  callerAddr,
			InputFn: func(_ testing.TB) []byte { return getVerifiedWarpMsg },
			Predicates: func() [][]byte {
				unsignedMessage, err := avalancheWarp.NewUnsignedMessage(networkID, sourceChainID, []byte{1, 2, 3}) // Invalid addressed payload
				require.NoError(t, err)
				warpMessage, err := avalancheWarp.NewMessage(unsignedMessage, &avalancheWarp.BitSetSignature{})
				require.NoError(t, err)

				return [][]byte{predicate.PackPredicate(warpMessage.Bytes())}
			}(),
=======
			Caller:     callerAddr,
			InputFn:    func(t testing.TB) []byte { return getVerifiedWarpMsg },
			Predicates: []predicate.Predicate{invalidAddressedPredicate},
>>>>>>> 215620be
			SetupBlockContext: func(mbc *contract.MockBlockContext) {
				mbc.EXPECT().GetPredicateResults(common.Hash{}, ContractAddress).Return(noFailures)
			},
			SuppliedGas: GetVerifiedWarpMessageBaseCost + GasCostPerWarpMessageChunk*uint64(len(invalidAddressedPredicate)),
			ReadOnly:    false,
			ExpectedErr: errInvalidAddressedPayload.Error(),
		},
		"get message index invalid uint32": {
			Caller: callerAddr,
			InputFn: func(_ testing.TB) []byte {
				return append(WarpABI.Methods["getVerifiedWarpMessage"].ID, new(big.Int).SetInt64(math.MaxInt64).Bytes()...)
			},
			SuppliedGas: GetVerifiedWarpMessageBaseCost,
			ReadOnly:    false,
			ExpectedErr: errInvalidIndexInput.Error(),
		},
		"get message index invalid int32": {
			Caller: callerAddr,
			InputFn: func(_ testing.TB) []byte {
				res, err := PackGetVerifiedWarpMessage(math.MaxInt32 + 1)
				require.NoError(t, err)
				return res
			},
			SuppliedGas: GetVerifiedWarpMessageBaseCost,
			ReadOnly:    false,
			ExpectedErr: errInvalidIndexInput.Error(),
		},
		"get message invalid index input bytes": {
			Caller: callerAddr,
			InputFn: func(_ testing.TB) []byte {
				res, err := PackGetVerifiedWarpMessage(1)
				require.NoError(t, err)
				return res[:len(res)-2]
			},
			SuppliedGas: GetVerifiedWarpMessageBaseCost,
			ReadOnly:    false,
			ExpectedErr: errInvalidIndexInput.Error(),
		},
	}

	precompiletest.RunPrecompileTests(t, Module, tests)
}

func TestGetVerifiedWarpBlockHash(t *testing.T) {
	networkID := uint32(54321)
	callerAddr := common.HexToAddress("0x0123")
	sourceChainID := ids.GenerateTestID()
	blockHash := ids.GenerateTestID()
	blockHashPayload, err := payload.NewHash(blockHash)
	require.NoError(t, err)
	unsignedWarpMsg, err := avalancheWarp.NewUnsignedMessage(networkID, sourceChainID, blockHashPayload.Bytes())
	require.NoError(t, err)
	warpMessage, err := avalancheWarp.NewMessage(unsignedWarpMsg, &avalancheWarp.BitSetSignature{}) // Create message with empty signature for testing
	require.NoError(t, err)
	warpMessagePredicate := predicate.New(warpMessage.Bytes())
	getVerifiedWarpBlockHash, err := PackGetVerifiedWarpBlockHash(0)
	require.NoError(t, err)

	// Invalid warp message predicate
	invalidWarpMsgPredicate := predicate.New([]byte{1, 2, 3})

	// Invalid block hash payload predicate
	invalidHashUnsigned, err := avalancheWarp.NewUnsignedMessage(networkID, sourceChainID, []byte{1, 2, 3})
	require.NoError(t, err)
	invalidHashWarpMsg, err := avalancheWarp.NewMessage(invalidHashUnsigned, &avalancheWarp.BitSetSignature{})
	require.NoError(t, err)
	invalidHashPredicate := predicate.New(invalidHashWarpMsg.Bytes())

	// Invalid predicate packing by corrupting a valid predicate
	invalidPackedPredicate := predicate.Predicate{{}}

	noFailures := set.NewBits()
	require.Empty(t, noFailures.Bytes())

	tests := map[string]precompiletest.PrecompileTest{
		"get message success": {
			Caller:     callerAddr,
<<<<<<< HEAD
			InputFn:    func(_ testing.TB) []byte { return getVerifiedWarpBlockHash },
			Predicates: [][]byte{warpMessagePredicateBytes},
=======
			InputFn:    func(t testing.TB) []byte { return getVerifiedWarpBlockHash },
			Predicates: []predicate.Predicate{warpMessagePredicate},
>>>>>>> 215620be
			SetupBlockContext: func(mbc *contract.MockBlockContext) {
				mbc.EXPECT().GetPredicateResults(common.Hash{}, ContractAddress).Return(noFailures)
			},
			SuppliedGas: GetVerifiedWarpMessageBaseCost + GasCostPerWarpMessageChunk*uint64(len(warpMessagePredicate)),
			ReadOnly:    false,
			ExpectedRes: func() []byte {
				res, err := PackGetVerifiedWarpBlockHashOutput(GetVerifiedWarpBlockHashOutput{
					WarpBlockHash: WarpBlockHash{
						SourceChainID: common.Hash(sourceChainID),
						BlockHash:     common.Hash(blockHash),
					},
					Valid: true,
				})
				if err != nil {
					panic(err)
				}
				return res
			}(),
		},
		"get message out of bounds non-zero index": {
			Caller: callerAddr,
			InputFn: func(t testing.TB) []byte {
				input, err := PackGetVerifiedWarpBlockHash(1)
				require.NoError(t, err)
				return input
			},
			Predicates: []predicate.Predicate{warpMessagePredicate},
			SetupBlockContext: func(mbc *contract.MockBlockContext) {
				mbc.EXPECT().GetPredicateResults(common.Hash{}, ContractAddress).Return(noFailures)
			},
			SuppliedGas: GetVerifiedWarpMessageBaseCost,
			ReadOnly:    false,
			ExpectedRes: func() []byte {
				res, err := PackGetVerifiedWarpBlockHashOutput(GetVerifiedWarpBlockHashOutput{Valid: false})
				if err != nil {
					panic(err)
				}
				return res
			}(),
		},
		"get message success non-zero index": {
			Caller: callerAddr,
			InputFn: func(t testing.TB) []byte {
				input, err := PackGetVerifiedWarpBlockHash(1)
				require.NoError(t, err)
				return input
			},
			Predicates: []predicate.Predicate{{}, warpMessagePredicate},
			SetupBlockContext: func(mbc *contract.MockBlockContext) {
				mbc.EXPECT().GetPredicateResults(common.Hash{}, ContractAddress).Return(set.NewBits(0))
			},
			SuppliedGas: GetVerifiedWarpMessageBaseCost + GasCostPerWarpMessageChunk*uint64(len(warpMessagePredicate)),
			ReadOnly:    false,
			ExpectedRes: func() []byte {
				res, err := PackGetVerifiedWarpBlockHashOutput(GetVerifiedWarpBlockHashOutput{
					WarpBlockHash: WarpBlockHash{
						SourceChainID: common.Hash(sourceChainID),
						BlockHash:     common.Hash(blockHash),
					},
					Valid: true,
				})
				if err != nil {
					panic(err)
				}
				return res
			}(),
		},
		"get message failure non-zero index": {
			Caller: callerAddr,
			InputFn: func(t testing.TB) []byte {
				input, err := PackGetVerifiedWarpBlockHash(1)
				require.NoError(t, err)
				return input
			},
			Predicates: []predicate.Predicate{{}, warpMessagePredicate},
			SetupBlockContext: func(mbc *contract.MockBlockContext) {
				mbc.EXPECT().GetPredicateResults(common.Hash{}, ContractAddress).Return(set.NewBits(0, 1))
			},
			SuppliedGas: GetVerifiedWarpMessageBaseCost,
			ReadOnly:    false,
			ExpectedRes: func() []byte {
				res, err := PackGetVerifiedWarpBlockHashOutput(GetVerifiedWarpBlockHashOutput{Valid: false})
				if err != nil {
					panic(err)
				}
				return res
			}(),
		},
		"get non-existent message": {
			Caller:  callerAddr,
			InputFn: func(_ testing.TB) []byte { return getVerifiedWarpBlockHash },
			SetupBlockContext: func(mbc *contract.MockBlockContext) {
				mbc.EXPECT().GetPredicateResults(common.Hash{}, ContractAddress).Return(noFailures)
			},
			SuppliedGas: GetVerifiedWarpMessageBaseCost,
			ReadOnly:    false,
			ExpectedRes: func() []byte {
				res, err := PackGetVerifiedWarpBlockHashOutput(GetVerifiedWarpBlockHashOutput{Valid: false})
				if err != nil {
					panic(err)
				}
				return res
			}(),
		},
		"get message success readOnly": {
			Caller:     callerAddr,
<<<<<<< HEAD
			InputFn:    func(_ testing.TB) []byte { return getVerifiedWarpBlockHash },
			Predicates: [][]byte{warpMessagePredicateBytes},
=======
			InputFn:    func(t testing.TB) []byte { return getVerifiedWarpBlockHash },
			Predicates: []predicate.Predicate{warpMessagePredicate},
>>>>>>> 215620be
			SetupBlockContext: func(mbc *contract.MockBlockContext) {
				mbc.EXPECT().GetPredicateResults(common.Hash{}, ContractAddress).Return(noFailures)
			},
			SuppliedGas: GetVerifiedWarpMessageBaseCost + GasCostPerWarpMessageChunk*uint64(len(warpMessagePredicate)),
			ReadOnly:    true,
			ExpectedRes: func() []byte {
				res, err := PackGetVerifiedWarpBlockHashOutput(GetVerifiedWarpBlockHashOutput{
					WarpBlockHash: WarpBlockHash{
						SourceChainID: common.Hash(sourceChainID),
						BlockHash:     common.Hash(blockHash),
					},
					Valid: true,
				})
				if err != nil {
					panic(err)
				}
				return res
			}(),
		},
		"get non-existent message readOnly": {
			Caller:  callerAddr,
			InputFn: func(_ testing.TB) []byte { return getVerifiedWarpBlockHash },
			SetupBlockContext: func(mbc *contract.MockBlockContext) {
				mbc.EXPECT().GetPredicateResults(common.Hash{}, ContractAddress).Return(noFailures)
			},
			SuppliedGas: GetVerifiedWarpMessageBaseCost,
			ReadOnly:    true,
			ExpectedRes: func() []byte {
				res, err := PackGetVerifiedWarpBlockHashOutput(GetVerifiedWarpBlockHashOutput{Valid: false})
				if err != nil {
					panic(err)
				}
				return res
			}(),
		},
		"get message out of gas for base cost": {
			Caller:      callerAddr,
<<<<<<< HEAD
			InputFn:     func(_ testing.TB) []byte { return getVerifiedWarpBlockHash },
			Predicates:  [][]byte{warpMessagePredicateBytes},
=======
			InputFn:     func(t testing.TB) []byte { return getVerifiedWarpBlockHash },
			Predicates:  []predicate.Predicate{warpMessagePredicate},
>>>>>>> 215620be
			SuppliedGas: GetVerifiedWarpMessageBaseCost - 1,
			ReadOnly:    false,
			ExpectedErr: vm.ErrOutOfGas.Error(),
		},
		"get message out of gas": {
			Caller:     callerAddr,
<<<<<<< HEAD
			InputFn:    func(_ testing.TB) []byte { return getVerifiedWarpBlockHash },
			Predicates: [][]byte{warpMessagePredicateBytes},
=======
			InputFn:    func(t testing.TB) []byte { return getVerifiedWarpBlockHash },
			Predicates: []predicate.Predicate{warpMessagePredicate},
>>>>>>> 215620be
			SetupBlockContext: func(mbc *contract.MockBlockContext) {
				mbc.EXPECT().GetPredicateResults(common.Hash{}, ContractAddress).Return(noFailures)
			},
			SuppliedGas: GetVerifiedWarpMessageBaseCost + GasCostPerWarpMessageChunk*uint64(len(warpMessagePredicate)) - 1,
			ReadOnly:    false,
			ExpectedErr: vm.ErrOutOfGas.Error(),
		},
		"get message invalid predicate packing": {
			Caller:     callerAddr,
<<<<<<< HEAD
			InputFn:    func(_ testing.TB) []byte { return getVerifiedWarpBlockHash },
			Predicates: [][]byte{warpMessage.Bytes()},
=======
			InputFn:    func(t testing.TB) []byte { return getVerifiedWarpBlockHash },
			Predicates: []predicate.Predicate{invalidPackedPredicate},
>>>>>>> 215620be
			SetupBlockContext: func(mbc *contract.MockBlockContext) {
				mbc.EXPECT().GetPredicateResults(common.Hash{}, ContractAddress).Return(noFailures)
			},
			SuppliedGas: GetVerifiedWarpMessageBaseCost + GasCostPerWarpMessageChunk*uint64(len(invalidPackedPredicate)),
			ReadOnly:    false,
			ExpectedErr: errInvalidPredicateBytes.Error(),
		},
		"get message invalid warp message": {
			Caller:     callerAddr,
<<<<<<< HEAD
			InputFn:    func(_ testing.TB) []byte { return getVerifiedWarpBlockHash },
			Predicates: [][]byte{predicate.PackPredicate([]byte{1, 2, 3})},
=======
			InputFn:    func(t testing.TB) []byte { return getVerifiedWarpBlockHash },
			Predicates: []predicate.Predicate{invalidWarpMsgPredicate},
>>>>>>> 215620be
			SetupBlockContext: func(mbc *contract.MockBlockContext) {
				mbc.EXPECT().GetPredicateResults(common.Hash{}, ContractAddress).Return(noFailures)
			},
			SuppliedGas: GetVerifiedWarpMessageBaseCost + GasCostPerWarpMessageChunk*uint64(len(invalidWarpMsgPredicate)),
			ReadOnly:    false,
			ExpectedErr: errInvalidWarpMsg.Error(),
		},
		"get message invalid block hash payload": {
<<<<<<< HEAD
			Caller:  callerAddr,
			InputFn: func(_ testing.TB) []byte { return getVerifiedWarpBlockHash },
			Predicates: func() [][]byte {
				unsignedMessage, err := avalancheWarp.NewUnsignedMessage(networkID, sourceChainID, []byte{1, 2, 3}) // Invalid block hash payload
				require.NoError(t, err)
				warpMessage, err := avalancheWarp.NewMessage(unsignedMessage, &avalancheWarp.BitSetSignature{})
				require.NoError(t, err)

				return [][]byte{predicate.PackPredicate(warpMessage.Bytes())}
			}(),
=======
			Caller:     callerAddr,
			InputFn:    func(t testing.TB) []byte { return getVerifiedWarpBlockHash },
			Predicates: []predicate.Predicate{invalidHashPredicate},
>>>>>>> 215620be
			SetupBlockContext: func(mbc *contract.MockBlockContext) {
				mbc.EXPECT().GetPredicateResults(common.Hash{}, ContractAddress).Return(noFailures)
			},
			SuppliedGas: GetVerifiedWarpMessageBaseCost + GasCostPerWarpMessageChunk*uint64(len(invalidHashPredicate)),
			ReadOnly:    false,
			ExpectedErr: errInvalidBlockHashPayload.Error(),
		},
		"get message index invalid uint32": {
			Caller: callerAddr,
			InputFn: func(_ testing.TB) []byte {
				return append(WarpABI.Methods["getVerifiedWarpBlockHash"].ID, new(big.Int).SetInt64(math.MaxInt64).Bytes()...)
			},
			SuppliedGas: GetVerifiedWarpMessageBaseCost,
			ReadOnly:    false,
			ExpectedErr: errInvalidIndexInput.Error(),
		},
		"get message index invalid int32": {
			Caller: callerAddr,
			InputFn: func(_ testing.TB) []byte {
				res, err := PackGetVerifiedWarpBlockHash(math.MaxInt32 + 1)
				require.NoError(t, err)
				return res
			},
			SuppliedGas: GetVerifiedWarpMessageBaseCost,
			ReadOnly:    false,
			ExpectedErr: errInvalidIndexInput.Error(),
		},
		"get message invalid index input bytes": {
			Caller: callerAddr,
			InputFn: func(_ testing.TB) []byte {
				res, err := PackGetVerifiedWarpBlockHash(1)
				require.NoError(t, err)
				return res[:len(res)-2]
			},
			SuppliedGas: GetVerifiedWarpMessageBaseCost,
			ReadOnly:    false,
			ExpectedErr: errInvalidIndexInput.Error(),
		},
	}

	precompiletest.RunPrecompileTests(t, Module, tests)
}

func TestPackEvents(t *testing.T) {
	sourceChainID := ids.GenerateTestID()
	sourceAddress := common.HexToAddress("0x0123")
	payloadData := []byte("mcsorley")
	networkID := uint32(54321)

	addressedPayload, err := payload.NewAddressedCall(
		sourceAddress.Bytes(),
		payloadData,
	)
	require.NoError(t, err)

	unsignedWarpMessage, err := avalancheWarp.NewUnsignedMessage(
		networkID,
		sourceChainID,
		addressedPayload.Bytes(),
	)
	require.NoError(t, err)

	topics, data, err := PackSendWarpMessageEvent(
		sourceAddress,
		common.Hash(unsignedWarpMessage.ID()),
		unsignedWarpMessage.Bytes(),
	)
	require.NoError(t, err)
	require.Equal(
		t,
		[]common.Hash{
			WarpABI.Events["SendWarpMessage"].ID,
			common.BytesToHash(sourceAddress[:]),
			common.Hash(unsignedWarpMessage.ID()),
		},
		topics,
	)

	unpacked, err := UnpackSendWarpEventDataToMessage(data)
	require.NoError(t, err)
	require.Equal(t, unsignedWarpMessage.Bytes(), unpacked.Bytes())
}<|MERGE_RESOLUTION|>--- conflicted
+++ resolved
@@ -215,13 +215,8 @@
 	tests := map[string]precompiletest.PrecompileTest{
 		"get message success": {
 			Caller:     callerAddr,
-<<<<<<< HEAD
 			InputFn:    func(_ testing.TB) []byte { return getVerifiedWarpMsg },
-			Predicates: [][]byte{warpMessagePredicateBytes},
-=======
-			InputFn:    func(t testing.TB) []byte { return getVerifiedWarpMsg },
 			Predicates: []predicate.Predicate{warpMessagePredicate},
->>>>>>> 215620be
 			SetupBlockContext: func(mbc *contract.MockBlockContext) {
 				mbc.EXPECT().GetPredicateResults(common.Hash{}, ContractAddress).Return(noFailures)
 			},
@@ -330,13 +325,8 @@
 		},
 		"get message success readOnly": {
 			Caller:     callerAddr,
-<<<<<<< HEAD
 			InputFn:    func(_ testing.TB) []byte { return getVerifiedWarpMsg },
-			Predicates: [][]byte{warpMessagePredicateBytes},
-=======
-			InputFn:    func(t testing.TB) []byte { return getVerifiedWarpMsg },
 			Predicates: []predicate.Predicate{warpMessagePredicate},
->>>>>>> 215620be
 			SetupBlockContext: func(mbc *contract.MockBlockContext) {
 				mbc.EXPECT().GetPredicateResults(common.Hash{}, ContractAddress).Return(noFailures)
 			},
@@ -375,26 +365,16 @@
 		},
 		"get message out of gas for base cost": {
 			Caller:      callerAddr,
-<<<<<<< HEAD
 			InputFn:     func(_ testing.TB) []byte { return getVerifiedWarpMsg },
-			Predicates:  [][]byte{warpMessagePredicateBytes},
-=======
-			InputFn:     func(t testing.TB) []byte { return getVerifiedWarpMsg },
 			Predicates:  []predicate.Predicate{warpMessagePredicate},
->>>>>>> 215620be
 			SuppliedGas: GetVerifiedWarpMessageBaseCost - 1,
 			ReadOnly:    false,
 			ExpectedErr: vm.ErrOutOfGas.Error(),
 		},
 		"get message out of gas": {
 			Caller:     callerAddr,
-<<<<<<< HEAD
 			InputFn:    func(_ testing.TB) []byte { return getVerifiedWarpMsg },
-			Predicates: [][]byte{warpMessagePredicateBytes},
-=======
-			InputFn:    func(t testing.TB) []byte { return getVerifiedWarpMsg },
 			Predicates: []predicate.Predicate{warpMessagePredicate},
->>>>>>> 215620be
 			SetupBlockContext: func(mbc *contract.MockBlockContext) {
 				mbc.EXPECT().GetPredicateResults(common.Hash{}, ContractAddress).Return(noFailures)
 			},
@@ -404,13 +384,8 @@
 		},
 		"get message invalid predicate packing": {
 			Caller:     callerAddr,
-<<<<<<< HEAD
 			InputFn:    func(_ testing.TB) []byte { return getVerifiedWarpMsg },
-			Predicates: [][]byte{warpMessage.Bytes()},
-=======
-			InputFn:    func(t testing.TB) []byte { return getVerifiedWarpMsg },
 			Predicates: []predicate.Predicate{invalidPackedPredicate},
->>>>>>> 215620be
 			SetupBlockContext: func(mbc *contract.MockBlockContext) {
 				mbc.EXPECT().GetPredicateResults(common.Hash{}, ContractAddress).Return(noFailures)
 			},
@@ -420,13 +395,8 @@
 		},
 		"get message invalid warp message": {
 			Caller:     callerAddr,
-<<<<<<< HEAD
 			InputFn:    func(_ testing.TB) []byte { return getVerifiedWarpMsg },
-			Predicates: [][]byte{predicate.PackPredicate([]byte{1, 2, 3})},
-=======
-			InputFn:    func(t testing.TB) []byte { return getVerifiedWarpMsg },
 			Predicates: []predicate.Predicate{invalidWarpMsgPredicate},
->>>>>>> 215620be
 			SetupBlockContext: func(mbc *contract.MockBlockContext) {
 				mbc.EXPECT().GetPredicateResults(common.Hash{}, ContractAddress).Return(noFailures)
 			},
@@ -435,22 +405,9 @@
 			ExpectedErr: errInvalidWarpMsg.Error(),
 		},
 		"get message invalid addressed payload": {
-<<<<<<< HEAD
-			Caller:  callerAddr,
-			InputFn: func(_ testing.TB) []byte { return getVerifiedWarpMsg },
-			Predicates: func() [][]byte {
-				unsignedMessage, err := avalancheWarp.NewUnsignedMessage(networkID, sourceChainID, []byte{1, 2, 3}) // Invalid addressed payload
-				require.NoError(t, err)
-				warpMessage, err := avalancheWarp.NewMessage(unsignedMessage, &avalancheWarp.BitSetSignature{})
-				require.NoError(t, err)
-
-				return [][]byte{predicate.PackPredicate(warpMessage.Bytes())}
-			}(),
-=======
-			Caller:     callerAddr,
-			InputFn:    func(t testing.TB) []byte { return getVerifiedWarpMsg },
+			Caller:     callerAddr,
+			InputFn:    func(_ testing.TB) []byte { return getVerifiedWarpMsg },
 			Predicates: []predicate.Predicate{invalidAddressedPredicate},
->>>>>>> 215620be
 			SetupBlockContext: func(mbc *contract.MockBlockContext) {
 				mbc.EXPECT().GetPredicateResults(common.Hash{}, ContractAddress).Return(noFailures)
 			},
@@ -528,13 +485,8 @@
 	tests := map[string]precompiletest.PrecompileTest{
 		"get message success": {
 			Caller:     callerAddr,
-<<<<<<< HEAD
 			InputFn:    func(_ testing.TB) []byte { return getVerifiedWarpBlockHash },
-			Predicates: [][]byte{warpMessagePredicateBytes},
-=======
-			InputFn:    func(t testing.TB) []byte { return getVerifiedWarpBlockHash },
 			Predicates: []predicate.Predicate{warpMessagePredicate},
->>>>>>> 215620be
 			SetupBlockContext: func(mbc *contract.MockBlockContext) {
 				mbc.EXPECT().GetPredicateResults(common.Hash{}, ContractAddress).Return(noFailures)
 			},
@@ -641,13 +593,8 @@
 		},
 		"get message success readOnly": {
 			Caller:     callerAddr,
-<<<<<<< HEAD
 			InputFn:    func(_ testing.TB) []byte { return getVerifiedWarpBlockHash },
-			Predicates: [][]byte{warpMessagePredicateBytes},
-=======
-			InputFn:    func(t testing.TB) []byte { return getVerifiedWarpBlockHash },
 			Predicates: []predicate.Predicate{warpMessagePredicate},
->>>>>>> 215620be
 			SetupBlockContext: func(mbc *contract.MockBlockContext) {
 				mbc.EXPECT().GetPredicateResults(common.Hash{}, ContractAddress).Return(noFailures)
 			},
@@ -685,26 +632,16 @@
 		},
 		"get message out of gas for base cost": {
 			Caller:      callerAddr,
-<<<<<<< HEAD
 			InputFn:     func(_ testing.TB) []byte { return getVerifiedWarpBlockHash },
-			Predicates:  [][]byte{warpMessagePredicateBytes},
-=======
-			InputFn:     func(t testing.TB) []byte { return getVerifiedWarpBlockHash },
 			Predicates:  []predicate.Predicate{warpMessagePredicate},
->>>>>>> 215620be
 			SuppliedGas: GetVerifiedWarpMessageBaseCost - 1,
 			ReadOnly:    false,
 			ExpectedErr: vm.ErrOutOfGas.Error(),
 		},
 		"get message out of gas": {
 			Caller:     callerAddr,
-<<<<<<< HEAD
 			InputFn:    func(_ testing.TB) []byte { return getVerifiedWarpBlockHash },
-			Predicates: [][]byte{warpMessagePredicateBytes},
-=======
-			InputFn:    func(t testing.TB) []byte { return getVerifiedWarpBlockHash },
 			Predicates: []predicate.Predicate{warpMessagePredicate},
->>>>>>> 215620be
 			SetupBlockContext: func(mbc *contract.MockBlockContext) {
 				mbc.EXPECT().GetPredicateResults(common.Hash{}, ContractAddress).Return(noFailures)
 			},
@@ -714,13 +651,8 @@
 		},
 		"get message invalid predicate packing": {
 			Caller:     callerAddr,
-<<<<<<< HEAD
 			InputFn:    func(_ testing.TB) []byte { return getVerifiedWarpBlockHash },
-			Predicates: [][]byte{warpMessage.Bytes()},
-=======
-			InputFn:    func(t testing.TB) []byte { return getVerifiedWarpBlockHash },
 			Predicates: []predicate.Predicate{invalidPackedPredicate},
->>>>>>> 215620be
 			SetupBlockContext: func(mbc *contract.MockBlockContext) {
 				mbc.EXPECT().GetPredicateResults(common.Hash{}, ContractAddress).Return(noFailures)
 			},
@@ -730,13 +662,8 @@
 		},
 		"get message invalid warp message": {
 			Caller:     callerAddr,
-<<<<<<< HEAD
 			InputFn:    func(_ testing.TB) []byte { return getVerifiedWarpBlockHash },
-			Predicates: [][]byte{predicate.PackPredicate([]byte{1, 2, 3})},
-=======
-			InputFn:    func(t testing.TB) []byte { return getVerifiedWarpBlockHash },
 			Predicates: []predicate.Predicate{invalidWarpMsgPredicate},
->>>>>>> 215620be
 			SetupBlockContext: func(mbc *contract.MockBlockContext) {
 				mbc.EXPECT().GetPredicateResults(common.Hash{}, ContractAddress).Return(noFailures)
 			},
@@ -745,22 +672,9 @@
 			ExpectedErr: errInvalidWarpMsg.Error(),
 		},
 		"get message invalid block hash payload": {
-<<<<<<< HEAD
-			Caller:  callerAddr,
-			InputFn: func(_ testing.TB) []byte { return getVerifiedWarpBlockHash },
-			Predicates: func() [][]byte {
-				unsignedMessage, err := avalancheWarp.NewUnsignedMessage(networkID, sourceChainID, []byte{1, 2, 3}) // Invalid block hash payload
-				require.NoError(t, err)
-				warpMessage, err := avalancheWarp.NewMessage(unsignedMessage, &avalancheWarp.BitSetSignature{})
-				require.NoError(t, err)
-
-				return [][]byte{predicate.PackPredicate(warpMessage.Bytes())}
-			}(),
-=======
-			Caller:     callerAddr,
-			InputFn:    func(t testing.TB) []byte { return getVerifiedWarpBlockHash },
+			Caller:     callerAddr,
+			InputFn:    func(_ testing.TB) []byte { return getVerifiedWarpBlockHash },
 			Predicates: []predicate.Predicate{invalidHashPredicate},
->>>>>>> 215620be
 			SetupBlockContext: func(mbc *contract.MockBlockContext) {
 				mbc.EXPECT().GetPredicateResults(common.Hash{}, ContractAddress).Return(noFailures)
 			},

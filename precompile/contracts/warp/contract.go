--- conflicted
+++ resolved
@@ -24,21 +24,16 @@
 const (
 	GetVerifiedWarpMessageBaseCost uint64 = 750 // Base cost of entering getVerifiedWarpMessage
 	GetBlockchainIDGasCost         uint64 = 200
-	AddWarpMessageGasCost          uint64 = 20_000 // Cost of producing and serving a BLS Signature
-	// Sum of base log gas cost, cost of producing 4 topics, and producing + serving a BLS Signature (sign + trie write)
+	addWarpMessageBaseGasCost      uint64 = 20_000 // Cost of producing and serving a BLS Signature
+	// Sum of base log gas cost, cost of producing 3 topics, and producing + serving a BLS Signature (sign + trie write)
 	// Note: using trie write for the gas cost results in a conservative overestimate since the message is stored in a
 	// flat database that can be cleaned up after a period of time instead of the EVM trie.
 
-	SendWarpMessageGasCost uint64 = contract.LogGas + 3*contract.LogTopicGas + AddWarpMessageGasCost + contract.WriteGasCostPerSlot
+	SendWarpMessageGasCost uint64 = contract.LogGas + 3*contract.LogTopicGas + addWarpMessageBaseGasCost + contract.WriteGasCostPerSlot
 	// SendWarpMessageGasCostPerByte cost accounts for producing a signed message of a given size
 	SendWarpMessageGasCostPerByte uint64 = contract.LogDataGas
 )
 
-<<<<<<< HEAD
-	GasCostPerWarpSigner            uint64 = 250
-	GasCostPerWarpMessageChunk      uint64 = 512 // matches call data byte cost
-	GasCostPerSignatureVerification uint64 = 100_000
-=======
 var (
 	preGraniteGasConfig = GasConfig{
 		PerWarpSigner:            500,
@@ -47,10 +42,9 @@
 	}
 	graniteGasConfig = GasConfig{
 		PerWarpSigner:            250,
-		PerWarpMessageChunk:      3_200,
-		PerSignatureVerification: 100_000,
-	}
->>>>>>> bfc99150
+		PerWarpMessageChunk:      512, // matches call data byte cost
+		PerSignatureVerification: 125_000,
+	}
 )
 
 type GasConfig struct {

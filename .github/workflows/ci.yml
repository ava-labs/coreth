--- conflicted
+++ resolved
@@ -103,11 +103,7 @@
           path: avalanchego
           token: ${{ secrets.AVALANCHE_PAT }}
       - name: Run e2e tests
-<<<<<<< HEAD
-        uses: ava-labs/avalanchego/.github/actions/run-monitored-tmpnet-cmd@fff1df9564d3fa86899780d73e887d9ee5b9b54e
-=======
         uses: ava-labs/avalanchego/.github/actions/run-monitored-tmpnet-cmd@6afe371e3b8600986f92432e7da477614c78331b
->>>>>>> b1a920f5
         with:
           run: ./scripts/run_task.sh test-e2e-ci
           prometheus_url: ${{ secrets.PROMETHEUS_URL || '' }}
@@ -135,11 +131,7 @@
           ref: ${{ github.event.inputs.avalanchegoBranch }}
           path: avalanchego
       - name: Run Warp E2E Tests
-<<<<<<< HEAD
-        uses: ava-labs/avalanchego/.github/actions/run-monitored-tmpnet-cmd@fff1df9564d3fa86899780d73e887d9ee5b9b54e
-=======
         uses: ava-labs/avalanchego/.github/actions/run-monitored-tmpnet-cmd@6afe371e3b8600986f92432e7da477614c78331b
->>>>>>> b1a920f5
         with:
           run: ./scripts/run_task.sh test-e2e-warp-ci
           artifact_prefix: warp

name: CI
on:
  push:
    branches:
      - master
  pull_request:
  merge_group:
    types: [checks_requested]
  workflow_dispatch:
    inputs:
      avalanchegoRepo:
        description: "avalanchego github repository"
        required: true
        default: "ava-labs/avalanchego"
      avalanchegoBranch:
        description: "avalanchego branch"
        required: true
        default: "master"

jobs:
  lint_test:
    name: Lint
    runs-on: ubuntu-latest
    steps:
      - uses: actions/checkout@v4
      - name: check out ${{ github.event.inputs.avalanchegoRepo }} ${{ github.event.inputs.avalanchegoBranch }}
        if: ${{ github.event_name == 'workflow_dispatch' }}
        uses: actions/checkout@v4
        with:
          repository: ${{ github.event.inputs.avalanchegoRepo }}
          ref: ${{ github.event.inputs.avalanchegoBranch }}
          path: avalanchego
      - uses: actions/setup-go@v5
        with:
          go-version-file: "go.mod"
          cache-dependency-path: |
            go.sum
            tools/go.sum
            tools/legacy-golangci-lint.sum
      - name: change avalanchego dep
        if: ${{ github.event_name == 'workflow_dispatch' }}
        run: |
          go mod edit -replace github.com/ava-labs/avalanchego=./avalanchego
          go mod tidy
          go clean -modcache
      - name: Run all lint checks
        run: ./scripts/run_task.sh lint-all-ci
      - name: Check go.mod and go.sum are up-to-date
        run: ./scripts/run_task.sh check-go-mod-tidy
      - name: Ensure consistent avalanchego version
        env:
          GITHUB_TOKEN: ${{ secrets.GITHUB_TOKEN }}
        run: ./scripts/run_task.sh check-avalanchego-version

  unit_test:
    name: Golang Unit Tests (${{ matrix.os }})
    runs-on: ${{ matrix.os }}
    strategy:
      fail-fast: false
      matrix:
        os: [macos-latest, ubuntu-22.04, ubuntu-latest]
    steps:
      - uses: actions/checkout@v4
      - name: check out ${{ github.event.inputs.avalanchegoRepo }} ${{ github.event.inputs.avalanchegoBranch }}
        if: ${{ github.event_name == 'workflow_dispatch' }}
        uses: actions/checkout@v4
        with:
          repository: ${{ github.event.inputs.avalanchegoRepo }}
          ref: ${{ github.event.inputs.avalanchegoBranch }}
          path: avalanchego
      - uses: actions/setup-go@v5
        with:
          go-version-file: "go.mod"
          cache-dependency-path: |
            go.sum
            tools/go.sum
      - name: change avalanchego dep
        if: ${{ github.event_name == 'workflow_dispatch' }}
        run: |
          go mod edit -replace github.com/ava-labs/avalanchego=./avalanchego
          go mod tidy
      - run: go mod download
      - name: Check generated codec files are up to date
        run: ./scripts/run_task.sh check-generate-codec
      - name: Check generated mocks are up to date
        run: ./scripts/run_task.sh check-generate-mocks
      - run: ./scripts/run_task.sh build
      - run: ./scripts/run_task.sh build-test
        env:
          TIMEOUT: ${{ env.TIMEOUT }}
      - run: ./scripts/run_task.sh coverage

  avalanchego_e2e:
    name: AvalancheGo E2E Tests
    runs-on: ubuntu-latest
    steps:
      - uses: actions/checkout@v4
      - name: check out ${{ github.event.inputs.avalanchegoRepo }} ${{ github.event.inputs.avalanchegoBranch }}
        if: ${{ github.event_name == 'workflow_dispatch' }}
        uses: actions/checkout@v4
        with:
          repository: ${{ github.event.inputs.avalanchegoRepo }}
          ref: ${{ github.event.inputs.avalanchegoBranch }}
          path: avalanchego
          token: ${{ secrets.AVALANCHE_PAT }}
      - name: Run e2e tests
<<<<<<< HEAD
        uses: ava-labs/avalanchego/.github/actions/run-monitored-tmpnet-cmd@37747dd9bfdd97a4917c69327a36ad22115ef5f8
=======
        uses: ava-labs/avalanchego/.github/actions/run-monitored-tmpnet-cmd@6afe371e3b8600986f92432e7da477614c78331b
>>>>>>> 0343a1bf
        with:
          run: ./scripts/run_task.sh test-e2e-ci
          prometheus_url: ${{ secrets.PROMETHEUS_URL || '' }}
          prometheus_push_url: ${{ secrets.PROMETHEUS_PUSH_URL || '' }}
          prometheus_username: ${{ secrets.PROMETHEUS_ID || '' }}
          prometheus_password: ${{ secrets.PROMETHEUS_PASSWORD || '' }}
          loki_url: ${{ secrets.LOKI_URL || '' }}
          loki_push_url: ${{ secrets.LOKI_PUSH_URL || '' }}
          loki_username: ${{ secrets.LOKI_ID || '' }}
          loki_password: ${{ secrets.LOKI_PASSWORD || '' }}

  e2e_warp:
    name: e2e warp tests
    runs-on: ubuntu-latest
    steps:
      - name: Git checkout
        uses: actions/checkout@v4
        with:
          fetch-depth: 0
      - name: check out ${{ github.event.inputs.avalanchegoRepo }} ${{ github.event.inputs.avalanchegoBranch }}
        if: ${{ github.event_name == 'workflow_dispatch' }}
        uses: actions/checkout@v4
        with:
          repository: ${{ github.event.inputs.avalanchegoRepo }}
          ref: ${{ github.event.inputs.avalanchegoBranch }}
          path: avalanchego
      - name: Run Warp E2E Tests
<<<<<<< HEAD
        uses: ava-labs/avalanchego/.github/actions/run-monitored-tmpnet-cmd@37747dd9bfdd97a4917c69327a36ad22115ef5f8
=======
        uses: ava-labs/avalanchego/.github/actions/run-monitored-tmpnet-cmd@6afe371e3b8600986f92432e7da477614c78331b
>>>>>>> 0343a1bf
        with:
          run: ./scripts/run_task.sh test-e2e-warp-ci
          artifact_prefix: warp
          prometheus_url: ${{ secrets.PROMETHEUS_URL || '' }}
          prometheus_push_url: ${{ secrets.PROMETHEUS_PUSH_URL || '' }}
          prometheus_username: ${{ secrets.PROMETHEUS_ID || '' }}
          prometheus_password: ${{ secrets.PROMETHEUS_PASSWORD || '' }}
          loki_url: ${{ secrets.LOKI_URL || '' }}
          loki_push_url: ${{ secrets.LOKI_PUSH_URL || '' }}
          loki_username: ${{ secrets.LOKI_ID || '' }}
          loki_password: ${{ secrets.LOKI_PASSWORD || '' }}<|MERGE_RESOLUTION|>--- conflicted
+++ resolved
@@ -104,11 +104,7 @@
           path: avalanchego
           token: ${{ secrets.AVALANCHE_PAT }}
       - name: Run e2e tests
-<<<<<<< HEAD
-        uses: ava-labs/avalanchego/.github/actions/run-monitored-tmpnet-cmd@37747dd9bfdd97a4917c69327a36ad22115ef5f8
-=======
         uses: ava-labs/avalanchego/.github/actions/run-monitored-tmpnet-cmd@6afe371e3b8600986f92432e7da477614c78331b
->>>>>>> 0343a1bf
         with:
           run: ./scripts/run_task.sh test-e2e-ci
           prometheus_url: ${{ secrets.PROMETHEUS_URL || '' }}
@@ -136,11 +132,7 @@
           ref: ${{ github.event.inputs.avalanchegoBranch }}
           path: avalanchego
       - name: Run Warp E2E Tests
-<<<<<<< HEAD
-        uses: ava-labs/avalanchego/.github/actions/run-monitored-tmpnet-cmd@37747dd9bfdd97a4917c69327a36ad22115ef5f8
-=======
         uses: ava-labs/avalanchego/.github/actions/run-monitored-tmpnet-cmd@6afe371e3b8600986f92432e7da477614c78331b
->>>>>>> 0343a1bf
         with:
           run: ./scripts/run_task.sh test-e2e-warp-ci
           artifact_prefix: warp

name: CI
on:
  push:
    branches:
      - master
  pull_request:
  merge_group:
    types: [checks_requested]
  workflow_dispatch:
    inputs:
      avalanchegoRepo:
        description: "avalanchego github repository"
        required: true
        default: "ava-labs/avalanchego"
      avalanchegoBranch:
        description: "avalanchego branch"
        required: true
        default: "master"

jobs:
  lint_test:
    name: Lint
    runs-on: ubuntu-latest
    steps:
      - uses: actions/checkout@v4
      - name: check out ${{ github.event.inputs.avalanchegoRepo }} ${{ github.event.inputs.avalanchegoBranch }}
        if: ${{ github.event_name == 'workflow_dispatch' }}
        uses: actions/checkout@v4
        with:
          repository: ${{ github.event.inputs.avalanchegoRepo }}
          ref: ${{ github.event.inputs.avalanchegoBranch }}
          path: avalanchego
      - uses: actions/setup-go@v5
        with:
          go-version-file: "go.mod"
      - name: change avalanchego dep
        if: ${{ github.event_name == 'workflow_dispatch' }}
        run: |
          go mod edit -replace github.com/ava-labs/avalanchego=./avalanchego
          go mod tidy
          go clean -modcache
      - name: Run all lint checks
        run: ./scripts/run_task.sh lint-all-ci
      - name: Check go.mod and go.sum are up-to-date
        run: ./scripts/run_task.sh check-go-mod-tidy
      - name: Ensure consistent avalanchego version
        env:
          GITHUB_TOKEN: ${{ secrets.GITHUB_TOKEN }}
        run: ./scripts/run_task.sh check-avalanchego-version

  unit_test:
    name: Golang Unit Tests (${{ matrix.os }})
    runs-on: ${{ matrix.os }}
    strategy:
      fail-fast: false
      matrix:
        os: [macos-latest, ubuntu-22.04, ubuntu-latest]
    steps:
      - uses: actions/checkout@v4
      - name: check out ${{ github.event.inputs.avalanchegoRepo }} ${{ github.event.inputs.avalanchegoBranch }}
        if: ${{ github.event_name == 'workflow_dispatch' }}
        uses: actions/checkout@v4
        with:
          repository: ${{ github.event.inputs.avalanchegoRepo }}
          ref: ${{ github.event.inputs.avalanchegoBranch }}
          path: avalanchego
      - uses: actions/setup-go@v5
        with:
          go-version-file: "go.mod"
      - name: change avalanchego dep
        if: ${{ github.event_name == 'workflow_dispatch' }}
        run: |
          go mod edit -replace github.com/ava-labs/avalanchego=./avalanchego
          go mod tidy
      - run: go mod download
      - name: Check generated codec files are up to date
        run: ./scripts/run_task.sh check-generate-codec
      - name: Check generated mocks are up to date
        run: ./scripts/run_task.sh check-generate-mocks
      - run: ./scripts/run_task.sh build
      - run: ./scripts/run_task.sh build-test
        env:
          TIMEOUT: ${{ env.TIMEOUT }}
      - run: ./scripts/run_task.sh coverage

  avalanchego_e2e:
    name: AvalancheGo E2E Tests
    runs-on: ubuntu-latest
    steps:
      - uses: actions/checkout@v4
      - name: check out ${{ github.event.inputs.avalanchegoRepo }} ${{ github.event.inputs.avalanchegoBranch }}
        if: ${{ github.event_name == 'workflow_dispatch' }}
        uses: actions/checkout@v4
        with:
          repository: ${{ github.event.inputs.avalanchegoRepo }}
          ref: ${{ github.event.inputs.avalanchegoBranch }}
          path: avalanchego
          token: ${{ secrets.AVALANCHE_PAT }}
      - uses: actions/setup-go@v5
        with:
          go-version-file: "go.mod"
      - name: Run e2e tests
<<<<<<< HEAD
        uses: ava-labs/avalanchego/.github/actions/run-monitored-tmpnet-cmd@24aa8901931ee4fb91f3bd9adbdb7a9613980a4d
=======
        uses: ava-labs/avalanchego/.github/actions/run-monitored-tmpnet-cmd@582d3c26a11e1f3f77a0e39ec0c902128b21628e
>>>>>>> 1c17a7bc
        with:
          run: ./scripts/run_task.sh test-e2e-ci
          prometheus_username: ${{ secrets.PROMETHEUS_ID || '' }}
          prometheus_password: ${{ secrets.PROMETHEUS_PASSWORD || '' }}
          loki_username: ${{ secrets.LOKI_ID || '' }}
          loki_password: ${{ secrets.LOKI_PASSWORD || '' }}

  e2e_warp:
    name: e2e warp tests
    runs-on: ubuntu-latest
    steps:
      - name: Git checkout
        uses: actions/checkout@v4
        with:
          fetch-depth: 0
      - name: Set up Go
        uses: actions/setup-go@v5
        with:
          go-version-file: "go.mod"
      - name: check out ${{ github.event.inputs.avalanchegoRepo }} ${{ github.event.inputs.avalanchegoBranch }}
        if: ${{ github.event_name == 'workflow_dispatch' }}
        uses: actions/checkout@v4
        with:
          repository: ${{ github.event.inputs.avalanchegoRepo }}
          ref: ${{ github.event.inputs.avalanchegoBranch }}
          path: avalanchego
      - name: Run Warp E2E Tests
<<<<<<< HEAD
        uses: ava-labs/avalanchego/.github/actions/run-monitored-tmpnet-cmd@24aa8901931ee4fb91f3bd9adbdb7a9613980a4d
=======
        uses: ava-labs/avalanchego/.github/actions/run-monitored-tmpnet-cmd@582d3c26a11e1f3f77a0e39ec0c902128b21628e
>>>>>>> 1c17a7bc
        with:
          run: ./scripts/run_task.sh test-e2e-warp-ci
          artifact_prefix: warp
          prometheus_username: ${{ secrets.PROMETHEUS_ID || '' }}
          prometheus_password: ${{ secrets.PROMETHEUS_PASSWORD || '' }}
          loki_username: ${{ secrets.LOKI_ID || '' }}
          loki_password: ${{ secrets.LOKI_PASSWORD || '' }}<|MERGE_RESOLUTION|>--- conflicted
+++ resolved
@@ -100,11 +100,7 @@
         with:
           go-version-file: "go.mod"
       - name: Run e2e tests
-<<<<<<< HEAD
-        uses: ava-labs/avalanchego/.github/actions/run-monitored-tmpnet-cmd@24aa8901931ee4fb91f3bd9adbdb7a9613980a4d
-=======
         uses: ava-labs/avalanchego/.github/actions/run-monitored-tmpnet-cmd@582d3c26a11e1f3f77a0e39ec0c902128b21628e
->>>>>>> 1c17a7bc
         with:
           run: ./scripts/run_task.sh test-e2e-ci
           prometheus_username: ${{ secrets.PROMETHEUS_ID || '' }}
@@ -132,11 +128,7 @@
           ref: ${{ github.event.inputs.avalanchegoBranch }}
           path: avalanchego
       - name: Run Warp E2E Tests
-<<<<<<< HEAD
-        uses: ava-labs/avalanchego/.github/actions/run-monitored-tmpnet-cmd@24aa8901931ee4fb91f3bd9adbdb7a9613980a4d
-=======
         uses: ava-labs/avalanchego/.github/actions/run-monitored-tmpnet-cmd@582d3c26a11e1f3f77a0e39ec0c902128b21628e
->>>>>>> 1c17a7bc
         with:
           run: ./scripts/run_task.sh test-e2e-warp-ci
           artifact_prefix: warp

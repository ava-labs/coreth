--- conflicted
+++ resolved
@@ -37,21 +37,13 @@
 // NetworkSignatureGetter fetches warp signatures on behalf of the
 // aggregator using VM App-Specific Messaging
 type NetworkSignatureGetter struct {
-<<<<<<< HEAD
-	Client       NetworkClient
-=======
 	client       NetworkClient
->>>>>>> de6a088a
 	networkCodec codec.Manager
 }
 
 func NewSignatureGetter(client NetworkClient, networkCodec codec.Manager) *NetworkSignatureGetter {
 	return &NetworkSignatureGetter{
-<<<<<<< HEAD
-		Client:       client,
-=======
 		client:       client,
->>>>>>> de6a088a
 		networkCodec: networkCodec,
 	}
 }

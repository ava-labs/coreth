# https://golangci-lint.run/usage/configuration/
version: "2"
run:
  # If set we pass it to "go list -mod={option}". From "go help modules":
  # If invoked with -mod=readonly, the go command is disallowed from the implicit
  # automatic updating of go.mod described above. Instead, it fails when any changes
  # to go.mod are needed. This setting is most useful to check that go.mod does
  # not need updates, such as in a continuous integration and testing system.
  # If invoked with -mod=vendor, the go command assumes that the vendor
  # directory holds the correct copies of dependencies and ignores
  # the dependency descriptions in go.mod.
  #
  # Allowed values: readonly|vendor|mod
  # By default, it isn't set.
  modules-download-mode: readonly

  # Include non-test files tagged as test-only.
  # Context: https://github.com/ava-labs/avalanchego/pull/3173
  build-tags:
    - test

issues:
  # Make issues output unique by line.
  uniq-by-line: false

  # Maximum issues count per one linter.
  max-issues-per-linter: 0

  # Maximum count of issues with the same text.
  max-same-issues: 0

formatters:
  enable:
    - gci
    - gofmt
    - gofumpt
  settings:
    gci:
      sections:
        - standard
        - default
        - blank
        - prefix(github.com/ava-labs/coreth)
        - alias
        - dot
      custom-order: true
  exclusions:
    generated: lax

# Avalanche linters should be added incrementally
linters:
  default: none
  enable:
    - asciicheck
    - bodyclose
    - copyloopvar
    # - depguard
    # - errcheck
    - errorlint
    # - forbidigo
    - goconst
    - gocritic
    - goprintffuncname
    # - gosec
    - govet
    - importas
    - ineffassign
    - misspell
    - nakedret
    - nilerr
    - noctx
    - nolintlint
    - perfsprint
<<<<<<< HEAD
    # - prealloc
    - predeclared
=======
    - prealloc
    # - predeclared
>>>>>>> a6fe076e
    - revive
    - spancheck
    - staticcheck
    - tagalign
    # - testifylint
    - unconvert
    - unparam
    - unused
    - usestdlibvars
    - whitespace
  settings:
    depguard:
      rules:
        packages:
          deny:
            - pkg: container/list
              desc: github.com/ava-labs/avalanchego/utils/linked should be used instead.
            - pkg: github.com/golang/mock/gomock
              desc: go.uber.org/mock/gomock should be used instead.
            - pkg: github.com/stretchr/testify/assert
              desc: github.com/stretchr/testify/require should be used instead.
            - pkg: io/ioutil
              desc: io/ioutil is deprecated. Use package io or os instead.
    errorlint:
      # Check for plain type assertions and type switches.
      asserts: false
      # Check for plain error comparisons.
      comparison: false
    forbidigo:
      # Forbid the following identifiers (list of regexp).
      forbid:
        - pattern: require\.Error$(# ErrorIs should be used instead)?
        - pattern: require\.ErrorContains$(# ErrorIs should be used instead)?
        - pattern: require\.EqualValues$(# Equal should be used instead)?
        - pattern: require\.NotEqualValues$(# NotEqual should be used instead)?
        - pattern: ^(t|b|tb|f)\.(Fatal|Fatalf|Error|Errorf)$(# the require library should be used instead)?
        - pattern: ^sort\.(Slice|Strings)$(# the slices package should be used instead)?
      # Exclude godoc examples from forbidigo checks.
      exclude-godoc-examples: false
    gosec:
      excludes:
        - G107 # Url provided to HTTP request as taint input https://securego.io/docs/rules/g107
        - G115 # TODO(marun) Enable this ruleset in a follow-up PR
    importas:
      # Do not allow unaliased imports of aliased packages.
      no-unaliased: false
      # Do not allow non-required aliases.
      no-extra-aliases: false
      # List of aliases
      alias:
        - pkg: github.com/ava-labs/avalanchego/utils/math
          alias: safemath
        - pkg: github.com/ava-labs/avalanchego/utils/json
          alias: avajson
    revive:
      rules:
        # https://github.com/mgechev/revive/blob/master/RULES_DESCRIPTIONS.md#bool-literal-in-expr
        - name: bool-literal-in-expr
          disabled: false
        # https://github.com/mgechev/revive/blob/master/RULES_DESCRIPTIONS.md#early-return
        - name: early-return
          disabled: false
        # https://github.com/mgechev/revive/blob/master/RULES_DESCRIPTIONS.md#empty-lines
        - name: empty-lines
          disabled: false
        # https://github.com/mgechev/revive/blob/master/RULES_DESCRIPTIONS.md#redundant-import-alias
        - name: redundant-import-alias
          disabled: false
        # https://github.com/mgechev/revive/blob/master/RULES_DESCRIPTIONS.md#string-format
        - name: string-format
          disabled: false
          arguments:
            - - b.Logf[0]
              - /.*%.*/
              - no format directive, use b.Log instead
            - - fmt.Errorf[0]
              - /.*%.*/
              - no format directive, use errors.New instead
            - - fmt.Fprintf[1]
              - /.*%.*/
              - no format directive, use fmt.Fprint instead
            - - fmt.Printf[0]
              - /.*%.*/
              - no format directive, use fmt.Print instead
            - - fmt.Sprintf[0]
              - /.*%.*/
              - no format directive, use fmt.Sprint instead
            - - log.Fatalf[0]
              - /.*%.*/
              - no format directive, use log.Fatal instead
            - - log.Printf[0]
              - /.*%.*/
              - no format directive, use log.Print instead
            - - t.Logf[0]
              - /.*%.*/
              - no format directive, use t.Log instead
        # https://github.com/mgechev/revive/blob/master/RULES_DESCRIPTIONS.md#struct-tag
        - name: struct-tag
          disabled: false
        # https://github.com/mgechev/revive/blob/master/RULES_DESCRIPTIONS.md#unexported-naming
        - name: unexported-naming
          disabled: false
        # https://github.com/mgechev/revive/blob/master/RULES_DESCRIPTIONS.md#unhandled-error
        - name: unhandled-error
          # prefer the errcheck linter since it can be disabled directly with nolint directive
          # but revive's disable directive (e.g. //revive:disable:unhandled-error) is not
          # supported when run under golangci_lint
          disabled: true
        # https://github.com/mgechev/revive/blob/master/RULES_DESCRIPTIONS.md#unused-parameter
        - name: unused-parameter
          disabled: false
        # https://github.com/mgechev/revive/blob/master/RULES_DESCRIPTIONS.md#unused-receiver
        - name: unused-receiver
          disabled: false
        # https://github.com/mgechev/revive/blob/master/RULES_DESCRIPTIONS.md#useless-break
        - name: useless-break
          disabled: false
    spancheck:
      # https://github.com/jjti/go-spancheck#checks
      checks:
        - end
    staticcheck:
      # https://staticcheck.io/docs/options#checks
      checks:
        - all
        - -SA6002A # Storing non-pointer values in sync.Pool allocates memory
        - -SA1019 # Using a deprecated function, variable, constant or field
        - -QF1008 # Unnecessary embedded expressions
    tagalign:
      align: true
      sort: true
      order:
        - serialize
      strict: true
    testifylint:
    # Enable all checkers (https://github.com/Antonboom/testifylint#checkers).
    # Default: false
    enable-all: true
    # Disable checkers by name
    # (in addition to default
    #   suite-thelper
    # ).
    disable:
      - go-require
      - float-compare
    unused:
      # Mark all struct fields that have been written to as used.
      # Default: true
      field-writes-are-uses: false
      # Treat IncDec statement (e.g. `i++` or `i--`) as both read and write operation instead of just write.
      # Default: false
      post-statements-are-reads: true
      # Mark all local variables as used.
      # default: true
      local-variables-are-used: false
  exclusions:
    generated: lax
    presets:
      - comments
      - common-false-positives
      - legacy
      - std-error-handling<|MERGE_RESOLUTION|>--- conflicted
+++ resolved
@@ -71,13 +71,8 @@
     - noctx
     - nolintlint
     - perfsprint
-<<<<<<< HEAD
-    # - prealloc
+    - prealloc
     - predeclared
-=======
-    - prealloc
-    # - predeclared
->>>>>>> a6fe076e
     - revive
     - spancheck
     - staticcheck

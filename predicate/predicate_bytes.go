--- conflicted
+++ resolved
@@ -6,28 +6,12 @@
 import (
 	"fmt"
 
-<<<<<<< HEAD
-	"github.com/ava-labs/coreth/params"
-	"github.com/ava-labs/libevm/common"
-)
-
-func init() {
-	params.PredicateParser = func(extra []byte) (params.PredicateResults, error) {
-		predicateBytes, ok := GetPredicateResultBytes(extra)
-		if !ok {
-			return nil, nil
-		}
-		return ParseResults(predicateBytes)
-	}
-}
-=======
 	"github.com/ava-labs/libevm/common"
 )
 
 // DynamicFeeExtraDataSize is defined in the predicate package to avoid a circular dependency.
 // After Durango, the extra data past the dynamic fee rollup window represents predicate results.
 const DynamicFeeExtraDataSize = 80
->>>>>>> d7a7fce2
 
 // EndByte is used as a delimiter for the bytes packed into a precompile predicate.
 // Precompile predicates are encoded in the Access List of transactions in the access tuples
@@ -78,13 +62,6 @@
 	if len(extraData) <= DynamicFeeExtraDataSize {
 		return nil
 	}
-<<<<<<< HEAD
-	return extraData[params.DynamicFeeExtraDataSize:], true
-}
-
-func SetPredicateResultBytes(extraData []byte, predicateResults []byte) []byte {
-	return append(extraData[:params.DynamicFeeExtraDataSize], predicateResults...)
-=======
 	// After Durango, the extra data past the dynamic fee rollup window represents
 	// predicate results.
 	return extraData[DynamicFeeExtraDataSize:]
@@ -96,5 +73,4 @@
 // rollup).
 func SetPredicateResultBytes(extraData []byte, predicateResults []byte) []byte {
 	return append(extraData[:DynamicFeeExtraDataSize], predicateResults...)
->>>>>>> d7a7fce2
 }
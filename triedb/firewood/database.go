// Copyright (C) 2019-2025, Ava Labs, Inc. All rights reserved.
// See the file LICENSE for licensing terms.

package firewood

import (
	"errors"
	"fmt"
	"os"
	"path/filepath"
	"sync"
	"time"

	"github.com/ava-labs/firewood-go-ethhash/ffi"
	"github.com/ava-labs/libevm/common"
	"github.com/ava-labs/libevm/core/rawdb"
	"github.com/ava-labs/libevm/core/types"
	"github.com/ava-labs/libevm/ethdb"
	"github.com/ava-labs/libevm/libevm/stateconf"
	"github.com/ava-labs/libevm/log"
	"github.com/ava-labs/libevm/metrics"
	"github.com/ava-labs/libevm/trie/trienode"
	"github.com/ava-labs/libevm/trie/triestate"
	"github.com/ava-labs/libevm/triedb"
	"github.com/ava-labs/libevm/triedb/database"
)

var (
	_ proposable = (*ffi.Database)(nil)
	_ proposable = (*ffi.Proposal)(nil)

	// FFI triedb operation metrics
	ffiProposeCount         = metrics.GetOrRegisterCounter("firewood/triedb/propose/count", nil)
	ffiProposeTimer         = metrics.GetOrRegisterCounter("firewood/triedb/propose/time", nil)
	ffiCommitCount          = metrics.GetOrRegisterCounter("firewood/triedb/commit/count", nil)
	ffiCommitTimer          = metrics.GetOrRegisterCounter("firewood/triedb/commit/time", nil)
	ffiCleanupTimer         = metrics.GetOrRegisterCounter("firewood/triedb/cleanup/time", nil)
	ffiOutstandingProposals = metrics.GetOrRegisterGauge("firewood/triedb/propose/outstanding", nil)

	// FFI Trie operation metrics
	ffiHashCount = metrics.GetOrRegisterCounter("firewood/triedb/hash/count", nil)
	ffiHashTimer = metrics.GetOrRegisterCounter("firewood/triedb/hash/time", nil)
	ffiReadCount = metrics.GetOrRegisterCounter("firewood/triedb/read/count", nil)
	ffiReadTimer = metrics.GetOrRegisterCounter("firewood/triedb/read/time", nil)
)

type proposable interface {
	// Propose creates a new proposal from the current state with the given keys and values.
	Propose(keys, values [][]byte) (*ffi.Proposal, error)
}

// ProposalContext represents a proposal in the Firewood database.
// This tracks all outstanding proposals to allow dereferencing upon commit.
type ProposalContext struct {
	Proposal *ffi.Proposal
	Hashes   map[common.Hash]struct{} // All corresponding block hashes
	Root     common.Hash
	Block    uint64
	Parent   *ProposalContext
	Children []*ProposalContext
}

type Config struct {
	FilePath             string
	CleanCacheSize       int  // Size of the clean cache in bytes
	FreeListCacheEntries uint // Number of free list entries to cache
	Revisions            uint
	ReadCacheStrategy    ffi.CacheStrategy
}

// Note that `FilePath` is not specified, and must always be set by the user.
var Defaults = Config{
	CleanCacheSize:       1024 * 1024, // 1MB
	FreeListCacheEntries: 40_000,
	Revisions:            100,
	ReadCacheStrategy:    ffi.CacheAllReads,
}

func (c Config) BackendConstructor(ethdb.Database) triedb.DBOverride {
	db, err := New(c)
	if err != nil {
		log.Crit("firewood: error creating database", "error", err)
	}
	return db
}

type Database struct {
	fwDisk       *ffi.Database // The underlying Firewood database, used for storing proposals and revisions.
	proposalLock sync.RWMutex
	// proposalMap provides O(1) access by state root to all proposals stored in the proposalTree
	proposalMap map[common.Hash][]*ProposalContext
	// The proposal tree tracks the structure of the current proposals, and which proposals are children of which.
	// This is used to ensure that we can dereference proposals correctly and commit the correct ones
	// in the case of duplicate state roots.
	// The root of the tree is stored here, and represents the top-most layer on disk.
	proposalTree *ProposalContext
}

// New creates a new Firewood database with the given disk database and configuration.
// Any error during creation will cause the program to exit.
<<<<<<< HEAD
func New(config Config) (*Database, error) {
	if err := validatePath(config.FilePath); err != nil {
		return nil, err
=======
func New(config *Config) *Database {
	//nolint:staticcheck // this nolint is required for the config.* nolints to work.
	if config == nil {
		log.Crit("firewood: config must be provided")
	}

	//nolint:staticcheck // false positive, if config is nil then we will have exited.
	err := validatePath(config.FilePath)
	if err != nil {
		log.Crit("firewood: error validating config", "error", err)
>>>>>>> c9d2d1fd
	}

	//nolint:staticcheck // false positive, if config is nil then we will have exited.
	fw, err := ffi.New(config.FilePath, &ffi.Config{
		NodeCacheEntries:     uint(config.CleanCacheSize) / 256, // TODO: estimate 256 bytes per node
		FreeListCacheEntries: config.FreeListCacheEntries,
		Revisions:            config.Revisions,
		ReadCacheStrategy:    config.ReadCacheStrategy,
	})
	if err != nil {
		return nil, err
	}

	currentRoot, err := fw.Root()
	if err != nil {
		return nil, err
	}

	return &Database{
		fwDisk:      fw,
		proposalMap: make(map[common.Hash][]*ProposalContext),
		proposalTree: &ProposalContext{
			Root: common.Hash(currentRoot),
		},
	}, nil
}

func validatePath(path string) error {
	if path == "" {
		return errors.New("firewood database file path must be set")
	}

	// Check that the directory exists
	dir := filepath.Dir(path)
	switch info, err := os.Stat(dir); {
	case os.IsNotExist(err):
		log.Info("Database directory not found, creating", "path", dir)
		if err := os.MkdirAll(dir, 0o755); err != nil {
			return fmt.Errorf("error creating database directory: %w", err)
		}
		return nil
	case err != nil:
		return fmt.Errorf("error checking database directory: %w", err)
	case !info.IsDir():
		return fmt.Errorf("database directory path is not a directory: %s", dir)
	}
	return nil
}

// Scheme returns the scheme of the database.
// This is only used in some API calls
// and in StateDB to avoid iterating through deleted storage tries.
// WARNING: If cherry-picking anything from upstream that uses this,
// it must be overwritten to use something like:
// `_, ok := db.(*Database); if !ok { return "" }`
// to recognize the Firewood database.
func (*Database) Scheme() string {
	return rawdb.HashScheme
}

// Initialized checks whether a non-empty genesis block has been written.
func (db *Database) Initialized(_ common.Hash) bool {
	rootBytes, err := db.fwDisk.Root()
	if err != nil {
		log.Error("firewood: error getting current root", "error", err)
		return false
	}
	root := common.BytesToHash(rootBytes)
	// If the current root isn't empty, then unless the database is empty, we have a genesis block recorded.
	return root != types.EmptyRootHash
}

// Update takes a root and a set of keys-values and creates a new proposal.
// It will not be committed until the Commit method is called.
// This function should be called even if there are no changes to the state to ensure proper tracking of block hashes.
func (db *Database) Update(root common.Hash, parentRoot common.Hash, block uint64, nodes *trienode.MergedNodeSet, _ *triestate.Set, opts ...stateconf.TrieDBUpdateOption) error {
	// We require block hashes to be provided for all blocks in production.
	// However, many tests cannot reasonably provide a block hash for genesis, so we allow it to be omitted.
	parentHash, hash, ok := stateconf.ExtractTrieDBUpdatePayload(opts...)
	if !ok {
		log.Error("firewood: no block hash provided for block %d", block)
	}

	// The rest of the operations except key-value arranging must occur with a lock
	db.proposalLock.Lock()
	defer db.proposalLock.Unlock()

	// Check if this proposal already exists.
	// During reorgs, we may have already created this proposal.
	// Additionally, we may have already created this proposal with a different block hash.
	if existingProposals, ok := db.proposalMap[root]; ok {
		for _, existing := range existingProposals {
			// If the block hash is already tracked, we can skip proposing this again.
			if _, exists := existing.Hashes[hash]; exists {
				log.Debug("firewood: proposal already exists", "root", root.Hex(), "parent", parentRoot.Hex(), "block", block, "hash", hash.Hex())
				return nil
			}
			// We already have this proposal, but should create a new context with the correct hash.
			// This solves the case of a unique block hash, but the same underlying proposal.
			if _, exists := existing.Parent.Hashes[parentHash]; exists {
				log.Debug("firewood: proposal already exists, updating hash", "root", root.Hex(), "parent", parentRoot.Hex(), "block", block, "hash", hash.Hex())
				existing.Hashes[hash] = struct{}{}
				return nil
			}
		}
	}

	keys, values := arrangeKeyValuePairs(nodes) // may return nil, nil if no changes
	return db.propose(root, parentRoot, hash, parentHash, block, keys, values)
}

// propose creates a new proposal for every possible parent with the given keys and values.
// If the parent cannot be found, an error will be returned.
//
// To avoid having to create a new proposal for each valid state root, the block hashes are
// provided to ensure uniqueness. When this method is called, we can guarantee that the proposalContext
// must be created and tracked.
//
// Should only be accessed with the proposal lock held.
func (db *Database) propose(root common.Hash, parentRoot common.Hash, hash common.Hash, parentHash common.Hash, block uint64, keys [][]byte, values [][]byte) error {
	// Find the parent proposal with the correct hash.
	// We assume the number of proposals at a given root is small, so we can iterate through them.
	for _, parentProposal := range db.proposalMap[parentRoot] {
		// If we know this proposal cannot be the parent, we can skip it.
		// Since the only possible block that won't have a parent hash is block 1,
		// and that will always be proposed from the database root,
		// we can guarantee that the parent hash will be present in one of the proposals.
		if _, exists := parentProposal.Hashes[parentHash]; !exists {
			continue
		}
		log.Debug("firewood: proposing from parent proposal", "parent", parentProposal.Root.Hex(), "root", root.Hex(), "height", block)
		p, err := createProposal(parentProposal.Proposal, root, keys, values)
		if err != nil {
			return err
		}
		pCtx := &ProposalContext{
			Proposal: p,
			Hashes:   map[common.Hash]struct{}{hash: {}},
			Root:     root,
			Block:    block,
			Parent:   parentProposal,
		}

		db.proposalMap[root] = append(db.proposalMap[root], pCtx)
		parentProposal.Children = append(parentProposal.Children, pCtx)
		return nil
	}

	// Since we were unable to find a parent proposal with the given parent hash,
	// we must create a new proposal from the database root.
	// We must avoid the case in which we are reexecuting blocks upon startup, and haven't yet stored the parent block.
	if _, exists := db.proposalTree.Hashes[parentHash]; db.proposalTree.Block != 0 && !exists {
		return fmt.Errorf("firewood: parent hash %s not found for block %s at height %d", parentHash.Hex(), hash.Hex(), block)
	} else if db.proposalTree.Root != parentRoot {
		return fmt.Errorf("firewood: parent root %s does not match proposal tree root %s for root %s at height %d", parentRoot.Hex(), db.proposalTree.Root.Hex(), root.Hex(), block)
	}

	log.Debug("firewood: proposing from database root", "root", root.Hex(), "height", block)
	p, err := createProposal(db.fwDisk, root, keys, values)
	if err != nil {
		return err
	}
	pCtx := &ProposalContext{
		Proposal: p,
		Hashes:   map[common.Hash]struct{}{hash: {}}, // This may be common.Hash{} for genesis blocks.
		Root:     root,
		Block:    block,
		Parent:   db.proposalTree,
	}
	db.proposalMap[root] = append(db.proposalMap[root], pCtx)
	db.proposalTree.Children = append(db.proposalTree.Children, pCtx)

	return nil
}

// Commit persists a proposal as a revision to the database.
//
// Any time this is called, we expect either:
//  1. The root is the same as the current root of the database (empty block during bootstrapping)
//  2. We have created a valid propsal with that root, and it is of height +1 above the proposal tree root.
//     Additionally, this should be unique.
//
// Afterward, we know that no other proposal at this height can be committed, so we can dereference all
// children in the the other branches of the proposal tree.
func (db *Database) Commit(root common.Hash, report bool) (err error) {
	// We need to lock the proposal tree to prevent concurrent writes.
	var pCtx *ProposalContext
	db.proposalLock.Lock()
	defer db.proposalLock.Unlock()

	// On success, we should persist the genesis root as necessary, and dereference all children
	// of the committed proposal.
	defer func() {
		// If we attempted to commit a proposal, but it failed, we must dereference its children.
		if pCtx != nil {
			db.cleanupCommittedProposal(pCtx)
		}
	}()

	// Find the proposal with the given root.
	for _, possible := range db.proposalMap[root] {
		if possible.Parent.Root == db.proposalTree.Root && possible.Parent.Block == db.proposalTree.Block {
			// We found the proposal with the correct parent.
			if pCtx != nil {
				// This should never happen, as we ensure that we don't create duplicate proposals in `propose`.
				return fmt.Errorf("firewood: multiple proposals found for %s", root.Hex())
			}
			pCtx = possible
		}
	}
	if pCtx == nil {
		return fmt.Errorf("firewood: committable proposal not found for %s", root.Hex())
	}

	start := time.Now()
	// Commit the proposal to the database.
	if commitErr := pCtx.Proposal.Commit(); commitErr != nil {
		return fmt.Errorf("firewood: error committing proposal %s: %w", root.Hex(), commitErr)
	}
	ffiCommitCount.Inc(1)
	ffiCommitTimer.Inc(time.Since(start).Milliseconds())
	ffiOutstandingProposals.Dec(1)

	// Assert that the root of the database matches the committed proposal root.
	currentRootBytes, err := db.fwDisk.Root()
	if err != nil {
		return fmt.Errorf("firewood: error getting current root after commit: %w", err)
	}
	currentRoot := common.BytesToHash(currentRootBytes)
	if currentRoot != root {
		return fmt.Errorf("firewood: current root %s does not match expected root %s", currentRoot.Hex(), root.Hex())
	}

	if report {
		log.Info("Persisted proposal to firewood database", "root", root)
	} else {
		log.Debug("Persisted proposal to firewood database", "root", root)
	}
	return nil
}

// Size returns the storage size of diff layer nodes above the persistent disk
// layer and the dirty nodes buffered within the disk layer
// Only used for metrics and Commit intervals in APIs.
// This will be implemented in the firewood database eventually.
// Currently, Firewood stores all revisions in disk and proposals in memory.
func (*Database) Size() (common.StorageSize, common.StorageSize) {
	return 0, 0
}

// This isn't called anywhere in coreth
func (*Database) Reference(_ common.Hash, _ common.Hash) {
	log.Error("firewood: Reference not implemented")
}

// Dereference drops a proposal from the database.
// This function is no-op because unused proposals are dereferenced when no longer valid.
// We cannot dereference at this call. Consider the following case:
// Chain 1 has root A and root C
// Chain 2 has root B and root C
// We commit root A, and immediately dereference root B and its child.
// Root C is Rejected, (which is intended to be 2C) but there's now only one record of root C in the proposal map.
// Thus, we recognize the single root C as the only proposal, and dereference it.
func (*Database) Dereference(_ common.Hash) {
}

// Firewood does not support this.
func (*Database) Cap(_ common.StorageSize) error {
	return nil
}

func (db *Database) Close() error {
	db.proposalLock.Lock()
	defer db.proposalLock.Unlock()

	// We don't need to explicitly dereference the proposals, since they will be cleaned up
	// within the firewood close method.
	db.proposalMap = nil
	db.proposalTree.Children = nil
	// Close the database
	return db.fwDisk.Close()
}

// createProposal creates a new proposal from the given layer
// If there are no changes, it will return nil.
func createProposal(layer proposable, root common.Hash, keys, values [][]byte) (p *ffi.Proposal, err error) {
	// If there's an error after creating the proposal, we must drop it.
	defer func() {
		if err != nil && p != nil {
			if dropErr := p.Drop(); dropErr != nil {
				// We should still return the original error.
				log.Error("firewood: error dropping proposal after error", "root", root.Hex(), "error", dropErr)
			}
			p = nil
		}
	}()

	if len(keys) != len(values) {
		return nil, fmt.Errorf("firewood: keys and values must have the same length, got %d keys and %d values", len(keys), len(values))
	}

	start := time.Now()
	p, err = layer.Propose(keys, values)
	if err != nil {
		return nil, fmt.Errorf("firewood: unable to create proposal for root %s: %w", root.Hex(), err)
	}
	ffiProposeCount.Inc(1)
	ffiProposeTimer.Inc(time.Since(start).Milliseconds())
	ffiOutstandingProposals.Inc(1)

	currentRootBytes, err := p.Root()
	if err != nil {
		return nil, fmt.Errorf("firewood: error getting root of proposal %s: %w", root, err)
	}
	currentRoot := common.BytesToHash(currentRootBytes)
	if root != currentRoot {
		return nil, fmt.Errorf("firewood: proposed root %s does not match expected root %s", currentRoot.Hex(), root.Hex())
	}

	// Store the proposal context.
	return p, nil
}

// cleanupCommittedProposal dereferences the proposal and removes it from the proposal map.
// It also recursively dereferences all children of the proposal.
func (db *Database) cleanupCommittedProposal(pCtx *ProposalContext) {
	start := time.Now()
	oldChildren := db.proposalTree.Children
	db.proposalTree = pCtx
	db.proposalTree.Parent = nil

	db.removeProposalFromMap(pCtx)

	for _, childCtx := range oldChildren {
		// Don't dereference the recently commit proposal.
		if childCtx != pCtx {
			db.dereference(childCtx)
		}
	}
	ffiCleanupTimer.Inc(time.Since(start).Milliseconds())
}

// Internally removes all references of the proposal from the database.
// Should only be accessed with the proposal lock held.
// Consumer must not be iterating the proposal map at this root.
func (db *Database) dereference(pCtx *ProposalContext) {
	// Base case: if there are children, we need to dereference them as well.
	for _, child := range pCtx.Children {
		db.dereference(child)
	}
	pCtx.Children = nil

	// Remove the proposal from the map.
	db.removeProposalFromMap(pCtx)

	// Drop the proposal in the backend.
	if err := pCtx.Proposal.Drop(); err != nil {
		log.Error("firewood: error dropping proposal", "root", pCtx.Root.Hex(), "error", err)
	}
	ffiOutstandingProposals.Dec(1)
}

// removeProposalFromMap removes the proposal from the proposal map.
// The proposal lock must be held when calling this function.
func (db *Database) removeProposalFromMap(pCtx *ProposalContext) {
	rootList := db.proposalMap[pCtx.Root]
	for i, p := range rootList {
		if p == pCtx { // pointer comparison - guaranteed to be unique
			rootList[i] = rootList[len(rootList)-1]
			rootList[len(rootList)-1] = nil
			rootList = rootList[:len(rootList)-1]
			break
		}
	}
	if len(rootList) == 0 {
		delete(db.proposalMap, pCtx.Root)
	} else {
		db.proposalMap[pCtx.Root] = rootList
	}
}

// Reader retrieves a node reader belonging to the given state root.
// An error will be returned if the requested state is not available.
func (db *Database) Reader(root common.Hash) (database.Reader, error) {
	if _, err := db.fwDisk.GetFromRoot(root.Bytes(), []byte{}); err != nil {
		return nil, fmt.Errorf("firewood: unable to retrieve from root %s: %w", root.Hex(), err)
	}
	return &reader{db: db, root: root}, nil
}

// reader is a state reader of Database which implements the Reader interface.
type reader struct {
	db   *Database
	root common.Hash // The root of the state this reader is reading.
}

// Node retrieves the trie node with the given node hash. No error will be
// returned if the node is not found.
func (reader *reader) Node(_ common.Hash, path []byte, _ common.Hash) ([]byte, error) {
	// This function relies on Firewood's internal locking to ensure concurrent reads are safe.
	// This is safe even if a proposal is being committed concurrently.
	start := time.Now()
	result, err := reader.db.fwDisk.GetFromRoot(reader.root.Bytes(), path)
	if metrics.EnabledExpensive {
		ffiReadCount.Inc(1)
		ffiReadTimer.Inc(time.Since(start).Milliseconds())
	}
	return result, err
}

// getProposalHash calculates the hash if the set of keys and values are
// proposed from the given parent root.
func (db *Database) getProposalHash(parentRoot common.Hash, keys, values [][]byte) (common.Hash, error) {
	// This function only reads from existing tracked proposals, so we can use a read lock.
	db.proposalLock.RLock()
	defer db.proposalLock.RUnlock()

	var (
		p   *ffi.Proposal
		err error
	)
	start := time.Now()
	if db.proposalTree.Root == parentRoot {
		// Propose from the database root.
		p, err = db.fwDisk.Propose(keys, values)
		if err != nil {
			return common.Hash{}, fmt.Errorf("firewood: error proposing from root %s: %w", parentRoot.Hex(), err)
		}
	} else {
		// Find any proposal with the given parent root.
		// Since we are only using the proposal to find the root hash,
		// we can use the first proposal found.
		proposals, ok := db.proposalMap[parentRoot]
		if !ok || len(proposals) == 0 {
			return common.Hash{}, fmt.Errorf("firewood: no proposal found for parent root %s", parentRoot.Hex())
		}
		rootProposal := proposals[0].Proposal

		p, err = rootProposal.Propose(keys, values)
		if err != nil {
			return common.Hash{}, fmt.Errorf("firewood: error proposing from parent proposal %s: %w", parentRoot.Hex(), err)
		}
	}
	ffiHashCount.Inc(1)
	ffiHashTimer.Inc(time.Since(start).Milliseconds())

	// We succesffuly created a proposal, so we must drop it after use.
	defer p.Drop()

	rootBytes, err := p.Root()
	if err != nil {
		return common.Hash{}, err
	}
	return common.BytesToHash(rootBytes), nil
}

func arrangeKeyValuePairs(nodes *trienode.MergedNodeSet) ([][]byte, [][]byte) {
	if nodes == nil {
		return nil, nil // No changes to propose
	}
	// Create key-value pairs for the nodes in bytes.
	var (
		acctKeys      [][]byte
		acctValues    [][]byte
		storageKeys   [][]byte
		storageValues [][]byte
	)

	flattenedNodes := nodes.Flatten()

	for _, nodeset := range flattenedNodes {
		for str, node := range nodeset {
			if len(str) == common.HashLength {
				// This is an account node.
				acctKeys = append(acctKeys, []byte(str))
				acctValues = append(acctValues, node.Blob)
			} else {
				storageKeys = append(storageKeys, []byte(str))
				storageValues = append(storageValues, node.Blob)
			}
		}
	}

	// We need to do all storage operations first, so prefix-deletion works for accounts.
	return append(storageKeys, acctKeys...), append(storageValues, acctValues...)
}<|MERGE_RESOLUTION|>--- conflicted
+++ resolved
@@ -98,22 +98,9 @@
 
 // New creates a new Firewood database with the given disk database and configuration.
 // Any error during creation will cause the program to exit.
-<<<<<<< HEAD
 func New(config Config) (*Database, error) {
 	if err := validatePath(config.FilePath); err != nil {
 		return nil, err
-=======
-func New(config *Config) *Database {
-	//nolint:staticcheck // this nolint is required for the config.* nolints to work.
-	if config == nil {
-		log.Crit("firewood: config must be provided")
-	}
-
-	//nolint:staticcheck // false positive, if config is nil then we will have exited.
-	err := validatePath(config.FilePath)
-	if err != nil {
-		log.Crit("firewood: error validating config", "error", err)
->>>>>>> c9d2d1fd
 	}
 
 	//nolint:staticcheck // false positive, if config is nil then we will have exited.

// (c) 2020-2022, Ava Labs, Inc.
//
// This file is a derived work, based on the go-ethereum library whose original
// notices appear below.
//
// It is distributed under a license compatible with the licensing terms of the
// original code from which it is derived.
//
// Much love to the original authors for their work.
// **********
// Copyright 2018 The go-ethereum Authors
// This file is part of the go-ethereum library.
//
// The go-ethereum library is free software: you can redistribute it and/or modify
// it under the terms of the GNU Lesser General Public License as published by
// the Free Software Foundation, either version 3 of the License, or
// (at your option) any later version.
//
// The go-ethereum library is distributed in the hope that it will be useful,
// but WITHOUT ANY WARRANTY; without even the implied warranty of
// MERCHANTABILITY or FITNESS FOR A PARTICULAR PURPOSE. See the
// GNU Lesser General Public License for more details.
//
// You should have received a copy of the GNU Lesser General Public License
// along with the go-ethereum library. If not, see <http://www.gnu.org/licenses/>.

package hashdb

import (
	"errors"
	"fmt"
	"reflect"
	"sync"
	"time"

	"github.com/ava-labs/coreth/core/rawdb"
	"github.com/ava-labs/coreth/core/types"
<<<<<<< HEAD
	"github.com/ava-labs/coreth/metrics"
=======
	"github.com/ava-labs/coreth/trie/trienode"
	"github.com/ava-labs/coreth/trie/triestate"
>>>>>>> 2e4e6bd8
	"github.com/ava-labs/coreth/utils"
	"github.com/ethereum/go-ethereum/common"
	"github.com/ethereum/go-ethereum/ethdb"
	"github.com/ethereum/go-ethereum/log"
	"github.com/ethereum/go-ethereum/metrics"
	"github.com/ethereum/go-ethereum/rlp"
	"github.com/ethereum/go-ethereum/trie"
	"github.com/ethereum/go-ethereum/trie/trienode"
	"github.com/ethereum/go-ethereum/trie/triestate"
	"github.com/ethereum/go-ethereum/triedb"
	"github.com/ethereum/go-ethereum/triedb/database"
)

const (
	cacheStatsUpdateFrequency = 1000 // update trie cache stats once per 1000 ops
)

var (
	memcacheCleanHitMeter   = metrics.NewRegisteredMeter("hashdb/memcache/clean/hit", nil)
	memcacheCleanMissMeter  = metrics.NewRegisteredMeter("hashdb/memcache/clean/miss", nil)
	memcacheCleanReadMeter  = metrics.NewRegisteredMeter("hashdb/memcache/clean/read", nil)
	memcacheCleanWriteMeter = metrics.NewRegisteredMeter("hashdb/memcache/clean/write", nil)

	memcacheDirtyHitMeter   = metrics.NewRegisteredMeter("hashdb/memcache/dirty/hit", nil)
	memcacheDirtyMissMeter  = metrics.NewRegisteredMeter("hashdb/memcache/dirty/miss", nil)
	memcacheDirtyReadMeter  = metrics.NewRegisteredMeter("hashdb/memcache/dirty/read", nil)
	memcacheDirtyWriteMeter = metrics.NewRegisteredMeter("hashdb/memcache/dirty/write", nil)

	memcacheDirtySizeGauge      = metrics.NewRegisteredGaugeFloat64("hashdb/memcache/dirty/size", nil)
	memcacheDirtyChildSizeGauge = metrics.NewRegisteredGaugeFloat64("hashdb/memcache/dirty/childsize", nil)
	memcacheDirtyNodesGauge     = metrics.NewRegisteredGauge("hashdb/memcache/dirty/nodes", nil)

	memcacheFlushMeter         = metrics.NewRegisteredMeter("hashdb/memcache/flush/count", nil)
	memcacheFlushTimeTimer     = metrics.NewRegisteredResettingTimer("hashdb/memcache/flush/time", nil)
	memcacheFlushLockTimeTimer = metrics.NewRegisteredResettingTimer("hashdb/memcache/flush/locktime", nil)
	memcacheFlushNodesMeter    = metrics.NewRegisteredMeter("hashdb/memcache/flush/nodes", nil)
	memcacheFlushBytesMeter    = metrics.NewRegisteredMeter("hashdb/memcache/flush/bytes", nil)

	memcacheGCTimeTimer  = metrics.NewRegisteredResettingTimer("hashdb/memcache/gc/time", nil)
	memcacheGCNodesMeter = metrics.NewRegisteredMeter("hashdb/memcache/gc/nodes", nil)
	memcacheGCBytesMeter = metrics.NewRegisteredMeter("hashdb/memcache/gc/bytes", nil)

	memcacheCommitMeter         = metrics.NewRegisteredMeter("hashdb/memcache/commit/count", nil)
	memcacheCommitTimeTimer     = metrics.NewRegisteredResettingTimer("hashdb/memcache/commit/time", nil)
	memcacheCommitLockTimeTimer = metrics.NewRegisteredResettingTimer("hashdb/memcache/commit/locktime", nil)
	memcacheCommitNodesMeter    = metrics.NewRegisteredMeter("hashdb/memcache/commit/nodes", nil)
	memcacheCommitBytesMeter    = metrics.NewRegisteredMeter("hashdb/memcache/commit/bytes", nil)
)

// ChildResolver defines the required method to decode the provided
// trie node and iterate the children on top.
type ChildResolver interface {
	ForEach(node []byte, onChild func(common.Hash))
}

type cache interface {
	HasGet([]byte, []byte) ([]byte, bool)
	Del([]byte)
	Set([]byte, []byte)
	Reset()
	SaveToFileConcurrent(string, int) error
}

// Config contains the settings for database.
type Config struct {
	CleanCacheSize                  int    // Maximum memory allowance (in bytes) for caching clean nodes
	StatsPrefix                     string // Prefix for cache stats (disabled if empty)
	ReferenceRootAtomicallyOnUpdate bool   // Whether to reference the root node on update
<<<<<<< HEAD
}

func (c Config) BackendConstructor(diskdb ethdb.Database, config *triedb.Config) triedb.DBOverride {
	var resolver ChildResolver
	if config.IsVerkle {
		// TODO define verkle resolver
		log.Crit("Verkle node resolver is not defined")
	} else {
		resolver = trie.MerkleResolver{}
	}
	return New(diskdb, &c, resolver)
=======
>>>>>>> 2e4e6bd8
}

// Defaults is the default setting for database if it's not specified.
// Notably, clean cache is disabled explicitly,
var Defaults = &Config{
	// Explicitly set clean cache size to 0 to avoid creating fastcache,
	// otherwise database must be closed when it's no longer needed to
	// prevent memory leak.
	CleanCacheSize: 0,
}

// Database is an intermediate write layer between the trie data structures and
// the disk database. The aim is to accumulate trie writes in-memory and only
// periodically flush a couple tries to disk, garbage collecting the remainder.
//
// The trie Database is thread-safe in its mutations and is thread-safe in providing individual,
// independent node access.
type Database struct {
	diskdb   ethdb.Database // Persistent storage for matured trie nodes
	resolver ChildResolver  // The handler to resolve children of nodes

	cleans  cache                       // GC friendly memory cache of clean node RLPs
	dirties map[common.Hash]*cachedNode // Data and references relationships of dirty trie nodes
	oldest  common.Hash                 // Oldest tracked node, flush-list head
	newest  common.Hash                 // Newest tracked node, flush-list tail

	gctime  time.Duration      // Time spent on garbage collection since last commit
	gcnodes uint64             // Nodes garbage collected since last commit
	gcsize  common.StorageSize // Data storage garbage collected since last commit

	flushtime  time.Duration      // Time spent on data flushing since last commit
	flushnodes uint64             // Nodes flushed since last commit
	flushsize  common.StorageSize // Data storage flushed since last commit

	dirtiesSize  common.StorageSize // Storage size of the dirty node cache (exc. metadata)
	childrenSize common.StorageSize // Storage size of the external children tracking

	lock sync.RWMutex

	referenceRoot bool
}

// cachedNode is all the information we know about a single cached trie node
// in the memory database write layer.
type cachedNode struct {
	node      []byte                   // Encoded node blob, immutable
	parents   uint32                   // Number of live nodes referencing this one
	external  map[common.Hash]struct{} // The set of external children
	flushPrev common.Hash              // Previous node in the flush-list
	flushNext common.Hash              // Next node in the flush-list
}

// cachedNodeSize is the raw size of a cachedNode data structure without any
// node data included. It's an approximate size, but should be a lot better
// than not counting them.
var cachedNodeSize = int(reflect.TypeOf(cachedNode{}).Size())

// forChildren invokes the callback for all the tracked children of this node,
// both the implicit ones from inside the node as well as the explicit ones
// from outside the node.
func (n *cachedNode) forChildren(resolver ChildResolver, onChild func(hash common.Hash)) {
	for child := range n.external {
		onChild(child)
	}
	resolver.ForEach(n.node, onChild)
}

// New initializes the hash-based node database.
func New(diskdb ethdb.Database, config *Config, resolver ChildResolver) *Database {
	if config == nil {
		config = Defaults
	}
	var cleans cache
	if config.CleanCacheSize > 0 {
		cleans = utils.NewMeteredCache(config.CleanCacheSize, config.StatsPrefix, cacheStatsUpdateFrequency)
	}
	return &Database{
		diskdb:        diskdb,
		resolver:      resolver,
		cleans:        cleans,
		dirties:       make(map[common.Hash]*cachedNode),
		referenceRoot: config.ReferenceRootAtomicallyOnUpdate,
	}
}

// insert inserts a trie node into the memory database. All nodes inserted by
// this function will be reference tracked. This function assumes the lock is
// already held.
func (db *Database) insert(hash common.Hash, node []byte) {
	// If the node's already cached, skip
	if _, ok := db.dirties[hash]; ok {
		return
	}
	memcacheDirtyWriteMeter.Mark(int64(len(node)))

	// Create the cached entry for this node
	entry := &cachedNode{
		node:      node,
		flushPrev: db.newest,
	}
	entry.forChildren(db.resolver, func(child common.Hash) {
		if c := db.dirties[child]; c != nil {
			c.parents++
		}
	})
	db.dirties[hash] = entry

	// Update the flush-list endpoints
	if db.oldest == (common.Hash{}) {
		db.oldest, db.newest = hash, hash
	} else {
		db.dirties[db.newest].flushNext, db.newest = hash, hash
	}
	db.dirtiesSize += common.StorageSize(common.HashLength + len(node))
}

// node retrieves an encoded cached trie node from memory. If it cannot be found
// cached, the method queries the persistent database for the content.
func (db *Database) node(hash common.Hash) ([]byte, error) {
	// It doesn't make sense to retrieve the metaroot
	if hash == (common.Hash{}) {
		return nil, errors.New("not found")
	}
	// Retrieve the node from the clean cache if available
	if db.cleans != nil {
		k := hash[:]
		enc, found := db.cleans.HasGet(nil, k)
		if found {
			if len(enc) > 0 {
				memcacheCleanHitMeter.Mark(1)
				memcacheCleanReadMeter.Mark(int64(len(enc)))
				return enc, nil
			} else {
				// Delete anything from cache that may have been added incorrectly
				//
				// This will prevent a panic as callers of this function assume the raw
				// or cached node is populated.
				log.Debug("removing empty value found in cleans cache", "k", k)
				db.cleans.Del(k)
			}
		}
	}
	// Retrieve the node from the dirty cache if available.
	db.lock.RLock()
	dirty := db.dirties[hash]
	db.lock.RUnlock()

	// Return the cached node if it's found in the dirty set.
	// The dirty.node field is immutable and safe to read it
	// even without lock guard.
	if dirty != nil {
		memcacheDirtyHitMeter.Mark(1)
		memcacheDirtyReadMeter.Mark(int64(len(dirty.node)))
		return dirty.node, nil
	}
	memcacheDirtyMissMeter.Mark(1)

	// Content unavailable in memory, attempt to retrieve from disk
	enc := rawdb.ReadLegacyTrieNode(db.diskdb, hash)
	if len(enc) != 0 {
		if db.cleans != nil {
			db.cleans.Set(hash[:], enc)
			memcacheCleanMissMeter.Mark(1)
			memcacheCleanWriteMeter.Mark(int64(len(enc)))
		}
		return enc, nil
	}
	return nil, errors.New("not found")
}

// Reference adds a new reference from a parent node to a child node.
// This function is used to add reference between internal trie node
// and external node(e.g. storage trie root), all internal trie nodes
// are referenced together by database itself.
func (db *Database) Reference(child common.Hash, parent common.Hash) {
	db.lock.Lock()
	defer db.lock.Unlock()

	db.reference(child, parent)
}

// reference is the private locked version of Reference.
func (db *Database) reference(child common.Hash, parent common.Hash) {
	// If the node does not exist, it's a node pulled from disk, skip
	node, ok := db.dirties[child]
	if !ok {
		return
	}
	// The reference is for state root, increase the reference counter.
	if parent == (common.Hash{}) {
		node.parents += 1
		return
	}
	// The reference is for external storage trie, don't duplicate if
	// the reference is already existent.
	if db.dirties[parent].external == nil {
		db.dirties[parent].external = make(map[common.Hash]struct{})
	}
	if _, ok := db.dirties[parent].external[child]; ok {
		return
	}
	node.parents++
	db.dirties[parent].external[child] = struct{}{}
	db.childrenSize += common.HashLength
}

// Dereference removes an existing reference from a root node.
func (db *Database) Dereference(root common.Hash) {
	// Sanity check to ensure that the meta-root is not removed
	if root == (common.Hash{}) {
		log.Error("Attempted to dereference the trie cache meta root")
		return
	}
	db.lock.Lock()
	defer db.lock.Unlock()

	nodes, storage, start := len(db.dirties), db.dirtiesSize, time.Now()
	db.dereference(root)

	db.gcnodes += uint64(nodes - len(db.dirties))
	db.gcsize += storage - db.dirtiesSize
	db.gctime += time.Since(start)

	memcacheDirtySizeGauge.Update(float64(db.dirtiesSize))
	memcacheDirtyChildSizeGauge.Update(float64(db.childrenSize))
	memcacheDirtyNodesGauge.Update(int64(len(db.dirties)))

	memcacheGCTimeTimer.Update(time.Since(start))
	memcacheGCBytesMeter.Mark(int64(storage - db.dirtiesSize))
	memcacheGCNodesMeter.Mark(int64(nodes - len(db.dirties)))

	log.Debug("Dereferenced trie from memory database", "nodes", nodes-len(db.dirties), "size", storage-db.dirtiesSize, "time", time.Since(start),
		"gcnodes", db.gcnodes, "gcsize", db.gcsize, "gctime", db.gctime, "livenodes", len(db.dirties), "livesize", db.dirtiesSize)
}

// dereference is the private locked version of Dereference.
func (db *Database) dereference(hash common.Hash) {
	// If the node does not exist, it's a previously committed node.
	node, ok := db.dirties[hash]
	if !ok {
		return
	}
	// If there are no more references to the node, delete it and cascade
	if node.parents > 0 {
		// This is a special cornercase where a node loaded from disk (i.e. not in the
		// memcache any more) gets reinjected as a new node (short node split into full,
		// then reverted into short), causing a cached node to have no parents. That is
		// no problem in itself, but don't make maxint parents out of it.
		node.parents--
	}
	if node.parents == 0 {
		// Remove the node from the flush-list
		switch hash {
		case db.oldest:
			db.oldest = node.flushNext
			if node.flushNext != (common.Hash{}) {
				db.dirties[node.flushNext].flushPrev = common.Hash{}
			}
		case db.newest:
			db.newest = node.flushPrev
			if node.flushPrev != (common.Hash{}) {
				db.dirties[node.flushPrev].flushNext = common.Hash{}
			}
		default:
			db.dirties[node.flushPrev].flushNext = node.flushNext
			db.dirties[node.flushNext].flushPrev = node.flushPrev
		}
		// Dereference all children and delete the node
		node.forChildren(db.resolver, func(child common.Hash) {
			db.dereference(child)
		})
		delete(db.dirties, hash)
		db.dirtiesSize -= common.StorageSize(common.HashLength + len(node.node))
		if node.external != nil {
			db.childrenSize -= common.StorageSize(len(node.external) * common.HashLength)
		}
	}
}

// flushItem is used to track all [cachedNode]s that must be written to disk
type flushItem struct {
	hash common.Hash
	node *cachedNode
	rlp  []byte
}

// writeFlushItems writes all items in [toFlush] to disk in batches of
// [ethdb.IdealBatchSize]. This function does not access any variables inside
// of [Database] and does not need to be synchronized.
func (db *Database) writeFlushItems(toFlush []*flushItem) error {
	batch := db.diskdb.NewBatch()
	for _, item := range toFlush {
		rlp := item.node.node
		item.rlp = rlp
		rawdb.WriteLegacyTrieNode(batch, item.hash, rlp)

		// If we exceeded the ideal batch size, commit and reset
		if batch.ValueSize() >= ethdb.IdealBatchSize {
			if err := batch.Write(); err != nil {
				log.Error("Failed to write flush list to disk", "err", err)
				return err
			}
			batch.Reset()
		}
	}

	// Flush out any remainder data from the last batch
	if err := batch.Write(); err != nil {
		log.Error("Failed to write flush list to disk", "err", err)
		return err
	}

	return nil
}

// Cap iteratively flushes old but still referenced trie nodes until the total
// memory usage goes below the given threshold.
func (db *Database) Cap(limit common.StorageSize) error {
	start := time.Now()

	// It is important that outside code doesn't see an inconsistent state
	// (referenced data removed from memory cache during commit but not yet
	// in persistent storage). This is ensured by only uncaching existing
	// data when the database write finalizes.
	db.lock.RLock()
	lockStart := time.Now()
	nodes, storage := len(db.dirties), db.dirtiesSize

	// db.dirtiesSize only contains the useful data in the cache, but when reporting
	// the total memory consumption, the maintenance metadata is also needed to be
	// counted.
	pendingSize := db.dirtiesSize + common.StorageSize(len(db.dirties)*cachedNodeSize)
	pendingSize += db.childrenSize
	if pendingSize <= limit {
		db.lock.RUnlock()
		return nil
	}

	// Keep removing nodes from the flush-list until we're below allowance
	toFlush := make([]*flushItem, 0, 128)
	oldest := db.oldest
	for pendingSize > limit && oldest != (common.Hash{}) {
		// Fetch the oldest referenced node and push into the batch
		node := db.dirties[oldest]
		toFlush = append(toFlush, &flushItem{oldest, node, nil})

		// Iterate to the next flush item, or abort if the size cap was achieved. Size
		// is the total size, including the useful cached data (hash -> blob), the
		// cache item metadata, as well as external children mappings.
		pendingSize -= common.StorageSize(common.HashLength + len(node.node) + cachedNodeSize)
		if node.external != nil {
			pendingSize -= common.StorageSize(len(node.external) * common.HashLength)
		}
		oldest = node.flushNext
	}
	db.lock.RUnlock()
	lockTime := time.Since(lockStart)

	// Write nodes to disk
	if err := db.writeFlushItems(toFlush); err != nil {
		return err
	}

	// Flush all written items from dirites
	//
	// NOTE: The order of the flushlist may have changed while the lock was not
	// held, so we cannot just iterate to [oldest].
	db.lock.Lock()
	defer db.lock.Unlock()
	lockStart = time.Now()
	for _, item := range toFlush {
		// [item.rlp] is populated in [writeFlushItems]
		db.removeFromDirties(item.hash, item.rlp)
	}
	db.flushnodes += uint64(nodes - len(db.dirties))
	db.flushsize += storage - db.dirtiesSize
	db.flushtime += time.Since(start)

	memcacheDirtySizeGauge.Update(float64(db.dirtiesSize))
	memcacheDirtyChildSizeGauge.Update(float64(db.childrenSize))
	memcacheDirtyNodesGauge.Update(int64(len(db.dirties)))

	memcacheFlushMeter.Mark(1)
	memcacheFlushTimeTimer.Update(time.Since(start))
	memcacheFlushLockTimeTimer.Update(lockTime + time.Since(lockStart))
	memcacheFlushBytesMeter.Mark(int64(storage - db.dirtiesSize))
	memcacheFlushNodesMeter.Mark(int64(nodes - len(db.dirties)))

	log.Debug("Persisted nodes from memory database", "nodes", nodes-len(db.dirties), "size", storage-db.dirtiesSize, "time", time.Since(start),
		"flushnodes", db.flushnodes, "flushsize", db.flushsize, "flushtime", db.flushtime, "livenodes", len(db.dirties), "livesize", db.dirtiesSize)

	return nil
}

// Commit iterates over all the children of a particular node, writes them out
// to disk, forcefully tearing down all references in both directions. As a side
// effect, all pre-images accumulated up to this point are also written.
func (db *Database) Commit(node common.Hash, report bool) error {
	start := time.Now()

	// It is important that outside code doesn't see an inconsistent state (referenced
	// data removed from memory cache during commit but not yet in persistent storage).
	// This is ensured by only uncaching existing data when the database write finalizes.
	db.lock.RLock()
	lockStart := time.Now()
	nodes, storage := len(db.dirties), db.dirtiesSize
	toFlush, err := db.commit(node, make([]*flushItem, 0, 128))
	if err != nil {
		db.lock.RUnlock()
		log.Error("Failed to commit trie from trie database", "err", err)
		return err
	}
	db.lock.RUnlock()
	lockTime := time.Since(lockStart)

	// Write nodes to disk
	if err := db.writeFlushItems(toFlush); err != nil {
		return err
	}

	// Flush all written items from dirites
	db.lock.Lock()
	defer db.lock.Unlock()
	lockStart = time.Now()
	for _, item := range toFlush {
		// [item.rlp] is populated in [writeFlushItems]
		db.removeFromDirties(item.hash, item.rlp)
	}

	memcacheDirtySizeGauge.Update(float64(db.dirtiesSize))
	memcacheDirtyChildSizeGauge.Update(float64(db.childrenSize))
	memcacheDirtyNodesGauge.Update(int64(len(db.dirties)))

	memcacheCommitMeter.Mark(1)
	memcacheCommitTimeTimer.Update(time.Since(start))
	memcacheCommitLockTimeTimer.Update(lockTime + time.Since(lockStart))
	memcacheCommitBytesMeter.Mark(int64(storage - db.dirtiesSize))
	memcacheCommitNodesMeter.Mark(int64(nodes - len(db.dirties)))

	logger := log.Info
	if !report {
		logger = log.Debug
	}
	logger("Persisted trie from memory database", "nodes", nodes-len(db.dirties)+int(db.flushnodes), "size", storage-db.dirtiesSize+db.flushsize, "time", time.Since(start)+db.flushtime,
		"gcnodes", db.gcnodes, "gcsize", db.gcsize, "gctime", db.gctime, "livenodes", len(db.dirties), "livesize", db.dirtiesSize)

	// Reset the garbage collection statistics
	db.gcnodes, db.gcsize, db.gctime = 0, 0, 0
	db.flushnodes, db.flushsize, db.flushtime = 0, 0, 0

	return nil
}

// commit is the private locked version of Commit. This function does not
// mutate any data, rather it collects all data that should be committed.
func (db *Database) commit(hash common.Hash, toFlush []*flushItem) ([]*flushItem, error) {
	// If the node does not exist, it's a previously committed node
	node, ok := db.dirties[hash]
	if !ok {
		return toFlush, nil
	}
	var err error
	node.forChildren(db.resolver, func(child common.Hash) {
		if err == nil {
			toFlush, err = db.commit(child, toFlush)
		}
	})
	if err != nil {
		return nil, err
	}
	// By processing the children of each node before the node itself, we ensure
	// that children are committed before their parents (an invariant of this
	// package).
	toFlush = append(toFlush, &flushItem{hash, node, nil})
	return toFlush, nil
}

// removeFromDirties is invoked after database writes and implements dirty data uncaching.
//
// This is the post-processing step of a commit operation where the already persisted trie is
// removed from the dirty cache and moved into the clean cache. The reason behind
// the two-phase commit is to ensure data availability while moving from memory
// to disk.
//
// It is assumed the caller holds the [dirtiesLock] when this function is
// called.
func (db *Database) removeFromDirties(hash common.Hash, rlp []byte) {
	// If the node does not exist, we're done on this path. This could happen if
	// nodes are capped to disk while another thread is committing those same
	// nodes.
	node, ok := db.dirties[hash]
	if !ok {
		return
	}
	// Node still exists, remove it from the flush-list
	switch hash {
	case db.oldest:
		db.oldest = node.flushNext
		if node.flushNext != (common.Hash{}) {
			db.dirties[node.flushNext].flushPrev = common.Hash{}
		}
	case db.newest:
		db.newest = node.flushPrev
		if node.flushPrev != (common.Hash{}) {
			db.dirties[node.flushPrev].flushNext = common.Hash{}
		}
	default:
		db.dirties[node.flushPrev].flushNext = node.flushNext
		db.dirties[node.flushNext].flushPrev = node.flushPrev
	}
	// Remove the node from the dirty cache
	delete(db.dirties, hash)
	db.dirtiesSize -= common.StorageSize(common.HashLength + len(node.node))
	if node.external != nil {
		db.childrenSize -= common.StorageSize(len(node.external) * common.HashLength)
	}
	// Move the flushed node into the clean cache to prevent insta-reloads
	if db.cleans != nil {
		db.cleans.Set(hash[:], rlp)
		memcacheCleanWriteMeter.Mark(int64(len(rlp)))
	}
}

// Initialized returns an indicator if state data is already initialized
// in hash-based scheme by checking the presence of genesis state.
func (db *Database) Initialized(genesisRoot common.Hash) bool {
	return rawdb.HasLegacyTrieNode(db.diskdb, genesisRoot)
}

// Update inserts the dirty nodes in provided nodeset into database and link the
// account trie with multiple storage tries if necessary.
// If ReferenceRootAtomicallyOnUpdate was enabled in the config, it will also add a reference from
// the root to the metaroot while holding the db's lock.
func (db *Database) Update(root common.Hash, parent common.Hash, block uint64, nodes *trienode.MergedNodeSet, states *triestate.Set) error {
	// Ensure the parent state is present and signal a warning if not.
	if parent != types.EmptyRootHash {
		if blob, _ := db.node(parent); len(blob) == 0 {
			log.Error("parent state is not present")
		}
	}
	db.lock.Lock()
	defer db.lock.Unlock()

	if err := db.update(root, parent, nodes); err != nil {
		return err
	}

	if db.referenceRoot {
		db.reference(root, common.Hash{})
	}
	return nil
}

func (db *Database) update(root common.Hash, parent common.Hash, nodes *trienode.MergedNodeSet) error {
	// Insert dirty nodes into the database. In the same tree, it must be
	// ensured that children are inserted first, then parent so that children
	// can be linked with their parent correctly.
	//
	// Note, the storage tries must be flushed before the account trie to
	// retain the invariant that children go into the dirty cache first.
	var order []common.Hash
	for owner := range nodes.Sets {
		if owner == (common.Hash{}) {
			continue
		}
		order = append(order, owner)
	}
	if _, ok := nodes.Sets[common.Hash{}]; ok {
		order = append(order, common.Hash{})
	}
	for _, owner := range order {
		subset := nodes.Sets[owner]
		subset.ForEachWithOrder(func(path string, n *trienode.Node) {
			if n.IsDeleted() {
				return // ignore deletion
			}
			db.insert(n.Hash, n.Blob)
		})
	}
	// Link up the account trie and storage trie if the node points
	// to an account trie leaf.
	if set, present := nodes.Sets[common.Hash{}]; present {
		for _, n := range set.Leaves {
			var account types.StateAccount
			if err := rlp.DecodeBytes(n.Blob, &account); err != nil {
				return err
			}
			if account.Root != types.EmptyRootHash {
				db.reference(account.Root, n.Parent)
			}
		}
	}
	return nil
}

// Size returns the current storage size of the memory cache in front of the
// persistent database layer.
//
// The first return will always be 0, representing the memory stored in unbounded
// diff layers above the dirty cache. This is only available in pathdb.
func (db *Database) Size() (common.StorageSize, common.StorageSize) {
	db.lock.RLock()
	defer db.lock.RUnlock()

	// db.dirtiesSize only contains the useful data in the cache, but when reporting
	// the total memory consumption, the maintenance metadata is also needed to be
	// counted.
	var metadataSize = common.StorageSize(len(db.dirties) * cachedNodeSize)
	return 0, db.dirtiesSize + db.childrenSize + metadataSize
}

// Close closes the trie database and releases all held resources.
func (db *Database) Close() error {
	if db.cleans != nil {
		db.cleans.Reset()
	}
	return nil
}

// Scheme returns the node scheme used in the database.
func (db *Database) Scheme() string {
	return rawdb.HashScheme
}

// Reader retrieves a node reader belonging to the given state root.
// An error will be returned if the requested state is not available.
func (db *Database) Reader(root common.Hash) (database.Reader, error) {
	if _, err := db.node(root); err != nil {
		return nil, fmt.Errorf("state %#x is not available, %v", root, err)
	}
	return &reader{db: db}, nil
}

// reader is a state reader of Database which implements the Reader interface.
type reader struct {
	db *Database
}

// Node retrieves the trie node with the given node hash. No error will be
// returned if the node is not found.
func (reader *reader) Node(owner common.Hash, path []byte, hash common.Hash) ([]byte, error) {
	blob, _ := reader.db.node(hash)
	return blob, nil
}<|MERGE_RESOLUTION|>--- conflicted
+++ resolved
@@ -35,12 +35,8 @@
 
 	"github.com/ava-labs/coreth/core/rawdb"
 	"github.com/ava-labs/coreth/core/types"
-<<<<<<< HEAD
-	"github.com/ava-labs/coreth/metrics"
-=======
 	"github.com/ava-labs/coreth/trie/trienode"
 	"github.com/ava-labs/coreth/trie/triestate"
->>>>>>> 2e4e6bd8
 	"github.com/ava-labs/coreth/utils"
 	"github.com/ethereum/go-ethereum/common"
 	"github.com/ethereum/go-ethereum/ethdb"
@@ -109,7 +105,6 @@
 	CleanCacheSize                  int    // Maximum memory allowance (in bytes) for caching clean nodes
 	StatsPrefix                     string // Prefix for cache stats (disabled if empty)
 	ReferenceRootAtomicallyOnUpdate bool   // Whether to reference the root node on update
-<<<<<<< HEAD
 }
 
 func (c Config) BackendConstructor(diskdb ethdb.Database, config *triedb.Config) triedb.DBOverride {
@@ -121,8 +116,6 @@
 		resolver = trie.MerkleResolver{}
 	}
 	return New(diskdb, &c, resolver)
-=======
->>>>>>> 2e4e6bd8
 }
 
 // Defaults is the default setting for database if it's not specified.

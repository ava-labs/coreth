// Copyright 2015 The go-ethereum Authors
// This file is part of the go-ethereum library.
//
// The go-ethereum library is free software: you can redistribute it and/or modify
// it under the terms of the GNU Lesser General Public License as published by
// the Free Software Foundation, either version 3 of the License, or
// (at your option) any later version.
//
// The go-ethereum library is distributed in the hope that it will be useful,
// but WITHOUT ANY WARRANTY; without even the implied warranty of
// MERCHANTABILITY or FITNESS FOR A PARTICULAR PURPOSE. See the
// GNU Lesser General Public License for more details.
//
// You should have received a copy of the GNU Lesser General Public License
// along with the go-ethereum library. If not, see <http://www.gnu.org/licenses/>.

package backends

import (
	"context"
	"errors"
	"fmt"
	"math/big"
	"sync"
	"time"

	"github.com/ava-labs/coreth/eth"
	"github.com/ava-labs/coreth/ethereum"

	"github.com/ava-labs/coreth/accounts/abi"
	"github.com/ava-labs/coreth/accounts/abi/bind"
	"github.com/ava-labs/coreth/consensus/dummy"
	"github.com/ava-labs/coreth/core"
	"github.com/ava-labs/coreth/core/bloombits"
	"github.com/ava-labs/coreth/core/rawdb"
	"github.com/ava-labs/coreth/core/state"
	"github.com/ava-labs/coreth/core/types"
	"github.com/ava-labs/coreth/core/vm"
	"github.com/ava-labs/coreth/eth/filters"
	"github.com/ava-labs/coreth/ethdb"
	"github.com/ava-labs/coreth/params"
	"github.com/ava-labs/coreth/rpc"
	"github.com/ethereum/go-ethereum/common"
	"github.com/ethereum/go-ethereum/common/hexutil"
	"github.com/ethereum/go-ethereum/common/math"
	"github.com/ethereum/go-ethereum/event"
	"github.com/ethereum/go-ethereum/log"
)

// Verify that SimulatedBackend implements required interfaces
var (
	_ bind.AcceptedContractCaller = (*SimulatedBackend)(nil)
	_ bind.ContractBackend        = (*SimulatedBackend)(nil)
	_ bind.DeployBackend          = (*SimulatedBackend)(nil)

	_ ethereum.ChainReader            = (*SimulatedBackend)(nil)
	_ ethereum.ChainStateReader       = (*SimulatedBackend)(nil)
	_ ethereum.TransactionReader      = (*SimulatedBackend)(nil)
	_ ethereum.TransactionSender      = (*SimulatedBackend)(nil)
	_ ethereum.ContractCaller         = (*SimulatedBackend)(nil)
	_ ethereum.GasEstimator           = (*SimulatedBackend)(nil)
	_ ethereum.GasPricer              = (*SimulatedBackend)(nil)
	_ ethereum.LogFilterer            = (*SimulatedBackend)(nil)
	_ ethereum.AcceptedStateReader    = (*SimulatedBackend)(nil)
	_ ethereum.AcceptedContractCaller = (*SimulatedBackend)(nil)
)

var (
	errBlockNumberUnsupported  = errors.New("simulatedBackend cannot access blocks other than the latest block")
	errBlockDoesNotExist       = errors.New("block does not exist in blockchain")
	errTransactionDoesNotExist = errors.New("transaction does not exist")
)

// SimulatedBackend implements bind.ContractBackend, simulating a blockchain in
// the background. Its main purpose is to allow for easy testing of contract bindings.
// Simulated backend implements the following interfaces:
// ChainReader, ChainStateReader, ContractBackend, ContractCaller, ContractFilterer, ContractTransactor,
// DeployBackend, GasEstimator, GasPricer, LogFilterer, AcceptedContractCaller, TransactionReader, and TransactionSender
type SimulatedBackend struct {
	database   ethdb.Database   // In memory database to store our testing data
	blockchain *core.BlockChain // Ethereum blockchain to handle the consensus

	mu            sync.Mutex
	acceptedBlock *types.Block   // Currently accepted block that will be imported on request
	acceptedState *state.StateDB // Currently accepted state that will be the active on request

	events       *filters.EventSystem  // for filtering log events live
	filterSystem *filters.FilterSystem // for filtering database logs

	config *params.ChainConfig
}

// NewSimulatedBackendWithDatabase creates a new binding backend based on the given database
// and uses a simulated blockchain for testing purposes.
// A simulated backend always uses chainID 1337.
func NewSimulatedBackendWithDatabase(database ethdb.Database, alloc core.GenesisAlloc, gasLimit uint64) *SimulatedBackend {
	copyConfig := *params.TestChainConfig
	copyConfig.ChainID = big.NewInt(1337)
	genesis := core.Genesis{
		Config:   &copyConfig,
		GasLimit: gasLimit,
		Alloc:    alloc,
	}
	cacheConfig := &core.CacheConfig{}
	blockchain, _ := core.NewBlockChain(database, cacheConfig, &genesis, dummy.NewFaker(), vm.Config{}, common.Hash{}, false)

	backend := &SimulatedBackend{
		database:   database,
		blockchain: blockchain,
		config:     genesis.Config,
	}

	filterBackend := &filterBackend{database, blockchain, backend}
	backend.filterSystem = filters.NewFilterSystem(filterBackend, filters.Config{})
	backend.events = filters.NewEventSystem(backend.filterSystem)

	header := backend.blockchain.CurrentBlock()
	block := backend.blockchain.GetBlock(header.Hash(), header.Number.Uint64())

	backend.rollback(block)
	return backend
}

// NewSimulatedBackend creates a new binding backend using a simulated blockchain
// for testing purposes.
// A simulated backend always uses chainID 1337.
func NewSimulatedBackend(alloc core.GenesisAlloc, gasLimit uint64) *SimulatedBackend {
	return NewSimulatedBackendWithDatabase(rawdb.NewMemoryDatabase(), alloc, gasLimit)
}

// Close terminates the underlying blockchain's update loop.
func (b *SimulatedBackend) Close() error {
	b.blockchain.Stop()
	return nil
}

// Commit imports all the pending transactions as a single block and starts a
// fresh new state.
func (b *SimulatedBackend) Commit(accept bool) common.Hash {
	b.mu.Lock()
	defer b.mu.Unlock()

	if _, err := b.blockchain.InsertChain([]*types.Block{b.acceptedBlock}); err != nil {
		panic(err) // This cannot happen unless the simulator is wrong, fail in that case
	}
	if accept {
		if err := b.blockchain.Accept(b.acceptedBlock); err != nil {
			panic(err)
		}
		b.blockchain.DrainAcceptorQueue()
	}
	blockHash := b.acceptedBlock.Hash()

	// Using the last inserted block here makes it possible to build on a side
	// chain after a fork.
	b.rollback(b.acceptedBlock)

	return blockHash
}

// Rollback aborts all pending transactions, reverting to the last committed state.
func (b *SimulatedBackend) Rollback() {
	b.mu.Lock()
	defer b.mu.Unlock()

	header := b.blockchain.CurrentBlock()
	block := b.blockchain.GetBlock(header.Hash(), header.Number.Uint64())

	b.rollback(block)
}

func (b *SimulatedBackend) rollback(parent *types.Block) {
	blocks, _, _ := core.GenerateChain(b.config, parent, dummy.NewFaker(), b.database, 1, 10, func(int, *core.BlockGen) {})

	b.acceptedBlock = blocks[0]
	b.acceptedState, _ = state.New(b.acceptedBlock.Root(), b.blockchain.StateCache(), nil)
}

// Fork creates a side-chain that can be used to simulate reorgs.
//
// This function should be called with the ancestor block where the new side
// chain should be started. Transactions (old and new) can then be applied on
// top and Commit-ed.
//
// Note, the side-chain will only become canonical (and trigger the events) when
// it becomes longer. Until then CallContract will still operate on the current
// canonical chain.
//
// There is a % chance that the side chain becomes canonical at the same length
// to simulate live network behavior.
func (b *SimulatedBackend) Fork(ctx context.Context, parent common.Hash) error {
	b.mu.Lock()
	defer b.mu.Unlock()

	if len(b.acceptedBlock.Transactions()) != 0 {
		return errors.New("pending block dirty")
	}
	block, err := b.blockByHash(ctx, parent)
	if err != nil {
		return err
	}
	b.rollback(block)
	return nil
}

// stateByBlockNumber retrieves a state by a given blocknumber.
func (b *SimulatedBackend) stateByBlockNumber(ctx context.Context, blockNumber *big.Int) (*state.StateDB, error) {
	if blockNumber == nil || blockNumber.Cmp(b.blockchain.CurrentBlock().Number) == 0 {
		return b.blockchain.State()
	}
	block, err := b.blockByNumber(ctx, blockNumber)
	if err != nil {
		return nil, err
	}
	return b.blockchain.StateAt(block.Root())
}

// CodeAt returns the code associated with a certain account in the blockchain.
func (b *SimulatedBackend) CodeAt(ctx context.Context, contract common.Address, blockNumber *big.Int) ([]byte, error) {
	b.mu.Lock()
	defer b.mu.Unlock()

	stateDB, err := b.stateByBlockNumber(ctx, blockNumber)
	if err != nil {
		return nil, err
	}

	return stateDB.GetCode(contract), nil
}

// BalanceAt returns the wei balance of a certain account in the blockchain.
func (b *SimulatedBackend) BalanceAt(ctx context.Context, contract common.Address, blockNumber *big.Int) (*big.Int, error) {
	b.mu.Lock()
	defer b.mu.Unlock()

	stateDB, err := b.stateByBlockNumber(ctx, blockNumber)
	if err != nil {
		return nil, err
	}

	return stateDB.GetBalance(contract), nil
}

// NonceAt returns the nonce of a certain account in the blockchain.
func (b *SimulatedBackend) NonceAt(ctx context.Context, contract common.Address, blockNumber *big.Int) (uint64, error) {
	b.mu.Lock()
	defer b.mu.Unlock()

	stateDB, err := b.stateByBlockNumber(ctx, blockNumber)
	if err != nil {
		return 0, err
	}

	return stateDB.GetNonce(contract), nil
}

// StorageAt returns the value of key in the storage of an account in the blockchain.
func (b *SimulatedBackend) StorageAt(ctx context.Context, contract common.Address, key common.Hash, blockNumber *big.Int) ([]byte, error) {
	b.mu.Lock()
	defer b.mu.Unlock()

	stateDB, err := b.stateByBlockNumber(ctx, blockNumber)
	if err != nil {
		return nil, err
	}

	val := stateDB.GetState(contract, key)
	return val[:], nil
}

// TransactionReceipt returns the receipt of a transaction.
func (b *SimulatedBackend) TransactionReceipt(ctx context.Context, txHash common.Hash) (*types.Receipt, error) {
	b.mu.Lock()
	defer b.mu.Unlock()

	receipt, _, _, _ := rawdb.ReadReceipt(b.database, txHash, b.config)
	if receipt == nil {
		return nil, ethereum.NotFound
	}
	return receipt, nil
}

// TransactionByHash checks the pool of pending transactions in addition to the
// blockchain. The isPending return value indicates whether the transaction has been
// mined yet. Note that the transaction may not be part of the canonical chain even if
// it's not pending.
func (b *SimulatedBackend) TransactionByHash(ctx context.Context, txHash common.Hash) (*types.Transaction, bool, error) {
	b.mu.Lock()
	defer b.mu.Unlock()

	tx := b.acceptedBlock.Transaction(txHash)
	if tx != nil {
		return tx, true, nil
	}
	tx, _, _, _ = rawdb.ReadTransaction(b.database, txHash)
	if tx != nil {
		return tx, false, nil
	}
	return nil, false, ethereum.NotFound
}

// BlockByHash retrieves a block based on the block hash.
func (b *SimulatedBackend) BlockByHash(ctx context.Context, hash common.Hash) (*types.Block, error) {
	b.mu.Lock()
	defer b.mu.Unlock()

	return b.blockByHash(ctx, hash)
}

// blockByHash retrieves a block based on the block hash without Locking.
func (b *SimulatedBackend) blockByHash(ctx context.Context, hash common.Hash) (*types.Block, error) {
	if hash == b.acceptedBlock.Hash() {
		return b.acceptedBlock, nil
	}

	block := b.blockchain.GetBlockByHash(hash)
	if block != nil {
		return block, nil
	}

	return nil, errBlockDoesNotExist
}

// BlockByNumber retrieves a block from the database by number, caching it
// (associated with its hash) if found.
func (b *SimulatedBackend) BlockByNumber(ctx context.Context, number *big.Int) (*types.Block, error) {
	b.mu.Lock()
	defer b.mu.Unlock()

	return b.blockByNumber(ctx, number)
}

// blockByNumber retrieves a block from the database by number, caching it
// (associated with its hash) if found without Lock.
func (b *SimulatedBackend) blockByNumber(ctx context.Context, number *big.Int) (*types.Block, error) {
	if number == nil || number.Cmp(b.acceptedBlock.Number()) == 0 {
		return b.blockByHash(ctx, b.blockchain.CurrentBlock().Hash())
	}

	block := b.blockchain.GetBlockByNumber(uint64(number.Int64()))
	if block == nil {
		return nil, errBlockDoesNotExist
	}

	return block, nil
}

// HeaderByHash returns a block header from the current canonical chain.
func (b *SimulatedBackend) HeaderByHash(ctx context.Context, hash common.Hash) (*types.Header, error) {
	b.mu.Lock()
	defer b.mu.Unlock()

	if hash == b.acceptedBlock.Hash() {
		return b.acceptedBlock.Header(), nil
	}

	header := b.blockchain.GetHeaderByHash(hash)
	if header == nil {
		return nil, errBlockDoesNotExist
	}

	return header, nil
}

// HeaderByNumber returns a block header from the current canonical chain. If number is
// nil, the latest known header is returned.
func (b *SimulatedBackend) HeaderByNumber(ctx context.Context, block *big.Int) (*types.Header, error) {
	b.mu.Lock()
	defer b.mu.Unlock()

	if block == nil || block.Cmp(b.acceptedBlock.Number()) == 0 {
		return b.blockchain.CurrentHeader(), nil
	}

	return b.blockchain.GetHeaderByNumber(uint64(block.Int64())), nil
}

// TransactionCount returns the number of transactions in a given block.
func (b *SimulatedBackend) TransactionCount(ctx context.Context, blockHash common.Hash) (uint, error) {
	b.mu.Lock()
	defer b.mu.Unlock()

	if blockHash == b.acceptedBlock.Hash() {
		return uint(b.acceptedBlock.Transactions().Len()), nil
	}

	block := b.blockchain.GetBlockByHash(blockHash)
	if block == nil {
		return uint(0), errBlockDoesNotExist
	}

	return uint(block.Transactions().Len()), nil
}

// TransactionInBlock returns the transaction for a specific block at a specific index.
func (b *SimulatedBackend) TransactionInBlock(ctx context.Context, blockHash common.Hash, index uint) (*types.Transaction, error) {
	b.mu.Lock()
	defer b.mu.Unlock()

	if blockHash == b.acceptedBlock.Hash() {
		transactions := b.acceptedBlock.Transactions()
		if uint(len(transactions)) < index+1 {
			return nil, errTransactionDoesNotExist
		}

		return transactions[index], nil
	}

	block := b.blockchain.GetBlockByHash(blockHash)
	if block == nil {
		return nil, errBlockDoesNotExist
	}

	transactions := block.Transactions()
	if uint(len(transactions)) < index+1 {
		return nil, errTransactionDoesNotExist
	}

	return transactions[index], nil
}

// AcceptedCodeAt returns the code associated with an account in the accepted state.
func (b *SimulatedBackend) AcceptedCodeAt(ctx context.Context, contract common.Address) ([]byte, error) {
	b.mu.Lock()
	defer b.mu.Unlock()

	return b.acceptedState.GetCode(contract), nil
}

func newRevertError(result *core.ExecutionResult) *revertError {
	reason, errUnpack := abi.UnpackRevert(result.Revert())
	err := errors.New("execution reverted")
	if errUnpack == nil {
		err = fmt.Errorf("execution reverted: %v", reason)
	}
	return &revertError{
		error:  err,
		reason: hexutil.Encode(result.Revert()),
	}
}

// revertError is an API error that encompasses an EVM revert with JSON error
// code and a binary data blob.
type revertError struct {
	error
	reason string // revert reason hex encoded
}

// ErrorCode returns the JSON error code for a revert.
// See: https://github.com/ethereum/wiki/wiki/JSON-RPC-Error-Codes-Improvement-Proposal
func (e *revertError) ErrorCode() int {
	return 3
}

// ErrorData returns the hex encoded revert reason.
func (e *revertError) ErrorData() interface{} {
	return e.reason
}

// CallContract executes a contract call.
func (b *SimulatedBackend) CallContract(ctx context.Context, call ethereum.CallMsg, blockNumber *big.Int) ([]byte, error) {
	b.mu.Lock()
	defer b.mu.Unlock()

	if blockNumber != nil && blockNumber.Cmp(b.blockchain.CurrentBlock().Number) != 0 {
		return nil, errBlockNumberUnsupported
	}
	stateDB, err := b.blockchain.State()
	if err != nil {
		return nil, err
	}
	res, err := b.callContract(ctx, call, b.blockchain.CurrentBlock(), stateDB)
	if err != nil {
		return nil, err
	}
	// If the result contains a revert reason, try to unpack and return it.
	if len(res.Revert()) > 0 {
		return nil, newRevertError(res)
	}
	return res.Return(), res.Err
}

// AcceptedCallContract executes a contract call on the accepted state.
func (b *SimulatedBackend) AcceptedCallContract(ctx context.Context, call ethereum.CallMsg) ([]byte, error) {
	b.mu.Lock()
	defer b.mu.Unlock()
	defer b.acceptedState.RevertToSnapshot(b.acceptedState.Snapshot())

	res, err := b.callContract(ctx, call, b.acceptedBlock.Header(), b.acceptedState)
	if err != nil {
		return nil, err
	}
	// If the result contains a revert reason, try to unpack and return it.
	if len(res.Revert()) > 0 {
		return nil, newRevertError(res)
	}
	return res.Return(), res.Err
}

// AcceptedNonceAt implements AcceptedStateReader.AcceptedNonceAt, retrieving
// the nonce currently accepted for the account.
func (b *SimulatedBackend) AcceptedNonceAt(ctx context.Context, account common.Address) (uint64, error) {
	b.mu.Lock()
	defer b.mu.Unlock()

	return b.acceptedState.GetOrNewStateObject(account).Nonce(), nil
}

// SuggestGasPrice implements ContractTransactor.SuggestGasPrice. Since the simulated
// chain doesn't have miners, we just return a gas price of 1 for any call.
func (b *SimulatedBackend) SuggestGasPrice(ctx context.Context) (*big.Int, error) {
	b.mu.Lock()
	defer b.mu.Unlock()

	if b.acceptedBlock.Header().BaseFee != nil {
		return b.acceptedBlock.Header().BaseFee, nil
	}
	return big.NewInt(1), nil
}

// SuggestGasTipCap implements ContractTransactor.SuggestGasTipCap. Since the simulated
// chain doesn't have miners, we just return a gas tip of 1 for any call.
func (b *SimulatedBackend) SuggestGasTipCap(ctx context.Context) (*big.Int, error) {
	return big.NewInt(1), nil
}

// EstimateGas executes the requested code against the currently pending block/state and
// returns the used amount of gas.
func (b *SimulatedBackend) EstimateGas(ctx context.Context, call ethereum.CallMsg) (uint64, error) {
	b.mu.Lock()
	defer b.mu.Unlock()

	// Determine the lowest and highest possible gas limits to binary search in between
	var (
		lo  uint64 = params.TxGas - 1
		hi  uint64
		cap uint64
	)
	if call.Gas >= params.TxGas {
		hi = call.Gas
	} else {
		hi = b.acceptedBlock.GasLimit()
	}
	// Normalize the max fee per gas the call is willing to spend.
	var feeCap *big.Int
	if call.GasPrice != nil && (call.GasFeeCap != nil || call.GasTipCap != nil) {
		return 0, errors.New("both gasPrice and (maxFeePerGas or maxPriorityFeePerGas) specified")
	} else if call.GasPrice != nil {
		feeCap = call.GasPrice
	} else if call.GasFeeCap != nil {
		feeCap = call.GasFeeCap
	} else {
		feeCap = common.Big0
	}
	// Recap the highest gas allowance with account's balance.
	if feeCap.BitLen() != 0 {
		balance := b.acceptedState.GetBalance(call.From) // from can't be nil
		available := new(big.Int).Set(balance)
		if call.Value != nil {
			if call.Value.Cmp(available) >= 0 {
				return 0, core.ErrInsufficientFundsForTransfer
			}
			available.Sub(available, call.Value)
		}
		allowance := new(big.Int).Div(available, feeCap)
		if allowance.IsUint64() && hi > allowance.Uint64() {
			transfer := call.Value
			if transfer == nil {
				transfer = new(big.Int)
			}
			log.Warn("Gas estimation capped by limited funds", "original", hi, "balance", balance,
				"sent", transfer, "feecap", feeCap, "fundable", allowance)
			hi = allowance.Uint64()
		}
	}
	cap = hi

	// Create a helper to check if a gas allowance results in an executable transaction
	executable := func(gas uint64) (bool, *core.ExecutionResult, error) {
		call.Gas = gas

		snapshot := b.acceptedState.Snapshot()
		res, err := b.callContract(ctx, call, b.acceptedBlock.Header(), b.acceptedState)
		b.acceptedState.RevertToSnapshot(snapshot)

		if err != nil {
			if errors.Is(err, core.ErrIntrinsicGas) {
				return true, nil, nil // Special case, raise gas limit
			}
			return true, nil, err // Bail out
		}
		return res.Failed(), res, nil
	}
	// Execute the binary search and hone in on an executable gas limit
	for lo+1 < hi {
		mid := (hi + lo) / 2
		failed, _, err := executable(mid)

		// If the error is not nil(consensus error), it means the provided message
		// call or transaction will never be accepted no matter how much gas it is
		// assigned. Return the error directly, don't struggle any more
		if err != nil {
			return 0, err
		}
		if failed {
			lo = mid
		} else {
			hi = mid
		}
	}
	// Reject the transaction as invalid if it still fails at the highest allowance
	if hi == cap {
		failed, result, err := executable(hi)
		if err != nil {
			return 0, err
		}
		if failed {
			if result != nil && result.Err != vm.ErrOutOfGas {
				if len(result.Revert()) > 0 {
					return 0, newRevertError(result)
				}
				return 0, result.Err
			}
			// Otherwise, the specified gas cap is too low
			return 0, fmt.Errorf("gas required exceeds allowance (%d)", cap)
		}
	}
	return hi, nil
}

// callContract implements common code between normal and pending contract calls.
// state is modified during execution, make sure to copy it if necessary.
func (b *SimulatedBackend) callContract(ctx context.Context, call ethereum.CallMsg, header *types.Header, stateDB *state.StateDB) (*core.ExecutionResult, error) {
	// Gas prices post 1559 need to be initialized
	if call.GasPrice != nil && (call.GasFeeCap != nil || call.GasTipCap != nil) {
		return nil, errors.New("both gasPrice and (maxFeePerGas or maxPriorityFeePerGas) specified")
	}
	head := b.blockchain.CurrentHeader()
	if !b.blockchain.Config().IsApricotPhase3(head.Time) {
		// If there's no basefee, then it must be a non-1559 execution
		if call.GasPrice == nil {
			call.GasPrice = new(big.Int)
		}
		call.GasFeeCap, call.GasTipCap = call.GasPrice, call.GasPrice
	} else {
		// A basefee is provided, necessitating 1559-type execution
		if call.GasPrice != nil {
			// User specified the legacy gas field, convert to 1559 gas typing
			call.GasFeeCap, call.GasTipCap = call.GasPrice, call.GasPrice
		} else {
			// User specified 1559 gas fields (or none), use those
			if call.GasFeeCap == nil {
				call.GasFeeCap = new(big.Int)
			}
			if call.GasTipCap == nil {
				call.GasTipCap = new(big.Int)
			}
			// Backfill the legacy gasPrice for EVM execution, unless we're all zeroes
			call.GasPrice = new(big.Int)
			if call.GasFeeCap.BitLen() > 0 || call.GasTipCap.BitLen() > 0 {
				call.GasPrice = math.BigMin(new(big.Int).Add(call.GasTipCap, head.BaseFee), call.GasFeeCap)
			}
		}
	}
	// Ensure message is initialized properly.
	if call.Gas == 0 {
		call.Gas = 50000000
	}
	if call.Value == nil {
		call.Value = new(big.Int)
	}

	// Set infinite balance to the fake caller account.
	from := stateDB.GetOrNewStateObject(call.From)
	from.SetBalance(math.MaxBig256)

	// Execute the call.
	msg := &core.Message{
		From:              call.From,
		To:                call.To,
		Value:             call.Value,
		GasLimit:          call.Gas,
		GasPrice:          call.GasPrice,
		GasFeeCap:         call.GasFeeCap,
		GasTipCap:         call.GasTipCap,
		Data:              call.Data,
		AccessList:        call.AccessList,
		SkipAccountChecks: true,
	}

	// Create a new environment which holds all relevant information
	// about the transaction and calling mechanisms.
	txContext := core.NewEVMTxContext(msg)
	evmContext := core.NewEVMBlockContext(header, b.blockchain, nil)
	vmEnv := vm.NewEVM(evmContext, txContext, stateDB, b.config, vm.Config{NoBaseFee: true})
	gasPool := new(core.GasPool).AddGas(math.MaxUint64)

	return core.ApplyMessage(vmEnv, msg, gasPool)
}

// SendTransaction updates the pending block to include the given transaction.
func (b *SimulatedBackend) SendTransaction(ctx context.Context, tx *types.Transaction) error {
	b.mu.Lock()
	defer b.mu.Unlock()

	// Get the last block
	block, err := b.blockByHash(ctx, b.acceptedBlock.ParentHash())
	if err != nil {
		return errors.New("could not fetch parent")
	}
	// Check transaction validity
	signer := types.MakeSigner(b.blockchain.Config(), block.Number(), block.Time())
	sender, err := types.Sender(signer, tx)
	if err != nil {
		return fmt.Errorf("invalid transaction: %v", err)
	}
	nonce := b.acceptedState.GetNonce(sender)
	if tx.Nonce() != nonce {
		return fmt.Errorf("invalid transaction nonce: got %d, want %d", tx.Nonce(), nonce)
	}
	// Include tx in chain
	blocks, _, err := core.GenerateChain(b.config, block, dummy.NewETHFaker(), b.database, 1, 10, func(number int, block *core.BlockGen) {
		for _, tx := range b.acceptedBlock.Transactions() {
			block.AddTxWithChain(b.blockchain, tx)
		}
		block.AddTxWithChain(b.blockchain, tx)
	})
	if err != nil {
		return err
	}
	stateDB, _ := b.blockchain.State()

	b.acceptedBlock = blocks[0]
	b.acceptedState, _ = state.New(b.acceptedBlock.Root(), stateDB.Database(), nil)
	return nil
}

// FilterLogs executes a log filter operation, blocking during execution and
// returning all the results in one batch.
//
// TODO(karalabe): Deprecate when the subscription one can return past data too.
func (b *SimulatedBackend) FilterLogs(ctx context.Context, query ethereum.FilterQuery) ([]types.Log, error) {
	var filter *filters.Filter
	if query.BlockHash != nil {
		// Block filter requested, construct a single-shot filter
		filter = b.filterSystem.NewBlockFilter(*query.BlockHash, query.Addresses, query.Topics)
	} else {
		// Initialize unset filter boundaries to run from genesis to chain head
		from := int64(0)
		if query.FromBlock != nil {
			from = query.FromBlock.Int64()
		}
		to := int64(-1)
		if query.ToBlock != nil {
			to = query.ToBlock.Int64()
		}
		// Construct the range filter
		filter, _ = b.filterSystem.NewRangeFilter(from, to, query.Addresses, query.Topics)
	}
	// Run the filter and return all the logs
	logs, err := filter.Logs(ctx)
	if err != nil {
		return nil, err
	}
	res := make([]types.Log, len(logs))
	for i, nLog := range logs {
		res[i] = *nLog
	}
	return res, nil
}

// SubscribeFilterLogs creates a background log filtering operation, returning a
// subscription immediately, which can be used to stream the found events.
func (b *SimulatedBackend) SubscribeFilterLogs(ctx context.Context, query ethereum.FilterQuery, ch chan<- types.Log) (ethereum.Subscription, error) {
	// Subscribe to contract events
	sink := make(chan []*types.Log)

	sub, err := b.events.SubscribeLogs(query, sink)
	if err != nil {
		return nil, err
	}
	// Since we're getting logs in batches, we need to flatten them into a plain stream
	return event.NewSubscription(func(quit <-chan struct{}) error {
		defer sub.Unsubscribe()
		for {
			select {
			case logs := <-sink:
				for _, nlog := range logs {
					select {
					case ch <- *nlog:
					case err := <-sub.Err():
						return err
					case <-quit:
						return nil
					}
				}
			case err := <-sub.Err():
				return err
			case <-quit:
				return nil
			}
		}
	}), nil
}

// SubscribeNewHead returns an event subscription for a new header.
func (b *SimulatedBackend) SubscribeNewHead(ctx context.Context, ch chan<- *types.Header) (ethereum.Subscription, error) {
	// subscribe to a new head
	sink := make(chan *types.Header)
	sub := b.events.SubscribeNewHeads(sink)

	return event.NewSubscription(func(quit <-chan struct{}) error {
		defer sub.Unsubscribe()
		for {
			select {
			case head := <-sink:
				select {
				case ch <- head:
				case err := <-sub.Err():
					return err
				case <-quit:
					return nil
				}
			case err := <-sub.Err():
				return err
			case <-quit:
				return nil
			}
		}
	}), nil
}

// AdjustTime adds a time shift to the simulated clock.
// It can only be called on empty blocks.
func (b *SimulatedBackend) AdjustTime(adjustment time.Duration) error {
	b.mu.Lock()
	defer b.mu.Unlock()

	if len(b.acceptedBlock.Transactions()) != 0 {
		return errors.New("Could not adjust time on non-empty block")
	}
	block := b.blockchain.GetBlockByHash(b.acceptedBlock.ParentHash())
	if block == nil {
		return fmt.Errorf("could not find parent")
	}

	blocks, _, _ := core.GenerateChain(b.config, block, dummy.NewFaker(), b.database, 1, 10, func(number int, block *core.BlockGen) {
		block.OffsetTime(int64(adjustment.Seconds()))
	})
	stateDB, _ := b.blockchain.State()

	b.acceptedBlock = blocks[0]
	b.acceptedState, _ = state.New(b.acceptedBlock.Root(), stateDB.Database(), nil)

	return nil
}

// Blockchain returns the underlying blockchain.
func (b *SimulatedBackend) Blockchain() *core.BlockChain {
	return b.blockchain
}

// filterBackend implements filters.Backend to support filtering for logs without
// taking bloom-bits acceleration structures into account.
type filterBackend struct {
	db      ethdb.Database
	bc      *core.BlockChain
	backend *SimulatedBackend
}

func (fb *filterBackend) SubscribeChainAcceptedEvent(ch chan<- core.ChainEvent) event.Subscription {
	return fb.bc.SubscribeChainAcceptedEvent(ch)
}

func (fb *filterBackend) SubscribeAcceptedLogsEvent(ch chan<- []*types.Log) event.Subscription {
	return fb.bc.SubscribeAcceptedLogsEvent(ch)
}

func (fb *filterBackend) SubscribeAcceptedTransactionEvent(ch chan<- core.NewTxsEvent) event.Subscription {
	return fb.bc.SubscribeAcceptedTransactionEvent(ch)
}

<<<<<<< HEAD
func (fb *filterBackend) AllowUnfinalizedQueries() bool {
=======
func (fb *filterBackend) IsAllowUnfinalizedQueries() bool {
>>>>>>> bebdd564
	return false
}

func (fb *filterBackend) LastAcceptedBlock() *types.Block {
	return fb.bc.LastAcceptedBlock()
}

func (fb *filterBackend) GetMaxBlocksPerRequest() int64 {
	return eth.DefaultSettings.MaxBlocksPerRequest
}

func (fb *filterBackend) ChainDb() ethdb.Database { return fb.db }

func (fb *filterBackend) EventMux() *event.TypeMux { panic("not supported") }

func (fb *filterBackend) HeaderByNumber(ctx context.Context, number rpc.BlockNumber) (*types.Header, error) {
	switch number {
	case rpc.PendingBlockNumber, rpc.AcceptedBlockNumber:
		if block := fb.backend.acceptedBlock; block != nil {
			return block.Header(), nil
		}
		return nil, nil
	case rpc.LatestBlockNumber:
		return fb.bc.CurrentHeader(), nil
	default:
		return fb.bc.GetHeaderByNumber(uint64(number.Int64())), nil
	}
}

func (fb *filterBackend) HeaderByHash(ctx context.Context, hash common.Hash) (*types.Header, error) {
	return fb.bc.GetHeaderByHash(hash), nil
}

func (fb *filterBackend) GetBody(ctx context.Context, hash common.Hash, number rpc.BlockNumber) (*types.Body, error) {
	if body := fb.bc.GetBody(hash); body != nil {
		return body, nil
	}
	return nil, errors.New("block body not found")
}

func (fb *filterBackend) GetReceipts(ctx context.Context, hash common.Hash) (types.Receipts, error) {
	number := rawdb.ReadHeaderNumber(fb.db, hash)
	if number == nil {
		return nil, nil
	}
	header := rawdb.ReadHeader(fb.db, hash, *number)
	if header == nil {
		return nil, nil
	}
	return rawdb.ReadReceipts(fb.db, hash, *number, header.Time, fb.bc.Config()), nil
}

func (fb *filterBackend) GetLogs(ctx context.Context, hash common.Hash, number uint64) ([][]*types.Log, error) {
	logs := rawdb.ReadLogs(fb.db, hash, number)
	return logs, nil
}

func (fb *filterBackend) SubscribeNewTxsEvent(ch chan<- core.NewTxsEvent) event.Subscription {
	return nullSubscription()
}

func (fb *filterBackend) SubscribeChainEvent(ch chan<- core.ChainEvent) event.Subscription {
	return fb.bc.SubscribeChainEvent(ch)
}

func (fb *filterBackend) SubscribeRemovedLogsEvent(ch chan<- core.RemovedLogsEvent) event.Subscription {
	return fb.bc.SubscribeRemovedLogsEvent(ch)
}

func (fb *filterBackend) SubscribeLogsEvent(ch chan<- []*types.Log) event.Subscription {
	return fb.bc.SubscribeLogsEvent(ch)
}

func (fb *filterBackend) SubscribePendingLogsEvent(ch chan<- []*types.Log) event.Subscription {
	return nullSubscription()
}

func (fb *filterBackend) BloomStatus() (uint64, uint64) { return 4096, 0 }

func (fb *filterBackend) ServiceFilter(ctx context.Context, ms *bloombits.MatcherSession) {
	panic("not supported")
}

func (fb *filterBackend) ChainConfig() *params.ChainConfig {
	panic("not supported")
}

func (fb *filterBackend) CurrentHeader() *types.Header {
	panic("not supported")
}

func nullSubscription() event.Subscription {
	return event.NewSubscription(func(quit <-chan struct{}) error {
		<-quit
		return nil
	})
}<|MERGE_RESOLUTION|>--- conflicted
+++ resolved
@@ -880,11 +880,7 @@
 	return fb.bc.SubscribeAcceptedTransactionEvent(ch)
 }
 
-<<<<<<< HEAD
-func (fb *filterBackend) AllowUnfinalizedQueries() bool {
-=======
 func (fb *filterBackend) IsAllowUnfinalizedQueries() bool {
->>>>>>> bebdd564
 	return false
 }
 

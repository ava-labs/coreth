--- conflicted
+++ resolved
@@ -159,14 +159,6 @@
 
 	for name, test := range tests {
 		t.Run(name, func(t *testing.T) {
-<<<<<<< HEAD
-			blockGasCost := header.BlockGasCost(
-				test.parentBlockGasCost,
-				header.ApricotPhase4BlockGasCostStep,
-				test.timeElapsed,
-			)
-			bigBlockGasCost := new(big.Int).SetUint64(blockGasCost)
-=======
 			blockGasCost := header.BlockGasCostWithStep(
 				test.parentBlockGasCost,
 				ap4.BlockGasCostStep,
@@ -174,7 +166,6 @@
 			)
 			bigBlockGasCost := new(big.Int).SetUint64(blockGasCost)
 
->>>>>>> 5fb23619
 			engine := NewFaker()
 			if err := engine.verifyBlockFee(test.baseFee, bigBlockGasCost, test.txs, test.receipts, test.extraStateContribution); err != nil {
 				if !test.shouldErr {

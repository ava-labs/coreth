// (c) 2019-2020, Ava Labs, Inc. All rights reserved.
// See the file LICENSE for licensing terms.

package dummy

import (
	"errors"
	"fmt"
	"math/big"
	"time"

	"github.com/ava-labs/avalanchego/utils/timer/mockable"
	"github.com/ava-labs/avalanchego/vms/components/gas"
	"github.com/ava-labs/coreth/consensus"
	"github.com/ava-labs/coreth/consensus/misc/eip4844"
	"github.com/ava-labs/coreth/core/state"
	"github.com/ava-labs/coreth/core/types"
	"github.com/ava-labs/coreth/trie"
	"github.com/ethereum/go-ethereum/common"

	customheader "github.com/ava-labs/coreth/plugin/evm/header"
)

var (
	allowedFutureBlockTime = 10 * time.Second // Max time from current time allowed for blocks, before they're considered future blocks

	errInvalidBlockTime  = errors.New("timestamp less than parent's")
	errUnclesUnsupported = errors.New("uncles unsupported")
)

type Mode struct {
	ModeSkipHeader   bool
	ModeSkipBlockFee bool
	ModeSkipCoinbase bool
}

type (
	OnFinalizeAndAssembleCallbackType = func(header *types.Header, state *state.StateDB, txs []*types.Transaction) (extraData []byte, blockFeeContribution *big.Int, extDataGasUsed *big.Int, err error)
	OnExtraStateChangeType            = func(block *types.Block, statedb *state.StateDB) (blockFeeContribution *big.Int, extDataGasUsed *big.Int, err error)

	ConsensusCallbacks struct {
		OnFinalizeAndAssemble OnFinalizeAndAssembleCallbackType
		OnExtraStateChange    OnExtraStateChangeType
	}

	DummyEngine struct {
		cb                  ConsensusCallbacks
		clock               *mockable.Clock
		consensusMode       Mode
		desiredTargetExcess *gas.Gas
	}
)

func NewDummyEngine(
	cb ConsensusCallbacks,
	mode Mode,
	clock *mockable.Clock,
	desiredTargetExcess *gas.Gas,
) *DummyEngine {
	return &DummyEngine{
		cb:                  cb,
		clock:               clock,
		consensusMode:       mode,
		desiredTargetExcess: desiredTargetExcess,
	}
}

func NewETHFaker() *DummyEngine {
	return &DummyEngine{
		clock:         &mockable.Clock{},
		consensusMode: Mode{ModeSkipBlockFee: true},
	}
}

func NewFaker() *DummyEngine {
	return &DummyEngine{
		clock: &mockable.Clock{},
	}
}

func NewFakerWithClock(cb ConsensusCallbacks, clock *mockable.Clock) *DummyEngine {
	return &DummyEngine{
		cb:    cb,
		clock: clock,
	}
}

func NewFakerWithCallbacks(cb ConsensusCallbacks) *DummyEngine {
	return &DummyEngine{
		cb:    cb,
		clock: &mockable.Clock{},
	}
}

func NewFakerWithMode(cb ConsensusCallbacks, mode Mode) *DummyEngine {
	return &DummyEngine{
		cb:            cb,
		clock:         &mockable.Clock{},
		consensusMode: mode,
	}
}

func NewFakerWithModeAndClock(mode Mode, clock *mockable.Clock) *DummyEngine {
	return &DummyEngine{
		clock:         clock,
		consensusMode: mode,
	}
}

func NewCoinbaseFaker() *DummyEngine {
	return &DummyEngine{
		clock:         &mockable.Clock{},
		consensusMode: Mode{ModeSkipCoinbase: true},
	}
}

func NewFullFaker() *DummyEngine {
	return &DummyEngine{
		clock:         &mockable.Clock{},
		consensusMode: Mode{ModeSkipHeader: true},
	}
}

// modified from consensus.go
func (eng *DummyEngine) verifyHeader(chain consensus.ChainHeaderReader, header *types.Header, parent *types.Header, uncle bool) error {
	// Ensure that we do not verify an uncle
	if uncle {
		return errUnclesUnsupported
	}

<<<<<<< HEAD
=======
	// Verify the extra data is well-formed.
>>>>>>> aa6bcf42
	config := chain.Config()
	rules := config.GetAvalancheRules(header.Time)
	if err := customheader.VerifyExtra(rules, header.Extra); err != nil {
		return err
	}

	// Ensure gas-related header fields are correct
	if err := VerifyHeaderGasFields(config, parent, header); err != nil {
		return err
	}

	// Verify the header's timestamp
	if header.Time > uint64(eng.clock.Time().Add(allowedFutureBlockTime).Unix()) {
		return consensus.ErrFutureBlock
	}
	// Verify the header's timestamp is not earlier than parent's
	// it does include equality(==), so multiple blocks per second is ok
	if header.Time < parent.Time {
		return errInvalidBlockTime
	}
	// Verify that the block number is parent's +1
	if diff := new(big.Int).Sub(header.Number, parent.Number); diff.Cmp(big.NewInt(1)) != 0 {
		return consensus.ErrInvalidNumber
	}
	// Verify the existence / non-existence of excessBlobGas
	cancun := config.IsCancun(header.Number, header.Time)
	if !cancun {
		switch {
		case header.ExcessBlobGas != nil:
			return fmt.Errorf("invalid excessBlobGas: have %d, expected nil", *header.ExcessBlobGas)
		case header.BlobGasUsed != nil:
			return fmt.Errorf("invalid blobGasUsed: have %d, expected nil", *header.BlobGasUsed)
		case header.ParentBeaconRoot != nil:
			return fmt.Errorf("invalid parentBeaconRoot, have %#x, expected nil", *header.ParentBeaconRoot)
		}
	} else {
		if header.ParentBeaconRoot == nil {
			return errors.New("header is missing beaconRoot")
		}
		if *header.ParentBeaconRoot != (common.Hash{}) {
			return fmt.Errorf("invalid parentBeaconRoot, have %#x, expected empty", *header.ParentBeaconRoot)
		}
		if err := eip4844.VerifyEIP4844Header(parent, header); err != nil {
			return err
		}
		if *header.BlobGasUsed > 0 { // VerifyEIP4844Header ensures BlobGasUsed is non-nil
			return fmt.Errorf("blobs not enabled on avalanche networks: used %d blob gas, expected 0", *header.BlobGasUsed)
		}
	}
	return nil
}

func (*DummyEngine) Author(header *types.Header) (common.Address, error) {
	return header.Coinbase, nil
}

func (eng *DummyEngine) VerifyHeader(chain consensus.ChainHeaderReader, header *types.Header) error {
	// If we're running a full engine faking, accept any input as valid
	if eng.consensusMode.ModeSkipHeader {
		return nil
	}
	// Short circuit if the header is known, or it's parent not
	number := header.Number.Uint64()
	if chain.GetHeader(header.Hash(), number) != nil {
		return nil
	}
	parent := chain.GetHeader(header.ParentHash, number-1)
	if parent == nil {
		return consensus.ErrUnknownAncestor
	}
	// Sanity checks passed, do a proper verification
	return eng.verifyHeader(chain, header, parent, false)
}

func (*DummyEngine) VerifyUncles(chain consensus.ChainReader, block *types.Block) error {
	if len(block.Uncles()) > 0 {
		return errUnclesUnsupported
	}
	return nil
}

func (*DummyEngine) Prepare(chain consensus.ChainHeaderReader, header *types.Header) error {
	header.Difficulty = big.NewInt(1)
	return nil
}

func (eng *DummyEngine) verifyBlockFee(
	baseFee *big.Int,
	requiredBlockGasCost *big.Int,
	txs []*types.Transaction,
	receipts []*types.Receipt,
	extraStateChangeContribution *big.Int,
) error {
	if eng.consensusMode.ModeSkipBlockFee {
		return nil
	}
	if baseFee == nil || baseFee.Sign() <= 0 {
		return fmt.Errorf("invalid base fee (%d) in apricot phase 4", baseFee)
	}
	if requiredBlockGasCost == nil || !requiredBlockGasCost.IsUint64() {
		return fmt.Errorf("invalid block gas cost (%d) in apricot phase 4", requiredBlockGasCost)
	}

	var (
		gasUsed              = new(big.Int)
		blockFeeContribution = new(big.Int)
		totalBlockFee        = new(big.Int)
	)

	// Add in the external contribution
	if extraStateChangeContribution != nil {
		if extraStateChangeContribution.Cmp(common.Big0) < 0 {
			return fmt.Errorf("invalid extra state change contribution: %d", extraStateChangeContribution)
		}
		totalBlockFee.Add(totalBlockFee, extraStateChangeContribution)
	}

	// Calculate the total excess (denominated in AVAX) over the base fee that was paid towards the block fee
	for i, receipt := range receipts {
		// Each transaction contributes the excess over the baseFee towards the totalBlockFee
		// This should be equivalent to the sum of the "priority fees" within EIP-1559.
		txFeePremium, err := txs[i].EffectiveGasTip(baseFee)
		if err != nil {
			return err
		}
		// Multiply the [txFeePremium] by the gasUsed in the transaction since this gives the total AVAX that was paid
		// above the amount required if the transaction had simply paid the minimum base fee for the block.
		//
		// Ex. LegacyTx paying a gas price of 100 gwei for 1M gas in a block with a base fee of 10 gwei.
		// Total Fee = 100 gwei * 1M gas
		// Minimum Fee = 10 gwei * 1M gas (minimum fee that would have been accepted for this transaction)
		// Fee Premium = 90 gwei
		// Total Overpaid = 90 gwei * 1M gas

		blockFeeContribution.Mul(txFeePremium, gasUsed.SetUint64(receipt.GasUsed))
		totalBlockFee.Add(totalBlockFee, blockFeeContribution)
	}
	// Calculate how much gas the [totalBlockFee] would purchase at the price level
	// set by the base fee of this block.
	blockGas := new(big.Int).Div(totalBlockFee, baseFee)

	// Require that the amount of gas purchased by the effective tips within the block, [blockGas],
	// covers at least [requiredBlockGasCost].
	//
	// NOTE: To determine the [requiredBlockFee], multiply [requiredBlockGasCost]
	// by [baseFee].
	if blockGas.Cmp(requiredBlockGasCost) < 0 {
		return fmt.Errorf(
			"insufficient gas (%d) to cover the block cost (%d) at base fee (%d) (total block fee: %d)",
			blockGas, requiredBlockGasCost, baseFee, totalBlockFee,
		)
	}
	return nil
}

func (eng *DummyEngine) Finalize(chain consensus.ChainHeaderReader, block *types.Block, parent *types.Header, state *state.StateDB, receipts []*types.Receipt) error {
	// Perform extra state change while finalizing the block
	var (
		contribution, extDataGasUsed *big.Int
		err                          error
	)
	if eng.cb.OnExtraStateChange != nil {
		contribution, extDataGasUsed, err = eng.cb.OnExtraStateChange(block, state)
		if err != nil {
			return err
		}
	}

	config := chain.Config()
	if config.IsApricotPhase4(block.Time()) {
		// Validate extDataGasUsed and BlockGasCost match expectations
		//
		// NOTE: This is a duplicate check of what is already performed in
		// blockValidator but is done here for symmetry with FinalizeAndAssemble.
		if extDataGasUsed == nil {
			extDataGasUsed = new(big.Int).Set(common.Big0)
		}
		if blockExtDataGasUsed := block.ExtDataGasUsed(); blockExtDataGasUsed == nil || !blockExtDataGasUsed.IsUint64() || blockExtDataGasUsed.Cmp(extDataGasUsed) != 0 {
			return fmt.Errorf("invalid extDataGasUsed: have %d, want %d", blockExtDataGasUsed, extDataGasUsed)
		}

		// Calculate the expected blockGasCost for this block.
		// Note: this is a deterministic transition that defines an exact block fee for this block.
		blockGasCost := customheader.BlockGasCostFromHeader(config, parent, block.Time())
		// Verify the BlockGasCost set in the header matches the calculated value.
		if blockBlockGasCost := block.BlockGasCost(); !BigEqualUint64(blockBlockGasCost, blockGasCost) {
			return fmt.Errorf("invalid blockGasCost: have %d, want %d", blockBlockGasCost, blockGasCost)
		}
		// Verify the block fee was paid.
		if err := eng.verifyBlockFee(
			block.BaseFee(),
			block.BlockGasCost(),
			block.Transactions(),
			receipts,
			contribution,
		); err != nil {
			return err
		}
	}

	return nil
}

func (eng *DummyEngine) FinalizeAndAssemble(chain consensus.ChainHeaderReader, header *types.Header, parent *types.Header, state *state.StateDB, txs []*types.Transaction,
	uncles []*types.Header, receipts []*types.Receipt,
) (*types.Block, error) {
	var (
		config                       = chain.Config()
		contribution, extDataGasUsed *big.Int
		extraData                    []byte
		err                          error
	)
	if eng.cb.OnFinalizeAndAssemble != nil {
		extraData, contribution, extDataGasUsed, err = eng.cb.OnFinalizeAndAssemble(header, state, txs)
		if err != nil {
			return nil, err
		}
	}
	if config.IsApricotPhase4(header.Time) {
		header.ExtDataGasUsed = extDataGasUsed
		if header.ExtDataGasUsed == nil {
			header.ExtDataGasUsed = new(big.Int).Set(common.Big0)
		}

		// Calculate the required block gas cost for this block.
		header.BlockGasCost = new(big.Int).SetUint64(
			customheader.BlockGasCostFromHeader(config, parent, header.Time),
		)
		// Verify that this block covers the block fee.
		if err := eng.verifyBlockFee(
			header.BaseFee,
			header.BlockGasCost,
			txs,
			receipts,
			contribution,
		); err != nil {
			return nil, err
		}
	}

	// finalize the header.Extra
	extraPrefix, err := CalcHeaderExtraPrefix(config, parent, header, eng.desiredTargetExcess)
	if err != nil {
		return nil, fmt.Errorf("failed to calculate new header.Extra: %w", err)
	}
	header.Extra = append(extraPrefix, header.Extra...)

	// commit the final state root
	header.Root = state.IntermediateRoot(config.IsEIP158(header.Number))

	// Header seems complete, assemble into a block and return
	return types.NewBlockWithExtData(
		header, txs, uncles, receipts, trie.NewStackTrie(nil),
		extraData, config.IsApricotPhase1(header.Time),
	), nil
}

func (*DummyEngine) CalcDifficulty(chain consensus.ChainHeaderReader, time uint64, parent *types.Header) *big.Int {
	return big.NewInt(1)
}

func (*DummyEngine) Close() error {
	return nil
}<|MERGE_RESOLUTION|>--- conflicted
+++ resolved
@@ -128,10 +128,7 @@
 		return errUnclesUnsupported
 	}
 
-<<<<<<< HEAD
-=======
 	// Verify the extra data is well-formed.
->>>>>>> aa6bcf42
 	config := chain.Config()
 	rules := config.GetAvalancheRules(header.Time)
 	if err := customheader.VerifyExtra(rules, header.Extra); err != nil {

// (c) 2019-2020, Ava Labs, Inc. All rights reserved.
// See the file LICENSE for licensing terms.

package dummy

import (
	"errors"
	"fmt"
	"math/big"
	"time"

	"github.com/ava-labs/avalanchego/utils/timer/mockable"
	"github.com/ava-labs/avalanchego/vms/components/gas"
	"github.com/ava-labs/coreth/consensus"
	"github.com/ava-labs/coreth/consensus/misc/eip4844"
	"github.com/ava-labs/coreth/core/state"
	"github.com/ava-labs/coreth/core/types"
	"github.com/ava-labs/coreth/params"
	"github.com/ava-labs/coreth/params/extras"
	"github.com/ava-labs/coreth/utils"
	"github.com/ava-labs/libevm/common"
	"github.com/ava-labs/libevm/trie"

	customheader "github.com/ava-labs/coreth/plugin/evm/header"
)

var (
	allowedFutureBlockTime = 10 * time.Second // Max time from current time allowed for blocks, before they're considered future blocks

	ErrInsufficientBlockGas = errors.New("insufficient gas to cover the block cost")

	errInvalidBlockTime       = errors.New("timestamp less than parent's")
	errUnclesUnsupported      = errors.New("uncles unsupported")
	errExtDataGasUsedNil      = errors.New("extDataGasUsed is nil")
	errExtDataGasUsedTooLarge = errors.New("extDataGasUsed is not uint64")
)

type Mode struct {
	ModeSkipHeader   bool
	ModeSkipBlockFee bool
	ModeSkipCoinbase bool
}

type (
<<<<<<< HEAD
	OnFinalizeAndAssembleCallbackType = func(header *types.Header, state *state.StateDB, txs []*types.Transaction) (extraData []byte, blockFeeContribution *big.Int, extDataGasUsed *big.Int, err error)
	OnExtraStateChangeType            = func(block *types.Block, statedb *state.StateDB, config *params.ChainConfig) (blockFeeContribution *big.Int, extDataGasUsed *big.Int, err error)
=======
	OnFinalizeAndAssembleCallbackType = func(
		header *types.Header,
		parent *types.Header,
		state *state.StateDB,
		txs []*types.Transaction,
	) (
		extraData []byte,
		blockFeeContribution *big.Int,
		extDataGasUsed *big.Int,
		err error,
	)

	OnExtraStateChangeType = func(
		block *types.Block,
		parent *types.Header,
		statedb *state.StateDB,
	) (
		blockFeeContribution *big.Int,
		extDataGasUsed *big.Int,
		err error,
	)
>>>>>>> 0323c397

	ConsensusCallbacks struct {
		OnFinalizeAndAssemble OnFinalizeAndAssembleCallbackType
		OnExtraStateChange    OnExtraStateChangeType
	}

	DummyEngine struct {
		cb                  ConsensusCallbacks
		clock               *mockable.Clock
		consensusMode       Mode
		desiredTargetExcess *gas.Gas
	}
)

func NewDummyEngine(
	cb ConsensusCallbacks,
	mode Mode,
	clock *mockable.Clock,
	desiredTargetExcess *gas.Gas,
) *DummyEngine {
	return &DummyEngine{
		cb:                  cb,
		clock:               clock,
		consensusMode:       mode,
		desiredTargetExcess: desiredTargetExcess,
	}
}

func NewETHFaker() *DummyEngine {
	return &DummyEngine{
		clock:         &mockable.Clock{},
		consensusMode: Mode{ModeSkipBlockFee: true},
	}
}

func NewFaker() *DummyEngine {
	return &DummyEngine{
		clock: &mockable.Clock{},
	}
}

func NewFakerWithClock(cb ConsensusCallbacks, clock *mockable.Clock) *DummyEngine {
	return &DummyEngine{
		cb:    cb,
		clock: clock,
	}
}

func NewFakerWithCallbacks(cb ConsensusCallbacks) *DummyEngine {
	return &DummyEngine{
		cb:    cb,
		clock: &mockable.Clock{},
	}
}

func NewFakerWithMode(cb ConsensusCallbacks, mode Mode) *DummyEngine {
	return &DummyEngine{
		cb:            cb,
		clock:         &mockable.Clock{},
		consensusMode: mode,
	}
}

func NewFakerWithModeAndClock(mode Mode, clock *mockable.Clock) *DummyEngine {
	return &DummyEngine{
		clock:         clock,
		consensusMode: mode,
	}
}

func NewCoinbaseFaker() *DummyEngine {
	return &DummyEngine{
		clock:         &mockable.Clock{},
		consensusMode: Mode{ModeSkipCoinbase: true},
	}
}

func NewFullFaker() *DummyEngine {
	return &DummyEngine{
		clock:         &mockable.Clock{},
		consensusMode: Mode{ModeSkipHeader: true},
	}
}

func verifyHeaderGasFields(configExtra *extras.ChainConfig, header *types.Header, parent *types.Header) error {
	if err := customheader.VerifyGasUsed(configExtra, parent, header); err != nil {
		return err
	}
	if err := customheader.VerifyGasLimit(configExtra, parent, header); err != nil {
		return err
	}
	if err := customheader.VerifyExtraPrefix(configExtra, parent, header); err != nil {
		return err
	}

	// Verify header.BaseFee matches the expected value.
	expectedBaseFee, err := customheader.BaseFee(configExtra, parent, header.Time)
	if err != nil {
		return fmt.Errorf("failed to calculate base fee: %w", err)
	}
	if !utils.BigEqual(header.BaseFee, expectedBaseFee) {
		return fmt.Errorf("expected base fee %d, found %d", expectedBaseFee, header.BaseFee)
	}

	headerExtra := types.GetHeaderExtra(header)

	// Enforce BlockGasCost constraints
	expectedBlockGasCost := customheader.BlockGasCost(
		configExtra,
		parent,
		header.Time,
	)
	if !utils.BigEqual(headerExtra.BlockGasCost, expectedBlockGasCost) {
		return fmt.Errorf("invalid block gas cost: have %d, want %d", headerExtra.BlockGasCost, expectedBlockGasCost)
	}

	// Verify ExtDataGasUsed not present before AP4
	if !configExtra.IsApricotPhase4(header.Time) {
		if headerExtra.ExtDataGasUsed != nil {
			return fmt.Errorf("invalid extDataGasUsed before fork: have %d, want <nil>", headerExtra.ExtDataGasUsed)
		}
		return nil
	}

	// ExtDataGasUsed correctness is checked during block validation
	// (when the validator has access to the block contents)
	if headerExtra.ExtDataGasUsed == nil {
		return errExtDataGasUsedNil
	}
	if !headerExtra.ExtDataGasUsed.IsUint64() {
		return errExtDataGasUsedTooLarge
	}
	return nil
}

// modified from consensus.go
func (eng *DummyEngine) verifyHeader(chain consensus.ChainHeaderReader, header *types.Header, parent *types.Header, uncle bool) error {
	// Ensure that we do not verify an uncle
	if uncle {
		return errUnclesUnsupported
	}

	// Verify the extra data is well-formed.
	config := chain.Config()
	configExtra := params.GetExtra(config)
	rules := configExtra.GetAvalancheRules(header.Time)
	if err := customheader.VerifyExtra(rules, header.Extra); err != nil {
		return err
	}

	// Ensure gas-related header fields are correct
	if err := verifyHeaderGasFields(configExtra, header, parent); err != nil {
		return err
	}

	// Verify the header's timestamp
	if header.Time > uint64(eng.clock.Time().Add(allowedFutureBlockTime).Unix()) {
		return consensus.ErrFutureBlock
	}
	// Verify the header's timestamp is not earlier than parent's
	// it does include equality(==), so multiple blocks per second is ok
	if header.Time < parent.Time {
		return errInvalidBlockTime
	}
	// Verify that the block number is parent's +1
	if diff := new(big.Int).Sub(header.Number, parent.Number); diff.Cmp(big.NewInt(1)) != 0 {
		return consensus.ErrInvalidNumber
	}
	// Verify the existence / non-existence of excessBlobGas
	cancun := config.IsCancun(header.Number, header.Time)
	if !cancun {
		switch {
		case header.ExcessBlobGas != nil:
			return fmt.Errorf("invalid excessBlobGas: have %d, expected nil", *header.ExcessBlobGas)
		case header.BlobGasUsed != nil:
			return fmt.Errorf("invalid blobGasUsed: have %d, expected nil", *header.BlobGasUsed)
		case header.ParentBeaconRoot != nil:
			return fmt.Errorf("invalid parentBeaconRoot, have %#x, expected nil", *header.ParentBeaconRoot)
		}
	} else {
		if header.ParentBeaconRoot == nil {
			return errors.New("header is missing beaconRoot")
		}
		if *header.ParentBeaconRoot != (common.Hash{}) {
			return fmt.Errorf("invalid parentBeaconRoot, have %#x, expected empty", *header.ParentBeaconRoot)
		}
		if err := eip4844.VerifyEIP4844Header(parent, header); err != nil {
			return err
		}
		if *header.BlobGasUsed > 0 { // VerifyEIP4844Header ensures BlobGasUsed is non-nil
			return fmt.Errorf("blobs not enabled on avalanche networks: used %d blob gas, expected 0", *header.BlobGasUsed)
		}
	}
	return nil
}

func (*DummyEngine) Author(header *types.Header) (common.Address, error) {
	return header.Coinbase, nil
}

func (eng *DummyEngine) VerifyHeader(chain consensus.ChainHeaderReader, header *types.Header) error {
	// If we're running a full engine faking, accept any input as valid
	if eng.consensusMode.ModeSkipHeader {
		return nil
	}
	// Short circuit if the header is known, or it's parent not
	number := header.Number.Uint64()
	if chain.GetHeader(header.Hash(), number) != nil {
		return nil
	}
	parent := chain.GetHeader(header.ParentHash, number-1)
	if parent == nil {
		return consensus.ErrUnknownAncestor
	}
	// Sanity checks passed, do a proper verification
	return eng.verifyHeader(chain, header, parent, false)
}

func (*DummyEngine) VerifyUncles(chain consensus.ChainReader, block *types.Block) error {
	if len(block.Uncles()) > 0 {
		return errUnclesUnsupported
	}
	return nil
}

func (*DummyEngine) Prepare(chain consensus.ChainHeaderReader, header *types.Header) error {
	header.Difficulty = big.NewInt(1)
	return nil
}

func (eng *DummyEngine) verifyBlockFee(
	baseFee *big.Int,
	requiredBlockGasCost *big.Int,
	txs []*types.Transaction,
	receipts []*types.Receipt,
	extraStateChangeContribution *big.Int,
) error {
	if eng.consensusMode.ModeSkipBlockFee {
		return nil
	}
	if baseFee == nil || baseFee.Sign() <= 0 {
		return fmt.Errorf("invalid base fee (%d) in apricot phase 4", baseFee)
	}
	if requiredBlockGasCost == nil || !requiredBlockGasCost.IsUint64() {
		return fmt.Errorf("invalid block gas cost (%d) in apricot phase 4", requiredBlockGasCost)
	}

	var (
		gasUsed              = new(big.Int)
		blockFeeContribution = new(big.Int)
		totalBlockFee        = new(big.Int)
	)

	// Add in the external contribution
	if extraStateChangeContribution != nil {
		if extraStateChangeContribution.Cmp(common.Big0) < 0 {
			return fmt.Errorf("invalid extra state change contribution: %d", extraStateChangeContribution)
		}
		totalBlockFee.Add(totalBlockFee, extraStateChangeContribution)
	}

	// Calculate the total excess (denominated in AVAX) over the base fee that was paid towards the block fee
	for i, receipt := range receipts {
		// Each transaction contributes the excess over the baseFee towards the totalBlockFee
		// This should be equivalent to the sum of the "priority fees" within EIP-1559.
		txFeePremium, err := txs[i].EffectiveGasTip(baseFee)
		if err != nil {
			return err
		}
		// Multiply the [txFeePremium] by the gasUsed in the transaction since this gives the total AVAX that was paid
		// above the amount required if the transaction had simply paid the minimum base fee for the block.
		//
		// Ex. LegacyTx paying a gas price of 100 gwei for 1M gas in a block with a base fee of 10 gwei.
		// Total Fee = 100 gwei * 1M gas
		// Minimum Fee = 10 gwei * 1M gas (minimum fee that would have been accepted for this transaction)
		// Fee Premium = 90 gwei
		// Total Overpaid = 90 gwei * 1M gas

		blockFeeContribution.Mul(txFeePremium, gasUsed.SetUint64(receipt.GasUsed))
		totalBlockFee.Add(totalBlockFee, blockFeeContribution)
	}
	// Calculate how much gas the [totalBlockFee] would purchase at the price level
	// set by the base fee of this block.
	blockGas := new(big.Int).Div(totalBlockFee, baseFee)

	// Require that the amount of gas purchased by the effective tips within the
	// block covers at least `requiredBlockGasCost`.
	//
	// NOTE: To determine the required block fee, multiply
	// `requiredBlockGasCost` by `baseFee`.
	if blockGas.Cmp(requiredBlockGasCost) < 0 {
		return fmt.Errorf("%w: expected %d but got %d",
			ErrInsufficientBlockGas,
			requiredBlockGasCost,
			blockGas,
		)
	}
	return nil
}

func (eng *DummyEngine) Finalize(chain consensus.ChainHeaderReader, block *types.Block, parent *types.Header, state *state.StateDB, receipts []*types.Receipt) error {
	// Perform extra state change while finalizing the block
	var (
		contribution, extDataGasUsed *big.Int
		err                          error
	)
	if eng.cb.OnExtraStateChange != nil {
<<<<<<< HEAD
		contribution, extDataGasUsed, err = eng.cb.OnExtraStateChange(block, state, chain.Config())
=======
		contribution, extDataGasUsed, err = eng.cb.OnExtraStateChange(block, parent, state)
>>>>>>> 0323c397
		if err != nil {
			return err
		}
	}

	configExtra := params.GetExtra(chain.Config())
	timestamp := block.Time()
	// Verify the BlockGasCost set in the header matches the expected value.
	blockGasCost := types.BlockGasCost(block)
	expectedBlockGasCost := customheader.BlockGasCost(
		configExtra,
		parent,
		timestamp,
	)
	if !utils.BigEqual(blockGasCost, expectedBlockGasCost) {
		return fmt.Errorf("invalid blockGasCost: have %d, want %d", blockGasCost, expectedBlockGasCost)
	}
	if configExtra.IsApricotPhase4(timestamp) {
		// Validate extDataGasUsed and BlockGasCost match expectations
		//
		// NOTE: This is a duplicate check of what is already performed in
		// blockValidator but is done here for symmetry with FinalizeAndAssemble.
		if extDataGasUsed == nil {
			extDataGasUsed = new(big.Int).Set(common.Big0)
		}
		if blockExtDataGasUsed := types.BlockExtDataGasUsed(block); blockExtDataGasUsed == nil || !blockExtDataGasUsed.IsUint64() || blockExtDataGasUsed.Cmp(extDataGasUsed) != 0 {
			return fmt.Errorf("invalid extDataGasUsed: have %d, want %d", blockExtDataGasUsed, extDataGasUsed)
		}

		// Verify the block fee was paid.
		if err := eng.verifyBlockFee(
			block.BaseFee(),
			blockGasCost,
			block.Transactions(),
			receipts,
			contribution,
		); err != nil {
			return err
		}
	}

	return nil
}

func (eng *DummyEngine) FinalizeAndAssemble(chain consensus.ChainHeaderReader, header *types.Header, parent *types.Header, state *state.StateDB, txs []*types.Transaction,
	uncles []*types.Header, receipts []*types.Receipt,
) (*types.Block, error) {
	var (
		contribution, extDataGasUsed *big.Int
		extraData                    []byte
		err                          error
	)
	if eng.cb.OnFinalizeAndAssemble != nil {
		extraData, contribution, extDataGasUsed, err = eng.cb.OnFinalizeAndAssemble(header, parent, state, txs)
		if err != nil {
			return nil, err
		}
	}

	configExtra := params.GetExtra(chain.Config())
	headerExtra := types.GetHeaderExtra(header)
	// Calculate the required block gas cost for this block.
	headerExtra.BlockGasCost = customheader.BlockGasCost(
		configExtra,
		parent,
		header.Time,
	)
	if configExtra.IsApricotPhase4(header.Time) {
		ext := types.GetHeaderExtra(header)
		ext.ExtDataGasUsed = extDataGasUsed
		if ext.ExtDataGasUsed == nil {
			ext.ExtDataGasUsed = new(big.Int).Set(common.Big0)
		}

		// Verify that this block covers the block fee.
		if err := eng.verifyBlockFee(
			header.BaseFee,
			headerExtra.BlockGasCost,
			txs,
			receipts,
			contribution,
		); err != nil {
			return nil, err
		}
	}

	// finalize the header.Extra
	extraPrefix, err := customheader.ExtraPrefix(configExtra, parent, header, eng.desiredTargetExcess)
	if err != nil {
		return nil, fmt.Errorf("failed to calculate new header.Extra: %w", err)
	}
	header.Extra = append(extraPrefix, header.Extra...)

	// commit the final state root
	header.Root = state.IntermediateRoot(chain.Config().IsEIP158(header.Number))

	// Header seems complete, assemble into a block and return
	return types.NewBlockWithExtData(
		header, txs, uncles, receipts, trie.NewStackTrie(nil),
		extraData, configExtra.IsApricotPhase1(header.Time),
	), nil
}

func (*DummyEngine) CalcDifficulty(chain consensus.ChainHeaderReader, time uint64, parent *types.Header) *big.Int {
	return big.NewInt(1)
}

func (*DummyEngine) Close() error {
	return nil
}<|MERGE_RESOLUTION|>--- conflicted
+++ resolved
@@ -42,10 +42,6 @@
 }
 
 type (
-<<<<<<< HEAD
-	OnFinalizeAndAssembleCallbackType = func(header *types.Header, state *state.StateDB, txs []*types.Transaction) (extraData []byte, blockFeeContribution *big.Int, extDataGasUsed *big.Int, err error)
-	OnExtraStateChangeType            = func(block *types.Block, statedb *state.StateDB, config *params.ChainConfig) (blockFeeContribution *big.Int, extDataGasUsed *big.Int, err error)
-=======
 	OnFinalizeAndAssembleCallbackType = func(
 		header *types.Header,
 		parent *types.Header,
@@ -62,12 +58,12 @@
 		block *types.Block,
 		parent *types.Header,
 		statedb *state.StateDB,
+		config *params.ChainConfig,
 	) (
 		blockFeeContribution *big.Int,
 		extDataGasUsed *big.Int,
 		err error,
 	)
->>>>>>> 0323c397
 
 	ConsensusCallbacks struct {
 		OnFinalizeAndAssemble OnFinalizeAndAssembleCallbackType
@@ -375,11 +371,7 @@
 		err                          error
 	)
 	if eng.cb.OnExtraStateChange != nil {
-<<<<<<< HEAD
-		contribution, extDataGasUsed, err = eng.cb.OnExtraStateChange(block, state, chain.Config())
-=======
-		contribution, extDataGasUsed, err = eng.cb.OnExtraStateChange(block, parent, state)
->>>>>>> 0323c397
+		contribution, extDataGasUsed, err = eng.cb.OnExtraStateChange(block, parent, state, chain.Config())
 		if err != nil {
 			return err
 		}

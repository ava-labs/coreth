// (c) 2019-2020, Ava Labs, Inc. All rights reserved.
// See the file LICENSE for licensing terms.

package dummy

import (
	"bytes"
	"errors"
	"fmt"
	"math/big"
	"time"

	"github.com/ava-labs/avalanchego/utils/timer/mockable"
	"github.com/ava-labs/coreth/consensus"
	"github.com/ava-labs/coreth/consensus/misc/eip4844"
	"github.com/ava-labs/coreth/core/state"
	"github.com/ava-labs/coreth/core/types"
	"github.com/ava-labs/coreth/params"
	"github.com/ava-labs/coreth/utils"
	"github.com/ava-labs/libevm/common"
	"github.com/ava-labs/libevm/trie"

	customheader "github.com/ava-labs/coreth/plugin/evm/header"
)

var (
	allowedFutureBlockTime = 10 * time.Second // Max time from current time allowed for blocks, before they're considered future blocks

	errInvalidBlockTime       = errors.New("timestamp less than parent's")
	errUnclesUnsupported      = errors.New("uncles unsupported")
	errExtDataGasUsedNil      = errors.New("extDataGasUsed is nil")
	errExtDataGasUsedTooLarge = errors.New("extDataGasUsed is not uint64")
)

type Mode struct {
	ModeSkipHeader   bool
	ModeSkipBlockFee bool
	ModeSkipCoinbase bool
}

type (
	OnFinalizeAndAssembleCallbackType = func(header *types.Header, state *state.StateDB, txs []*types.Transaction) (extraData []byte, blockFeeContribution *big.Int, extDataGasUsed *big.Int, err error)
	OnExtraStateChangeType            = func(block *types.Block, statedb *state.StateDB) (blockFeeContribution *big.Int, extDataGasUsed *big.Int, err error)

	ConsensusCallbacks struct {
		OnFinalizeAndAssemble OnFinalizeAndAssembleCallbackType
		OnExtraStateChange    OnExtraStateChangeType
	}

	DummyEngine struct {
		cb            ConsensusCallbacks
		clock         *mockable.Clock
		consensusMode Mode
	}
)

func NewETHFaker() *DummyEngine {
	return &DummyEngine{
		clock:         &mockable.Clock{},
		consensusMode: Mode{ModeSkipBlockFee: true},
	}
}

func NewFaker() *DummyEngine {
	return &DummyEngine{
		clock: &mockable.Clock{},
	}
}

func NewFakerWithClock(cb ConsensusCallbacks, clock *mockable.Clock) *DummyEngine {
	return &DummyEngine{
		cb:    cb,
		clock: clock,
	}
}

func NewFakerWithCallbacks(cb ConsensusCallbacks) *DummyEngine {
	return &DummyEngine{
		cb:    cb,
		clock: &mockable.Clock{},
	}
}

func NewFakerWithMode(cb ConsensusCallbacks, mode Mode) *DummyEngine {
	return &DummyEngine{
		cb:            cb,
		clock:         &mockable.Clock{},
		consensusMode: mode,
	}
}

func NewFakerWithModeAndClock(mode Mode, clock *mockable.Clock) *DummyEngine {
	return &DummyEngine{
		clock:         clock,
		consensusMode: mode,
	}
}

func NewCoinbaseFaker() *DummyEngine {
	return &DummyEngine{
		clock:         &mockable.Clock{},
		consensusMode: Mode{ModeSkipCoinbase: true},
	}
}

func NewFullFaker() *DummyEngine {
	return &DummyEngine{
		clock:         &mockable.Clock{},
		consensusMode: Mode{ModeSkipHeader: true},
	}
}

func (eng *DummyEngine) verifyHeaderGasFields(config *params.ChainConfig, header *types.Header, parent *types.Header) error {
<<<<<<< HEAD
	configExtra := params.GetExtra(config)
	// Verify that the gas limit is <= 2^63-1
	if header.GasLimit > params.MaxGasLimit {
		return fmt.Errorf("invalid gasLimit: have %v, max %v", header.GasLimit, params.MaxGasLimit)
	}
=======
>>>>>>> 2663434e
	// Verify that the gasUsed is <= gasLimit
	if header.GasUsed > header.GasLimit {
		return fmt.Errorf("invalid gasUsed: have %d, gasLimit %d", header.GasUsed, header.GasLimit)
	}
<<<<<<< HEAD
	if configExtra.IsCortina(header.Time) {
		if header.GasLimit != cortina.GasLimit {
			return fmt.Errorf("expected gas limit to be %d in Cortina, but found %d", cortina.GasLimit, header.GasLimit)
		}
	} else if configExtra.IsApricotPhase1(header.Time) {
		if header.GasLimit != ap1.GasLimit {
			return fmt.Errorf("expected gas limit to be %d in ApricotPhase1, but found %d", ap1.GasLimit, header.GasLimit)
		}
	} else {
		// Verify that the gas limit remains within allowed bounds
		diff := math.AbsDiff(parent.GasLimit, header.GasLimit)
		limit := parent.GasLimit / params.GasLimitBoundDivisor
		if diff >= limit || header.GasLimit < params.MinGasLimit {
			return fmt.Errorf("invalid gas limit: have %d, want %d += %d", header.GasLimit, parent.GasLimit, limit)
		}
=======
	if err := customheader.VerifyGasLimit(config, parent, header); err != nil {
		return err
>>>>>>> 2663434e
	}
	// Verify header.Extra matches the expected value.
	expectedExtraPrefix, err := customheader.ExtraPrefix(configExtra, parent, header.Time)
	if err != nil {
		return fmt.Errorf("failed to calculate extra prefix: %w", err)
	}
	if !bytes.HasPrefix(header.Extra, expectedExtraPrefix) {
		return fmt.Errorf("expected header.Extra to have prefix: %x, found %x", expectedExtraPrefix, header.Extra)
	}

	// Verify header.BaseFee matches the expected value.
	expectedBaseFee, err := customheader.BaseFee(configExtra, parent, header.Time)
	if err != nil {
		return fmt.Errorf("failed to calculate base fee: %w", err)
	}
	if !utils.BigEqual(header.BaseFee, expectedBaseFee) {
		return fmt.Errorf("expected base fee %d, found %d", expectedBaseFee, header.BaseFee)
	}

	// Verify BlockGasCost, ExtDataGasUsed not present before AP4
	if !configExtra.IsApricotPhase4(header.Time) {
		if header.BlockGasCost != nil {
			return fmt.Errorf("invalid blockGasCost before fork: have %d, want <nil>", header.BlockGasCost)
		}
		if header.ExtDataGasUsed != nil {
			return fmt.Errorf("invalid extDataGasUsed before fork: have %d, want <nil>", header.ExtDataGasUsed)
		}
		return nil
	}

	// Enforce BlockGasCost constraints
	expectedBlockGasCost := customheader.BlockGasCost(
		configExtra,
		parent,
		header.Time,
	)
	if !utils.BigEqualUint64(header.BlockGasCost, expectedBlockGasCost) {
		return fmt.Errorf("invalid block gas cost: have %d, want %d", header.BlockGasCost, expectedBlockGasCost)
	}

	// ExtDataGasUsed correctness is checked during block validation
	// (when the validator has access to the block contents)
	if header.ExtDataGasUsed == nil {
		return errExtDataGasUsedNil
	}
	if !header.ExtDataGasUsed.IsUint64() {
		return errExtDataGasUsedTooLarge
	}
	return nil
}

// modified from consensus.go
func (eng *DummyEngine) verifyHeader(chain consensus.ChainHeaderReader, header *types.Header, parent *types.Header, uncle bool) error {
	// Ensure that we do not verify an uncle
	if uncle {
		return errUnclesUnsupported
	}

	// Verify the extra data is well-formed.
	config := chain.Config()
	rules := params.GetExtra(config).GetAvalancheRules(header.Time)
	if err := customheader.VerifyExtra(rules, header.Extra); err != nil {
		return err
	}

	// Ensure gas-related header fields are correct
	if err := eng.verifyHeaderGasFields(config, header, parent); err != nil {
		return err
	}

	// Verify the header's timestamp
	if header.Time > uint64(eng.clock.Time().Add(allowedFutureBlockTime).Unix()) {
		return consensus.ErrFutureBlock
	}
	// Verify the header's timestamp is not earlier than parent's
	// it does include equality(==), so multiple blocks per second is ok
	if header.Time < parent.Time {
		return errInvalidBlockTime
	}
	// Verify that the block number is parent's +1
	if diff := new(big.Int).Sub(header.Number, parent.Number); diff.Cmp(big.NewInt(1)) != 0 {
		return consensus.ErrInvalidNumber
	}
	// Verify the existence / non-existence of excessBlobGas
	cancun := config.IsCancun(header.Number, header.Time)
	if !cancun {
		switch {
		case header.ExcessBlobGas != nil:
			return fmt.Errorf("invalid excessBlobGas: have %d, expected nil", *header.ExcessBlobGas)
		case header.BlobGasUsed != nil:
			return fmt.Errorf("invalid blobGasUsed: have %d, expected nil", *header.BlobGasUsed)
		case header.ParentBeaconRoot != nil:
			return fmt.Errorf("invalid parentBeaconRoot, have %#x, expected nil", *header.ParentBeaconRoot)
		}
	} else {
		if header.ParentBeaconRoot == nil {
			return errors.New("header is missing beaconRoot")
		}
		if *header.ParentBeaconRoot != (common.Hash{}) {
			return fmt.Errorf("invalid parentBeaconRoot, have %#x, expected empty", *header.ParentBeaconRoot)
		}
		if err := eip4844.VerifyEIP4844Header(parent, header); err != nil {
			return err
		}
		if *header.BlobGasUsed > 0 { // VerifyEIP4844Header ensures BlobGasUsed is non-nil
			return fmt.Errorf("blobs not enabled on avalanche networks: used %d blob gas, expected 0", *header.BlobGasUsed)
		}
	}
	return nil
}

func (*DummyEngine) Author(header *types.Header) (common.Address, error) {
	return header.Coinbase, nil
}

func (eng *DummyEngine) VerifyHeader(chain consensus.ChainHeaderReader, header *types.Header) error {
	// If we're running a full engine faking, accept any input as valid
	if eng.consensusMode.ModeSkipHeader {
		return nil
	}
	// Short circuit if the header is known, or it's parent not
	number := header.Number.Uint64()
	if chain.GetHeader(header.Hash(), number) != nil {
		return nil
	}
	parent := chain.GetHeader(header.ParentHash, number-1)
	if parent == nil {
		return consensus.ErrUnknownAncestor
	}
	// Sanity checks passed, do a proper verification
	return eng.verifyHeader(chain, header, parent, false)
}

func (*DummyEngine) VerifyUncles(chain consensus.ChainReader, block *types.Block) error {
	if len(block.Uncles()) > 0 {
		return errUnclesUnsupported
	}
	return nil
}

func (*DummyEngine) Prepare(chain consensus.ChainHeaderReader, header *types.Header) error {
	header.Difficulty = big.NewInt(1)
	return nil
}

func (eng *DummyEngine) verifyBlockFee(
	baseFee *big.Int,
	requiredBlockGasCost *big.Int,
	txs []*types.Transaction,
	receipts []*types.Receipt,
	extraStateChangeContribution *big.Int,
) error {
	if eng.consensusMode.ModeSkipBlockFee {
		return nil
	}
	if baseFee == nil || baseFee.Sign() <= 0 {
		return fmt.Errorf("invalid base fee (%d) in apricot phase 4", baseFee)
	}
	if requiredBlockGasCost == nil || !requiredBlockGasCost.IsUint64() {
		return fmt.Errorf("invalid block gas cost (%d) in apricot phase 4", requiredBlockGasCost)
	}

	var (
		gasUsed              = new(big.Int)
		blockFeeContribution = new(big.Int)
		totalBlockFee        = new(big.Int)
	)

	// Add in the external contribution
	if extraStateChangeContribution != nil {
		if extraStateChangeContribution.Cmp(common.Big0) < 0 {
			return fmt.Errorf("invalid extra state change contribution: %d", extraStateChangeContribution)
		}
		totalBlockFee.Add(totalBlockFee, extraStateChangeContribution)
	}

	// Calculate the total excess (denominated in AVAX) over the base fee that was paid towards the block fee
	for i, receipt := range receipts {
		// Each transaction contributes the excess over the baseFee towards the totalBlockFee
		// This should be equivalent to the sum of the "priority fees" within EIP-1559.
		txFeePremium, err := txs[i].EffectiveGasTip(baseFee)
		if err != nil {
			return err
		}
		// Multiply the [txFeePremium] by the gasUsed in the transaction since this gives the total AVAX that was paid
		// above the amount required if the transaction had simply paid the minimum base fee for the block.
		//
		// Ex. LegacyTx paying a gas price of 100 gwei for 1M gas in a block with a base fee of 10 gwei.
		// Total Fee = 100 gwei * 1M gas
		// Minimum Fee = 10 gwei * 1M gas (minimum fee that would have been accepted for this transaction)
		// Fee Premium = 90 gwei
		// Total Overpaid = 90 gwei * 1M gas

		blockFeeContribution.Mul(txFeePremium, gasUsed.SetUint64(receipt.GasUsed))
		totalBlockFee.Add(totalBlockFee, blockFeeContribution)
	}
	// Calculate how much gas the [totalBlockFee] would purchase at the price level
	// set by the base fee of this block.
	blockGas := new(big.Int).Div(totalBlockFee, baseFee)

	// Require that the amount of gas purchased by the effective tips within the block, [blockGas],
	// covers at least [requiredBlockGasCost].
	//
	// NOTE: To determine the [requiredBlockFee], multiply [requiredBlockGasCost]
	// by [baseFee].
	if blockGas.Cmp(requiredBlockGasCost) < 0 {
		return fmt.Errorf(
			"insufficient gas (%d) to cover the block cost (%d) at base fee (%d) (total block fee: %d)",
			blockGas, requiredBlockGasCost, baseFee, totalBlockFee,
		)
	}
	return nil
}

func (eng *DummyEngine) Finalize(chain consensus.ChainHeaderReader, block *types.Block, parent *types.Header, state *state.StateDB, receipts []*types.Receipt) error {
	// Perform extra state change while finalizing the block
	var (
		contribution, extDataGasUsed *big.Int
		err                          error
	)
	if eng.cb.OnExtraStateChange != nil {
		contribution, extDataGasUsed, err = eng.cb.OnExtraStateChange(block, state)
		if err != nil {
			return err
		}
	}

	configExtra := params.GetExtra(chain.Config())
	timestamp := block.Time()
	if configExtra.IsApricotPhase4(timestamp) {
		// Validate extDataGasUsed and BlockGasCost match expectations
		//
		// NOTE: This is a duplicate check of what is already performed in
		// blockValidator but is done here for symmetry with FinalizeAndAssemble.
		if extDataGasUsed == nil {
			extDataGasUsed = new(big.Int).Set(common.Big0)
		}
		if blockExtDataGasUsed := block.ExtDataGasUsed(); blockExtDataGasUsed == nil || !blockExtDataGasUsed.IsUint64() || blockExtDataGasUsed.Cmp(extDataGasUsed) != 0 {
			return fmt.Errorf("invalid extDataGasUsed: have %d, want %d", blockExtDataGasUsed, extDataGasUsed)
		}

		// Verify the BlockGasCost set in the header matches the expected value.
		blockGasCost := block.BlockGasCost()
		expectedBlockGasCost := customheader.BlockGasCost(
			configExtra,
			parent,
			timestamp,
		)
		if !utils.BigEqualUint64(blockGasCost, expectedBlockGasCost) {
			return fmt.Errorf("invalid blockGasCost: have %d, want %d", blockGasCost, expectedBlockGasCost)
		}

		// Verify the block fee was paid.
		if err := eng.verifyBlockFee(
			block.BaseFee(),
			blockGasCost,
			block.Transactions(),
			receipts,
			contribution,
		); err != nil {
			return err
		}
	}

	return nil
}

func (eng *DummyEngine) FinalizeAndAssemble(chain consensus.ChainHeaderReader, header *types.Header, parent *types.Header, state *state.StateDB, txs []*types.Transaction,
	uncles []*types.Header, receipts []*types.Receipt,
) (*types.Block, error) {
	var (
		contribution, extDataGasUsed *big.Int
		extraData                    []byte
		err                          error
	)
	if eng.cb.OnFinalizeAndAssemble != nil {
		extraData, contribution, extDataGasUsed, err = eng.cb.OnFinalizeAndAssemble(header, state, txs)
		if err != nil {
			return nil, err
		}
	}

	configExtra := params.GetExtra(chain.Config())
	if configExtra.IsApricotPhase4(header.Time) {
		header.ExtDataGasUsed = extDataGasUsed
		if header.ExtDataGasUsed == nil {
			header.ExtDataGasUsed = new(big.Int).Set(common.Big0)
		}
		// Calculate the required block gas cost for this block.
		blockGasCost := customheader.BlockGasCost(
			configExtra,
			parent,
			header.Time,
		)
		header.BlockGasCost = new(big.Int).SetUint64(blockGasCost)

		// Verify that this block covers the block fee.
		if err := eng.verifyBlockFee(
			header.BaseFee,
			header.BlockGasCost,
			txs,
			receipts,
			contribution,
		); err != nil {
			return nil, err
		}
	}

	// finalize the header.Extra
	extraPrefix, err := customheader.ExtraPrefix(config, parent, header.Time)
	if err != nil {
		return nil, fmt.Errorf("failed to calculate new header.Extra: %w", err)
	}
	header.Extra = append(extraPrefix, header.Extra...)

	// commit the final state root
	header.Root = state.IntermediateRoot(chain.Config().IsEIP158(header.Number))

	// Header seems complete, assemble into a block and return
	return types.NewBlockWithExtData(
		header, txs, uncles, receipts, trie.NewStackTrie(nil),
		extraData, configExtra.IsApricotPhase1(header.Time),
	), nil
}

func (*DummyEngine) CalcDifficulty(chain consensus.ChainHeaderReader, time uint64, parent *types.Header) *big.Int {
	return big.NewInt(1)
}

func (*DummyEngine) Close() error {
	return nil
}<|MERGE_RESOLUTION|>--- conflicted
+++ resolved
@@ -111,38 +111,13 @@
 }
 
 func (eng *DummyEngine) verifyHeaderGasFields(config *params.ChainConfig, header *types.Header, parent *types.Header) error {
-<<<<<<< HEAD
 	configExtra := params.GetExtra(config)
-	// Verify that the gas limit is <= 2^63-1
-	if header.GasLimit > params.MaxGasLimit {
-		return fmt.Errorf("invalid gasLimit: have %v, max %v", header.GasLimit, params.MaxGasLimit)
-	}
-=======
->>>>>>> 2663434e
 	// Verify that the gasUsed is <= gasLimit
 	if header.GasUsed > header.GasLimit {
 		return fmt.Errorf("invalid gasUsed: have %d, gasLimit %d", header.GasUsed, header.GasLimit)
 	}
-<<<<<<< HEAD
-	if configExtra.IsCortina(header.Time) {
-		if header.GasLimit != cortina.GasLimit {
-			return fmt.Errorf("expected gas limit to be %d in Cortina, but found %d", cortina.GasLimit, header.GasLimit)
-		}
-	} else if configExtra.IsApricotPhase1(header.Time) {
-		if header.GasLimit != ap1.GasLimit {
-			return fmt.Errorf("expected gas limit to be %d in ApricotPhase1, but found %d", ap1.GasLimit, header.GasLimit)
-		}
-	} else {
-		// Verify that the gas limit remains within allowed bounds
-		diff := math.AbsDiff(parent.GasLimit, header.GasLimit)
-		limit := parent.GasLimit / params.GasLimitBoundDivisor
-		if diff >= limit || header.GasLimit < params.MinGasLimit {
-			return fmt.Errorf("invalid gas limit: have %d, want %d += %d", header.GasLimit, parent.GasLimit, limit)
-		}
-=======
-	if err := customheader.VerifyGasLimit(config, parent, header); err != nil {
+	if err := customheader.VerifyGasLimit(configExtra, parent, header); err != nil {
 		return err
->>>>>>> 2663434e
 	}
 	// Verify header.Extra matches the expected value.
 	expectedExtraPrefix, err := customheader.ExtraPrefix(configExtra, parent, header.Time)
@@ -452,7 +427,7 @@
 	}
 
 	// finalize the header.Extra
-	extraPrefix, err := customheader.ExtraPrefix(config, parent, header.Time)
+	extraPrefix, err := customheader.ExtraPrefix(configExtra, parent, header.Time)
 	if err != nil {
 		return nil, fmt.Errorf("failed to calculate new header.Extra: %w", err)
 	}

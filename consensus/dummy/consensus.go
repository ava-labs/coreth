--- conflicted
+++ resolved
@@ -25,17 +25,8 @@
 var (
 	allowedFutureBlockTime = 10 * time.Second // Max time from current time allowed for blocks, before they're considered future blocks
 
-<<<<<<< HEAD
 	errInvalidBlockTime  = errors.New("timestamp less than parent's")
 	errUnclesUnsupported = errors.New("uncles unsupported")
-=======
-	errInvalidBlockTime       = errors.New("timestamp less than parent's")
-	errUnclesUnsupported      = errors.New("uncles unsupported")
-	errBlockGasCostNil        = errors.New("block gas cost is nil")
-	errBaseFeeNil             = errors.New("base fee is nil")
-	errExtDataGasUsedNil      = errors.New("extDataGasUsed is nil")
-	errExtDataGasUsedTooLarge = errors.New("extDataGasUsed is not uint64")
->>>>>>> 5fb23619
 )
 
 type Mode struct {
@@ -131,97 +122,6 @@
 	}
 }
 
-<<<<<<< HEAD
-=======
-func (eng *DummyEngine) verifyHeaderGasFields(config *params.ChainConfig, header *types.Header, parent *types.Header) error {
-	// Verify that the gas limit is <= 2^63-1
-	if header.GasLimit > params.MaxGasLimit {
-		return fmt.Errorf("invalid gasLimit: have %v, max %v", header.GasLimit, params.MaxGasLimit)
-	}
-	// Verify that the gasUsed is <= gasLimit
-	if header.GasUsed > header.GasLimit {
-		return fmt.Errorf("invalid gasUsed: have %d, gasLimit %d", header.GasUsed, header.GasLimit)
-	}
-	if config.IsCortina(header.Time) {
-		if header.GasLimit != params.CortinaGasLimit {
-			return fmt.Errorf("expected gas limit to be %d in Cortina, but found %d", params.CortinaGasLimit, header.GasLimit)
-		}
-	} else if config.IsApricotPhase1(header.Time) {
-		if header.GasLimit != params.ApricotPhase1GasLimit {
-			return fmt.Errorf("expected gas limit to be %d in ApricotPhase1, but found %d", params.ApricotPhase1GasLimit, header.GasLimit)
-		}
-	} else {
-		// Verify that the gas limit remains within allowed bounds
-		diff := int64(parent.GasLimit) - int64(header.GasLimit)
-		if diff < 0 {
-			diff *= -1
-		}
-		limit := parent.GasLimit / params.GasLimitBoundDivisor
-
-		if uint64(diff) >= limit || header.GasLimit < params.MinGasLimit {
-			return fmt.Errorf("invalid gas limit: have %d, want %d += %d", header.GasLimit, parent.GasLimit, limit)
-		}
-	}
-
-	if !config.IsApricotPhase3(header.Time) {
-		// Verify BaseFee is not present before AP3
-		if header.BaseFee != nil {
-			return fmt.Errorf("invalid baseFee before fork: have %d, want <nil>", header.BaseFee)
-		}
-	} else {
-		// Verify baseFee and rollupWindow encoding as part of header verification
-		// starting in AP3
-		expectedRollupWindowBytes, expectedBaseFee, err := CalcBaseFee(config, parent, header.Time)
-		if err != nil {
-			return fmt.Errorf("failed to calculate base fee: %w", err)
-		}
-		if len(header.Extra) < len(expectedRollupWindowBytes) || !bytes.Equal(expectedRollupWindowBytes, header.Extra[:len(expectedRollupWindowBytes)]) {
-			return fmt.Errorf("expected rollup window bytes: %x, found %x", expectedRollupWindowBytes, header.Extra)
-		}
-		if header.BaseFee == nil {
-			return errors.New("expected baseFee to be non-nil")
-		}
-		if bfLen := header.BaseFee.BitLen(); bfLen > 256 {
-			return fmt.Errorf("too large base fee: bitlen %d", bfLen)
-		}
-		if header.BaseFee.Cmp(expectedBaseFee) != 0 {
-			return fmt.Errorf("expected base fee (%d), found (%d)", expectedBaseFee, header.BaseFee)
-		}
-	}
-
-	// Verify BlockGasCost, ExtDataGasUsed not present before AP4
-	if !config.IsApricotPhase4(header.Time) {
-		if header.BlockGasCost != nil {
-			return fmt.Errorf("invalid blockGasCost before fork: have %d, want <nil>", header.BlockGasCost)
-		}
-		if header.ExtDataGasUsed != nil {
-			return fmt.Errorf("invalid extDataGasUsed before fork: have %d, want <nil>", header.ExtDataGasUsed)
-		}
-		return nil
-	}
-
-	// Enforce BlockGasCost constraints
-	expectedBlockGasCost := customheader.BlockGasCost(
-		config,
-		parent,
-		header.Time,
-	)
-	if !utils.BigEqualUint64(header.BlockGasCost, expectedBlockGasCost) {
-		return fmt.Errorf("invalid block gas cost: have %d, want %d", header.BlockGasCost, expectedBlockGasCost)
-	}
-
-	// ExtDataGasUsed correctness is checked during block validation
-	// (when the validator has access to the block contents)
-	if header.ExtDataGasUsed == nil {
-		return errExtDataGasUsedNil
-	}
-	if !header.ExtDataGasUsed.IsUint64() {
-		return errExtDataGasUsedTooLarge
-	}
-	return nil
-}
-
->>>>>>> 5fb23619
 // modified from consensus.go
 func (eng *DummyEngine) verifyHeader(chain consensus.ChainHeaderReader, header *types.Header, parent *types.Header, uncle bool) error {
 	// Ensure that we do not verify an uncle
@@ -399,12 +299,8 @@
 	}
 
 	config := chain.Config()
-<<<<<<< HEAD
-	if config.IsApricotPhase4(block.Time()) {
-=======
 	timestamp := block.Time()
 	if config.IsApricotPhase4(timestamp) {
->>>>>>> 5fb23619
 		// Validate extDataGasUsed and BlockGasCost match expectations
 		//
 		// NOTE: This is a duplicate check of what is already performed in
@@ -416,14 +312,6 @@
 			return fmt.Errorf("invalid extDataGasUsed: have %d, want %d", blockExtDataGasUsed, extDataGasUsed)
 		}
 
-<<<<<<< HEAD
-		// Calculate the expected blockGasCost for this block.
-		// Note: this is a deterministic transition that defines an exact block fee for this block.
-		blockGasCost := customheader.BlockGasCostFromHeader(config, parent, block.Time())
-		// Verify the BlockGasCost set in the header matches the calculated value.
-		if blockBlockGasCost := block.BlockGasCost(); !BigEqualUint64(blockBlockGasCost, blockGasCost) {
-			return fmt.Errorf("invalid blockGasCost: have %d, want %d", blockBlockGasCost, blockGasCost)
-=======
 		// Verify the BlockGasCost set in the header matches the expected value.
 		blockGasCost := block.BlockGasCost()
 		expectedBlockGasCost := customheader.BlockGasCost(
@@ -433,7 +321,6 @@
 		)
 		if !utils.BigEqualUint64(blockGasCost, expectedBlockGasCost) {
 			return fmt.Errorf("invalid blockGasCost: have %d, want %d", blockGasCost, expectedBlockGasCost)
->>>>>>> 5fb23619
 		}
 
 		// Verify the block fee was paid.
@@ -455,7 +342,6 @@
 	uncles []*types.Header, receipts []*types.Receipt,
 ) (*types.Block, error) {
 	var (
-		config                       = chain.Config()
 		contribution, extDataGasUsed *big.Int
 		extraData                    []byte
 		err                          error
@@ -466,11 +352,8 @@
 			return nil, err
 		}
 	}
-<<<<<<< HEAD
-=======
 
 	config := chain.Config()
->>>>>>> 5fb23619
 	if config.IsApricotPhase4(header.Time) {
 		header.ExtDataGasUsed = extDataGasUsed
 		if header.ExtDataGasUsed == nil {
@@ -478,15 +361,10 @@
 		}
 
 		// Calculate the required block gas cost for this block.
-<<<<<<< HEAD
-		header.BlockGasCost = new(big.Int).SetUint64(
-			customheader.BlockGasCostFromHeader(config, parent, header.Time),
-=======
 		blockGasCost := customheader.BlockGasCost(
 			config,
 			parent,
 			header.Time,
->>>>>>> 5fb23619
 		)
 		header.BlockGasCost = new(big.Int).SetUint64(blockGasCost)
 

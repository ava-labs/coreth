// (c) 2019-2020, Ava Labs, Inc. All rights reserved.
// See the file LICENSE for licensing terms.

package dummy

import (
	"math/big"
	"testing"

	"github.com/ava-labs/coreth/core/types"
	"github.com/ava-labs/coreth/params"
	"github.com/ava-labs/coreth/plugin/evm/ap4"
	"github.com/ethereum/go-ethereum/common"
	"github.com/ethereum/go-ethereum/common/math"
	"github.com/ethereum/go-ethereum/log"
	"github.com/stretchr/testify/assert"
	"github.com/stretchr/testify/require"
)

type blockDefinition struct {
	timestamp      uint64
	gasUsed        uint64
	extDataGasUsed *big.Int
}

type test struct {
	extraData      []byte
	baseFee        *big.Int
	genBlocks      func() []blockDefinition
	minFee, maxFee *big.Int
}

func TestDynamicFees(t *testing.T) {
	spacedTimestamps := []uint64{1, 1, 2, 5, 15, 120}

	var tests []test = []test{
		// Test minimal gas usage
		{
			extraData: nil,
			baseFee:   nil,
			minFee:    big.NewInt(params.ApricotPhase3MinBaseFee),
			maxFee:    big.NewInt(params.ApricotPhase3MaxBaseFee),
			genBlocks: func() []blockDefinition {
				blocks := make([]blockDefinition, 0, len(spacedTimestamps))
				for _, timestamp := range spacedTimestamps {
					blocks = append(blocks, blockDefinition{
						timestamp: timestamp,
						gasUsed:   21000,
					})
				}
				return blocks
			},
		},
		// Test overflow handling
		{
			extraData: nil,
			baseFee:   nil,
			minFee:    big.NewInt(params.ApricotPhase3MinBaseFee),
			maxFee:    big.NewInt(params.ApricotPhase3MaxBaseFee),
			genBlocks: func() []blockDefinition {
				blocks := make([]blockDefinition, 0, len(spacedTimestamps))
				for _, timestamp := range spacedTimestamps {
					blocks = append(blocks, blockDefinition{
						timestamp: timestamp,
						gasUsed:   math.MaxUint64,
					})
				}
				return blocks
			},
		},
		{
			extraData: nil,
			baseFee:   nil,
			minFee:    big.NewInt(params.ApricotPhase3MinBaseFee),
			maxFee:    big.NewInt(params.ApricotPhase3MaxBaseFee),
			genBlocks: func() []blockDefinition {
				return []blockDefinition{
					{
						timestamp: 1,
						gasUsed:   1_000_000,
					},
					{
						timestamp: 3,
						gasUsed:   1_000_000,
					},
					{
						timestamp: 5,
						gasUsed:   2_000_000,
					},
					{
						timestamp: 5,
						gasUsed:   6_000_000,
					},
					{
						timestamp: 7,
						gasUsed:   6_000_000,
					},
					{
						timestamp: 1000,
						gasUsed:   6_000_000,
					},
					{
						timestamp: 1001,
						gasUsed:   6_000_000,
					},
					{
						timestamp: 1002,
						gasUsed:   6_000_000,
					},
				}
			},
		},
	}

	for _, test := range tests {
		testDynamicFeesStaysWithinRange(t, test)
	}
}

func testDynamicFeesStaysWithinRange(t *testing.T, test test) {
	blocks := test.genBlocks()
	initialBlock := blocks[0]
	header := &types.Header{
		Time:    initialBlock.timestamp,
		GasUsed: initialBlock.gasUsed,
		Number:  big.NewInt(0),
		BaseFee: test.baseFee,
		Extra:   test.extraData,
	}

	for index, block := range blocks[1:] {
		nextExtraData, err := CalcExtraPrefix(params.TestApricotPhase3Config, header, block.timestamp)
		if err != nil {
			t.Fatalf("Failed to calculate extra prefix at index %d: %s", index, err)
		}
		nextBaseFee, err := CalcBaseFee(params.TestApricotPhase3Config, header, block.timestamp)
		if err != nil {
			t.Fatalf("Failed to calculate base fee at index %d: %s", index, err)
		}
		if nextBaseFee.Cmp(test.maxFee) > 0 {
			t.Fatalf("Expected fee to stay less than %d, but found %d", test.maxFee, nextBaseFee)
		}
		if nextBaseFee.Cmp(test.minFee) < 0 {
			t.Fatalf("Expected fee to stay greater than %d, but found %d", test.minFee, nextBaseFee)
		}
		log.Info("Update", "baseFee", nextBaseFee)
		header = &types.Header{
			Time:    block.timestamp,
			GasUsed: block.gasUsed,
			Number:  big.NewInt(int64(index) + 1),
			BaseFee: nextBaseFee,
			Extra:   nextExtraData,
		}
	}
}

func TestSelectBigWithinBounds(t *testing.T) {
	type test struct {
		lower, value, upper, expected *big.Int
	}

	tests := map[string]test{
		"value within bounds": {
			lower:    big.NewInt(0),
			value:    big.NewInt(5),
			upper:    big.NewInt(10),
			expected: big.NewInt(5),
		},
		"value below lower bound": {
			lower:    big.NewInt(0),
			value:    big.NewInt(-1),
			upper:    big.NewInt(10),
			expected: big.NewInt(0),
		},
		"value above upper bound": {
			lower:    big.NewInt(0),
			value:    big.NewInt(11),
			upper:    big.NewInt(10),
			expected: big.NewInt(10),
		},
		"value matches lower bound": {
			lower:    big.NewInt(0),
			value:    big.NewInt(0),
			upper:    big.NewInt(10),
			expected: big.NewInt(0),
		},
		"value matches upper bound": {
			lower:    big.NewInt(0),
			value:    big.NewInt(10),
			upper:    big.NewInt(10),
			expected: big.NewInt(10),
		},
	}

	for name, test := range tests {
		t.Run(name, func(t *testing.T) {
			v := selectBigWithinBounds(test.lower, test.value, test.upper)
			if v.Cmp(test.expected) != 0 {
				t.Fatalf("Expected (%d), found (%d)", test.expected, v)
			}
		})
	}
}

// TestCalcBaseFeeAP4 confirms that the inclusion of ExtDataGasUsage increases
// the base fee.
func TestCalcBaseFeeAP4(t *testing.T) {
	events := []struct {
		block             blockDefinition
		extDataFeeGreater bool
	}{
		{
			block: blockDefinition{
				timestamp:      1,
				gasUsed:        1_000_000,
				extDataGasUsed: big.NewInt(100_000),
			},
		},
		{
			block: blockDefinition{
				timestamp:      3,
				gasUsed:        1_000_000,
				extDataGasUsed: big.NewInt(10_000),
			},
			extDataFeeGreater: true,
		},
		{
			block: blockDefinition{
				timestamp:      5,
				gasUsed:        2_000_000,
				extDataGasUsed: big.NewInt(50_000),
			},
			extDataFeeGreater: true,
		},
		{
			block: blockDefinition{
				timestamp:      5,
				gasUsed:        6_000_000,
				extDataGasUsed: big.NewInt(50_000),
			},
			extDataFeeGreater: true,
		},
		{
			block: blockDefinition{
				timestamp:      7,
				gasUsed:        6_000_000,
				extDataGasUsed: big.NewInt(0),
			},
			extDataFeeGreater: true,
		},
		{
			block: blockDefinition{
				timestamp:      1000,
				gasUsed:        6_000_000,
				extDataGasUsed: big.NewInt(0),
			},
		},
		{
			block: blockDefinition{
				timestamp:      1001,
				gasUsed:        6_000_000,
				extDataGasUsed: big.NewInt(10_000),
			},
		},
		{
			block: blockDefinition{
				timestamp:      1002,
				gasUsed:        6_000_000,
				extDataGasUsed: big.NewInt(0),
			},
			extDataFeeGreater: true,
		},
	}

	header := &types.Header{
		Time:    0,
		GasUsed: 1_000_000,
		Number:  big.NewInt(0),
		BaseFee: big.NewInt(225 * params.GWei),
		Extra:   nil,
	}
	extDataHeader := &types.Header{
		Time:    0,
		GasUsed: 1_000_000,
		Number:  big.NewInt(0),
		BaseFee: big.NewInt(225 * params.GWei),
		Extra:   nil,
		// ExtDataGasUsage is set to be nil to ensure CalcBaseFee can handle the
		// AP3/AP4 boundary.
	}

	for index, event := range events {
		block := event.block
		nextExtraData, err := CalcExtraPrefix(params.TestApricotPhase4Config, header, block.timestamp)
		assert.NoError(t, err)
		nextBaseFee, err := CalcBaseFee(params.TestApricotPhase4Config, header, block.timestamp)
		assert.NoError(t, err)
		log.Info("Update", "baseFee", nextBaseFee)
		header = &types.Header{
			Time:    block.timestamp,
			GasUsed: block.gasUsed,
			Number:  big.NewInt(int64(index) + 1),
			BaseFee: nextBaseFee,
			Extra:   nextExtraData,
		}

		nextExtraData, err = CalcExtraPrefix(params.TestApricotPhase4Config, extDataHeader, block.timestamp)
		assert.NoError(t, err)
		nextBaseFee, err = CalcBaseFee(params.TestApricotPhase4Config, extDataHeader, block.timestamp)
		assert.NoError(t, err)
		log.Info("Update", "baseFee (w/extData)", nextBaseFee)
		extDataHeader = &types.Header{
			Time:           block.timestamp,
			GasUsed:        block.gasUsed,
			Number:         big.NewInt(int64(index) + 1),
			BaseFee:        nextBaseFee,
			Extra:          nextExtraData,
			ExtDataGasUsed: block.extDataGasUsed,
		}

		assert.Equal(t, event.extDataFeeGreater, extDataHeader.BaseFee.Cmp(header.BaseFee) == 1, "unexpected cmp for index %d", index)
	}
}

func TestDynamicFeesEtna(t *testing.T) {
	require := require.New(t)
	header := &types.Header{
		Number: big.NewInt(0),
	}

	timestamp := uint64(1)
	extra, err := CalcExtraPrefix(params.TestEtnaChainConfig, header, timestamp)
	require.NoError(err)
	nextBaseFee, err := CalcBaseFee(params.TestEtnaChainConfig, header, timestamp)
	require.NoError(err)
	// Genesis matches the initial base fee
	require.Equal(params.ApricotPhase3InitialBaseFee, nextBaseFee.Int64())

	timestamp = uint64(10_000)
	header = &types.Header{
		Number:  big.NewInt(1),
		Time:    header.Time,
		BaseFee: nextBaseFee,
		Extra:   extra,
	}
	nextBaseFee, err = CalcBaseFee(params.TestEtnaChainConfig, header, timestamp)
	require.NoError(err)
	// After some time has passed in the Etna phase, the base fee should drop
	// lower than the prior base fee minimum.
<<<<<<< HEAD
	require.Less(nextBaseFee.Int64(), ap4.MinBaseFee)
=======
	require.Less(nextBaseFee.Int64(), int64(ap4.MinBaseFee))
>>>>>>> 2e4e6bd8
}

func TestCalcBaseFeeRegression(t *testing.T) {
	parentTimestamp := uint64(1)
	timestamp := parentTimestamp + params.RollupWindow + 1000

	parentHeader := &types.Header{
		Time:    parentTimestamp,
		GasUsed: 14_999_999,
		Number:  big.NewInt(1),
		BaseFee: big.NewInt(1),
		Extra:   make([]byte, params.DynamicFeeExtraDataSize),
	}

	_, err := CalcBaseFee(params.TestChainConfig, parentHeader, timestamp)
	require.NoError(t, err)
	require.Equalf(t, 0, common.Big1.Cmp(big.NewInt(1)), "big1 should be 1, got %s", common.Big1)
}

func TestEstimateNextBaseFee(t *testing.T) {
	tests := []struct {
		name string

		upgrades params.NetworkUpgrades

		parentTime           uint64
		parentNumber         int64
		parentExtra          []byte
		parentBaseFee        *big.Int
		parentGasUsed        uint64
		parentExtDataGasUsed *big.Int

		timestamp uint64

		want    *big.Int
		wantErr error
	}{
		{
			name:          "ap3",
			upgrades:      params.TestApricotPhase3Config.NetworkUpgrades,
			parentNumber:  1,
			parentExtra:   (&DynamicFeeWindow{}).Bytes(),
			parentBaseFee: big.NewInt(params.ApricotPhase3MaxBaseFee),
			timestamp:     1,
			want: func() *big.Int {
				const (
					gasTarget                  = params.ApricotPhase3TargetGas
					gasUsed                    = ApricotPhase3BlockGasFee
					amountUnderTarget          = gasTarget - gasUsed
					parentBaseFee              = params.ApricotPhase3MaxBaseFee
					smoothingFactor            = params.ApricotPhase3BaseFeeChangeDenominator
					baseFeeFractionUnderTarget = amountUnderTarget * parentBaseFee / gasTarget
					delta                      = baseFeeFractionUnderTarget / smoothingFactor
					baseFee                    = parentBaseFee - delta
				)
				return big.NewInt(baseFee)
			}(),
		},
		{
			name:     "ap3_not_scheduled",
			upgrades: params.TestApricotPhase2Config.NetworkUpgrades,
			wantErr:  errEstimateBaseFeeWithoutActivation,
		},
	}
	for _, test := range tests {
		t.Run(test.name, func(t *testing.T) {
			require := require.New(t)

			config := &params.ChainConfig{
				NetworkUpgrades: test.upgrades,
			}
			parentHeader := &types.Header{
				Time:           test.parentTime,
				Number:         big.NewInt(test.parentNumber),
				Extra:          test.parentExtra,
				BaseFee:        test.parentBaseFee,
				GasUsed:        test.parentGasUsed,
				ExtDataGasUsed: test.parentExtDataGasUsed,
			}

			got, err := EstimateNextBaseFee(config, parentHeader, test.timestamp)
			require.ErrorIs(err, test.wantErr)
			require.Equal(test.want, got)
		})
	}
}<|MERGE_RESOLUTION|>--- conflicted
+++ resolved
@@ -347,11 +347,7 @@
 	require.NoError(err)
 	// After some time has passed in the Etna phase, the base fee should drop
 	// lower than the prior base fee minimum.
-<<<<<<< HEAD
-	require.Less(nextBaseFee.Int64(), ap4.MinBaseFee)
-=======
 	require.Less(nextBaseFee.Int64(), int64(ap4.MinBaseFee))
->>>>>>> 2e4e6bd8
 }
 
 func TestCalcBaseFeeRegression(t *testing.T) {

--- conflicted
+++ resolved
@@ -4,10 +4,7 @@
 package dummy
 
 import (
-<<<<<<< HEAD
 	"bytes"
-=======
->>>>>>> a9437e42
 	"errors"
 	"fmt"
 	"math/big"
@@ -24,25 +21,10 @@
 const ApricotPhase3BlockGasFee = 1_000_000
 
 var (
-<<<<<<< HEAD
 	errBlockGasCostNil        = errors.New("block gas cost is nil")
 	errBaseFeeNil             = errors.New("base fee is nil")
 	errExtDataGasUsedNil      = errors.New("extDataGasUsed is nil")
 	errExtDataGasUsedTooLarge = errors.New("extDataGasUsed is not uint64")
-=======
-	MaxUint256Plus1 = new(big.Int).Lsh(common.Big1, 256)
-	MaxUint256      = new(big.Int).Sub(MaxUint256Plus1, common.Big1)
-
-	ApricotPhase3MinBaseFee     = big.NewInt(params.ApricotPhase3MinBaseFee)
-	ApricotPhase3MaxBaseFee     = big.NewInt(params.ApricotPhase3MaxBaseFee)
-	ApricotPhase4MinBaseFee     = big.NewInt(params.ApricotPhase4MinBaseFee)
-	ApricotPhase4MaxBaseFee     = big.NewInt(params.ApricotPhase4MaxBaseFee)
-	ApricotPhase3InitialBaseFee = big.NewInt(params.ApricotPhase3InitialBaseFee)
-	EtnaMinBaseFee              = big.NewInt(params.EtnaMinBaseFee)
-
-	ApricotPhase4BaseFeeChangeDenominator = new(big.Int).SetUint64(params.ApricotPhase4BaseFeeChangeDenominator)
-	ApricotPhase5BaseFeeChangeDenominator = new(big.Int).SetUint64(params.ApricotPhase5BaseFeeChangeDenominator)
->>>>>>> a9437e42
 
 	errEstimateBaseFeeWithoutActivation = errors.New("cannot estimate base fee for chain without apricot phase 3 scheduled")
 )
@@ -179,7 +161,6 @@
 		return fmt.Errorf("invalid gasUsed: have %d, gasLimit %d", header.GasUsed, header.GasLimit)
 	}
 
-<<<<<<< HEAD
 	switch {
 	case config.IsFUpgrade(header.Time):
 		gasState, err := customheader.CalculateDynamicFeeAccumulator(config, parent, header.Time)
@@ -204,18 +185,6 @@
 		if diff >= limit || header.GasLimit < params.MinGasLimit {
 			return fmt.Errorf("invalid gas limit: have %d, want %d += %d", header.GasLimit, parent.GasLimit, limit)
 		}
-=======
-	// If AP5, use a less responsive BaseFeeChangeDenominator and a higher gas
-	// block limit
-	var (
-		baseFee                         = new(big.Int).Set(parent.BaseFee)
-		baseFeeChangeDenominator        = ApricotPhase4BaseFeeChangeDenominator
-		parentGasTarget          uint64 = params.ApricotPhase3TargetGas
-	)
-	if isApricotPhase5 {
-		baseFeeChangeDenominator = ApricotPhase5BaseFeeChangeDenominator
-		parentGasTarget = params.ApricotPhase5TargetGas
->>>>>>> a9437e42
 	}
 
 	switch {
@@ -304,14 +273,6 @@
 	if config.ApricotPhase3BlockTimestamp == nil {
 		return nil, errEstimateBaseFeeWithoutActivation
 	}
-<<<<<<< HEAD
-=======
-
-	timestamp = max(timestamp, parent.Time, *config.ApricotPhase3BlockTimestamp)
-	_, baseFee, err := CalcBaseFee(config, parent, timestamp)
-	return baseFee, err
-}
->>>>>>> a9437e42
 
 	timestamp = max(timestamp, parent.Time, *config.ApricotPhase3BlockTimestamp)
 	return CalcBaseFee(config, parent, timestamp)

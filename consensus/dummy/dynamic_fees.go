--- conflicted
+++ resolved
@@ -37,17 +37,11 @@
 
 // CalcExtraPrefix takes the previous header and the timestamp of its child
 // block and calculates the expected extra prefix for the child block.
-<<<<<<< HEAD
-=======
-//
-// CalcExtraPrefix should only be called if timestamp >= config.ApricotPhase3Timestamp
->>>>>>> 7ae03b19
 func CalcExtraPrefix(
 	config *params.ChainConfig,
 	parent *types.Header,
 	timestamp uint64,
 ) ([]byte, error) {
-<<<<<<< HEAD
 	switch {
 	case config.IsApricotPhase3(timestamp):
 		window, err := calcFeeWindow(config, parent, timestamp)
@@ -59,16 +53,11 @@
 		// Prior to AP3 there was no expected extra prefix.
 		return nil, nil
 	}
-=======
-	window, err := calcFeeWindow(config, parent, timestamp)
-	return window.Bytes(), err
->>>>>>> 7ae03b19
 }
 
 // CalcBaseFee takes the previous header and the timestamp of its child block
 // and calculates the expected base fee for the child block.
 //
-<<<<<<< HEAD
 // Prior to AP3, the returned base fee will be nil.
 func CalcBaseFee(config *params.ChainConfig, parent *types.Header, timestamp uint64) (*big.Int, error) {
 	switch {
@@ -82,10 +71,6 @@
 
 // calcBaseFeeWithWindow should only be called if `timestamp` >= `config.ApricotPhase3Timestamp`
 func calcBaseFeeWithWindow(config *params.ChainConfig, parent *types.Header, timestamp uint64) (*big.Int, error) {
-=======
-// CalcBaseFee should only be called if timestamp >= config.ApricotPhase3Timestamp
-func CalcBaseFee(config *params.ChainConfig, parent *types.Header, timestamp uint64) (*big.Int, error) {
->>>>>>> 7ae03b19
 	// If the current block is the first EIP-1559 block, or it is the genesis block
 	// return the initial slice and initial base fee.
 	if !config.IsApricotPhase3(parent.Time) || parent.Number.Cmp(common.Big0) == 0 {
@@ -187,11 +172,7 @@
 // calcFeeWindow takes the previous header and the timestamp of its child block
 // and calculates the expected fee window.
 //
-<<<<<<< HEAD
-// calcFeeWindow should only be called if [timestamp] >= [config.ApricotPhase3Timestamp]
-=======
 // calcFeeWindow should only be called if timestamp >= config.ApricotPhase3Timestamp
->>>>>>> 7ae03b19
 func calcFeeWindow(
 	config *params.ChainConfig,
 	parent *types.Header,
@@ -209,14 +190,10 @@
 	}
 
 	if timestamp < parent.Time {
-<<<<<<< HEAD
-		return DynamicFeeWindow{}, fmt.Errorf("cannot calculate base fee for timestamp %d prior to parent timestamp %d", timestamp, parent.Time)
-=======
 		return DynamicFeeWindow{}, fmt.Errorf("cannot calculate fee window for timestamp %d prior to parent timestamp %d",
 			timestamp,
 			parent.Time,
 		)
->>>>>>> 7ae03b19
 	}
 	timeElapsed := timestamp - parent.Time
 

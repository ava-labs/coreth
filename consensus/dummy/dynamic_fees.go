// (c) 2019-2020, Ava Labs, Inc. All rights reserved.
// See the file LICENSE for licensing terms.

package dummy

import (
<<<<<<< HEAD
	"bytes"
=======
>>>>>>> a55586c0
	"errors"
	"fmt"
	"math/big"

	"github.com/ava-labs/avalanchego/utils/math"
	"github.com/ava-labs/avalanchego/vms/components/gas"
	"github.com/ava-labs/coreth/core/types"
	"github.com/ava-labs/coreth/params"
<<<<<<< HEAD
	"github.com/ava-labs/coreth/utils"

	customheader "github.com/ava-labs/coreth/plugin/evm/header"
=======
	"github.com/ava-labs/coreth/plugin/evm/ap4"
	"github.com/ava-labs/coreth/plugin/evm/header"
	"github.com/ethereum/go-ethereum/common"
	"github.com/ethereum/go-ethereum/common/math"
>>>>>>> a55586c0
)

const ApricotPhase3BlockGasFee = 1_000_000

var (
<<<<<<< HEAD
	errBlockGasCostNil        = errors.New("block gas cost is nil")
	errBaseFeeNil             = errors.New("base fee is nil")
	errExtDataGasUsedNil      = errors.New("extDataGasUsed is nil")
	errExtDataGasUsedTooLarge = errors.New("extDataGasUsed is not uint64")
=======
	MaxUint256Plus1 = new(big.Int).Lsh(common.Big1, 256)
	MaxUint256      = new(big.Int).Sub(MaxUint256Plus1, common.Big1)

	ApricotPhase3MinBaseFee     = big.NewInt(params.ApricotPhase3MinBaseFee)
	ApricotPhase3MaxBaseFee     = big.NewInt(params.ApricotPhase3MaxBaseFee)
	ApricotPhase4MinBaseFee     = big.NewInt(params.ApricotPhase4MinBaseFee)
	ApricotPhase4MaxBaseFee     = big.NewInt(params.ApricotPhase4MaxBaseFee)
	ApricotPhase3InitialBaseFee = big.NewInt(params.ApricotPhase3InitialBaseFee)
	EtnaMinBaseFee              = big.NewInt(params.EtnaMinBaseFee)

	ApricotPhase4BaseFeeChangeDenominator = new(big.Int).SetUint64(params.ApricotPhase4BaseFeeChangeDenominator)
	ApricotPhase5BaseFeeChangeDenominator = new(big.Int).SetUint64(params.ApricotPhase5BaseFeeChangeDenominator)

	errEstimateBaseFeeWithoutActivation = errors.New("cannot estimate base fee for chain without apricot phase 3 scheduled")
>>>>>>> a55586c0
)

func BigEqual(a, b *big.Int) bool {
	if a == nil || b == nil {
		return a == b
	}
	return a.Cmp(b) == 0
}

func CalcGasLimit(config *params.ChainConfig, parent *types.Header, timestamp uint64) (uint64, error) {
	switch {
	case config.IsFUpgrade(timestamp):
		gasState, err := customheader.CalculateDynamicFeeAccumulator(config, parent, timestamp)
		if err != nil {
			return 0, err
		}
		return uint64(gasState.Gas.Capacity), nil
	case config.IsCortina(timestamp):
		return params.CortinaGasLimit, nil
	case config.IsApricotPhase1(timestamp):
		return params.ApricotPhase1GasLimit, nil
	default:
		// The gas limit is set in phase1 to ApricotPhase1GasLimit because the
		// ceiling and floor were set to the same value such that the gas limit
		// converged to it. Since this is hardcoded now, we remove the ability
		// to configure it.
		return calcGasLimit(
			parent.GasUsed,
			parent.GasLimit,
			params.ApricotPhase1GasLimit,
			params.ApricotPhase1GasLimit,
		), nil
	}
}

<<<<<<< HEAD
// Copied from core.CalcGasLimit to avoid a circular dependency.
// DO NOT MERGE with this hack.
func calcGasLimit(parentGasUsed, parentGasLimit, gasFloor, gasCeil uint64) uint64 {
	// contrib = (parentGasUsed * 3 / 2) / 1024
	contrib := (parentGasUsed + parentGasUsed/2) / params.GasLimitBoundDivisor
=======
	if timestamp < parent.Time {
		return nil, nil, fmt.Errorf("cannot calculate base fee for timestamp %d prior to parent timestamp %d", timestamp, parent.Time)
	}
	timeElapsed := timestamp - parent.Time

	// If AP5, use a less responsive BaseFeeChangeDenominator and a higher gas
	// block limit
	var (
		baseFee                         = new(big.Int).Set(parent.BaseFee)
		baseFeeChangeDenominator        = ApricotPhase4BaseFeeChangeDenominator
		parentGasTarget          uint64 = params.ApricotPhase3TargetGas
	)
	if isApricotPhase5 {
		baseFeeChangeDenominator = ApricotPhase5BaseFeeChangeDenominator
		parentGasTarget = params.ApricotPhase5TargetGas
	}
	parentGasTargetBig := new(big.Int).SetUint64(parentGasTarget)
>>>>>>> a55586c0

	// decay = parentGasLimit / 1024 -1
	decay := parentGasLimit/params.GasLimitBoundDivisor - 1

	/*
		strategy: gasLimit of block-to-mine is set based on parent's
		gasUsed value.  if parentGasUsed > parentGasLimit * (2/3) then we
		increase it, otherwise lower it (or leave it unchanged if it's right
		at that usage) the amount increased/decreased depends on how far away
		from parentGasLimit * (2/3) parentGasUsed is.
	*/
	limit := parentGasLimit - decay + contrib
	if limit < params.MinGasLimit {
		limit = params.MinGasLimit
	}
	// If we're outside our allowed gas range, we try to hone towards them
	if limit < gasFloor {
		limit = parentGasLimit + decay
		if limit > gasFloor {
			limit = gasFloor
		}
	} else if limit > gasCeil {
		limit = parentGasLimit - decay
		if limit < gasCeil {
			limit = gasCeil
		}
<<<<<<< HEAD
	}
	return limit
}
=======
	case isApricotPhase4:
		// The blockGasCost is paid by the effective tips in the block using
		// the block's value of baseFee.
		//
		// Although the child block may be in AP5 here, the blockGasCost is
		// still calculated using the AP4 step. This is different than the
		// actual BlockGasCost calculation used for the child block. This
		// behavior is kept to preserve the original behavior of this function.
		blockGasCost = header.BlockGasCostWithStep(
			parent.BlockGasCost,
			ap4.BlockGasCostStep,
			timeElapsed,
		)
>>>>>>> a55586c0

// CalcBaseFee takes the previous header and the timestamp of its child block
// and calculates the expected base fee as well as the encoding of the past
// pricing information for the child block.
func CalcBaseFee(config *params.ChainConfig, parent *types.Header, timestamp uint64) (*big.Int, error) {
	switch {
	case config.IsFUpgrade(timestamp):
		gasState, err := customheader.CalculateDynamicFeeAccumulator(config, parent, timestamp)
		if err != nil {
			return nil, err
		}
		return new(big.Int).SetUint64(uint64(gasState.GasPrice())), nil
	case config.IsApricotPhase3(timestamp):
		feeWindow, err := customheader.CalculateDynamicFeeWindow(config, parent, timestamp)
		if err != nil {
			return nil, err
		}
		return CalcFeeWindowBaseFee(config, parent, timestamp, feeWindow)
	default:
		return nil, nil
	}
}

func CalcHeaderExtraPrefix(
	config *params.ChainConfig,
	parent *types.Header,
	header *types.Header,
	desiredTargetExcess *gas.Gas,
) ([]byte, error) {
	switch {
	case config.IsFUpgrade(header.Time):
		// Calculate the gas state for the start of the block
		gasState, err := customheader.CalculateDynamicFeeAccumulator(config, parent, header.Time)
		if err != nil {
			return nil, err
		}
		if err := gasState.ConsumeGas(header.GasUsed, header.ExtDataGasUsed); err != nil {
			return nil, err
		}
		// If the desired target excess isn't specified, default to the current
		// target excess.
		if desiredTargetExcess != nil {
			gasState.UpdateTargetExcess(*desiredTargetExcess)
		}

		return customheader.DynamicFeeAccumulatorBytes(gasState), nil
	case config.IsApricotPhase3(header.Time):
		feeWindow, err := customheader.CalculateDynamicFeeWindow(config, parent, header.Time)
		if err != nil {
			return nil, err
		}

<<<<<<< HEAD
		return customheader.DynamicFeeWindowBytes(feeWindow), nil
	default:
		return nil, nil
	}
}

func VerifyHeaderGasFields(
	config *params.ChainConfig,
	parent *types.Header,
	header *types.Header,
) error {
	// Verify that the gas limit is <= 2^63-1
	if header.GasLimit > params.MaxGasLimit {
		return fmt.Errorf("invalid gasLimit: have %v, max %v", header.GasLimit, params.MaxGasLimit)
	}
	// Verify that the gasUsed is <= gasLimit
	if header.GasUsed > header.GasLimit {
		return fmt.Errorf("invalid gasUsed: have %d, gasLimit %d", header.GasUsed, header.GasLimit)
	}
=======
	// roll the window over by the timeElapsed to generate the new rollup
	// window.
	dynamicFeeWindow.Shift(timeElapsed)
	dynamicFeeWindowBytes := dynamicFeeWindow.Bytes()
>>>>>>> a55586c0

	switch {
	case config.IsFUpgrade(header.Time):
		gasState, err := customheader.CalculateDynamicFeeAccumulator(config, parent, header.Time)
		if err != nil {
			return err
		}
		if header.GasLimit != uint64(gasState.Gas.Capacity) {
			return fmt.Errorf("invalid gas limit: have %d, want %d", header.GasLimit, gasState.Gas.Capacity)
		}
	case config.IsCortina(header.Time):
		if header.GasLimit != params.CortinaGasLimit {
			return fmt.Errorf("expected gas limit to be %d in Cortina, but found %d", params.CortinaGasLimit, header.GasLimit)
		}
	case config.IsApricotPhase1(header.Time):
		if header.GasLimit != params.ApricotPhase1GasLimit {
			return fmt.Errorf("expected gas limit to be %d in ApricotPhase1, but found %d", params.ApricotPhase1GasLimit, header.GasLimit)
		}
	default:
		// Verify that the gas limit remains within allowed bounds
		diff := math.AbsDiff(parent.GasLimit, header.GasLimit)
		limit := parent.GasLimit / params.GasLimitBoundDivisor
		if diff >= limit || header.GasLimit < params.MinGasLimit {
			return fmt.Errorf("invalid gas limit: have %d, want %d += %d", header.GasLimit, parent.GasLimit, limit)
		}
	}

	switch {
	case config.IsFUpgrade(header.Time):
		gasState, err := customheader.ParseDynamicFeeAccumulator(
			header.GasLimit,
			header.GasUsed,
			header.ExtDataGasUsed,
			header.Extra,
		)
		if err != nil {
			return err
		}

		// Calculate the gas state for the start of the block
		expectedGasState, err := customheader.CalculateDynamicFeeAccumulator(config, parent, header.Time)
		if err != nil {
			return err
		}
		if err := expectedGasState.ConsumeGas(header.GasUsed, header.ExtDataGasUsed); err != nil {
			return err
		}
		expectedGasState.UpdateTargetExcess(gasState.TargetExcess)

<<<<<<< HEAD
		if gasState.Gas.Excess != expectedGasState.Gas.Excess {
			return fmt.Errorf("invalid gas state excess: have %v, want %v", gasState.Gas.Excess, expectedGasState.Gas.Excess)
		}
		if gasState.TargetExcess != expectedGasState.TargetExcess {
			return fmt.Errorf("invalid gas state target excess: have %v, want %v", gasState.TargetExcess, expectedGasState.TargetExcess)
		}
	case config.IsApricotPhase3(header.Time):
		feeWindow, err := customheader.CalculateDynamicFeeWindow(config, parent, header.Time)
		if err != nil {
			return err
		}
		feeWindowBytes := customheader.DynamicFeeWindowBytes(feeWindow)
		if !bytes.HasPrefix(header.Extra, feeWindowBytes) {
			return fmt.Errorf("expected header prefix: %x, found %x", feeWindowBytes, header.Extra)
=======
		baseFee.Add(baseFee, baseFeeDelta)
	} else {
		// Otherwise if the parent block used less gas than its target, the baseFee should decrease.
		num.SetUint64(parentGasTarget - totalGas)
		num.Mul(num, parent.BaseFee)
		num.Div(num, parentGasTargetBig)
		num.Div(num, baseFeeChangeDenominator)
		baseFeeDelta := math.BigMax(num, common.Big1)
		// If timeElapsed is greater than [params.RollupWindow], apply the
		// state transition to the base fee to account for the interval during
		// which no blocks were produced.
		//
		// We use timeElapsed/params.RollupWindow, so that the transition is
		// applied for every [params.RollupWindow] seconds that has elapsed
		// between the parent and this block.
		if timeElapsed > params.RollupWindow {
			// Note: timeElapsed/params.RollupWindow must be at least 1 since
			// we've checked that timeElapsed > params.RollupWindow
			baseFeeDelta = new(big.Int).Mul(baseFeeDelta, new(big.Int).SetUint64(timeElapsed/params.RollupWindow))
>>>>>>> a55586c0
		}
	}

<<<<<<< HEAD
	expectedBaseFee, err := CalcBaseFee(config, parent, header.Time)
	if err != nil {
		return fmt.Errorf("failed to calculate base fee: %w", err)
	}
	if !BigEqual(header.BaseFee, expectedBaseFee) {
		return fmt.Errorf("expected base fee: %d, found %d", expectedBaseFee, header.BaseFee)
	}

	// Verify BlockGasCost, ExtDataGasUsed not present before AP4
	if !config.IsApricotPhase4(header.Time) {
		if header.BlockGasCost != nil {
			return fmt.Errorf("invalid blockGasCost before fork: have %d, want <nil>", header.BlockGasCost)
		}
		if header.ExtDataGasUsed != nil {
			return fmt.Errorf("invalid extDataGasUsed before fork: have %d, want <nil>", header.ExtDataGasUsed)
		}
		return nil
=======
	// Ensure that the base fee does not increase/decrease outside of the bounds
	switch {
	case isEtna:
		baseFee = selectBigWithinBounds(EtnaMinBaseFee, baseFee, MaxUint256)
	case isApricotPhase5:
		baseFee = selectBigWithinBounds(ApricotPhase4MinBaseFee, baseFee, MaxUint256)
	case isApricotPhase4:
		baseFee = selectBigWithinBounds(ApricotPhase4MinBaseFee, baseFee, ApricotPhase4MaxBaseFee)
	default:
		baseFee = selectBigWithinBounds(ApricotPhase3MinBaseFee, baseFee, ApricotPhase3MaxBaseFee)
>>>>>>> a55586c0
	}

	// Enforce BlockGasCost constraints
	expectedBlockGasCost := customheader.BlockGasCost(config, parent, header.Time)
	if !utils.BigEqualUint64(header.BlockGasCost, expectedBlockGasCost) {
		return fmt.Errorf("invalid block gas cost: have %d, want %d", header.BlockGasCost, expectedBlockGasCost)
	}
	// ExtDataGasUsed correctness is checked during block validation
	// (when the validator has access to the block contents)
	if header.ExtDataGasUsed == nil {
		return errExtDataGasUsedNil
	}
	if !header.ExtDataGasUsed.IsUint64() {
		return errExtDataGasUsedTooLarge
	}
	return nil
}

<<<<<<< HEAD
// EstimateNextBaseFee attempts to estimate the next base fee based on a block with [parent] being built at
// [timestamp].
// If [timestamp] is less than the timestamp of [parent], then it uses the same timestamp as parent.
// Warning: This function should only be used in estimation and should not be used when calculating the canonical
// base fee for a subsequent block.
func EstimateNextBaseFee(config *params.ChainConfig, parent *types.Header, timestamp uint64) (*big.Int, error) {
	if timestamp < parent.Time {
		timestamp = parent.Time
=======
// EstimateNextBaseFee attempts to estimate the base fee of a block built at
// `timestamp` on top of `parent`.
//
// If timestamp is before parent.Time or the AP3 activation time, then timestamp
// is set to the maximum of parent.Time and the AP3 activation time.
//
// Warning: This function should only be used in estimation and should not be
// used when calculating the canonical base fee for a block.
func EstimateNextBaseFee(config *params.ChainConfig, parent *types.Header, timestamp uint64) (*big.Int, error) {
	if config.ApricotPhase3BlockTimestamp == nil {
		return nil, errEstimateBaseFeeWithoutActivation
>>>>>>> a55586c0
	}

	timestamp = max(timestamp, parent.Time, *config.ApricotPhase3BlockTimestamp)
	_, baseFee, err := CalcBaseFee(config, parent, timestamp)
	return baseFee, err
}

<<<<<<< HEAD
=======
// selectBigWithinBounds returns [value] if it is within the bounds:
// lowerBound <= value <= upperBound or the bound at either end if [value]
// is outside of the defined boundaries.
func selectBigWithinBounds(lowerBound, value, upperBound *big.Int) *big.Int {
	switch {
	case lowerBound != nil && value.Cmp(lowerBound) < 0:
		return new(big.Int).Set(lowerBound)
	case upperBound != nil && value.Cmp(upperBound) > 0:
		return new(big.Int).Set(upperBound)
	default:
		return value
	}
}

>>>>>>> a55586c0
// MinRequiredTip is the estimated minimum tip a transaction would have
// needed to pay to be included in a given block (assuming it paid a tip
// proportional to its gas usage). In reality, there is no minimum tip that
// is enforced by the consensus engine and high tip paying transactions can
// subsidize the inclusion of low tip paying transactions. The only
// correctness check performed is that the sum of all tips is >= the
// required block fee.
//
// This function will return nil for all return values prior to Apricot Phase 4.
func MinRequiredTip(config *params.ChainConfig, header *types.Header) (*big.Int, error) {
	if !config.IsApricotPhase4(header.Time) {
		return nil, nil
	}
	if header.BaseFee == nil {
		return nil, errBaseFeeNil
	}
	if header.BlockGasCost == nil {
		return nil, errBlockGasCostNil
	}
	if header.ExtDataGasUsed == nil {
		return nil, errExtDataGasUsedNil
	}

	// minTip = requiredBlockFee/blockGasUsage
	requiredBlockFee := new(big.Int).Mul(
		header.BlockGasCost,
		header.BaseFee,
	)
	blockGasUsage := new(big.Int).Add(
		new(big.Int).SetUint64(header.GasUsed),
		header.ExtDataGasUsed,
	)
	return new(big.Int).Div(requiredBlockFee, blockGasUsage), nil
}<|MERGE_RESOLUTION|>--- conflicted
+++ resolved
@@ -4,10 +4,7 @@
 package dummy
 
 import (
-<<<<<<< HEAD
 	"bytes"
-=======
->>>>>>> a55586c0
 	"errors"
 	"fmt"
 	"math/big"
@@ -16,50 +13,21 @@
 	"github.com/ava-labs/avalanchego/vms/components/gas"
 	"github.com/ava-labs/coreth/core/types"
 	"github.com/ava-labs/coreth/params"
-<<<<<<< HEAD
 	"github.com/ava-labs/coreth/utils"
 
 	customheader "github.com/ava-labs/coreth/plugin/evm/header"
-=======
-	"github.com/ava-labs/coreth/plugin/evm/ap4"
-	"github.com/ava-labs/coreth/plugin/evm/header"
-	"github.com/ethereum/go-ethereum/common"
-	"github.com/ethereum/go-ethereum/common/math"
->>>>>>> a55586c0
 )
 
 const ApricotPhase3BlockGasFee = 1_000_000
 
 var (
-<<<<<<< HEAD
 	errBlockGasCostNil        = errors.New("block gas cost is nil")
 	errBaseFeeNil             = errors.New("base fee is nil")
 	errExtDataGasUsedNil      = errors.New("extDataGasUsed is nil")
 	errExtDataGasUsedTooLarge = errors.New("extDataGasUsed is not uint64")
-=======
-	MaxUint256Plus1 = new(big.Int).Lsh(common.Big1, 256)
-	MaxUint256      = new(big.Int).Sub(MaxUint256Plus1, common.Big1)
-
-	ApricotPhase3MinBaseFee     = big.NewInt(params.ApricotPhase3MinBaseFee)
-	ApricotPhase3MaxBaseFee     = big.NewInt(params.ApricotPhase3MaxBaseFee)
-	ApricotPhase4MinBaseFee     = big.NewInt(params.ApricotPhase4MinBaseFee)
-	ApricotPhase4MaxBaseFee     = big.NewInt(params.ApricotPhase4MaxBaseFee)
-	ApricotPhase3InitialBaseFee = big.NewInt(params.ApricotPhase3InitialBaseFee)
-	EtnaMinBaseFee              = big.NewInt(params.EtnaMinBaseFee)
-
-	ApricotPhase4BaseFeeChangeDenominator = new(big.Int).SetUint64(params.ApricotPhase4BaseFeeChangeDenominator)
-	ApricotPhase5BaseFeeChangeDenominator = new(big.Int).SetUint64(params.ApricotPhase5BaseFeeChangeDenominator)
 
 	errEstimateBaseFeeWithoutActivation = errors.New("cannot estimate base fee for chain without apricot phase 3 scheduled")
->>>>>>> a55586c0
 )
-
-func BigEqual(a, b *big.Int) bool {
-	if a == nil || b == nil {
-		return a == b
-	}
-	return a.Cmp(b) == 0
-}
 
 func CalcGasLimit(config *params.ChainConfig, parent *types.Header, timestamp uint64) (uint64, error) {
 	switch {
@@ -87,31 +55,11 @@
 	}
 }
 
-<<<<<<< HEAD
 // Copied from core.CalcGasLimit to avoid a circular dependency.
 // DO NOT MERGE with this hack.
 func calcGasLimit(parentGasUsed, parentGasLimit, gasFloor, gasCeil uint64) uint64 {
 	// contrib = (parentGasUsed * 3 / 2) / 1024
 	contrib := (parentGasUsed + parentGasUsed/2) / params.GasLimitBoundDivisor
-=======
-	if timestamp < parent.Time {
-		return nil, nil, fmt.Errorf("cannot calculate base fee for timestamp %d prior to parent timestamp %d", timestamp, parent.Time)
-	}
-	timeElapsed := timestamp - parent.Time
-
-	// If AP5, use a less responsive BaseFeeChangeDenominator and a higher gas
-	// block limit
-	var (
-		baseFee                         = new(big.Int).Set(parent.BaseFee)
-		baseFeeChangeDenominator        = ApricotPhase4BaseFeeChangeDenominator
-		parentGasTarget          uint64 = params.ApricotPhase3TargetGas
-	)
-	if isApricotPhase5 {
-		baseFeeChangeDenominator = ApricotPhase5BaseFeeChangeDenominator
-		parentGasTarget = params.ApricotPhase5TargetGas
-	}
-	parentGasTargetBig := new(big.Int).SetUint64(parentGasTarget)
->>>>>>> a55586c0
 
 	// decay = parentGasLimit / 1024 -1
 	decay := parentGasLimit/params.GasLimitBoundDivisor - 1
@@ -138,25 +86,9 @@
 		if limit < gasCeil {
 			limit = gasCeil
 		}
-<<<<<<< HEAD
 	}
 	return limit
 }
-=======
-	case isApricotPhase4:
-		// The blockGasCost is paid by the effective tips in the block using
-		// the block's value of baseFee.
-		//
-		// Although the child block may be in AP5 here, the blockGasCost is
-		// still calculated using the AP4 step. This is different than the
-		// actual BlockGasCost calculation used for the child block. This
-		// behavior is kept to preserve the original behavior of this function.
-		blockGasCost = header.BlockGasCostWithStep(
-			parent.BlockGasCost,
-			ap4.BlockGasCostStep,
-			timeElapsed,
-		)
->>>>>>> a55586c0
 
 // CalcBaseFee takes the previous header and the timestamp of its child block
 // and calculates the expected base fee as well as the encoding of the past
@@ -209,7 +141,6 @@
 			return nil, err
 		}
 
-<<<<<<< HEAD
 		return customheader.DynamicFeeWindowBytes(feeWindow), nil
 	default:
 		return nil, nil
@@ -229,12 +160,6 @@
 	if header.GasUsed > header.GasLimit {
 		return fmt.Errorf("invalid gasUsed: have %d, gasLimit %d", header.GasUsed, header.GasLimit)
 	}
-=======
-	// roll the window over by the timeElapsed to generate the new rollup
-	// window.
-	dynamicFeeWindow.Shift(timeElapsed)
-	dynamicFeeWindowBytes := dynamicFeeWindow.Bytes()
->>>>>>> a55586c0
 
 	switch {
 	case config.IsFUpgrade(header.Time):
@@ -284,7 +209,6 @@
 		}
 		expectedGasState.UpdateTargetExcess(gasState.TargetExcess)
 
-<<<<<<< HEAD
 		if gasState.Gas.Excess != expectedGasState.Gas.Excess {
 			return fmt.Errorf("invalid gas state excess: have %v, want %v", gasState.Gas.Excess, expectedGasState.Gas.Excess)
 		}
@@ -299,36 +223,14 @@
 		feeWindowBytes := customheader.DynamicFeeWindowBytes(feeWindow)
 		if !bytes.HasPrefix(header.Extra, feeWindowBytes) {
 			return fmt.Errorf("expected header prefix: %x, found %x", feeWindowBytes, header.Extra)
-=======
-		baseFee.Add(baseFee, baseFeeDelta)
-	} else {
-		// Otherwise if the parent block used less gas than its target, the baseFee should decrease.
-		num.SetUint64(parentGasTarget - totalGas)
-		num.Mul(num, parent.BaseFee)
-		num.Div(num, parentGasTargetBig)
-		num.Div(num, baseFeeChangeDenominator)
-		baseFeeDelta := math.BigMax(num, common.Big1)
-		// If timeElapsed is greater than [params.RollupWindow], apply the
-		// state transition to the base fee to account for the interval during
-		// which no blocks were produced.
-		//
-		// We use timeElapsed/params.RollupWindow, so that the transition is
-		// applied for every [params.RollupWindow] seconds that has elapsed
-		// between the parent and this block.
-		if timeElapsed > params.RollupWindow {
-			// Note: timeElapsed/params.RollupWindow must be at least 1 since
-			// we've checked that timeElapsed > params.RollupWindow
-			baseFeeDelta = new(big.Int).Mul(baseFeeDelta, new(big.Int).SetUint64(timeElapsed/params.RollupWindow))
->>>>>>> a55586c0
-		}
-	}
-
-<<<<<<< HEAD
+		}
+	}
+
 	expectedBaseFee, err := CalcBaseFee(config, parent, header.Time)
 	if err != nil {
 		return fmt.Errorf("failed to calculate base fee: %w", err)
 	}
-	if !BigEqual(header.BaseFee, expectedBaseFee) {
+	if !utils.BigEqual(header.BaseFee, expectedBaseFee) {
 		return fmt.Errorf("expected base fee: %d, found %d", expectedBaseFee, header.BaseFee)
 	}
 
@@ -341,18 +243,6 @@
 			return fmt.Errorf("invalid extDataGasUsed before fork: have %d, want <nil>", header.ExtDataGasUsed)
 		}
 		return nil
-=======
-	// Ensure that the base fee does not increase/decrease outside of the bounds
-	switch {
-	case isEtna:
-		baseFee = selectBigWithinBounds(EtnaMinBaseFee, baseFee, MaxUint256)
-	case isApricotPhase5:
-		baseFee = selectBigWithinBounds(ApricotPhase4MinBaseFee, baseFee, MaxUint256)
-	case isApricotPhase4:
-		baseFee = selectBigWithinBounds(ApricotPhase4MinBaseFee, baseFee, ApricotPhase4MaxBaseFee)
-	default:
-		baseFee = selectBigWithinBounds(ApricotPhase3MinBaseFee, baseFee, ApricotPhase3MaxBaseFee)
->>>>>>> a55586c0
 	}
 
 	// Enforce BlockGasCost constraints
@@ -371,7 +261,6 @@
 	return nil
 }
 
-<<<<<<< HEAD
 // EstimateNextBaseFee attempts to estimate the next base fee based on a block with [parent] being built at
 // [timestamp].
 // If [timestamp] is less than the timestamp of [parent], then it uses the same timestamp as parent.
@@ -380,43 +269,12 @@
 func EstimateNextBaseFee(config *params.ChainConfig, parent *types.Header, timestamp uint64) (*big.Int, error) {
 	if timestamp < parent.Time {
 		timestamp = parent.Time
-=======
-// EstimateNextBaseFee attempts to estimate the base fee of a block built at
-// `timestamp` on top of `parent`.
-//
-// If timestamp is before parent.Time or the AP3 activation time, then timestamp
-// is set to the maximum of parent.Time and the AP3 activation time.
-//
-// Warning: This function should only be used in estimation and should not be
-// used when calculating the canonical base fee for a block.
-func EstimateNextBaseFee(config *params.ChainConfig, parent *types.Header, timestamp uint64) (*big.Int, error) {
-	if config.ApricotPhase3BlockTimestamp == nil {
-		return nil, errEstimateBaseFeeWithoutActivation
->>>>>>> a55586c0
 	}
 
 	timestamp = max(timestamp, parent.Time, *config.ApricotPhase3BlockTimestamp)
-	_, baseFee, err := CalcBaseFee(config, parent, timestamp)
-	return baseFee, err
-}
-
-<<<<<<< HEAD
-=======
-// selectBigWithinBounds returns [value] if it is within the bounds:
-// lowerBound <= value <= upperBound or the bound at either end if [value]
-// is outside of the defined boundaries.
-func selectBigWithinBounds(lowerBound, value, upperBound *big.Int) *big.Int {
-	switch {
-	case lowerBound != nil && value.Cmp(lowerBound) < 0:
-		return new(big.Int).Set(lowerBound)
-	case upperBound != nil && value.Cmp(upperBound) > 0:
-		return new(big.Int).Set(upperBound)
-	default:
-		return value
-	}
-}
-
->>>>>>> a55586c0
+	return CalcBaseFee(config, parent, timestamp)
+}
+
 // MinRequiredTip is the estimated minimum tip a transaction would have
 // needed to pay to be included in a given block (assuming it paid a tip
 // proportional to its gas usage). In reality, there is no minimum tip that

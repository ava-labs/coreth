// (c) 2019-2020, Ava Labs, Inc. All rights reserved.
// See the file LICENSE for licensing terms.

package dummy

import (
	"fmt"
	"math/big"

	"github.com/ava-labs/coreth/core/types"
	"github.com/ava-labs/coreth/params"
	"github.com/ava-labs/coreth/plugin/evm/header"
	"github.com/ethereum/go-ethereum/common"
	"github.com/ethereum/go-ethereum/common/math"
)

var (
	ApricotPhase3MinBaseFee     = big.NewInt(params.ApricotPhase3MinBaseFee)
	ApricotPhase3MaxBaseFee     = big.NewInt(params.ApricotPhase3MaxBaseFee)
	ApricotPhase4MinBaseFee     = big.NewInt(params.ApricotPhase4MinBaseFee)
	ApricotPhase4MaxBaseFee     = big.NewInt(params.ApricotPhase4MaxBaseFee)
	ApricotPhase3InitialBaseFee = big.NewInt(params.ApricotPhase3InitialBaseFee)
	EtnaMinBaseFee              = big.NewInt(params.EtnaMinBaseFee)

	ApricotPhase4BaseFeeChangeDenominator = new(big.Int).SetUint64(params.ApricotPhase4BaseFeeChangeDenominator)
	ApricotPhase5BaseFeeChangeDenominator = new(big.Int).SetUint64(params.ApricotPhase5BaseFeeChangeDenominator)

	ApricotPhase3BlockGasFee      uint64 = 1_000_000
	ApricotPhase4MinBlockGasCost         = new(big.Int).Set(common.Big0)
	ApricotPhase4MaxBlockGasCost         = big.NewInt(1_000_000)
	ApricotPhase4BlockGasCostStep        = big.NewInt(50_000)
	ApricotPhase4TargetBlockRate  uint64 = 2 // in seconds
	ApricotPhase5BlockGasCostStep        = big.NewInt(200_000)
)

// CalcBaseFee takes the previous header and the timestamp of its child block
// and calculates the expected base fee as well as the encoding of the past
// pricing information for the child block.
// CalcBaseFee should only be called if [timestamp] >= [config.ApricotPhase3Timestamp]
func CalcBaseFee(config *params.ChainConfig, parent *types.Header, timestamp uint64) ([]byte, *big.Int, error) {
	// If the current block is the first EIP-1559 block, or it is the genesis block
	// return the initial slice and initial base fee.
<<<<<<< HEAD
	rules := config.GetAvalancheRules(parent.Time)
	if !rules.IsApricotPhase3 || parent.Number.Cmp(common.Big0) == 0 {
		initialSlice := (&header.DynamicFeeWindow{}).Bytes()
=======
	var (
		isApricotPhase3 = config.IsApricotPhase3(parent.Time)
		isApricotPhase4 = config.IsApricotPhase4(parent.Time)
		isApricotPhase5 = config.IsApricotPhase5(parent.Time)
		isEtna          = config.IsEtna(parent.Time)
	)
	if !isApricotPhase3 || parent.Number.Cmp(common.Big0) == 0 {
		initialSlice := (&DynamicFeeWindow{}).Bytes()
>>>>>>> 235e9a5d
		initialBaseFee := big.NewInt(params.ApricotPhase3InitialBaseFee)
		return initialSlice, initialBaseFee, nil
	}

<<<<<<< HEAD
	extra, err := header.ParseExtra(rules, parent.Extra)
=======
	dynamicFeeWindow, err := ParseDynamicFeeWindow(parent.Extra)
>>>>>>> 235e9a5d
	if err != nil {
		return nil, nil, err
	}

<<<<<<< HEAD
	dynamicFeeWindow := extra.DynamicFeeWindow

	// If AP5, use a less responsive [BaseFeeChangeDenominator] and a higher gas
=======
	// If AP5, use a less responsive BaseFeeChangeDenominator and a higher gas
>>>>>>> 235e9a5d
	// block limit
	var (
		baseFee                  = new(big.Int).Set(parent.BaseFee)
		baseFeeChangeDenominator = ApricotPhase4BaseFeeChangeDenominator
		parentGasTarget          = params.ApricotPhase3TargetGas
	)
	if rules.IsApricotPhase5 {
		baseFeeChangeDenominator = ApricotPhase5BaseFeeChangeDenominator
		parentGasTarget = params.ApricotPhase5TargetGas
	}
	parentGasTargetBig := new(big.Int).SetUint64(parentGasTarget)

	// Add in parent's consumed gas
	var blockGasCost, parentExtraStateGasUsed uint64
	switch {
<<<<<<< HEAD
	case rules.IsApricotPhase5:
		// [blockGasCost] has been removed in AP5, so it is left as 0.

		// At the start of a new network, the parent
		// may not have a populated [ExtDataGasUsed].
		if parent.ExtDataGasUsed != nil {
			parentExtraStateGasUsed = parent.ExtDataGasUsed.Uint64()
		}
	case rules.IsApricotPhase4:
		// The [blockGasCost] is paid by the effective tips in the block using
		// the block's value of [baseFee].
=======
	case isApricotPhase5:
		// blockGasCost has been removed in AP5, so it is left as 0.

		// At the start of a new network, the parent
		// may not have a populated ExtDataGasUsed.
		if parent.ExtDataGasUsed != nil {
			parentExtraStateGasUsed = parent.ExtDataGasUsed.Uint64()
		}
	case isApricotPhase4:
		// The blockGasCost is paid by the effective tips in the block using
		// the block's value of baseFee.
>>>>>>> 235e9a5d
		blockGasCost = calcBlockGasCost(
			ApricotPhase4TargetBlockRate,
			ApricotPhase4MinBlockGasCost,
			ApricotPhase4MaxBlockGasCost,
			ApricotPhase4BlockGasCostStep,
			parent.BlockGasCost,
			parent.Time, timestamp,
		).Uint64()

<<<<<<< HEAD
		// On the boundary of AP3 and AP4 or at the start of a new network, the parent
		// may not have a populated [ExtDataGasUsed].
=======
		// On the boundary of AP3 and AP4 or at the start of a new network, the
		// parent may not have a populated ExtDataGasUsed.
>>>>>>> 235e9a5d
		if parent.ExtDataGasUsed != nil {
			parentExtraStateGasUsed = parent.ExtDataGasUsed.Uint64()
		}
	default:
		blockGasCost = ApricotPhase3BlockGasFee
	}

	// Compute the new state of the gas rolling window.
	dynamicFeeWindow.Add(parent.GasUsed, parentExtraStateGasUsed, blockGasCost)

	if timestamp < parent.Time {
<<<<<<< HEAD
		return nil, nil, fmt.Errorf("cannot calculate base fee for timestamp (%d) prior to parent timestamp (%d)", timestamp, parent.Time)
=======
		return nil, nil, fmt.Errorf("cannot calculate base fee for timestamp %d prior to parent timestamp %d", timestamp, parent.Time)
>>>>>>> 235e9a5d
	}
	roll := timestamp - parent.Time

	// roll the window over by the difference between the timestamps to generate
	// the new rollup window.
	dynamicFeeWindow.Shift(roll)
	dynamicFeeWindowBytes := dynamicFeeWindow.Bytes()

	// Calculate the amount of gas consumed within the rollup window.
	totalGas := dynamicFeeWindow.Sum()
	if totalGas == parentGasTarget {
		return dynamicFeeWindowBytes, baseFee, nil
	}

	num := new(big.Int)

	if totalGas > parentGasTarget {
		// If the parent block used more gas than its target, the baseFee should increase.
		num.SetUint64(totalGas - parentGasTarget)
		num.Mul(num, parent.BaseFee)
		num.Div(num, parentGasTargetBig)
		num.Div(num, baseFeeChangeDenominator)
		baseFeeDelta := math.BigMax(num, common.Big1)

		baseFee.Add(baseFee, baseFeeDelta)
	} else {
		// Otherwise if the parent block used less gas than its target, the baseFee should decrease.
		num.SetUint64(parentGasTarget - totalGas)
		num.Mul(num, parent.BaseFee)
		num.Div(num, parentGasTargetBig)
		num.Div(num, baseFeeChangeDenominator)
		baseFeeDelta := math.BigMax(num, common.Big1)
		// If [roll] is greater than [rollupWindow], apply the state transition to the base fee to account
		// for the interval during which no blocks were produced.
		// We use roll/rollupWindow, so that the transition is applied for every [rollupWindow] seconds
		// that has elapsed between the parent and this block.
		if roll > header.DynamicFeeWindowLen {
			// Note: roll/rollupWindow must be greater than 1 since we've checked that roll > rollupWindow
			baseFeeDelta = new(big.Int).Mul(baseFeeDelta, new(big.Int).SetUint64(roll/header.DynamicFeeWindowLen))
		}
		baseFee.Sub(baseFee, baseFeeDelta)
	}

	// Ensure that the base fee does not increase/decrease outside of the bounds
	switch {
	case rules.IsEtna:
		baseFee = selectBigWithinBounds(EtnaMinBaseFee, baseFee, nil)
	case rules.IsApricotPhase5:
		baseFee = selectBigWithinBounds(ApricotPhase4MinBaseFee, baseFee, nil)
	case rules.IsApricotPhase4:
		baseFee = selectBigWithinBounds(ApricotPhase4MinBaseFee, baseFee, ApricotPhase4MaxBaseFee)
	default:
		baseFee = selectBigWithinBounds(ApricotPhase3MinBaseFee, baseFee, ApricotPhase3MaxBaseFee)
	}

	return dynamicFeeWindowBytes, baseFee, nil
}

// EstimateNextBaseFee attempts to estimate the next base fee based on a block with [parent] being built at
// [timestamp].
// If [timestamp] is less than the timestamp of [parent], then it uses the same timestamp as parent.
// Warning: This function should only be used in estimation and should not be used when calculating the canonical
// base fee for a subsequent block.
func EstimateNextBaseFee(config *params.ChainConfig, parent *types.Header, timestamp uint64) ([]byte, *big.Int, error) {
	if timestamp < parent.Time {
		timestamp = parent.Time
	}
	return CalcBaseFee(config, parent, timestamp)
}

// selectBigWithinBounds returns [value] if it is within the bounds:
// lowerBound <= value <= upperBound or the bound at either end if [value]
// is outside of the defined boundaries.
func selectBigWithinBounds(lowerBound, value, upperBound *big.Int) *big.Int {
	switch {
	case lowerBound != nil && value.Cmp(lowerBound) < 0:
		return new(big.Int).Set(lowerBound)
	case upperBound != nil && value.Cmp(upperBound) > 0:
		return new(big.Int).Set(upperBound)
	default:
		return value
	}
}

// calcBlockGasCost calculates the required block gas cost. If [parentTime]
// > [currentTime], the timeElapsed will be treated as 0.
func calcBlockGasCost(
	targetBlockRate uint64,
	minBlockGasCost *big.Int,
	maxBlockGasCost *big.Int,
	blockGasCostStep *big.Int,
	parentBlockGasCost *big.Int,
	parentTime, currentTime uint64,
) *big.Int {
	// Handle AP3/AP4 boundary by returning the minimum value as the boundary.
	if parentBlockGasCost == nil {
		return new(big.Int).Set(minBlockGasCost)
	}

	// Treat an invalid parent/current time combination as 0 elapsed time.
	var timeElapsed uint64
	if parentTime <= currentTime {
		timeElapsed = currentTime - parentTime
	}

	var blockGasCost *big.Int
	if timeElapsed < targetBlockRate {
		blockGasCostDelta := new(big.Int).Mul(blockGasCostStep, new(big.Int).SetUint64(targetBlockRate-timeElapsed))
		blockGasCost = new(big.Int).Add(parentBlockGasCost, blockGasCostDelta)
	} else {
		blockGasCostDelta := new(big.Int).Mul(blockGasCostStep, new(big.Int).SetUint64(timeElapsed-targetBlockRate))
		blockGasCost = new(big.Int).Sub(parentBlockGasCost, blockGasCostDelta)
	}

	blockGasCost = selectBigWithinBounds(minBlockGasCost, blockGasCost, maxBlockGasCost)
	if !blockGasCost.IsUint64() {
		blockGasCost = new(big.Int).SetUint64(math.MaxUint64)
	}
	return blockGasCost
}

// MinRequiredTip is the estimated minimum tip a transaction would have
// needed to pay to be included in a given block (assuming it paid a tip
// proportional to its gas usage). In reality, there is no minimum tip that
// is enforced by the consensus engine and high tip paying transactions can
// subsidize the inclusion of low tip paying transactions. The only
// correctness check performed is that the sum of all tips is >= the
// required block fee.
//
// This function will return nil for all return values prior to Apricot Phase 4.
func MinRequiredTip(config *params.ChainConfig, header *types.Header) (*big.Int, error) {
	if !config.IsApricotPhase4(header.Time) {
		return nil, nil
	}
	if header.BaseFee == nil {
		return nil, errBaseFeeNil
	}
	if header.BlockGasCost == nil {
		return nil, errBlockGasCostNil
	}
	if header.ExtDataGasUsed == nil {
		return nil, errExtDataGasUsedNil
	}

	// minTip = requiredBlockFee/blockGasUsage
	requiredBlockFee := new(big.Int).Mul(
		header.BlockGasCost,
		header.BaseFee,
	)
	blockGasUsage := new(big.Int).Add(
		new(big.Int).SetUint64(header.GasUsed),
		header.ExtDataGasUsed,
	)
	return new(big.Int).Div(requiredBlockFee, blockGasUsage), nil
}<|MERGE_RESOLUTION|>--- conflicted
+++ resolved
@@ -40,40 +40,21 @@
 func CalcBaseFee(config *params.ChainConfig, parent *types.Header, timestamp uint64) ([]byte, *big.Int, error) {
 	// If the current block is the first EIP-1559 block, or it is the genesis block
 	// return the initial slice and initial base fee.
-<<<<<<< HEAD
 	rules := config.GetAvalancheRules(parent.Time)
 	if !rules.IsApricotPhase3 || parent.Number.Cmp(common.Big0) == 0 {
 		initialSlice := (&header.DynamicFeeWindow{}).Bytes()
-=======
-	var (
-		isApricotPhase3 = config.IsApricotPhase3(parent.Time)
-		isApricotPhase4 = config.IsApricotPhase4(parent.Time)
-		isApricotPhase5 = config.IsApricotPhase5(parent.Time)
-		isEtna          = config.IsEtna(parent.Time)
-	)
-	if !isApricotPhase3 || parent.Number.Cmp(common.Big0) == 0 {
-		initialSlice := (&DynamicFeeWindow{}).Bytes()
->>>>>>> 235e9a5d
 		initialBaseFee := big.NewInt(params.ApricotPhase3InitialBaseFee)
 		return initialSlice, initialBaseFee, nil
 	}
 
-<<<<<<< HEAD
 	extra, err := header.ParseExtra(rules, parent.Extra)
-=======
-	dynamicFeeWindow, err := ParseDynamicFeeWindow(parent.Extra)
->>>>>>> 235e9a5d
 	if err != nil {
 		return nil, nil, err
 	}
 
-<<<<<<< HEAD
 	dynamicFeeWindow := extra.DynamicFeeWindow
 
-	// If AP5, use a less responsive [BaseFeeChangeDenominator] and a higher gas
-=======
 	// If AP5, use a less responsive BaseFeeChangeDenominator and a higher gas
->>>>>>> 235e9a5d
 	// block limit
 	var (
 		baseFee                  = new(big.Int).Set(parent.BaseFee)
@@ -89,20 +70,7 @@
 	// Add in parent's consumed gas
 	var blockGasCost, parentExtraStateGasUsed uint64
 	switch {
-<<<<<<< HEAD
 	case rules.IsApricotPhase5:
-		// [blockGasCost] has been removed in AP5, so it is left as 0.
-
-		// At the start of a new network, the parent
-		// may not have a populated [ExtDataGasUsed].
-		if parent.ExtDataGasUsed != nil {
-			parentExtraStateGasUsed = parent.ExtDataGasUsed.Uint64()
-		}
-	case rules.IsApricotPhase4:
-		// The [blockGasCost] is paid by the effective tips in the block using
-		// the block's value of [baseFee].
-=======
-	case isApricotPhase5:
 		// blockGasCost has been removed in AP5, so it is left as 0.
 
 		// At the start of a new network, the parent
@@ -110,10 +78,9 @@
 		if parent.ExtDataGasUsed != nil {
 			parentExtraStateGasUsed = parent.ExtDataGasUsed.Uint64()
 		}
-	case isApricotPhase4:
+	case rules.IsApricotPhase4:
 		// The blockGasCost is paid by the effective tips in the block using
 		// the block's value of baseFee.
->>>>>>> 235e9a5d
 		blockGasCost = calcBlockGasCost(
 			ApricotPhase4TargetBlockRate,
 			ApricotPhase4MinBlockGasCost,
@@ -123,13 +90,8 @@
 			parent.Time, timestamp,
 		).Uint64()
 
-<<<<<<< HEAD
-		// On the boundary of AP3 and AP4 or at the start of a new network, the parent
-		// may not have a populated [ExtDataGasUsed].
-=======
 		// On the boundary of AP3 and AP4 or at the start of a new network, the
 		// parent may not have a populated ExtDataGasUsed.
->>>>>>> 235e9a5d
 		if parent.ExtDataGasUsed != nil {
 			parentExtraStateGasUsed = parent.ExtDataGasUsed.Uint64()
 		}
@@ -141,11 +103,7 @@
 	dynamicFeeWindow.Add(parent.GasUsed, parentExtraStateGasUsed, blockGasCost)
 
 	if timestamp < parent.Time {
-<<<<<<< HEAD
-		return nil, nil, fmt.Errorf("cannot calculate base fee for timestamp (%d) prior to parent timestamp (%d)", timestamp, parent.Time)
-=======
 		return nil, nil, fmt.Errorf("cannot calculate base fee for timestamp %d prior to parent timestamp %d", timestamp, parent.Time)
->>>>>>> 235e9a5d
 	}
 	roll := timestamp - parent.Time
 

--- conflicted
+++ resolved
@@ -9,12 +9,8 @@
   - Add `timeMilliseconds` (Unix uint64) timestamp to block header for Granite upgrade.
   - Add `minDelayExcess` (uint64) to block header for Granite upgrade.
   - Add minimum block building delays to conform the block builder to ACP-226 requirements.
-<<<<<<< HEAD
   - Add minimum delay verification.
-- Update go version to 1.24.7
-=======
 - Update go version to 1.24.8
->>>>>>> ed2f46c3
 
 ## [v0.15.3](https://github.com/ava-labs/coreth/releases/tag/v0.15.3)
 

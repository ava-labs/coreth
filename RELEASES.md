--- conflicted
+++ resolved
@@ -7,11 +7,8 @@
 - Implement ACP-226: Set expected block gas cost to 0 in Granite network upgrade, removing block gas cost requirements for block building.
 - Implement ACP-226: Add `timeMilliseconds` (Unix uint64) timestamp to block header for Granite upgrade.
 - Implement ACP-226: Add `minDelayExcess` (uint64) to block header for Granite upgrade.
-<<<<<<< HEAD
+- Update go version to 1.24.7
 - Enabled logs for Firewood.
-=======
-- Update go version to 1.24.7
->>>>>>> 0a6ce775
 
 ## [v0.15.3](https://github.com/ava-labs/coreth/releases/tag/v0.15.3)
 

--- conflicted
+++ resolved
@@ -4,12 +4,9 @@
 
 - Removed legacy warp message handlers in favor of ACP-118 SDK handlers.
 - Use `state-history` eth config flag to designate the number of recent states queryable.
-<<<<<<< HEAD
 - Added maximum number of addresses (1000) to be queried in a single filter.
-=======
 - Moves atomic operations from plugin/evm to plugin/evm/atomic and wraps the plugin/evm/VM in `atomicvm` to separate the atomic operations from the EVM execution.
 - Demoted unnecessary error log in `core/txpool/legacypool.go` to warning, displaying unexpected but valid behavior.
->>>>>>> ecbf4f32
 
 ## [v0.15.1](https://github.com/ava-labs/coreth/releases/tag/v0.15.1)
 

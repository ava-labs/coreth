# Release Notes
## CaminoEthVm is based on [coreth v0.11.1](https://github.com/ava-labs/coreth/releases/tag/v0.11.1) 
For more detailed release info regarding the base version visit: [coreth releases](https://github.com/ava-labs/coreth/blob/master/RELEASES.md)

<<<<<<< HEAD
## [v0.2.0](https://github.com/chain4travel/caminoethvm/releases/tag/v0.2.0)
- Implemented Sunrise Release tags
- Fixed BaseFee 50nCAM
- Depends on new CaminoGo v0.3.0 SDK
=======
## [v0.11.4](https://github.com/ava-labs/coreth/releases/tag/v0.11.4)

- Add config option to perform database inspection on startup
- Add configurable transaction indexing to reduce disk usage
- Add special case to allow transactions using Nick's Method to bypass API level replay protection

## [v0.11.3](https://github.com/ava-labs/coreth/releases/tag/v0.11.3)

- Add counter for number of processed and accepted transactions
- Wait for state sync goroutines to complete on shutdown
- Bump go-ethereum dependency to v1.10.26
- Increase soft cap on transaction size limits
- Add back isForkIncompatible checks for all existing forks
- Clean up Apricot Phase 6 code

## [v0.11.2](https://github.com/ava-labs/coreth/releases/tag/v0.11.2)

- Add trie clean cache journaling to disk to improve processing time on restart
- Fix regression where snapshot could be marked as stale by async acceptor during block processing
- Add fine-grained block processing metrics

## [v0.11.1](https://github.com/ava-labs/coreth/releases/tag/v0.11.1)

- Add cache size config parameters for `trie-clean-cache`, `trie-dirty-cache`, `trie-dirty-commit-target`, and `snapshot-cache`
- Increase default `trie-clean-cache` size from 256 MB to 512 MB
- Increase default `snapshot-cache` size from 128 MB to 256 MB
- Add optional flag to skip chain config upgrade check on startup (allows VM to start after missing a network upgrade)
- Make Avalanche blockchainID (separate from EVM ChainID) available within the EVM
- Record block height when performing state sync
- Add support for VM-to-VM messaging
- Move `eth_getChainConfig` under the `BlockChainAPI`
- Simplify block builder timer logic to a simple retry delay
- Add Opentelemetry support
- Simplify caching logic for gas price estimation

## [v0.11.0](https://github.com/ava-labs/coreth/releases/tag/v0.11.0)

- Update Chain Config compatibility check to compare against last accepted block timestamp
- Bump go-ethereum dependency to v1.10.25
- Add Banff activation times for Mainnet and Fuji for October 18 4pm UTC and October 3 2pm UTC respectively
- Banff cleanup

## [v0.10.0](https://github.com/ava-labs/coreth/releases/tag/v0.10.0)

- Deprecate Native Asset Call and Native Asset Balance
- Deprecate Import/Export of non-AVAX Avalanche Native Tokens via Atomic Transactions
- Add failure reason to bad block API

## [v0.9.0](https://github.com/ava-labs/coreth/releases/tag/v0.9.0)

- Migrate to go-ethereum v1.10.23
- Add API to fetch Chain Config

## [v0.8.16](https://github.com/ava-labs/coreth/releases/tag/v0.8.16)

- Fix bug in `codeToFetch` database accessors that caused an error when starting/stopping state sync
- Bump go-ethereum version to v1.10.21
- Update gas price estimation to limit lookback window based on block timestamps
- Add metrics for processed/accepted gas
- Simplify syntactic block verification
- Ensure statedb errors during block processing are logged
- Remove deprecated gossiper/block building logic from pre-Apricot Phase 4
- Add marshal function for duration to improve config output

## [v0.8.15](https://github.com/ava-labs/coreth/releases/tag/v0.8.15)

- Add optional JSON logging
- Bump minimum go version to v1.18.1
- Add interface for suppporting stateful precompiles
- Remove legacy code format from the database
- Enable expensive metrics by default
- Fix atomic trie sync bug that could result in storing incorrect metadata
- Update state sync metrics to use counter for number of items received

## [v0.8.14](https://github.com/ava-labs/coreth/releases/tag/v0.8.14)

- Bump go-ethereum dependency to v1.10.20
- Update API names used to enable services in `eth-api` config flag. Prior names are supported but deprecated, please update your configuration [accordingly](https://docs.avax.network/nodes/maintain/chain-config-flags#c-chain-configs)
- Optimizes state sync by parallelizing trie syncing
- Adds `eth_syncing` API for compatibility. Note: This API is only accessible after bootstrapping and always returns `"false"`, since the node will no longer be syncing at that point.
- Adds metrics to atomic transaction mempool
- Adds metrics for incoming/outgoing mempool gossip

## [v0.8.13](https://github.com/ava-labs/coreth/releases/tag/v0.8.13)

- Bump go-ethereum dependency to v1.10.18
- Parallelize state sync code fetching
- Deprecated CB58 format for API calls

## [v0.8.12](https://github.com/ava-labs/coreth/releases/tag/v0.8.12)

- Add peer bandwidth tracking to optimize state sync message routing
- Fix leaf request handler bug to ensure the handler delivers a valid range proof
- Remove redundant proof keys from leafs response message format
- Improve state sync request retry logic
- Improve state sync handler metrics
- Improve state sync ETA

## [v0.8.11](https://github.com/ava-labs/coreth/releases/tag/v0.8.11)

- Improve state sync leaf request serving by optimistically reading leaves from snapshot
- Add acceptor queue within `core/blockchain.go`
- Cap size of TrieDB dirties cache during block acceptance to reduce commit size at 4096 block interval
- Refactor state sync block fetching
- Improve state sync metrics

## [v0.8.10](https://github.com/ava-labs/coreth/releases/tag/v0.8.10)

- Add beta support for fast sync
- Bump trie tip buffer size to 32
- Fix bug in metrics initialization

## [v0.8.9](https://github.com/ava-labs/coreth/releases/tag/v0.8.9)

- Fix deadlock bug on shutdown causing historical re-generation on restart
- Add API endpoint to fetch running VM Config
- Add AvalancheGo custom log formatting to C-Chain logs
- Deprecate support for JS Tracer

## [v0.8.8](https://github.com/ava-labs/coreth/releases/tag/v0.8.8)

- Reduced log level of snapshot regeneration logs
- Enabled atomic tx replacement with higher gas fees
- Parallelize trie index re-generation

## [v0.8.7](https://github.com/ava-labs/coreth/releases/tag/v0.8.7)

- Optimize FeeHistory API
- Add protection to prevent accidental corruption of archival node trie index
- Add capability to restore complete trie index on best effort basis
- Round up fastcache sizes to utilize all mmap'd memory in chunks of 64MB

## [v0.8.6](https://github.com/ava-labs/coreth/releases/tag/v0.8.6)

- Migrate go-ethereum v1.10.16 changes
- Increase FeeHistory maximum historical limit to improve MetaMask UI on C-Chain
- Enable chain state metrics

## [v0.8.5](https://github.com/ava-labs/coreth/releases/tag/v0.8.5)

- Add support for offline pruning
- Refactor VM networking layer
- Enable metrics by default
- Mark RPC call specific metrics as expensive
- Add Abigen support for native asset call precompile
- Fix bug in BLOCKHASH opcode during traceBlock
- Fix bug in handling updated chain config on startup
>>>>>>> e6657243
<|MERGE_RESOLUTION|>--- conflicted
+++ resolved
@@ -1,158 +1,8 @@
 # Release Notes
-## CaminoEthVm is based on [coreth v0.11.1](https://github.com/ava-labs/coreth/releases/tag/v0.11.1) 
+## CaminoEthVm is based on [coreth v0.11.4](https://github.com/ava-labs/coreth/releases/tag/v0.11.4) 
 For more detailed release info regarding the base version visit: [coreth releases](https://github.com/ava-labs/coreth/blob/master/RELEASES.md)
 
-<<<<<<< HEAD
 ## [v0.2.0](https://github.com/chain4travel/caminoethvm/releases/tag/v0.2.0)
 - Implemented Sunrise Release tags
 - Fixed BaseFee 50nCAM
-- Depends on new CaminoGo v0.3.0 SDK
-=======
-## [v0.11.4](https://github.com/ava-labs/coreth/releases/tag/v0.11.4)
-
-- Add config option to perform database inspection on startup
-- Add configurable transaction indexing to reduce disk usage
-- Add special case to allow transactions using Nick's Method to bypass API level replay protection
-
-## [v0.11.3](https://github.com/ava-labs/coreth/releases/tag/v0.11.3)
-
-- Add counter for number of processed and accepted transactions
-- Wait for state sync goroutines to complete on shutdown
-- Bump go-ethereum dependency to v1.10.26
-- Increase soft cap on transaction size limits
-- Add back isForkIncompatible checks for all existing forks
-- Clean up Apricot Phase 6 code
-
-## [v0.11.2](https://github.com/ava-labs/coreth/releases/tag/v0.11.2)
-
-- Add trie clean cache journaling to disk to improve processing time on restart
-- Fix regression where snapshot could be marked as stale by async acceptor during block processing
-- Add fine-grained block processing metrics
-
-## [v0.11.1](https://github.com/ava-labs/coreth/releases/tag/v0.11.1)
-
-- Add cache size config parameters for `trie-clean-cache`, `trie-dirty-cache`, `trie-dirty-commit-target`, and `snapshot-cache`
-- Increase default `trie-clean-cache` size from 256 MB to 512 MB
-- Increase default `snapshot-cache` size from 128 MB to 256 MB
-- Add optional flag to skip chain config upgrade check on startup (allows VM to start after missing a network upgrade)
-- Make Avalanche blockchainID (separate from EVM ChainID) available within the EVM
-- Record block height when performing state sync
-- Add support for VM-to-VM messaging
-- Move `eth_getChainConfig` under the `BlockChainAPI`
-- Simplify block builder timer logic to a simple retry delay
-- Add Opentelemetry support
-- Simplify caching logic for gas price estimation
-
-## [v0.11.0](https://github.com/ava-labs/coreth/releases/tag/v0.11.0)
-
-- Update Chain Config compatibility check to compare against last accepted block timestamp
-- Bump go-ethereum dependency to v1.10.25
-- Add Banff activation times for Mainnet and Fuji for October 18 4pm UTC and October 3 2pm UTC respectively
-- Banff cleanup
-
-## [v0.10.0](https://github.com/ava-labs/coreth/releases/tag/v0.10.0)
-
-- Deprecate Native Asset Call and Native Asset Balance
-- Deprecate Import/Export of non-AVAX Avalanche Native Tokens via Atomic Transactions
-- Add failure reason to bad block API
-
-## [v0.9.0](https://github.com/ava-labs/coreth/releases/tag/v0.9.0)
-
-- Migrate to go-ethereum v1.10.23
-- Add API to fetch Chain Config
-
-## [v0.8.16](https://github.com/ava-labs/coreth/releases/tag/v0.8.16)
-
-- Fix bug in `codeToFetch` database accessors that caused an error when starting/stopping state sync
-- Bump go-ethereum version to v1.10.21
-- Update gas price estimation to limit lookback window based on block timestamps
-- Add metrics for processed/accepted gas
-- Simplify syntactic block verification
-- Ensure statedb errors during block processing are logged
-- Remove deprecated gossiper/block building logic from pre-Apricot Phase 4
-- Add marshal function for duration to improve config output
-
-## [v0.8.15](https://github.com/ava-labs/coreth/releases/tag/v0.8.15)
-
-- Add optional JSON logging
-- Bump minimum go version to v1.18.1
-- Add interface for suppporting stateful precompiles
-- Remove legacy code format from the database
-- Enable expensive metrics by default
-- Fix atomic trie sync bug that could result in storing incorrect metadata
-- Update state sync metrics to use counter for number of items received
-
-## [v0.8.14](https://github.com/ava-labs/coreth/releases/tag/v0.8.14)
-
-- Bump go-ethereum dependency to v1.10.20
-- Update API names used to enable services in `eth-api` config flag. Prior names are supported but deprecated, please update your configuration [accordingly](https://docs.avax.network/nodes/maintain/chain-config-flags#c-chain-configs)
-- Optimizes state sync by parallelizing trie syncing
-- Adds `eth_syncing` API for compatibility. Note: This API is only accessible after bootstrapping and always returns `"false"`, since the node will no longer be syncing at that point.
-- Adds metrics to atomic transaction mempool
-- Adds metrics for incoming/outgoing mempool gossip
-
-## [v0.8.13](https://github.com/ava-labs/coreth/releases/tag/v0.8.13)
-
-- Bump go-ethereum dependency to v1.10.18
-- Parallelize state sync code fetching
-- Deprecated CB58 format for API calls
-
-## [v0.8.12](https://github.com/ava-labs/coreth/releases/tag/v0.8.12)
-
-- Add peer bandwidth tracking to optimize state sync message routing
-- Fix leaf request handler bug to ensure the handler delivers a valid range proof
-- Remove redundant proof keys from leafs response message format
-- Improve state sync request retry logic
-- Improve state sync handler metrics
-- Improve state sync ETA
-
-## [v0.8.11](https://github.com/ava-labs/coreth/releases/tag/v0.8.11)
-
-- Improve state sync leaf request serving by optimistically reading leaves from snapshot
-- Add acceptor queue within `core/blockchain.go`
-- Cap size of TrieDB dirties cache during block acceptance to reduce commit size at 4096 block interval
-- Refactor state sync block fetching
-- Improve state sync metrics
-
-## [v0.8.10](https://github.com/ava-labs/coreth/releases/tag/v0.8.10)
-
-- Add beta support for fast sync
-- Bump trie tip buffer size to 32
-- Fix bug in metrics initialization
-
-## [v0.8.9](https://github.com/ava-labs/coreth/releases/tag/v0.8.9)
-
-- Fix deadlock bug on shutdown causing historical re-generation on restart
-- Add API endpoint to fetch running VM Config
-- Add AvalancheGo custom log formatting to C-Chain logs
-- Deprecate support for JS Tracer
-
-## [v0.8.8](https://github.com/ava-labs/coreth/releases/tag/v0.8.8)
-
-- Reduced log level of snapshot regeneration logs
-- Enabled atomic tx replacement with higher gas fees
-- Parallelize trie index re-generation
-
-## [v0.8.7](https://github.com/ava-labs/coreth/releases/tag/v0.8.7)
-
-- Optimize FeeHistory API
-- Add protection to prevent accidental corruption of archival node trie index
-- Add capability to restore complete trie index on best effort basis
-- Round up fastcache sizes to utilize all mmap'd memory in chunks of 64MB
-
-## [v0.8.6](https://github.com/ava-labs/coreth/releases/tag/v0.8.6)
-
-- Migrate go-ethereum v1.10.16 changes
-- Increase FeeHistory maximum historical limit to improve MetaMask UI on C-Chain
-- Enable chain state metrics
-
-## [v0.8.5](https://github.com/ava-labs/coreth/releases/tag/v0.8.5)
-
-- Add support for offline pruning
-- Refactor VM networking layer
-- Enable metrics by default
-- Mark RPC call specific metrics as expensive
-- Add Abigen support for native asset call precompile
-- Fix bug in BLOCKHASH opcode during traceBlock
-- Fix bug in handling updated chain config on startup
->>>>>>> e6657243
+- Depends on new CaminoGo v0.3.0 SDK
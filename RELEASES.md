--- conflicted
+++ resolved
@@ -12,14 +12,10 @@
   - Add minimum block building delays to conform the block builder to ACP-226 requirements.
   - Add minimum delay verification.
 - Update go version to 1.24.9
-<<<<<<< HEAD
-- Enabled logs for Firewood.
-=======
 - Updated gas price estimation to use median of transactions in the last 20 seconds/40 blocks instead of estimation with block gas cost:
   - Changed default percentile from 60 to 40
   - This impacts `eth_suggestGasPrice` and `eth_suggestGasTipCap` , `eth_suggestPriceOptions`, `eth_maxPriorityFeePerGas`, `eth_gasPrice` APIs
-
->>>>>>> ca9a4936
+- Enabled logs for Firewood.
 
 ## [v0.15.3](https://github.com/ava-labs/coreth/releases/tag/v0.15.3)
 

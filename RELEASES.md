# Release Notes

## [v0.12.6](https://github.com/ava-labs/coreth/releases/tag/v0.12.6)

## [v0.12.5](https://github.com/ava-labs/coreth/releases/tag/v0.12.5)

- Add P2P SDK Pull Gossip to mempool
- Fix hanging requests on shutdown that could cause ungraceful shutdown
- Increase batch size writing snapshot diff to disk
- Migrate geth changes from v1.11.4 through v1.12.0
<<<<<<< HEAD
- Bump AvalancheGo dependency to v1.10.0
=======
- Bump AvalancheGo dependency to v1.10.10
>>>>>>> d2eeec29

## [v0.12.4](https://github.com/ava-labs/coreth/releases/tag/v0.12.4)

- Fix API handler crash for `lookupState` in `prestate` tracer
- Fix API handler crash for LOG edge cases in the `callTracer`
- Fix regression in `eth_getLogs` serving request for blocks containing no Ethereum transactions
- Export `CalculateDynamicFee`

## [v0.12.3](https://github.com/ava-labs/coreth/releases/tag/v0.12.3)

- Migrate go-ethereum changes through v1.11.4
- Downgrade API error log from `Warn` to `Info`

## [v0.12.2](https://github.com/ava-labs/coreth/releases/tag/v0.12.2)

- Increase default trie dirty cache size from 256MB to 512MB

## [v0.12.1](https://github.com/ava-labs/coreth/releases/tag/v0.12.1)

- Bump AvalancheGo dependency to v1.10.1
- Improve block building logic
- Use shorter ctx while reading snapshot to serve state sync requests
- Remove proposer activation time from gossiper
- Fail outstanding requests on shutdown
- Make state sync request sizes configurable

## [v0.12.0](https://github.com/ava-labs/coreth/releases/tag/v0.12.0)

- Increase C-Chain block gas limit to 15M in Cortina
- Add Mainnet and Fuji Cortina Activation timestamps

## [v0.11.9](https://github.com/ava-labs/coreth/releases/tag/v0.11.9)

- Downgrade SetPreference log from warn to debug

## [v0.11.8](https://github.com/ava-labs/coreth/releases/tag/v0.11.8)

- Fix shutdown hanging during state sync
- Add pre-check for imported UTXOs
- Fix bug in `BadBlockReason` output to display error string correctly
- Update golangci-lint version to v1.51.2

## [v0.11.7](https://github.com/ava-labs/coreth/releases/tag/v0.11.7)

- Enable state sync by default when syncing from an empty database
- Increase block gas limit to 15M for Cortina Network Upgrade
- Add back file tracer endpoint
- Add back JS tracer

## [v0.11.6](https://github.com/ava-labs/coreth/releases/tag/v0.11.6)

- Bump AvalancheGo to v1.9.6

## [v0.11.5](https://github.com/ava-labs/coreth/releases/tag/v0.11.5)

- Add support for eth_call over VM2VM messaging
- Add config flags for tx pool behavior

## [v0.11.4](https://github.com/ava-labs/coreth/releases/tag/v0.11.4)

- Add config option to perform database inspection on startup
- Add configurable transaction indexing to reduce disk usage
- Add special case to allow transactions using Nick's Method to bypass API level replay protection
- Add counter metrics for number of accepted/processed logs
- Improve header and logs caching using maximum accepted depth cache

## [v0.11.3](https://github.com/ava-labs/coreth/releases/tag/v0.11.3)

- Add counter for number of processed and accepted transactions
- Wait for state sync goroutines to complete on shutdown
- Bump go-ethereum dependency to v1.10.26
- Increase soft cap on transaction size limits
- Add back isForkIncompatible checks for all existing forks
- Clean up Apricot Phase 6 code

## [v0.11.2](https://github.com/ava-labs/coreth/releases/tag/v0.11.2)

- Add trie clean cache journaling to disk to improve processing time on restart
- Fix regression where snapshot could be marked as stale by async acceptor during block processing
- Add fine-grained block processing metrics

## [v0.11.1](https://github.com/ava-labs/coreth/releases/tag/v0.11.1)

- Add cache size config parameters for `trie-clean-cache`, `trie-dirty-cache`, `trie-dirty-commit-target`, and `snapshot-cache`
- Increase default `trie-clean-cache` size from 256 MB to 512 MB
- Increase default `snapshot-cache` size from 128 MB to 256 MB
- Add optional flag to skip chain config upgrade check on startup (allows VM to start after missing a network upgrade)
- Make Avalanche blockchainID (separate from EVM ChainID) available within the EVM
- Record block height when performing state sync
- Add support for VM-to-VM messaging
- Move `eth_getChainConfig` under the `BlockChainAPI`
- Simplify block builder timer logic to a simple retry delay
- Add Opentelemetry support
- Simplify caching logic for gas price estimation

## [v0.11.0](https://github.com/ava-labs/coreth/releases/tag/v0.11.0)

- Update Chain Config compatibility check to compare against last accepted block timestamp
- Bump go-ethereum dependency to v1.10.25
- Add Banff activation times for Mainnet and Fuji for October 18 4pm UTC and October 3 2pm UTC respectively
- Banff cleanup

## [v0.10.0](https://github.com/ava-labs/coreth/releases/tag/v0.10.0)

- Deprecate Native Asset Call and Native Asset Balance
- Deprecate Import/Export of non-AVAX Avalanche Native Tokens via Atomic Transactions
- Add failure reason to bad block API

## [v0.9.0](https://github.com/ava-labs/coreth/releases/tag/v0.9.0)

- Migrate to go-ethereum v1.10.23
- Add API to fetch Chain Config

## [v0.8.16](https://github.com/ava-labs/coreth/releases/tag/v0.8.16)

- Fix bug in `codeToFetch` database accessors that caused an error when starting/stopping state sync
- Bump go-ethereum version to v1.10.21
- Update gas price estimation to limit lookback window based on block timestamps
- Add metrics for processed/accepted gas
- Simplify syntactic block verification
- Ensure statedb errors during block processing are logged
- Remove deprecated gossiper/block building logic from pre-Apricot Phase 4
- Add marshal function for duration to improve config output

## [v0.8.15](https://github.com/ava-labs/coreth/releases/tag/v0.8.15)

- Add optional JSON logging
- Bump minimum go version to v1.18.1
- Add interface for suppporting stateful precompiles
- Remove legacy code format from the database
- Enable expensive metrics by default
- Fix atomic trie sync bug that could result in storing incorrect metadata
- Update state sync metrics to use counter for number of items received

## [v0.8.14](https://github.com/ava-labs/coreth/releases/tag/v0.8.14)

- Bump go-ethereum dependency to v1.10.20
- Update API names used to enable services in `eth-api` config flag. Prior names are supported but deprecated, please update your configuration [accordingly](https://docs.avax.network/nodes/maintain/chain-config-flags#c-chain-configs)
- Optimizes state sync by parallelizing trie syncing
- Adds `eth_syncing` API for compatibility. Note: This API is only accessible after bootstrapping and always returns `"false"`, since the node will no longer be syncing at that point.
- Adds metrics to atomic transaction mempool
- Adds metrics for incoming/outgoing mempool gossip

## [v0.8.13](https://github.com/ava-labs/coreth/releases/tag/v0.8.13)

- Bump go-ethereum dependency to v1.10.18
- Parallelize state sync code fetching
- Deprecated CB58 format for API calls

## [v0.8.12](https://github.com/ava-labs/coreth/releases/tag/v0.8.12)

- Add peer bandwidth tracking to optimize state sync message routing
- Fix leaf request handler bug to ensure the handler delivers a valid range proof
- Remove redundant proof keys from leafs response message format
- Improve state sync request retry logic
- Improve state sync handler metrics
- Improve state sync ETA

## [v0.8.11](https://github.com/ava-labs/coreth/releases/tag/v0.8.11)

- Improve state sync leaf request serving by optimistically reading leaves from snapshot
- Add acceptor queue within `core/blockchain.go`
- Cap size of TrieDB dirties cache during block acceptance to reduce commit size at 4096 block interval
- Refactor state sync block fetching
- Improve state sync metrics

## [v0.8.10](https://github.com/ava-labs/coreth/releases/tag/v0.8.10)

- Add beta support for fast sync
- Bump trie tip buffer size to 32
- Fix bug in metrics initialization

## [v0.8.9](https://github.com/ava-labs/coreth/releases/tag/v0.8.9)

- Fix deadlock bug on shutdown causing historical re-generation on restart
- Add API endpoint to fetch running VM Config
- Add AvalancheGo custom log formatting to C-Chain logs
- Deprecate support for JS Tracer

## [v0.8.8](https://github.com/ava-labs/coreth/releases/tag/v0.8.8)

- Reduced log level of snapshot regeneration logs
- Enabled atomic tx replacement with higher gas fees
- Parallelize trie index re-generation

## [v0.8.7](https://github.com/ava-labs/coreth/releases/tag/v0.8.7)

- Optimize FeeHistory API
- Add protection to prevent accidental corruption of archival node trie index
- Add capability to restore complete trie index on best effort basis
- Round up fastcache sizes to utilize all mmap'd memory in chunks of 64MB

## [v0.8.6](https://github.com/ava-labs/coreth/releases/tag/v0.8.6)

- Migrate go-ethereum v1.10.16 changes
- Increase FeeHistory maximum historical limit to improve MetaMask UI on C-Chain
- Enable chain state metrics

## [v0.8.5](https://github.com/ava-labs/coreth/releases/tag/v0.8.5)

- Add support for offline pruning
- Refactor VM networking layer
- Enable metrics by default
- Mark RPC call specific metrics as expensive
- Add Abigen support for native asset call precompile
- Fix bug in BLOCKHASH opcode during traceBlock
- Fix bug in handling updated chain config on startup<|MERGE_RESOLUTION|>--- conflicted
+++ resolved
@@ -8,11 +8,7 @@
 - Fix hanging requests on shutdown that could cause ungraceful shutdown
 - Increase batch size writing snapshot diff to disk
 - Migrate geth changes from v1.11.4 through v1.12.0
-<<<<<<< HEAD
-- Bump AvalancheGo dependency to v1.10.0
-=======
 - Bump AvalancheGo dependency to v1.10.10
->>>>>>> d2eeec29
 
 ## [v0.12.4](https://github.com/ava-labs/coreth/releases/tag/v0.12.4)
 

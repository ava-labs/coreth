--- conflicted
+++ resolved
@@ -2,13 +2,6 @@
 
 ## Pending Release
 
-<<<<<<< HEAD
-- Removed the `IsMultiCoin` field from the Dump results and related functions
-- Removed the `GenesisMultiCoinBalance` type and `MCBalance` field from the `GenesisAccount`
-- Removed deprecated `ExportKey`, `ImportKey`, `ImportAVAX`, `Import`, `ExportAVAX`, `Export` APIs
-
-=======
->>>>>>> 457a67c8
 ## [v0.14.1](https://github.com/ava-labs/coreth/releases/tag/v0.14.1)
 
 - Removed deprecated `ExportKey`, `ExportAVAX`, `Export`, `ImportKey`, `ImportAVAX`, `Import` APIs

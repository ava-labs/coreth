// (c) 2022, Ava Labs, Inn. All rights reserved.
// See the file LICENSE for licensing terms.

package params

import (
	"fmt"
	"reflect"
<<<<<<< HEAD

	"github.com/ava-labs/avalanchego/upgrade"
	"github.com/ava-labs/coreth/utils"
=======
>>>>>>> d483ab40
)

type NetworkUpgrades struct {
	ApricotPhase1BlockTimestamp *uint64 `json:"apricotPhase1BlockTimestamp,omitempty"` // Apricot Phase 1 Block Timestamp (nil = no fork, 0 = already activated)
	// Apricot Phase 2 Block Timestamp (nil = no fork, 0 = already activated)
	// Apricot Phase 2 includes a modified version of the Berlin Hard Fork from Ethereum
	ApricotPhase2BlockTimestamp *uint64 `json:"apricotPhase2BlockTimestamp,omitempty"`
	// Apricot Phase 3 introduces dynamic fees and a modified version of the London Hard Fork from Ethereum (nil = no fork, 0 = already activated)
	ApricotPhase3BlockTimestamp *uint64 `json:"apricotPhase3BlockTimestamp,omitempty"`
	// Apricot Phase 4 introduces the notion of a block fee to the dynamic fee algorithm (nil = no fork, 0 = already activated)
	ApricotPhase4BlockTimestamp *uint64 `json:"apricotPhase4BlockTimestamp,omitempty"`
	// Apricot Phase 5 introduces a batch of atomic transactions with a maximum atomic gas limit per block. (nil = no fork, 0 = already activated)
	ApricotPhase5BlockTimestamp *uint64 `json:"apricotPhase5BlockTimestamp,omitempty"`
	// Apricot Phase Pre-6 deprecates the NativeAssetCall precompile (soft). (nil = no fork, 0 = already activated)
	ApricotPhasePre6BlockTimestamp *uint64 `json:"apricotPhasePre6BlockTimestamp,omitempty"`
	// Apricot Phase 6 deprecates the NativeAssetBalance and NativeAssetCall precompiles. (nil = no fork, 0 = already activated)
	ApricotPhase6BlockTimestamp *uint64 `json:"apricotPhase6BlockTimestamp,omitempty"`
	// Apricot Phase Post-6 deprecates the NativeAssetCall precompile (soft). (nil = no fork, 0 = already activated)
	ApricotPhasePost6BlockTimestamp *uint64 `json:"apricotPhasePost6BlockTimestamp,omitempty"`
	// Banff restricts import/export transactions to AVAX. (nil = no fork, 0 = already activated)
	BanffBlockTimestamp *uint64 `json:"banffBlockTimestamp,omitempty"`
	// Cortina increases the block gas limit to 15M. (nil = no fork, 0 = already activated)
	CortinaBlockTimestamp *uint64 `json:"cortinaBlockTimestamp,omitempty"`
	// Durango activates the Shanghai Execution Spec Upgrade from Ethereum (https://github.com/ethereum/execution-specs/blob/master/network-upgrades/mainnet-upgrades/shanghai.md#included-eips)
	// and Avalanche Warp Messaging. (nil = no fork, 0 = already activated)
	// Note: EIP-4895 is excluded since withdrawals are not relevant to the Avalanche C-Chain or Subnets running the EVM.
	DurangoBlockTimestamp *uint64 `json:"durangoBlockTimestamp,omitempty"`
	// Etna activates Cancun from Ethereum (https://github.com/ethereum/execution-specs/blob/master/network-upgrades/mainnet-upgrades/cancun.md#included-eips)
	// and reduces the min base fee. (nil = no fork, 0 = already activated)
	// Note: EIP-4844 BlobTxs are not enabled in the mempool and blocks are not
	// allowed to contain them. For details see https://github.com/avalanche-foundation/ACPs/pull/131
	EtnaTimestamp *uint64 `json:"etnaTimestamp,omitempty"`
}

func (n *NetworkUpgrades) Equal(other *NetworkUpgrades) bool {
	return reflect.DeepEqual(n, other)
}

func (n *NetworkUpgrades) CheckNetworkUpgradesCompatible(newcfg *NetworkUpgrades, time uint64) *ConfigCompatError {
	if isForkTimestampIncompatible(n.ApricotPhase1BlockTimestamp, newcfg.ApricotPhase1BlockTimestamp, time) {
		return newTimestampCompatError("ApricotPhase1 fork block timestamp", n.ApricotPhase1BlockTimestamp, newcfg.ApricotPhase1BlockTimestamp)
	}
	if isForkTimestampIncompatible(n.ApricotPhase2BlockTimestamp, newcfg.ApricotPhase2BlockTimestamp, time) {
		return newTimestampCompatError("ApricotPhase2 fork block timestamp", n.ApricotPhase2BlockTimestamp, newcfg.ApricotPhase2BlockTimestamp)
	}
	if isForkTimestampIncompatible(n.ApricotPhase3BlockTimestamp, newcfg.ApricotPhase3BlockTimestamp, time) {
		return newTimestampCompatError("ApricotPhase3 fork block timestamp", n.ApricotPhase3BlockTimestamp, newcfg.ApricotPhase3BlockTimestamp)
	}
	if isForkTimestampIncompatible(n.ApricotPhase4BlockTimestamp, newcfg.ApricotPhase4BlockTimestamp, time) {
		return newTimestampCompatError("ApricotPhase4 fork block timestamp", n.ApricotPhase4BlockTimestamp, newcfg.ApricotPhase4BlockTimestamp)
	}
	if isForkTimestampIncompatible(n.ApricotPhase5BlockTimestamp, newcfg.ApricotPhase5BlockTimestamp, time) {
		return newTimestampCompatError("ApricotPhase5 fork block timestamp", n.ApricotPhase5BlockTimestamp, newcfg.ApricotPhase5BlockTimestamp)
	}
	if isForkTimestampIncompatible(n.ApricotPhasePre6BlockTimestamp, newcfg.ApricotPhasePre6BlockTimestamp, time) {
		return newTimestampCompatError("ApricotPhasePre6 fork block timestamp", n.ApricotPhasePre6BlockTimestamp, newcfg.ApricotPhasePre6BlockTimestamp)
	}
	if isForkTimestampIncompatible(n.ApricotPhase6BlockTimestamp, newcfg.ApricotPhase6BlockTimestamp, time) {
		return newTimestampCompatError("ApricotPhase6 fork block timestamp", n.ApricotPhase6BlockTimestamp, newcfg.ApricotPhase6BlockTimestamp)
	}
	if isForkTimestampIncompatible(n.ApricotPhasePost6BlockTimestamp, newcfg.ApricotPhasePost6BlockTimestamp, time) {
		return newTimestampCompatError("ApricotPhasePost6 fork block timestamp", n.ApricotPhasePost6BlockTimestamp, newcfg.ApricotPhasePost6BlockTimestamp)
	}
	if isForkTimestampIncompatible(n.BanffBlockTimestamp, newcfg.BanffBlockTimestamp, time) {
		return newTimestampCompatError("Banff fork block timestamp", n.BanffBlockTimestamp, newcfg.BanffBlockTimestamp)
	}
	if isForkTimestampIncompatible(n.CortinaBlockTimestamp, newcfg.CortinaBlockTimestamp, time) {
		return newTimestampCompatError("Cortina fork block timestamp", n.CortinaBlockTimestamp, newcfg.CortinaBlockTimestamp)
	}
	if isForkTimestampIncompatible(n.DurangoBlockTimestamp, newcfg.DurangoBlockTimestamp, time) {
		return newTimestampCompatError("Durango fork block timestamp", n.DurangoBlockTimestamp, newcfg.DurangoBlockTimestamp)
	}
	if isForkTimestampIncompatible(n.EtnaTimestamp, newcfg.EtnaTimestamp, time) {
		return newTimestampCompatError("Etna fork block timestamp", n.EtnaTimestamp, newcfg.EtnaTimestamp)
	}

	return nil
}

func (n *NetworkUpgrades) forkOrder() []fork {
	return []fork{
		{name: "apricotPhase1BlockTimestamp", timestamp: n.ApricotPhase1BlockTimestamp},
		{name: "apricotPhase2BlockTimestamp", timestamp: n.ApricotPhase2BlockTimestamp},
		{name: "apricotPhase3BlockTimestamp", timestamp: n.ApricotPhase3BlockTimestamp},
		{name: "apricotPhase4BlockTimestamp", timestamp: n.ApricotPhase4BlockTimestamp},
		{name: "apricotPhase5BlockTimestamp", timestamp: n.ApricotPhase5BlockTimestamp},
		{name: "apricotPhasePre6BlockTimestamp", timestamp: n.ApricotPhasePre6BlockTimestamp},
		{name: "apricotPhase6BlockTimestamp", timestamp: n.ApricotPhase6BlockTimestamp},
		{name: "apricotPhasePost6BlockTimestamp", timestamp: n.ApricotPhasePost6BlockTimestamp},
		{name: "banffBlockTimestamp", timestamp: n.BanffBlockTimestamp},
		{name: "cortinaBlockTimestamp", timestamp: n.CortinaBlockTimestamp},
		{name: "durangoBlockTimestamp", timestamp: n.DurangoBlockTimestamp},
		{name: "etnaTimestamp", timestamp: n.EtnaTimestamp},
<<<<<<< HEAD
	}
}

// IsApricotPhase1 returns whether [time] represents a block
// with a timestamp after the Apricot Phase 1 upgrade time.
func (n *NetworkUpgrades) IsApricotPhase1(time uint64) bool {
	return isTimestampForked(n.ApricotPhase1BlockTimestamp, time)
}

// IsApricotPhase2 returns whether [time] represents a block
// with a timestamp after the Apricot Phase 2 upgrade time.
func (n *NetworkUpgrades) IsApricotPhase2(time uint64) bool {
	return isTimestampForked(n.ApricotPhase2BlockTimestamp, time)
}

// IsApricotPhase3 returns whether [time] represents a block
// with a timestamp after the Apricot Phase 3 upgrade time.
func (n *NetworkUpgrades) IsApricotPhase3(time uint64) bool {
	return isTimestampForked(n.ApricotPhase3BlockTimestamp, time)
}

// IsApricotPhase4 returns whether [time] represents a block
// with a timestamp after the Apricot Phase 4 upgrade time.
func (n *NetworkUpgrades) IsApricotPhase4(time uint64) bool {
	return isTimestampForked(n.ApricotPhase4BlockTimestamp, time)
}

// IsApricotPhase5 returns whether [time] represents a block
// with a timestamp after the Apricot Phase 5 upgrade time.
func (n *NetworkUpgrades) IsApricotPhase5(time uint64) bool {
	return isTimestampForked(n.ApricotPhase5BlockTimestamp, time)
}

// IsApricotPhasePre6 returns whether [time] represents a block
// with a timestamp after the Apricot Phase Pre 6 upgrade time.
func (n *NetworkUpgrades) IsApricotPhasePre6(time uint64) bool {
	return isTimestampForked(n.ApricotPhasePre6BlockTimestamp, time)
}

// IsApricotPhase6 returns whether [time] represents a block
// with a timestamp after the Apricot Phase 6 upgrade time.
func (n *NetworkUpgrades) IsApricotPhase6(time uint64) bool {
	return isTimestampForked(n.ApricotPhase6BlockTimestamp, time)
}

// IsApricotPhasePost6 returns whether [time] represents a block
// with a timestamp after the Apricot Phase 6 Post upgrade time.
func (n *NetworkUpgrades) IsApricotPhasePost6(time uint64) bool {
	return isTimestampForked(n.ApricotPhasePost6BlockTimestamp, time)
}

// IsBanff returns whether [time] represents a block
// with a timestamp after the Banff upgrade time.
func (n *NetworkUpgrades) IsBanff(time uint64) bool {
	return isTimestampForked(n.BanffBlockTimestamp, time)
}

// IsCortina returns whether [time] represents a block
// with a timestamp after the Cortina upgrade time.
func (n *NetworkUpgrades) IsCortina(time uint64) bool {
	return isTimestampForked(n.CortinaBlockTimestamp, time)
}

// IsDurango returns whether [time] represents a block
// with a timestamp after the Durango upgrade time.
func (n *NetworkUpgrades) IsDurango(time uint64) bool {
	return isTimestampForked(n.DurangoBlockTimestamp, time)
}

// IsEtna returns whether [time] represents a block
// with a timestamp after the Etna upgrade time.
func (n *NetworkUpgrades) IsEtna(time uint64) bool {
	return isTimestampForked(n.EtnaTimestamp, time)
}

func (n *NetworkUpgrades) Description() string {
	var banner string
	banner += fmt.Sprintf(" - Apricot Phase 1 Timestamp:        @%-10v (https://github.com/ava-labs/avalanchego/releases/tag/v1.3.0)\n", ptrToString(n.ApricotPhase1BlockTimestamp))
	banner += fmt.Sprintf(" - Apricot Phase 2 Timestamp:        @%-10v (https://github.com/ava-labs/avalanchego/releases/tag/v1.4.0)\n", ptrToString(n.ApricotPhase2BlockTimestamp))
	banner += fmt.Sprintf(" - Apricot Phase 3 Timestamp:        @%-10v (https://github.com/ava-labs/avalanchego/releases/tag/v1.5.0)\n", ptrToString(n.ApricotPhase3BlockTimestamp))
	banner += fmt.Sprintf(" - Apricot Phase 4 Timestamp:        @%-10v (https://github.com/ava-labs/avalanchego/releases/tag/v1.6.0)\n", ptrToString(n.ApricotPhase4BlockTimestamp))
	banner += fmt.Sprintf(" - Apricot Phase 5 Timestamp:        @%-10v (https://github.com/ava-labs/avalanchego/releases/tag/v1.7.0)\n", ptrToString(n.ApricotPhase5BlockTimestamp))
	banner += fmt.Sprintf(" - Apricot Phase P6 Timestamp        @%-10v (https://github.com/ava-labs/avalanchego/releases/tag/v1.8.0)\n", ptrToString(n.ApricotPhasePre6BlockTimestamp))
	banner += fmt.Sprintf(" - Apricot Phase 6 Timestamp:        @%-10v (https://github.com/ava-labs/avalanchego/releases/tag/v1.8.0)\n", ptrToString(n.ApricotPhase6BlockTimestamp))
	banner += fmt.Sprintf(" - Apricot Phase Post-6 Timestamp:   @%-10v (https://github.com/ava-labs/avalanchego/releases/tag/v1.8.0\n", ptrToString(n.ApricotPhasePost6BlockTimestamp))
	banner += fmt.Sprintf(" - Banff Timestamp:                  @%-10v (https://github.com/ava-labs/avalanchego/releases/tag/v1.9.0)\n", ptrToString(n.BanffBlockTimestamp))
	banner += fmt.Sprintf(" - Cortina Timestamp:                @%-10v (https://github.com/ava-labs/avalanchego/releases/tag/v1.10.0)\n", ptrToString(n.CortinaBlockTimestamp))
	banner += fmt.Sprintf(" - Durango Timestamp:                @%-10v (https://github.com/ava-labs/avalanchego/releases/tag/v1.11.0)\n", ptrToString(n.DurangoBlockTimestamp))
	banner += fmt.Sprintf(" - Etna Timestamp:                   @%-10v (https://github.com/ava-labs/avalanchego/releases/tag/v1.12.0)\n", ptrToString(n.EtnaTimestamp))
	return banner
}

func getNetworkUpgrades(agoUpgrade upgrade.Config) NetworkUpgrades {
	return NetworkUpgrades{
		ApricotPhase1BlockTimestamp:     utils.TimeToNewUint64(agoUpgrade.ApricotPhase1Time),
		ApricotPhase2BlockTimestamp:     utils.TimeToNewUint64(agoUpgrade.ApricotPhase2Time),
		ApricotPhase3BlockTimestamp:     utils.TimeToNewUint64(agoUpgrade.ApricotPhase3Time),
		ApricotPhase4BlockTimestamp:     utils.TimeToNewUint64(agoUpgrade.ApricotPhase4Time),
		ApricotPhase5BlockTimestamp:     utils.TimeToNewUint64(agoUpgrade.ApricotPhase5Time),
		ApricotPhasePre6BlockTimestamp:  utils.TimeToNewUint64(agoUpgrade.ApricotPhasePre6Time),
		ApricotPhase6BlockTimestamp:     utils.TimeToNewUint64(agoUpgrade.ApricotPhase6Time),
		ApricotPhasePost6BlockTimestamp: utils.TimeToNewUint64(agoUpgrade.ApricotPhasePost6Time),
		BanffBlockTimestamp:             utils.TimeToNewUint64(agoUpgrade.BanffTime),
		CortinaBlockTimestamp:           utils.TimeToNewUint64(agoUpgrade.CortinaTime),
		DurangoBlockTimestamp:           utils.TimeToNewUint64(agoUpgrade.DurangoTime),
		EtnaTimestamp:                   utils.TimeToNewUint64(agoUpgrade.EtnaTime),
=======
>>>>>>> d483ab40
	}
}

// IsApricotPhase1 returns whether [time] represents a block
// with a timestamp after the Apricot Phase 1 upgrade time.
func (n *NetworkUpgrades) IsApricotPhase1(time uint64) bool {
	return isTimestampForked(n.ApricotPhase1BlockTimestamp, time)
}

// IsApricotPhase2 returns whether [time] represents a block
// with a timestamp after the Apricot Phase 2 upgrade time.
func (n *NetworkUpgrades) IsApricotPhase2(time uint64) bool {
	return isTimestampForked(n.ApricotPhase2BlockTimestamp, time)
}

// IsApricotPhase3 returns whether [time] represents a block
// with a timestamp after the Apricot Phase 3 upgrade time.
func (n *NetworkUpgrades) IsApricotPhase3(time uint64) bool {
	return isTimestampForked(n.ApricotPhase3BlockTimestamp, time)
}

// IsApricotPhase4 returns whether [time] represents a block
// with a timestamp after the Apricot Phase 4 upgrade time.
func (n *NetworkUpgrades) IsApricotPhase4(time uint64) bool {
	return isTimestampForked(n.ApricotPhase4BlockTimestamp, time)
}

// IsApricotPhase5 returns whether [time] represents a block
// with a timestamp after the Apricot Phase 5 upgrade time.
func (n *NetworkUpgrades) IsApricotPhase5(time uint64) bool {
	return isTimestampForked(n.ApricotPhase5BlockTimestamp, time)
}

// IsApricotPhasePre6 returns whether [time] represents a block
// with a timestamp after the Apricot Phase Pre 6 upgrade time.
func (n *NetworkUpgrades) IsApricotPhasePre6(time uint64) bool {
	return isTimestampForked(n.ApricotPhasePre6BlockTimestamp, time)
}

// IsApricotPhase6 returns whether [time] represents a block
// with a timestamp after the Apricot Phase 6 upgrade time.
func (n *NetworkUpgrades) IsApricotPhase6(time uint64) bool {
	return isTimestampForked(n.ApricotPhase6BlockTimestamp, time)
}

// IsApricotPhasePost6 returns whether [time] represents a block
// with a timestamp after the Apricot Phase 6 Post upgrade time.
func (n *NetworkUpgrades) IsApricotPhasePost6(time uint64) bool {
	return isTimestampForked(n.ApricotPhasePost6BlockTimestamp, time)
}

// IsBanff returns whether [time] represents a block
// with a timestamp after the Banff upgrade time.
func (n *NetworkUpgrades) IsBanff(time uint64) bool {
	return isTimestampForked(n.BanffBlockTimestamp, time)
}

// IsCortina returns whether [time] represents a block
// with a timestamp after the Cortina upgrade time.
func (n *NetworkUpgrades) IsCortina(time uint64) bool {
	return isTimestampForked(n.CortinaBlockTimestamp, time)
}

// IsDurango returns whether [time] represents a block
// with a timestamp after the Durango upgrade time.
func (n *NetworkUpgrades) IsDurango(time uint64) bool {
	return isTimestampForked(n.DurangoBlockTimestamp, time)
}

// IsEtna returns whether [time] represents a block
// with a timestamp after the Etna upgrade time.
func (n *NetworkUpgrades) IsEtna(time uint64) bool {
	return isTimestampForked(n.EtnaTimestamp, time)
}

func (n *NetworkUpgrades) Description() string {
	var banner string
	banner += fmt.Sprintf(" - Apricot Phase 1 Timestamp:        @%-10v (https://github.com/ava-labs/avalanchego/releases/tag/v1.3.0)\n", ptrToString(n.ApricotPhase1BlockTimestamp))
	banner += fmt.Sprintf(" - Apricot Phase 2 Timestamp:        @%-10v (https://github.com/ava-labs/avalanchego/releases/tag/v1.4.0)\n", ptrToString(n.ApricotPhase2BlockTimestamp))
	banner += fmt.Sprintf(" - Apricot Phase 3 Timestamp:        @%-10v (https://github.com/ava-labs/avalanchego/releases/tag/v1.5.0)\n", ptrToString(n.ApricotPhase3BlockTimestamp))
	banner += fmt.Sprintf(" - Apricot Phase 4 Timestamp:        @%-10v (https://github.com/ava-labs/avalanchego/releases/tag/v1.6.0)\n", ptrToString(n.ApricotPhase4BlockTimestamp))
	banner += fmt.Sprintf(" - Apricot Phase 5 Timestamp:        @%-10v (https://github.com/ava-labs/avalanchego/releases/tag/v1.7.0)\n", ptrToString(n.ApricotPhase5BlockTimestamp))
	banner += fmt.Sprintf(" - Apricot Phase P6 Timestamp        @%-10v (https://github.com/ava-labs/avalanchego/releases/tag/v1.8.0)\n", ptrToString(n.ApricotPhasePre6BlockTimestamp))
	banner += fmt.Sprintf(" - Apricot Phase 6 Timestamp:        @%-10v (https://github.com/ava-labs/avalanchego/releases/tag/v1.8.0)\n", ptrToString(n.ApricotPhase6BlockTimestamp))
	banner += fmt.Sprintf(" - Apricot Phase Post-6 Timestamp:   @%-10v (https://github.com/ava-labs/avalanchego/releases/tag/v1.8.0\n", ptrToString(n.ApricotPhasePost6BlockTimestamp))
	banner += fmt.Sprintf(" - Banff Timestamp:                  @%-10v (https://github.com/ava-labs/avalanchego/releases/tag/v1.9.0)\n", ptrToString(n.BanffBlockTimestamp))
	banner += fmt.Sprintf(" - Cortina Timestamp:                @%-10v (https://github.com/ava-labs/avalanchego/releases/tag/v1.10.0)\n", ptrToString(n.CortinaBlockTimestamp))
	banner += fmt.Sprintf(" - Durango Timestamp:                @%-10v (https://github.com/ava-labs/avalanchego/releases/tag/v1.11.0)\n", ptrToString(n.DurangoBlockTimestamp))
	banner += fmt.Sprintf(" - Etna Timestamp:               @%-10v (https://github.com/ava-labs/avalanchego/releases/tag/v1.12.0)\n", ptrToString(n.EtnaTimestamp))
	return banner
}

type AvalancheRules struct {
	IsApricotPhase1, IsApricotPhase2, IsApricotPhase3, IsApricotPhase4, IsApricotPhase5 bool
	IsApricotPhasePre6, IsApricotPhase6, IsApricotPhasePost6                            bool
	IsBanff                                                                             bool
	IsCortina                                                                           bool
	IsDurango                                                                           bool
	IsEtna                                                                              bool
}

func (n *NetworkUpgrades) GetAvalancheRules(timestamp uint64) AvalancheRules {
	return AvalancheRules{
		IsApricotPhase1:     n.IsApricotPhase1(timestamp),
		IsApricotPhase2:     n.IsApricotPhase2(timestamp),
		IsApricotPhase3:     n.IsApricotPhase3(timestamp),
		IsApricotPhase4:     n.IsApricotPhase4(timestamp),
		IsApricotPhase5:     n.IsApricotPhase5(timestamp),
		IsApricotPhasePre6:  n.IsApricotPhasePre6(timestamp),
		IsApricotPhase6:     n.IsApricotPhase6(timestamp),
		IsApricotPhasePost6: n.IsApricotPhasePost6(timestamp),
		IsBanff:             n.IsBanff(timestamp),
		IsCortina:           n.IsCortina(timestamp),
		IsDurango:           n.IsDurango(timestamp),
		IsEtna:              n.IsEtna(timestamp),
	}
}<|MERGE_RESOLUTION|>--- conflicted
+++ resolved
@@ -6,12 +6,9 @@
 import (
 	"fmt"
 	"reflect"
-<<<<<<< HEAD
 
 	"github.com/ava-labs/avalanchego/upgrade"
 	"github.com/ava-labs/coreth/utils"
-=======
->>>>>>> d483ab40
 )
 
 type NetworkUpgrades struct {
@@ -105,115 +102,6 @@
 		{name: "cortinaBlockTimestamp", timestamp: n.CortinaBlockTimestamp},
 		{name: "durangoBlockTimestamp", timestamp: n.DurangoBlockTimestamp},
 		{name: "etnaTimestamp", timestamp: n.EtnaTimestamp},
-<<<<<<< HEAD
-	}
-}
-
-// IsApricotPhase1 returns whether [time] represents a block
-// with a timestamp after the Apricot Phase 1 upgrade time.
-func (n *NetworkUpgrades) IsApricotPhase1(time uint64) bool {
-	return isTimestampForked(n.ApricotPhase1BlockTimestamp, time)
-}
-
-// IsApricotPhase2 returns whether [time] represents a block
-// with a timestamp after the Apricot Phase 2 upgrade time.
-func (n *NetworkUpgrades) IsApricotPhase2(time uint64) bool {
-	return isTimestampForked(n.ApricotPhase2BlockTimestamp, time)
-}
-
-// IsApricotPhase3 returns whether [time] represents a block
-// with a timestamp after the Apricot Phase 3 upgrade time.
-func (n *NetworkUpgrades) IsApricotPhase3(time uint64) bool {
-	return isTimestampForked(n.ApricotPhase3BlockTimestamp, time)
-}
-
-// IsApricotPhase4 returns whether [time] represents a block
-// with a timestamp after the Apricot Phase 4 upgrade time.
-func (n *NetworkUpgrades) IsApricotPhase4(time uint64) bool {
-	return isTimestampForked(n.ApricotPhase4BlockTimestamp, time)
-}
-
-// IsApricotPhase5 returns whether [time] represents a block
-// with a timestamp after the Apricot Phase 5 upgrade time.
-func (n *NetworkUpgrades) IsApricotPhase5(time uint64) bool {
-	return isTimestampForked(n.ApricotPhase5BlockTimestamp, time)
-}
-
-// IsApricotPhasePre6 returns whether [time] represents a block
-// with a timestamp after the Apricot Phase Pre 6 upgrade time.
-func (n *NetworkUpgrades) IsApricotPhasePre6(time uint64) bool {
-	return isTimestampForked(n.ApricotPhasePre6BlockTimestamp, time)
-}
-
-// IsApricotPhase6 returns whether [time] represents a block
-// with a timestamp after the Apricot Phase 6 upgrade time.
-func (n *NetworkUpgrades) IsApricotPhase6(time uint64) bool {
-	return isTimestampForked(n.ApricotPhase6BlockTimestamp, time)
-}
-
-// IsApricotPhasePost6 returns whether [time] represents a block
-// with a timestamp after the Apricot Phase 6 Post upgrade time.
-func (n *NetworkUpgrades) IsApricotPhasePost6(time uint64) bool {
-	return isTimestampForked(n.ApricotPhasePost6BlockTimestamp, time)
-}
-
-// IsBanff returns whether [time] represents a block
-// with a timestamp after the Banff upgrade time.
-func (n *NetworkUpgrades) IsBanff(time uint64) bool {
-	return isTimestampForked(n.BanffBlockTimestamp, time)
-}
-
-// IsCortina returns whether [time] represents a block
-// with a timestamp after the Cortina upgrade time.
-func (n *NetworkUpgrades) IsCortina(time uint64) bool {
-	return isTimestampForked(n.CortinaBlockTimestamp, time)
-}
-
-// IsDurango returns whether [time] represents a block
-// with a timestamp after the Durango upgrade time.
-func (n *NetworkUpgrades) IsDurango(time uint64) bool {
-	return isTimestampForked(n.DurangoBlockTimestamp, time)
-}
-
-// IsEtna returns whether [time] represents a block
-// with a timestamp after the Etna upgrade time.
-func (n *NetworkUpgrades) IsEtna(time uint64) bool {
-	return isTimestampForked(n.EtnaTimestamp, time)
-}
-
-func (n *NetworkUpgrades) Description() string {
-	var banner string
-	banner += fmt.Sprintf(" - Apricot Phase 1 Timestamp:        @%-10v (https://github.com/ava-labs/avalanchego/releases/tag/v1.3.0)\n", ptrToString(n.ApricotPhase1BlockTimestamp))
-	banner += fmt.Sprintf(" - Apricot Phase 2 Timestamp:        @%-10v (https://github.com/ava-labs/avalanchego/releases/tag/v1.4.0)\n", ptrToString(n.ApricotPhase2BlockTimestamp))
-	banner += fmt.Sprintf(" - Apricot Phase 3 Timestamp:        @%-10v (https://github.com/ava-labs/avalanchego/releases/tag/v1.5.0)\n", ptrToString(n.ApricotPhase3BlockTimestamp))
-	banner += fmt.Sprintf(" - Apricot Phase 4 Timestamp:        @%-10v (https://github.com/ava-labs/avalanchego/releases/tag/v1.6.0)\n", ptrToString(n.ApricotPhase4BlockTimestamp))
-	banner += fmt.Sprintf(" - Apricot Phase 5 Timestamp:        @%-10v (https://github.com/ava-labs/avalanchego/releases/tag/v1.7.0)\n", ptrToString(n.ApricotPhase5BlockTimestamp))
-	banner += fmt.Sprintf(" - Apricot Phase P6 Timestamp        @%-10v (https://github.com/ava-labs/avalanchego/releases/tag/v1.8.0)\n", ptrToString(n.ApricotPhasePre6BlockTimestamp))
-	banner += fmt.Sprintf(" - Apricot Phase 6 Timestamp:        @%-10v (https://github.com/ava-labs/avalanchego/releases/tag/v1.8.0)\n", ptrToString(n.ApricotPhase6BlockTimestamp))
-	banner += fmt.Sprintf(" - Apricot Phase Post-6 Timestamp:   @%-10v (https://github.com/ava-labs/avalanchego/releases/tag/v1.8.0\n", ptrToString(n.ApricotPhasePost6BlockTimestamp))
-	banner += fmt.Sprintf(" - Banff Timestamp:                  @%-10v (https://github.com/ava-labs/avalanchego/releases/tag/v1.9.0)\n", ptrToString(n.BanffBlockTimestamp))
-	banner += fmt.Sprintf(" - Cortina Timestamp:                @%-10v (https://github.com/ava-labs/avalanchego/releases/tag/v1.10.0)\n", ptrToString(n.CortinaBlockTimestamp))
-	banner += fmt.Sprintf(" - Durango Timestamp:                @%-10v (https://github.com/ava-labs/avalanchego/releases/tag/v1.11.0)\n", ptrToString(n.DurangoBlockTimestamp))
-	banner += fmt.Sprintf(" - Etna Timestamp:                   @%-10v (https://github.com/ava-labs/avalanchego/releases/tag/v1.12.0)\n", ptrToString(n.EtnaTimestamp))
-	return banner
-}
-
-func getNetworkUpgrades(agoUpgrade upgrade.Config) NetworkUpgrades {
-	return NetworkUpgrades{
-		ApricotPhase1BlockTimestamp:     utils.TimeToNewUint64(agoUpgrade.ApricotPhase1Time),
-		ApricotPhase2BlockTimestamp:     utils.TimeToNewUint64(agoUpgrade.ApricotPhase2Time),
-		ApricotPhase3BlockTimestamp:     utils.TimeToNewUint64(agoUpgrade.ApricotPhase3Time),
-		ApricotPhase4BlockTimestamp:     utils.TimeToNewUint64(agoUpgrade.ApricotPhase4Time),
-		ApricotPhase5BlockTimestamp:     utils.TimeToNewUint64(agoUpgrade.ApricotPhase5Time),
-		ApricotPhasePre6BlockTimestamp:  utils.TimeToNewUint64(agoUpgrade.ApricotPhasePre6Time),
-		ApricotPhase6BlockTimestamp:     utils.TimeToNewUint64(agoUpgrade.ApricotPhase6Time),
-		ApricotPhasePost6BlockTimestamp: utils.TimeToNewUint64(agoUpgrade.ApricotPhasePost6Time),
-		BanffBlockTimestamp:             utils.TimeToNewUint64(agoUpgrade.BanffTime),
-		CortinaBlockTimestamp:           utils.TimeToNewUint64(agoUpgrade.CortinaTime),
-		DurangoBlockTimestamp:           utils.TimeToNewUint64(agoUpgrade.DurangoTime),
-		EtnaTimestamp:                   utils.TimeToNewUint64(agoUpgrade.EtnaTime),
-=======
->>>>>>> d483ab40
 	}
 }
 
@@ -306,6 +194,23 @@
 	return banner
 }
 
+func getNetworkUpgrades(agoUpgrade upgrade.Config) NetworkUpgrades {
+	return NetworkUpgrades{
+		ApricotPhase1BlockTimestamp:     utils.TimeToNewUint64(agoUpgrade.ApricotPhase1Time),
+		ApricotPhase2BlockTimestamp:     utils.TimeToNewUint64(agoUpgrade.ApricotPhase2Time),
+		ApricotPhase3BlockTimestamp:     utils.TimeToNewUint64(agoUpgrade.ApricotPhase3Time),
+		ApricotPhase4BlockTimestamp:     utils.TimeToNewUint64(agoUpgrade.ApricotPhase4Time),
+		ApricotPhase5BlockTimestamp:     utils.TimeToNewUint64(agoUpgrade.ApricotPhase5Time),
+		ApricotPhasePre6BlockTimestamp:  utils.TimeToNewUint64(agoUpgrade.ApricotPhasePre6Time),
+		ApricotPhase6BlockTimestamp:     utils.TimeToNewUint64(agoUpgrade.ApricotPhase6Time),
+		ApricotPhasePost6BlockTimestamp: utils.TimeToNewUint64(agoUpgrade.ApricotPhasePost6Time),
+		BanffBlockTimestamp:             utils.TimeToNewUint64(agoUpgrade.BanffTime),
+		CortinaBlockTimestamp:           utils.TimeToNewUint64(agoUpgrade.CortinaTime),
+		DurangoBlockTimestamp:           utils.TimeToNewUint64(agoUpgrade.DurangoTime),
+		EtnaTimestamp:                   utils.TimeToNewUint64(agoUpgrade.EtnaTime),
+	}
+}
+
 type AvalancheRules struct {
 	IsApricotPhase1, IsApricotPhase2, IsApricotPhase3, IsApricotPhase4, IsApricotPhase5 bool
 	IsApricotPhasePre6, IsApricotPhase6, IsApricotPhasePost6                            bool

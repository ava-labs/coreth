--- conflicted
+++ resolved
@@ -6,12 +6,7 @@
 import (
 	"math/big"
 
-<<<<<<< HEAD
-	"github.com/ava-labs/coreth/predicate"
-=======
-	"github.com/ava-labs/avalanchego/utils/units"
 	"github.com/ava-labs/avalanchego/utils/wrappers"
->>>>>>> 2e4e6bd8
 )
 
 // Minimum Gas Price
@@ -33,18 +28,11 @@
 	ApricotPhase5BaseFeeChangeDenominator uint64 = 36
 	EtnaMinBaseFee                        int64  = GWei
 
-<<<<<<< HEAD
-	// DynamicFeeExtraDataSize is defined in the predicate package to avoid a circular dependency.
-	// After Durango, the extra data past the dynamic fee rollup window represents predicate results.
-	DynamicFeeExtraDataSize        = predicate.DynamicFeeExtraDataSize
-	RollupWindow            uint64 = 10
-=======
 	RollupWindow            = 10 // in seconds
 	DynamicFeeExtraDataSize = wrappers.LongLen * RollupWindow
 
 	// The base cost to charge per atomic transaction. Added in Apricot Phase 5.
 	AtomicTxBaseCost uint64 = 10_000
->>>>>>> 2e4e6bd8
 )
 
 // The atomic gas limit specifies the maximum amount of gas that can be consumed by the atomic

--- conflicted
+++ resolved
@@ -21,16 +21,6 @@
 	ApricotPhase1GasLimit uint64 = 8_000_000
 	CortinaGasLimit       uint64 = 15_000_000
 
-<<<<<<< HEAD
-	ApricotPhase4MinBaseFee               int64  = 25 * GWei
-	ApricotPhase4MaxBaseFee               int64  = 1_000 * GWei
-=======
-	ApricotPhase3MinBaseFee               int64  = 75 * GWei
-	ApricotPhase3MaxBaseFee                      = 225 * GWei
-	ApricotPhase3InitialBaseFee           int64  = 225 * GWei
-	ApricotPhase3TargetGas                       = 10_000_000
-	ApricotPhase3BaseFeeChangeDenominator        = 12
->>>>>>> 604e2ff4
 	ApricotPhase5TargetGas                       = 15_000_000
 	ApricotPhase5BaseFeeChangeDenominator uint64 = 36
 	EtnaMinBaseFee                        int64  = GWei

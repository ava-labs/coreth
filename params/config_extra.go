--- conflicted
+++ resolved
@@ -8,6 +8,7 @@
 	"errors"
 
 	"github.com/ava-labs/avalanchego/snow"
+	"github.com/ava-labs/coreth/utils"
 )
 
 // UpgradeConfig includes the following configs that may be specified in upgradeBytes:
@@ -117,17 +118,6 @@
 		ChainConfig:   *c,
 		UpgradeConfig: c.UpgradeConfig,
 	}
-<<<<<<< HEAD
-=======
-}
-
-func getUpgradeTime(networkID uint32, upgradeTimes map[uint32]time.Time) *uint64 {
-	if upgradeTime, ok := upgradeTimes[networkID]; ok {
-		return utils.TimeToNewUint64(upgradeTime)
-	}
-	// If the upgrade time isn't specified, default being enabled in the
-	// genesis.
-	return utils.NewUint64(0)
 }
 
 // SetEthUpgrades enables Etheruem network upgrades using the same time as
@@ -140,5 +130,4 @@
 	if c.EUpgradeTime != nil {
 		c.CancunTime = utils.NewUint64(*c.EUpgradeTime)
 	}
->>>>>>> 67261368
 }
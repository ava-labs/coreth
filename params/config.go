// Copyright (C) 2019-2025, Ava Labs, Inc. All rights reserved.
// See the file LICENSE for licensing terms.
//
// This file is a derived work, based on the go-ethereum library whose original
// notices appear below.
//
// It is distributed under a license compatible with the licensing terms of the
// original code from which it is derived.
//
// Much love to the original authors for their work.
// **********
// Copyright 2016 The go-ethereum Authors
// This file is part of the go-ethereum library.
//
// The go-ethereum library is free software: you can redistribute it and/or modify
// it under the terms of the GNU Lesser General Public License as published by
// the Free Software Foundation, either version 3 of the License, or
// (at your option) any later version.
//
// The go-ethereum library is distributed in the hope that it will be useful,
// but WITHOUT ANY WARRANTY; without even the implied warranty of
// MERCHANTABILITY or FITNESS FOR A PARTICULAR PURPOSE. See the
// GNU Lesser General Public License for more details.
//
// You should have received a copy of the GNU Lesser General Public License
// along with the go-ethereum library. If not, see <http://www.gnu.org/licenses/>.

package params

import (
	"math/big"

	"github.com/ava-labs/coreth/params/extras"
	"github.com/ava-labs/coreth/utils"
	ethparams "github.com/ava-labs/libevm/params"
)

// Avalanche ChainIDs
var (
	// AvalancheMainnetChainID ...
	AvalancheMainnetChainID = big.NewInt(43114)
	// AvalancheFujiChainID ...
	AvalancheFujiChainID = big.NewInt(43113)
	// AvalancheLocalChainID ...
	AvalancheLocalChainID = big.NewInt(43112)
)

// Guarantees extras initialisation before a call to [params.ChainConfig.Rules].
var _ = libevmInit()

var (
	TestChainConfig = WithExtra(
		&ChainConfig{
			ChainID:             big.NewInt(1),
			HomesteadBlock:      big.NewInt(0),
			DAOForkBlock:        big.NewInt(0),
			DAOForkSupport:      true,
			EIP150Block:         big.NewInt(0),
			EIP155Block:         big.NewInt(0),
			EIP158Block:         big.NewInt(0),
			ByzantiumBlock:      big.NewInt(0),
			ConstantinopleBlock: big.NewInt(0),
			PetersburgBlock:     big.NewInt(0),
			IstanbulBlock:       big.NewInt(0),
			MuirGlacierBlock:    big.NewInt(0),
			BerlinBlock:         big.NewInt(0),
			LondonBlock:         big.NewInt(0),
			ShanghaiTime:        utils.NewUint64(0),
			CancunTime:          utils.NewUint64(0),
		},
		extras.TestChainConfig,
	)

	TestLaunchConfig = WithExtra(
		&ChainConfig{
			ChainID:             big.NewInt(1),
			HomesteadBlock:      big.NewInt(0),
			DAOForkBlock:        big.NewInt(0),
			DAOForkSupport:      true,
			EIP150Block:         big.NewInt(0),
			EIP155Block:         big.NewInt(0),
			EIP158Block:         big.NewInt(0),
			ByzantiumBlock:      big.NewInt(0),
			ConstantinopleBlock: big.NewInt(0),
			PetersburgBlock:     big.NewInt(0),
			IstanbulBlock:       big.NewInt(0),
			MuirGlacierBlock:    big.NewInt(0),
		},
		extras.TestLaunchConfig,
	)

	TestApricotPhase1Config = WithExtra(
		&ChainConfig{
			ChainID:             big.NewInt(1),
			HomesteadBlock:      big.NewInt(0),
			DAOForkBlock:        big.NewInt(0),
			DAOForkSupport:      true,
			EIP150Block:         big.NewInt(0),
			EIP155Block:         big.NewInt(0),
			EIP158Block:         big.NewInt(0),
			ByzantiumBlock:      big.NewInt(0),
			ConstantinopleBlock: big.NewInt(0),
			PetersburgBlock:     big.NewInt(0),
			IstanbulBlock:       big.NewInt(0),
			MuirGlacierBlock:    big.NewInt(0),
		},
		extras.TestApricotPhase1Config,
	)

	TestApricotPhase2Config = WithExtra(
		&ChainConfig{
			ChainID:             big.NewInt(1),
			HomesteadBlock:      big.NewInt(0),
			DAOForkBlock:        big.NewInt(0),
			DAOForkSupport:      true,
			EIP150Block:         big.NewInt(0),
			EIP155Block:         big.NewInt(0),
			EIP158Block:         big.NewInt(0),
			ByzantiumBlock:      big.NewInt(0),
			ConstantinopleBlock: big.NewInt(0),
			PetersburgBlock:     big.NewInt(0),
			IstanbulBlock:       big.NewInt(0),
			MuirGlacierBlock:    big.NewInt(0),
			BerlinBlock:         big.NewInt(0),
		},
		extras.TestApricotPhase2Config,
	)

	TestApricotPhase3Config = WithExtra(
		&ChainConfig{
			ChainID:             big.NewInt(1),
			HomesteadBlock:      big.NewInt(0),
			DAOForkBlock:        big.NewInt(0),
			DAOForkSupport:      true,
			EIP150Block:         big.NewInt(0),
			EIP155Block:         big.NewInt(0),
			EIP158Block:         big.NewInt(0),
			ByzantiumBlock:      big.NewInt(0),
			ConstantinopleBlock: big.NewInt(0),
			PetersburgBlock:     big.NewInt(0),
			IstanbulBlock:       big.NewInt(0),
			MuirGlacierBlock:    big.NewInt(0),
			BerlinBlock:         big.NewInt(0),
			LondonBlock:         big.NewInt(0),
		},
		extras.TestApricotPhase3Config,
	)

	TestApricotPhase4Config = WithExtra(
		&ChainConfig{
			ChainID:             big.NewInt(1),
			HomesteadBlock:      big.NewInt(0),
			DAOForkBlock:        big.NewInt(0),
			DAOForkSupport:      true,
			EIP150Block:         big.NewInt(0),
			EIP155Block:         big.NewInt(0),
			EIP158Block:         big.NewInt(0),
			ByzantiumBlock:      big.NewInt(0),
			ConstantinopleBlock: big.NewInt(0),
			PetersburgBlock:     big.NewInt(0),
			IstanbulBlock:       big.NewInt(0),
			MuirGlacierBlock:    big.NewInt(0),
			BerlinBlock:         big.NewInt(0),
			LondonBlock:         big.NewInt(0),
		},
		extras.TestApricotPhase4Config,
	)

	TestApricotPhase5Config = WithExtra(
		&ChainConfig{
			ChainID:             big.NewInt(1),
			HomesteadBlock:      big.NewInt(0),
			DAOForkBlock:        big.NewInt(0),
			DAOForkSupport:      true,
			EIP150Block:         big.NewInt(0),
			EIP155Block:         big.NewInt(0),
			EIP158Block:         big.NewInt(0),
			ByzantiumBlock:      big.NewInt(0),
			ConstantinopleBlock: big.NewInt(0),
			PetersburgBlock:     big.NewInt(0),
			IstanbulBlock:       big.NewInt(0),
			MuirGlacierBlock:    big.NewInt(0),
			BerlinBlock:         big.NewInt(0),
			LondonBlock:         big.NewInt(0),
		},
		extras.TestApricotPhase5Config,
	)

	TestApricotPhasePre6Config = WithExtra(
		&ChainConfig{
			ChainID:             big.NewInt(1),
			HomesteadBlock:      big.NewInt(0),
			DAOForkBlock:        big.NewInt(0),
			DAOForkSupport:      true,
			EIP150Block:         big.NewInt(0),
			EIP155Block:         big.NewInt(0),
			EIP158Block:         big.NewInt(0),
			ByzantiumBlock:      big.NewInt(0),
			ConstantinopleBlock: big.NewInt(0),
			PetersburgBlock:     big.NewInt(0),
			IstanbulBlock:       big.NewInt(0),
			MuirGlacierBlock:    big.NewInt(0),
			BerlinBlock:         big.NewInt(0),
			LondonBlock:         big.NewInt(0),
		},
		extras.TestApricotPhasePre6Config,
	)

	TestApricotPhase6Config = WithExtra(
		&ChainConfig{
			ChainID:             big.NewInt(1),
			HomesteadBlock:      big.NewInt(0),
			DAOForkBlock:        big.NewInt(0),
			DAOForkSupport:      true,
			EIP150Block:         big.NewInt(0),
			EIP155Block:         big.NewInt(0),
			EIP158Block:         big.NewInt(0),
			ByzantiumBlock:      big.NewInt(0),
			ConstantinopleBlock: big.NewInt(0),
			PetersburgBlock:     big.NewInt(0),
			IstanbulBlock:       big.NewInt(0),
			MuirGlacierBlock:    big.NewInt(0),
			BerlinBlock:         big.NewInt(0),
			LondonBlock:         big.NewInt(0),
		},
		extras.TestApricotPhase6Config,
	)

	TestApricotPhasePost6Config = WithExtra(
		&ChainConfig{
			ChainID:             big.NewInt(1),
			HomesteadBlock:      big.NewInt(0),
			DAOForkBlock:        big.NewInt(0),
			DAOForkSupport:      true,
			EIP150Block:         big.NewInt(0),
			EIP155Block:         big.NewInt(0),
			EIP158Block:         big.NewInt(0),
			ByzantiumBlock:      big.NewInt(0),
			ConstantinopleBlock: big.NewInt(0),
			PetersburgBlock:     big.NewInt(0),
			IstanbulBlock:       big.NewInt(0),
			MuirGlacierBlock:    big.NewInt(0),
			BerlinBlock:         big.NewInt(0),
			LondonBlock:         big.NewInt(0),
		},
		extras.TestApricotPhasePost6Config,
	)

	TestBanffChainConfig = WithExtra(
		&ChainConfig{
			ChainID:             big.NewInt(1),
			HomesteadBlock:      big.NewInt(0),
			DAOForkBlock:        big.NewInt(0),
			DAOForkSupport:      true,
			EIP150Block:         big.NewInt(0),
			EIP155Block:         big.NewInt(0),
			EIP158Block:         big.NewInt(0),
			ByzantiumBlock:      big.NewInt(0),
			ConstantinopleBlock: big.NewInt(0),
			PetersburgBlock:     big.NewInt(0),
			IstanbulBlock:       big.NewInt(0),
			MuirGlacierBlock:    big.NewInt(0),
			BerlinBlock:         big.NewInt(0),
			LondonBlock:         big.NewInt(0),
		},
		extras.TestBanffChainConfig,
	)

	TestCortinaChainConfig = WithExtra(
		&ChainConfig{
			ChainID:             big.NewInt(1),
			HomesteadBlock:      big.NewInt(0),
			DAOForkBlock:        big.NewInt(0),
			DAOForkSupport:      true,
			EIP150Block:         big.NewInt(0),
			EIP155Block:         big.NewInt(0),
			EIP158Block:         big.NewInt(0),
			ByzantiumBlock:      big.NewInt(0),
			ConstantinopleBlock: big.NewInt(0),
			PetersburgBlock:     big.NewInt(0),
			IstanbulBlock:       big.NewInt(0),
			MuirGlacierBlock:    big.NewInt(0),
			BerlinBlock:         big.NewInt(0),
			LondonBlock:         big.NewInt(0),
		},
		extras.TestCortinaChainConfig,
	)

	TestDurangoChainConfig = WithExtra(
		&ChainConfig{
			ChainID:             big.NewInt(1),
			HomesteadBlock:      big.NewInt(0),
			DAOForkBlock:        big.NewInt(0),
			DAOForkSupport:      true,
			EIP150Block:         big.NewInt(0),
			EIP155Block:         big.NewInt(0),
			EIP158Block:         big.NewInt(0),
			ByzantiumBlock:      big.NewInt(0),
			ConstantinopleBlock: big.NewInt(0),
			PetersburgBlock:     big.NewInt(0),
			IstanbulBlock:       big.NewInt(0),
			MuirGlacierBlock:    big.NewInt(0),
			BerlinBlock:         big.NewInt(0),
			LondonBlock:         big.NewInt(0),
			ShanghaiTime:        utils.NewUint64(0),
		},
		extras.TestDurangoChainConfig,
	)

	TestEtnaChainConfig = WithExtra(
		&ChainConfig{
			ChainID:             big.NewInt(1),
			HomesteadBlock:      big.NewInt(0),
			DAOForkBlock:        big.NewInt(0),
			DAOForkSupport:      true,
			EIP150Block:         big.NewInt(0),
			EIP155Block:         big.NewInt(0),
			EIP158Block:         big.NewInt(0),
			ByzantiumBlock:      big.NewInt(0),
			ConstantinopleBlock: big.NewInt(0),
			PetersburgBlock:     big.NewInt(0),
			IstanbulBlock:       big.NewInt(0),
			MuirGlacierBlock:    big.NewInt(0),
			BerlinBlock:         big.NewInt(0),
			LondonBlock:         big.NewInt(0),
			ShanghaiTime:        utils.NewUint64(0),
			CancunTime:          utils.NewUint64(0),
		},
		extras.TestEtnaChainConfig,
	)

	TestFortunaChainConfig = WithExtra(
		&ChainConfig{
			ChainID:             big.NewInt(1),
			HomesteadBlock:      big.NewInt(0),
			DAOForkBlock:        big.NewInt(0),
			DAOForkSupport:      true,
			EIP150Block:         big.NewInt(0),
			EIP155Block:         big.NewInt(0),
			EIP158Block:         big.NewInt(0),
			ByzantiumBlock:      big.NewInt(0),
			ConstantinopleBlock: big.NewInt(0),
			PetersburgBlock:     big.NewInt(0),
			IstanbulBlock:       big.NewInt(0),
			MuirGlacierBlock:    big.NewInt(0),
			BerlinBlock:         big.NewInt(0),
			LondonBlock:         big.NewInt(0),
			ShanghaiTime:        utils.NewUint64(0),
			CancunTime:          utils.NewUint64(0),
		},
		extras.TestFortunaChainConfig,
	)

	TestGraniteChainConfig = WithExtra(
		&ChainConfig{
			ChainID:             big.NewInt(1),
			HomesteadBlock:      big.NewInt(0),
			DAOForkBlock:        big.NewInt(0),
			DAOForkSupport:      true,
			EIP150Block:         big.NewInt(0),
			EIP155Block:         big.NewInt(0),
			EIP158Block:         big.NewInt(0),
			ByzantiumBlock:      big.NewInt(0),
			ConstantinopleBlock: big.NewInt(0),
			PetersburgBlock:     big.NewInt(0),
			IstanbulBlock:       big.NewInt(0),
			MuirGlacierBlock:    big.NewInt(0),
			BerlinBlock:         big.NewInt(0),
			LondonBlock:         big.NewInt(0),
			ShanghaiTime:        utils.NewUint64(0),
			CancunTime:          utils.NewUint64(0),
		},
		extras.TestGraniteChainConfig,
	)

	TestRules = TestChainConfig.Rules(new(big.Int), IsMergeTODO, 0)
)

// ChainConfig is the core config which determines the blockchain settings.
//
// ChainConfig is stored in the database on a per block basis. This means
// that any network, identified by its genesis block, can have its own
// set of configuration options.
<<<<<<< HEAD
type ChainConfig struct {
	ChainID *big.Int `json:"chainId"` // chainId identifies the current chain and is used for replay protection

	HomesteadBlock *big.Int `json:"homesteadBlock,omitempty"` // Homestead switch block (nil = no fork, 0 = already homestead)

	DAOForkBlock   *big.Int `json:"daoForkBlock,omitempty"`   // TheDAO hard-fork switch block (nil = no fork)
	DAOForkSupport bool     `json:"daoForkSupport,omitempty"` // Whether the nodes supports or opposes the DAO hard-fork

	// EIP150 implements the Gas price changes (https://github.com/ethereum/EIPs/issues/150)
	EIP150Block *big.Int `json:"eip150Block,omitempty"` // EIP150 HF block (nil = no fork)
	EIP155Block *big.Int `json:"eip155Block,omitempty"` // EIP155 HF block
	EIP158Block *big.Int `json:"eip158Block,omitempty"` // EIP158 HF block

	ByzantiumBlock      *big.Int `json:"byzantiumBlock,omitempty"`      // Byzantium switch block (nil = no fork, 0 = already on byzantium)
	ConstantinopleBlock *big.Int `json:"constantinopleBlock,omitempty"` // Constantinople switch block (nil = no fork, 0 = already activated)
	PetersburgBlock     *big.Int `json:"petersburgBlock,omitempty"`     // Petersburg switch block (nil = same as Constantinople)
	IstanbulBlock       *big.Int `json:"istanbulBlock,omitempty"`       // Istanbul switch block (nil = no fork, 0 = already on istanbul)
	MuirGlacierBlock    *big.Int `json:"muirGlacierBlock,omitempty"`    // Eip-2384 (bomb delay) switch block (nil = no fork, 0 = already activated)
	BerlinBlock         *big.Int `json:"berlinBlock,omitempty"`         // Berlin switch block (nil = no fork, 0 = already on berlin)
	LondonBlock         *big.Int `json:"londonBlock,omitempty"`         // London switch block (nil = no fork, 0 = already on london)

	// Fork scheduling was switched from blocks to timestamps here

	ShanghaiTime *uint64 `json:"shanghaiTime,omitempty"` // Shanghai switch time (nil = no fork, 0 = already on shanghai)
	CancunTime   *uint64 `json:"cancunTime,omitempty"`   // Cancun switch time (nil = no fork, 0 = already activated)
	VerkleTime   *uint64 `json:"verkleTime,omitempty"`   // Verkle switch time (nil = no fork, 0 = already on verkle)

	NetworkUpgrades // Config for timestamps that enable network upgrades. Skip encoding/decoding directly into ChainConfig.

	AvalancheContext `json:"-"` // Avalanche specific context set during VM initialization. Not serialized.

	UpgradeConfig `json:"-"` // Config specified in upgradeBytes (avalanche network upgrades or enable/disabling precompiles). Skip encoding/decoding directly into ChainConfig.
}

// Description returns a human-readable description of ChainConfig.
func (c *ChainConfig) Description() string {
	var banner string

	banner += fmt.Sprintf("Chain ID:  %v\n", c.ChainID)
	banner += "Consensus: Dummy Consensus Engine\n\n"

	// Create a list of forks with a short description of them. Forks that only
	// makes sense for mainnet should be optional at printing to avoid bloating
	// the output for testnets and private networks.
	banner += "Hard Forks (block based):\n"
	banner += fmt.Sprintf(" - Homestead:                   #%-8v (https://github.com/ethereum/execution-specs/blob/master/network-upgrades/mainnet-upgrades/homestead.md)\n", c.HomesteadBlock)
	if c.DAOForkBlock != nil {
		banner += fmt.Sprintf(" - DAO Fork:                    #%-8v (https://github.com/ethereum/execution-specs/blob/master/network-upgrades/mainnet-upgrades/dao-fork.md)\n", c.DAOForkBlock)
	}
	banner += fmt.Sprintf(" - Tangerine Whistle (EIP 150): #%-8v (https://github.com/ethereum/execution-specs/blob/master/network-upgrades/mainnet-upgrades/tangerine-whistle.md)\n", c.EIP150Block)
	banner += fmt.Sprintf(" - Spurious Dragon/1 (EIP 155): #%-8v (https://github.com/ethereum/execution-specs/blob/master/network-upgrades/mainnet-upgrades/spurious-dragon.md)\n", c.EIP155Block)
	banner += fmt.Sprintf(" - Spurious Dragon/2 (EIP 158): #%-8v (https://github.com/ethereum/execution-specs/blob/master/network-upgrades/mainnet-upgrades/spurious-dragon.md)\n", c.EIP155Block)
	banner += fmt.Sprintf(" - Byzantium:                   #%-8v (https://github.com/ethereum/execution-specs/blob/master/network-upgrades/mainnet-upgrades/byzantium.md)\n", c.ByzantiumBlock)
	banner += fmt.Sprintf(" - Constantinople:              #%-8v (https://github.com/ethereum/execution-specs/blob/master/network-upgrades/mainnet-upgrades/constantinople.md)\n", c.ConstantinopleBlock)
	banner += fmt.Sprintf(" - Petersburg:                  #%-8v (https://github.com/ethereum/execution-specs/blob/master/network-upgrades/mainnet-upgrades/petersburg.md)\n", c.PetersburgBlock)
	banner += fmt.Sprintf(" - Istanbul:                    #%-8v (https://github.com/ethereum/execution-specs/blob/master/network-upgrades/mainnet-upgrades/istanbul.md)\n", c.IstanbulBlock)
	if c.MuirGlacierBlock != nil {
		banner += fmt.Sprintf(" - Muir Glacier:                #%-8v (https://github.com/ethereum/execution-specs/blob/master/network-upgrades/mainnet-upgrades/muir-glacier.md)\n", c.MuirGlacierBlock)
	}

	banner += "Hard forks (timestamp based):\n"
	banner += fmt.Sprintf(" - Cancun Timestamp:              @%-10v (https://github.com/ethereum/execution-specs/blob/master/network-upgrades/mainnet-upgrades/cancun.md)\n", ptrToString(c.CancunTime))
	banner += fmt.Sprintf(" - Verkle Timestamp:              @%-10v", ptrToString(c.VerkleTime))
	banner += "\n"

	banner += "Avalanche Upgrades (timestamp based):\n"
	banner += c.NetworkUpgrades.Description()
	banner += "\n"

	upgradeConfigBytes, err := json.Marshal(c.UpgradeConfig)
	if err != nil {
		upgradeConfigBytes = []byte("cannot marshal UpgradeConfig")
	}
	banner += fmt.Sprintf("Upgrade Config: %s", string(upgradeConfigBytes))
	banner += "\n"
	return banner
}

// IsHomestead returns whether num is either equal to the homestead block or greater.
func (c *ChainConfig) IsHomestead(num *big.Int) bool {
	return isBlockForked(c.HomesteadBlock, num)
}

// IsDAOFork returns whether num is either equal to the DAO fork block or greater.
func (c *ChainConfig) IsDAOFork(num *big.Int) bool {
	return isBlockForked(c.DAOForkBlock, num)
}

// IsEIP150 returns whether num is either equal to the EIP150 fork block or greater.
func (c *ChainConfig) IsEIP150(num *big.Int) bool {
	return isBlockForked(c.EIP150Block, num)
}

// IsEIP155 returns whether num is either equal to the EIP155 fork block or greater.
func (c *ChainConfig) IsEIP155(num *big.Int) bool {
	return isBlockForked(c.EIP155Block, num)
}

// IsEIP158 returns whether num is either equal to the EIP158 fork block or greater.
func (c *ChainConfig) IsEIP158(num *big.Int) bool {
	return isBlockForked(c.EIP158Block, num)
}

// IsByzantium returns whether num is either equal to the Byzantium fork block or greater.
func (c *ChainConfig) IsByzantium(num *big.Int) bool {
	return isBlockForked(c.ByzantiumBlock, num)
}

// IsConstantinople returns whether num is either equal to the Constantinople fork block or greater.
func (c *ChainConfig) IsConstantinople(num *big.Int) bool {
	return isBlockForked(c.ConstantinopleBlock, num)
}

// IsMuirGlacier returns whether num is either equal to the Muir Glacier (EIP-2384) fork block or greater.
func (c *ChainConfig) IsMuirGlacier(num *big.Int) bool {
	return isBlockForked(c.MuirGlacierBlock, num)
}

// IsPetersburg returns whether num is either
// - equal to or greater than the PetersburgBlock fork block,
// - OR is nil, and Constantinople is active
func (c *ChainConfig) IsPetersburg(num *big.Int) bool {
	return isBlockForked(c.PetersburgBlock, num) || c.PetersburgBlock == nil && isBlockForked(c.ConstantinopleBlock, num)
}

// IsIstanbul returns whether num is either equal to the Istanbul fork block or greater.
func (c *ChainConfig) IsIstanbul(num *big.Int) bool {
	return isBlockForked(c.IstanbulBlock, num)
}

// IsBerlin returns whether num is either equal to the Berlin fork block or greater.
func (c *ChainConfig) IsBerlin(num *big.Int) bool {
	return isBlockForked(c.BerlinBlock, num)
}

// IsLondon returns whether num is either equal to the London fork block or greater.
func (c *ChainConfig) IsLondon(num *big.Int) bool {
	return isBlockForked(c.LondonBlock, num)
}

// IsShanghai returns whether time is either equal to the Shanghai fork time or greater.
func (c *ChainConfig) IsShanghai(num *big.Int, time uint64) bool {
	return c.IsLondon(num) && isTimestampForked(c.ShanghaiTime, time)
}

// IsCancun returns whether num is either equal to the Cancun fork time or greater.
func (c *ChainConfig) IsCancun(num *big.Int, time uint64) bool {
	return c.IsLondon(num) && isTimestampForked(c.CancunTime, time)
}

// IsVerkle returns whether num is either equal to the Verkle fork time or greater.
func (c *ChainConfig) IsVerkle(num *big.Int, time uint64) bool {
	return c.IsLondon(num) && isTimestampForked(c.VerkleTime, time)
}

// CheckCompatible checks whether scheduled fork transitions have been imported
// with a mismatching chain configuration.
func (c *ChainConfig) CheckCompatible(newcfg *ChainConfig, height uint64, time uint64) *ConfigCompatError {
	var (
		bhead = new(big.Int).SetUint64(height)
		btime = time
	)
	// Iterate checkCompatible to find the lowest conflict.
	var lasterr *ConfigCompatError
	for {
		err := c.checkCompatible(newcfg, bhead, btime)
		if err == nil || (lasterr != nil && err.RewindToBlock == lasterr.RewindToBlock && err.RewindToTime == lasterr.RewindToTime) {
			break
		}
		lasterr = err

		if err.RewindToTime > 0 {
			btime = err.RewindToTime
		} else {
			bhead.SetUint64(err.RewindToBlock)
		}
	}

	return lasterr
}

type fork struct {
	name      string
	block     *big.Int // some go-ethereum forks use block numbers
	timestamp *uint64  // Avalanche forks use timestamps
	optional  bool     // if true, the fork may be nil and next fork is still allowed
}

// CheckConfigForkOrder checks that we don't "skip" any forks, geth isn't pluggable enough
// to guarantee that forks can be implemented in a different order than on official networks
func (c *ChainConfig) CheckConfigForkOrder() error {
	ethForks := []fork{
		{name: "homesteadBlock", block: c.HomesteadBlock},
		{name: "daoForkBlock", block: c.DAOForkBlock, optional: true},
		{name: "eip150Block", block: c.EIP150Block},
		{name: "eip155Block", block: c.EIP155Block},
		{name: "eip158Block", block: c.EIP158Block},
		{name: "byzantiumBlock", block: c.ByzantiumBlock},
		{name: "constantinopleBlock", block: c.ConstantinopleBlock},
		{name: "petersburgBlock", block: c.PetersburgBlock},
		{name: "istanbulBlock", block: c.IstanbulBlock},
		{name: "muirGlacierBlock", block: c.MuirGlacierBlock, optional: true},
		{name: "berlinBlock", block: c.BerlinBlock},
		{name: "londonBlock", block: c.LondonBlock},
		{name: "shanghaiTime", timestamp: c.ShanghaiTime},
		{name: "cancunTime", timestamp: c.CancunTime, optional: true},
		{name: "verkleTime", timestamp: c.VerkleTime, optional: true},
	}

	// Check that forks are enabled in order
	if err := checkForks(ethForks, true); err != nil {
		return err
	}

	// Note: In Avalanche, hard forks must take place via block timestamps instead
	// of block numbers since blocks are produced asynchronously. Therefore, we do not
	// check that the block timestamps in the same way as for
	// the block number forks since it would not be a meaningful comparison.
	// Instead, we check only that Phases are enabled in order.
	// Note: we do not add the optional stateful precompile configs in here because they are optional
	// and independent, such that the ordering they are enabled does not impact the correctness of the
	// chain config.
	if err := checkForks(c.forkOrder(), false); err != nil {
		return err
	}

	return nil
}

// checkForks checks that forks are enabled in order and returns an error if not
// [blockFork] is true if the fork is a block number fork, false if it is a timestamp fork
func checkForks(forks []fork, blockFork bool) error {
	lastFork := fork{}
	for _, cur := range forks {
		if lastFork.name != "" {
			switch {
			// Non-optional forks must all be present in the chain config up to the last defined fork
			case lastFork.block == nil && lastFork.timestamp == nil && (cur.block != nil || cur.timestamp != nil):
				if cur.block != nil {
					return fmt.Errorf("unsupported fork ordering: %v not enabled, but %v enabled at block %v",
						lastFork.name, cur.name, cur.block)
				} else {
					return fmt.Errorf("unsupported fork ordering: %v not enabled, but %v enabled at timestamp %v",
						lastFork.name, cur.name, cur.timestamp)
				}

			// Fork (whether defined by block or timestamp) must follow the fork definition sequence
			case (lastFork.block != nil && cur.block != nil) || (lastFork.timestamp != nil && cur.timestamp != nil):
				if lastFork.block != nil && lastFork.block.Cmp(cur.block) > 0 {
					return fmt.Errorf("unsupported fork ordering: %v enabled at block %v, but %v enabled at block %v",
						lastFork.name, lastFork.block, cur.name, cur.block)
				} else if lastFork.timestamp != nil && *lastFork.timestamp > *cur.timestamp {
					return fmt.Errorf("unsupported fork ordering: %v enabled at timestamp %v, but %v enabled at timestamp %v",
						lastFork.name, lastFork.timestamp, cur.name, cur.timestamp)
				}

				// Timestamp based forks can follow block based ones, but not the other way around
				if lastFork.timestamp != nil && cur.block != nil {
					return fmt.Errorf("unsupported fork ordering: %v used timestamp ordering, but %v reverted to block ordering",
						lastFork.name, cur.name)
				}
			}
		}
		// If it was optional and not set, then ignore it
		if !cur.optional || (cur.block != nil || cur.timestamp != nil) {
			lastFork = cur
		}
	}
	return nil
}

// checkCompatible confirms that [newcfg] is backwards compatible with [c] to upgrade with the given head block height and timestamp.
// This confirms that all Ethereum and Avalanche upgrades are backwards compatible as well as that the precompile config is backwards
// compatible.
func (c *ChainConfig) checkCompatible(newcfg *ChainConfig, headNumber *big.Int, headTimestamp uint64) *ConfigCompatError {
	if isForkBlockIncompatible(c.HomesteadBlock, newcfg.HomesteadBlock, headNumber) {
		return newBlockCompatError("Homestead fork block", c.HomesteadBlock, newcfg.HomesteadBlock)
	}
	if isForkBlockIncompatible(c.DAOForkBlock, newcfg.DAOForkBlock, headNumber) {
		return newBlockCompatError("DAO fork block", c.DAOForkBlock, newcfg.DAOForkBlock)
	}
	if c.IsDAOFork(headNumber) && c.DAOForkSupport != newcfg.DAOForkSupport {
		return newBlockCompatError("DAO fork support flag", c.DAOForkBlock, newcfg.DAOForkBlock)
	}
	if isForkBlockIncompatible(c.EIP150Block, newcfg.EIP150Block, headNumber) {
		return newBlockCompatError("EIP150 fork block", c.EIP150Block, newcfg.EIP150Block)
	}
	if isForkBlockIncompatible(c.EIP155Block, newcfg.EIP155Block, headNumber) {
		return newBlockCompatError("EIP155 fork block", c.EIP155Block, newcfg.EIP155Block)
	}
	if isForkBlockIncompatible(c.EIP158Block, newcfg.EIP158Block, headNumber) {
		return newBlockCompatError("EIP158 fork block", c.EIP158Block, newcfg.EIP158Block)
	}
	if c.IsEIP158(headNumber) && !configBlockEqual(c.ChainID, newcfg.ChainID) {
		return newBlockCompatError("EIP158 chain ID", c.EIP158Block, newcfg.EIP158Block)
	}
	if isForkBlockIncompatible(c.ByzantiumBlock, newcfg.ByzantiumBlock, headNumber) {
		return newBlockCompatError("Byzantium fork block", c.ByzantiumBlock, newcfg.ByzantiumBlock)
	}
	if isForkBlockIncompatible(c.ConstantinopleBlock, newcfg.ConstantinopleBlock, headNumber) {
		return newBlockCompatError("Constantinople fork block", c.ConstantinopleBlock, newcfg.ConstantinopleBlock)
	}
	if isForkBlockIncompatible(c.PetersburgBlock, newcfg.PetersburgBlock, headNumber) {
		// the only case where we allow Petersburg to be set in the past is if it is equal to Constantinople
		// mainly to satisfy fork ordering requirements which state that Petersburg fork be set if Constantinople fork is set
		if isForkBlockIncompatible(c.ConstantinopleBlock, newcfg.PetersburgBlock, headNumber) {
			return newBlockCompatError("Petersburg fork block", c.PetersburgBlock, newcfg.PetersburgBlock)
		}
	}
	if isForkBlockIncompatible(c.IstanbulBlock, newcfg.IstanbulBlock, headNumber) {
		return newBlockCompatError("Istanbul fork block", c.IstanbulBlock, newcfg.IstanbulBlock)
	}
	if isForkBlockIncompatible(c.MuirGlacierBlock, newcfg.MuirGlacierBlock, headNumber) {
		return newBlockCompatError("Muir Glacier fork block", c.MuirGlacierBlock, newcfg.MuirGlacierBlock)
	}
	if isForkBlockIncompatible(c.BerlinBlock, newcfg.BerlinBlock, headNumber) {
		return newBlockCompatError("Berlin fork block", c.BerlinBlock, newcfg.BerlinBlock)
	}
	if isForkBlockIncompatible(c.LondonBlock, newcfg.LondonBlock, headNumber) {
		return newBlockCompatError("London fork block", c.LondonBlock, newcfg.LondonBlock)
	}
	if isForkTimestampIncompatible(c.ShanghaiTime, newcfg.ShanghaiTime, headTimestamp) {
		return newTimestampCompatError("Shanghai fork timestamp", c.ShanghaiTime, newcfg.ShanghaiTime)
	}
	if isForkTimestampIncompatible(c.CancunTime, newcfg.CancunTime, headTimestamp) {
		return newTimestampCompatError("Cancun fork timestamp", c.CancunTime, newcfg.CancunTime)
	}
	if isForkTimestampIncompatible(c.VerkleTime, newcfg.VerkleTime, headTimestamp) {
		return newTimestampCompatError("Verkle fork timestamp", c.VerkleTime, newcfg.VerkleTime)
	}

	// Check avalanche network upgrades
	if err := c.CheckNetworkUpgradesCompatible(&newcfg.NetworkUpgrades, headTimestamp); err != nil {
		return err
	}

	// Check that the precompiles on the new config are compatible with the existing precompile config.
	if err := c.CheckPrecompilesCompatible(newcfg.PrecompileUpgrades, headTimestamp); err != nil {
		return err
	}

	return nil
}

// isForkBlockIncompatible returns true if a fork scheduled at block s1 cannot be
// rescheduled to block s2 because head is already past the fork.
func isForkBlockIncompatible(s1, s2, head *big.Int) bool {
	return (isBlockForked(s1, head) || isBlockForked(s2, head)) && !configBlockEqual(s1, s2)
}

// isBlockForked returns whether a fork scheduled at block s is active at the
// given head block. Whilst this method is the same as isTimestampForked, they
// are explicitly separate for clearer reading.
func isBlockForked(s, head *big.Int) bool {
	if s == nil || head == nil {
		return false
	}
	return s.Cmp(head) <= 0
}

func configBlockEqual(x, y *big.Int) bool {
	if x == nil {
		return y == nil
	}
	if y == nil {
		return x == nil
	}
	return x.Cmp(y) == 0
}

// isForkTimestampIncompatible returns true if a fork scheduled at timestamp s1
// cannot be rescheduled to timestamp s2 because head is already past the fork.
func isForkTimestampIncompatible(s1, s2 *uint64, head uint64) bool {
	return (isTimestampForked(s1, head) || isTimestampForked(s2, head)) && !configTimestampEqual(s1, s2)
}

// isTimestampForked returns whether a fork scheduled at timestamp s is active
// at the given head timestamp. Whilst this method is the same as isBlockForked,
// they are explicitly separate for clearer reading.
func isTimestampForked(s *uint64, head uint64) bool {
	if s == nil {
		return false
	}
	return *s <= head
}

func configTimestampEqual(x, y *uint64) bool {
	if x == nil {
		return y == nil
	}
	if y == nil {
		return x == nil
	}
	return *x == *y
}

// ConfigCompatError is raised if the locally-stored blockchain is initialised with a
// ChainConfig that would alter the past.
type ConfigCompatError struct {
	What string

	// block numbers of the stored and new configurations if block based forking
	StoredBlock, NewBlock *big.Int

	// timestamps of the stored and new configurations if time based forking
	StoredTime, NewTime *uint64

	// the block number to which the local chain must be rewound to correct the error
	RewindToBlock uint64

	// the timestamp to which the local chain must be rewound to correct the error
	RewindToTime uint64
}

func newBlockCompatError(what string, storedblock, newblock *big.Int) *ConfigCompatError {
	var rew *big.Int
	switch {
	case storedblock == nil:
		rew = newblock
	case newblock == nil || storedblock.Cmp(newblock) < 0:
		rew = storedblock
	default:
		rew = newblock
	}
	err := &ConfigCompatError{
		What:          what,
		StoredBlock:   storedblock,
		NewBlock:      newblock,
		RewindToBlock: 0,
	}
	if rew != nil && rew.Sign() > 0 {
		err.RewindToBlock = rew.Uint64() - 1
	}
	return err
}

func newTimestampCompatError(what string, storedtime, newtime *uint64) *ConfigCompatError {
	var rew *uint64
	switch {
	case storedtime == nil:
		rew = newtime
	case newtime == nil || *storedtime < *newtime:
		rew = storedtime
	default:
		rew = newtime
	}
	err := &ConfigCompatError{
		What:         what,
		StoredTime:   storedtime,
		NewTime:      newtime,
		RewindToTime: 0,
	}
	if rew != nil && *rew > 0 {
		err.RewindToTime = *rew - 1
	}
	return err
}

func (err *ConfigCompatError) Error() string {
	if err.StoredBlock != nil {
		return fmt.Sprintf("mismatching %s in database (have block %d, want block %d, rewindto block %d)", err.What, err.StoredBlock, err.NewBlock, err.RewindToBlock)
	}
	return fmt.Sprintf("mismatching %s in database (have timestamp %s, want timestamp %s, rewindto timestamp %d)", err.What, ptrToString(err.StoredTime), ptrToString(err.NewTime), err.RewindToTime)
}

type EthRules struct {
	IsHomestead, IsEIP150, IsEIP155, IsEIP158               bool
	IsByzantium, IsConstantinople, IsPetersburg, IsIstanbul bool
	IsCancun                                                bool
	IsVerkle                                                bool
}
=======
type ChainConfig = ethparams.ChainConfig
>>>>>>> 651f189c

// Rules wraps ChainConfig and is merely syntactic sugar or can be used for functions
// that do not have or require information about the block.
//
// Rules is a one time interface meaning that it shouldn't be used in between transition
// phases.
type Rules = ethparams.Rules<|MERGE_RESOLUTION|>--- conflicted
+++ resolved
@@ -381,481 +381,7 @@
 // ChainConfig is stored in the database on a per block basis. This means
 // that any network, identified by its genesis block, can have its own
 // set of configuration options.
-<<<<<<< HEAD
-type ChainConfig struct {
-	ChainID *big.Int `json:"chainId"` // chainId identifies the current chain and is used for replay protection
-
-	HomesteadBlock *big.Int `json:"homesteadBlock,omitempty"` // Homestead switch block (nil = no fork, 0 = already homestead)
-
-	DAOForkBlock   *big.Int `json:"daoForkBlock,omitempty"`   // TheDAO hard-fork switch block (nil = no fork)
-	DAOForkSupport bool     `json:"daoForkSupport,omitempty"` // Whether the nodes supports or opposes the DAO hard-fork
-
-	// EIP150 implements the Gas price changes (https://github.com/ethereum/EIPs/issues/150)
-	EIP150Block *big.Int `json:"eip150Block,omitempty"` // EIP150 HF block (nil = no fork)
-	EIP155Block *big.Int `json:"eip155Block,omitempty"` // EIP155 HF block
-	EIP158Block *big.Int `json:"eip158Block,omitempty"` // EIP158 HF block
-
-	ByzantiumBlock      *big.Int `json:"byzantiumBlock,omitempty"`      // Byzantium switch block (nil = no fork, 0 = already on byzantium)
-	ConstantinopleBlock *big.Int `json:"constantinopleBlock,omitempty"` // Constantinople switch block (nil = no fork, 0 = already activated)
-	PetersburgBlock     *big.Int `json:"petersburgBlock,omitempty"`     // Petersburg switch block (nil = same as Constantinople)
-	IstanbulBlock       *big.Int `json:"istanbulBlock,omitempty"`       // Istanbul switch block (nil = no fork, 0 = already on istanbul)
-	MuirGlacierBlock    *big.Int `json:"muirGlacierBlock,omitempty"`    // Eip-2384 (bomb delay) switch block (nil = no fork, 0 = already activated)
-	BerlinBlock         *big.Int `json:"berlinBlock,omitempty"`         // Berlin switch block (nil = no fork, 0 = already on berlin)
-	LondonBlock         *big.Int `json:"londonBlock,omitempty"`         // London switch block (nil = no fork, 0 = already on london)
-
-	// Fork scheduling was switched from blocks to timestamps here
-
-	ShanghaiTime *uint64 `json:"shanghaiTime,omitempty"` // Shanghai switch time (nil = no fork, 0 = already on shanghai)
-	CancunTime   *uint64 `json:"cancunTime,omitempty"`   // Cancun switch time (nil = no fork, 0 = already activated)
-	VerkleTime   *uint64 `json:"verkleTime,omitempty"`   // Verkle switch time (nil = no fork, 0 = already on verkle)
-
-	NetworkUpgrades // Config for timestamps that enable network upgrades. Skip encoding/decoding directly into ChainConfig.
-
-	AvalancheContext `json:"-"` // Avalanche specific context set during VM initialization. Not serialized.
-
-	UpgradeConfig `json:"-"` // Config specified in upgradeBytes (avalanche network upgrades or enable/disabling precompiles). Skip encoding/decoding directly into ChainConfig.
-}
-
-// Description returns a human-readable description of ChainConfig.
-func (c *ChainConfig) Description() string {
-	var banner string
-
-	banner += fmt.Sprintf("Chain ID:  %v\n", c.ChainID)
-	banner += "Consensus: Dummy Consensus Engine\n\n"
-
-	// Create a list of forks with a short description of them. Forks that only
-	// makes sense for mainnet should be optional at printing to avoid bloating
-	// the output for testnets and private networks.
-	banner += "Hard Forks (block based):\n"
-	banner += fmt.Sprintf(" - Homestead:                   #%-8v (https://github.com/ethereum/execution-specs/blob/master/network-upgrades/mainnet-upgrades/homestead.md)\n", c.HomesteadBlock)
-	if c.DAOForkBlock != nil {
-		banner += fmt.Sprintf(" - DAO Fork:                    #%-8v (https://github.com/ethereum/execution-specs/blob/master/network-upgrades/mainnet-upgrades/dao-fork.md)\n", c.DAOForkBlock)
-	}
-	banner += fmt.Sprintf(" - Tangerine Whistle (EIP 150): #%-8v (https://github.com/ethereum/execution-specs/blob/master/network-upgrades/mainnet-upgrades/tangerine-whistle.md)\n", c.EIP150Block)
-	banner += fmt.Sprintf(" - Spurious Dragon/1 (EIP 155): #%-8v (https://github.com/ethereum/execution-specs/blob/master/network-upgrades/mainnet-upgrades/spurious-dragon.md)\n", c.EIP155Block)
-	banner += fmt.Sprintf(" - Spurious Dragon/2 (EIP 158): #%-8v (https://github.com/ethereum/execution-specs/blob/master/network-upgrades/mainnet-upgrades/spurious-dragon.md)\n", c.EIP155Block)
-	banner += fmt.Sprintf(" - Byzantium:                   #%-8v (https://github.com/ethereum/execution-specs/blob/master/network-upgrades/mainnet-upgrades/byzantium.md)\n", c.ByzantiumBlock)
-	banner += fmt.Sprintf(" - Constantinople:              #%-8v (https://github.com/ethereum/execution-specs/blob/master/network-upgrades/mainnet-upgrades/constantinople.md)\n", c.ConstantinopleBlock)
-	banner += fmt.Sprintf(" - Petersburg:                  #%-8v (https://github.com/ethereum/execution-specs/blob/master/network-upgrades/mainnet-upgrades/petersburg.md)\n", c.PetersburgBlock)
-	banner += fmt.Sprintf(" - Istanbul:                    #%-8v (https://github.com/ethereum/execution-specs/blob/master/network-upgrades/mainnet-upgrades/istanbul.md)\n", c.IstanbulBlock)
-	if c.MuirGlacierBlock != nil {
-		banner += fmt.Sprintf(" - Muir Glacier:                #%-8v (https://github.com/ethereum/execution-specs/blob/master/network-upgrades/mainnet-upgrades/muir-glacier.md)\n", c.MuirGlacierBlock)
-	}
-
-	banner += "Hard forks (timestamp based):\n"
-	banner += fmt.Sprintf(" - Cancun Timestamp:              @%-10v (https://github.com/ethereum/execution-specs/blob/master/network-upgrades/mainnet-upgrades/cancun.md)\n", ptrToString(c.CancunTime))
-	banner += fmt.Sprintf(" - Verkle Timestamp:              @%-10v", ptrToString(c.VerkleTime))
-	banner += "\n"
-
-	banner += "Avalanche Upgrades (timestamp based):\n"
-	banner += c.NetworkUpgrades.Description()
-	banner += "\n"
-
-	upgradeConfigBytes, err := json.Marshal(c.UpgradeConfig)
-	if err != nil {
-		upgradeConfigBytes = []byte("cannot marshal UpgradeConfig")
-	}
-	banner += fmt.Sprintf("Upgrade Config: %s", string(upgradeConfigBytes))
-	banner += "\n"
-	return banner
-}
-
-// IsHomestead returns whether num is either equal to the homestead block or greater.
-func (c *ChainConfig) IsHomestead(num *big.Int) bool {
-	return isBlockForked(c.HomesteadBlock, num)
-}
-
-// IsDAOFork returns whether num is either equal to the DAO fork block or greater.
-func (c *ChainConfig) IsDAOFork(num *big.Int) bool {
-	return isBlockForked(c.DAOForkBlock, num)
-}
-
-// IsEIP150 returns whether num is either equal to the EIP150 fork block or greater.
-func (c *ChainConfig) IsEIP150(num *big.Int) bool {
-	return isBlockForked(c.EIP150Block, num)
-}
-
-// IsEIP155 returns whether num is either equal to the EIP155 fork block or greater.
-func (c *ChainConfig) IsEIP155(num *big.Int) bool {
-	return isBlockForked(c.EIP155Block, num)
-}
-
-// IsEIP158 returns whether num is either equal to the EIP158 fork block or greater.
-func (c *ChainConfig) IsEIP158(num *big.Int) bool {
-	return isBlockForked(c.EIP158Block, num)
-}
-
-// IsByzantium returns whether num is either equal to the Byzantium fork block or greater.
-func (c *ChainConfig) IsByzantium(num *big.Int) bool {
-	return isBlockForked(c.ByzantiumBlock, num)
-}
-
-// IsConstantinople returns whether num is either equal to the Constantinople fork block or greater.
-func (c *ChainConfig) IsConstantinople(num *big.Int) bool {
-	return isBlockForked(c.ConstantinopleBlock, num)
-}
-
-// IsMuirGlacier returns whether num is either equal to the Muir Glacier (EIP-2384) fork block or greater.
-func (c *ChainConfig) IsMuirGlacier(num *big.Int) bool {
-	return isBlockForked(c.MuirGlacierBlock, num)
-}
-
-// IsPetersburg returns whether num is either
-// - equal to or greater than the PetersburgBlock fork block,
-// - OR is nil, and Constantinople is active
-func (c *ChainConfig) IsPetersburg(num *big.Int) bool {
-	return isBlockForked(c.PetersburgBlock, num) || c.PetersburgBlock == nil && isBlockForked(c.ConstantinopleBlock, num)
-}
-
-// IsIstanbul returns whether num is either equal to the Istanbul fork block or greater.
-func (c *ChainConfig) IsIstanbul(num *big.Int) bool {
-	return isBlockForked(c.IstanbulBlock, num)
-}
-
-// IsBerlin returns whether num is either equal to the Berlin fork block or greater.
-func (c *ChainConfig) IsBerlin(num *big.Int) bool {
-	return isBlockForked(c.BerlinBlock, num)
-}
-
-// IsLondon returns whether num is either equal to the London fork block or greater.
-func (c *ChainConfig) IsLondon(num *big.Int) bool {
-	return isBlockForked(c.LondonBlock, num)
-}
-
-// IsShanghai returns whether time is either equal to the Shanghai fork time or greater.
-func (c *ChainConfig) IsShanghai(num *big.Int, time uint64) bool {
-	return c.IsLondon(num) && isTimestampForked(c.ShanghaiTime, time)
-}
-
-// IsCancun returns whether num is either equal to the Cancun fork time or greater.
-func (c *ChainConfig) IsCancun(num *big.Int, time uint64) bool {
-	return c.IsLondon(num) && isTimestampForked(c.CancunTime, time)
-}
-
-// IsVerkle returns whether num is either equal to the Verkle fork time or greater.
-func (c *ChainConfig) IsVerkle(num *big.Int, time uint64) bool {
-	return c.IsLondon(num) && isTimestampForked(c.VerkleTime, time)
-}
-
-// CheckCompatible checks whether scheduled fork transitions have been imported
-// with a mismatching chain configuration.
-func (c *ChainConfig) CheckCompatible(newcfg *ChainConfig, height uint64, time uint64) *ConfigCompatError {
-	var (
-		bhead = new(big.Int).SetUint64(height)
-		btime = time
-	)
-	// Iterate checkCompatible to find the lowest conflict.
-	var lasterr *ConfigCompatError
-	for {
-		err := c.checkCompatible(newcfg, bhead, btime)
-		if err == nil || (lasterr != nil && err.RewindToBlock == lasterr.RewindToBlock && err.RewindToTime == lasterr.RewindToTime) {
-			break
-		}
-		lasterr = err
-
-		if err.RewindToTime > 0 {
-			btime = err.RewindToTime
-		} else {
-			bhead.SetUint64(err.RewindToBlock)
-		}
-	}
-
-	return lasterr
-}
-
-type fork struct {
-	name      string
-	block     *big.Int // some go-ethereum forks use block numbers
-	timestamp *uint64  // Avalanche forks use timestamps
-	optional  bool     // if true, the fork may be nil and next fork is still allowed
-}
-
-// CheckConfigForkOrder checks that we don't "skip" any forks, geth isn't pluggable enough
-// to guarantee that forks can be implemented in a different order than on official networks
-func (c *ChainConfig) CheckConfigForkOrder() error {
-	ethForks := []fork{
-		{name: "homesteadBlock", block: c.HomesteadBlock},
-		{name: "daoForkBlock", block: c.DAOForkBlock, optional: true},
-		{name: "eip150Block", block: c.EIP150Block},
-		{name: "eip155Block", block: c.EIP155Block},
-		{name: "eip158Block", block: c.EIP158Block},
-		{name: "byzantiumBlock", block: c.ByzantiumBlock},
-		{name: "constantinopleBlock", block: c.ConstantinopleBlock},
-		{name: "petersburgBlock", block: c.PetersburgBlock},
-		{name: "istanbulBlock", block: c.IstanbulBlock},
-		{name: "muirGlacierBlock", block: c.MuirGlacierBlock, optional: true},
-		{name: "berlinBlock", block: c.BerlinBlock},
-		{name: "londonBlock", block: c.LondonBlock},
-		{name: "shanghaiTime", timestamp: c.ShanghaiTime},
-		{name: "cancunTime", timestamp: c.CancunTime, optional: true},
-		{name: "verkleTime", timestamp: c.VerkleTime, optional: true},
-	}
-
-	// Check that forks are enabled in order
-	if err := checkForks(ethForks, true); err != nil {
-		return err
-	}
-
-	// Note: In Avalanche, hard forks must take place via block timestamps instead
-	// of block numbers since blocks are produced asynchronously. Therefore, we do not
-	// check that the block timestamps in the same way as for
-	// the block number forks since it would not be a meaningful comparison.
-	// Instead, we check only that Phases are enabled in order.
-	// Note: we do not add the optional stateful precompile configs in here because they are optional
-	// and independent, such that the ordering they are enabled does not impact the correctness of the
-	// chain config.
-	if err := checkForks(c.forkOrder(), false); err != nil {
-		return err
-	}
-
-	return nil
-}
-
-// checkForks checks that forks are enabled in order and returns an error if not
-// [blockFork] is true if the fork is a block number fork, false if it is a timestamp fork
-func checkForks(forks []fork, blockFork bool) error {
-	lastFork := fork{}
-	for _, cur := range forks {
-		if lastFork.name != "" {
-			switch {
-			// Non-optional forks must all be present in the chain config up to the last defined fork
-			case lastFork.block == nil && lastFork.timestamp == nil && (cur.block != nil || cur.timestamp != nil):
-				if cur.block != nil {
-					return fmt.Errorf("unsupported fork ordering: %v not enabled, but %v enabled at block %v",
-						lastFork.name, cur.name, cur.block)
-				} else {
-					return fmt.Errorf("unsupported fork ordering: %v not enabled, but %v enabled at timestamp %v",
-						lastFork.name, cur.name, cur.timestamp)
-				}
-
-			// Fork (whether defined by block or timestamp) must follow the fork definition sequence
-			case (lastFork.block != nil && cur.block != nil) || (lastFork.timestamp != nil && cur.timestamp != nil):
-				if lastFork.block != nil && lastFork.block.Cmp(cur.block) > 0 {
-					return fmt.Errorf("unsupported fork ordering: %v enabled at block %v, but %v enabled at block %v",
-						lastFork.name, lastFork.block, cur.name, cur.block)
-				} else if lastFork.timestamp != nil && *lastFork.timestamp > *cur.timestamp {
-					return fmt.Errorf("unsupported fork ordering: %v enabled at timestamp %v, but %v enabled at timestamp %v",
-						lastFork.name, lastFork.timestamp, cur.name, cur.timestamp)
-				}
-
-				// Timestamp based forks can follow block based ones, but not the other way around
-				if lastFork.timestamp != nil && cur.block != nil {
-					return fmt.Errorf("unsupported fork ordering: %v used timestamp ordering, but %v reverted to block ordering",
-						lastFork.name, cur.name)
-				}
-			}
-		}
-		// If it was optional and not set, then ignore it
-		if !cur.optional || (cur.block != nil || cur.timestamp != nil) {
-			lastFork = cur
-		}
-	}
-	return nil
-}
-
-// checkCompatible confirms that [newcfg] is backwards compatible with [c] to upgrade with the given head block height and timestamp.
-// This confirms that all Ethereum and Avalanche upgrades are backwards compatible as well as that the precompile config is backwards
-// compatible.
-func (c *ChainConfig) checkCompatible(newcfg *ChainConfig, headNumber *big.Int, headTimestamp uint64) *ConfigCompatError {
-	if isForkBlockIncompatible(c.HomesteadBlock, newcfg.HomesteadBlock, headNumber) {
-		return newBlockCompatError("Homestead fork block", c.HomesteadBlock, newcfg.HomesteadBlock)
-	}
-	if isForkBlockIncompatible(c.DAOForkBlock, newcfg.DAOForkBlock, headNumber) {
-		return newBlockCompatError("DAO fork block", c.DAOForkBlock, newcfg.DAOForkBlock)
-	}
-	if c.IsDAOFork(headNumber) && c.DAOForkSupport != newcfg.DAOForkSupport {
-		return newBlockCompatError("DAO fork support flag", c.DAOForkBlock, newcfg.DAOForkBlock)
-	}
-	if isForkBlockIncompatible(c.EIP150Block, newcfg.EIP150Block, headNumber) {
-		return newBlockCompatError("EIP150 fork block", c.EIP150Block, newcfg.EIP150Block)
-	}
-	if isForkBlockIncompatible(c.EIP155Block, newcfg.EIP155Block, headNumber) {
-		return newBlockCompatError("EIP155 fork block", c.EIP155Block, newcfg.EIP155Block)
-	}
-	if isForkBlockIncompatible(c.EIP158Block, newcfg.EIP158Block, headNumber) {
-		return newBlockCompatError("EIP158 fork block", c.EIP158Block, newcfg.EIP158Block)
-	}
-	if c.IsEIP158(headNumber) && !configBlockEqual(c.ChainID, newcfg.ChainID) {
-		return newBlockCompatError("EIP158 chain ID", c.EIP158Block, newcfg.EIP158Block)
-	}
-	if isForkBlockIncompatible(c.ByzantiumBlock, newcfg.ByzantiumBlock, headNumber) {
-		return newBlockCompatError("Byzantium fork block", c.ByzantiumBlock, newcfg.ByzantiumBlock)
-	}
-	if isForkBlockIncompatible(c.ConstantinopleBlock, newcfg.ConstantinopleBlock, headNumber) {
-		return newBlockCompatError("Constantinople fork block", c.ConstantinopleBlock, newcfg.ConstantinopleBlock)
-	}
-	if isForkBlockIncompatible(c.PetersburgBlock, newcfg.PetersburgBlock, headNumber) {
-		// the only case where we allow Petersburg to be set in the past is if it is equal to Constantinople
-		// mainly to satisfy fork ordering requirements which state that Petersburg fork be set if Constantinople fork is set
-		if isForkBlockIncompatible(c.ConstantinopleBlock, newcfg.PetersburgBlock, headNumber) {
-			return newBlockCompatError("Petersburg fork block", c.PetersburgBlock, newcfg.PetersburgBlock)
-		}
-	}
-	if isForkBlockIncompatible(c.IstanbulBlock, newcfg.IstanbulBlock, headNumber) {
-		return newBlockCompatError("Istanbul fork block", c.IstanbulBlock, newcfg.IstanbulBlock)
-	}
-	if isForkBlockIncompatible(c.MuirGlacierBlock, newcfg.MuirGlacierBlock, headNumber) {
-		return newBlockCompatError("Muir Glacier fork block", c.MuirGlacierBlock, newcfg.MuirGlacierBlock)
-	}
-	if isForkBlockIncompatible(c.BerlinBlock, newcfg.BerlinBlock, headNumber) {
-		return newBlockCompatError("Berlin fork block", c.BerlinBlock, newcfg.BerlinBlock)
-	}
-	if isForkBlockIncompatible(c.LondonBlock, newcfg.LondonBlock, headNumber) {
-		return newBlockCompatError("London fork block", c.LondonBlock, newcfg.LondonBlock)
-	}
-	if isForkTimestampIncompatible(c.ShanghaiTime, newcfg.ShanghaiTime, headTimestamp) {
-		return newTimestampCompatError("Shanghai fork timestamp", c.ShanghaiTime, newcfg.ShanghaiTime)
-	}
-	if isForkTimestampIncompatible(c.CancunTime, newcfg.CancunTime, headTimestamp) {
-		return newTimestampCompatError("Cancun fork timestamp", c.CancunTime, newcfg.CancunTime)
-	}
-	if isForkTimestampIncompatible(c.VerkleTime, newcfg.VerkleTime, headTimestamp) {
-		return newTimestampCompatError("Verkle fork timestamp", c.VerkleTime, newcfg.VerkleTime)
-	}
-
-	// Check avalanche network upgrades
-	if err := c.CheckNetworkUpgradesCompatible(&newcfg.NetworkUpgrades, headTimestamp); err != nil {
-		return err
-	}
-
-	// Check that the precompiles on the new config are compatible with the existing precompile config.
-	if err := c.CheckPrecompilesCompatible(newcfg.PrecompileUpgrades, headTimestamp); err != nil {
-		return err
-	}
-
-	return nil
-}
-
-// isForkBlockIncompatible returns true if a fork scheduled at block s1 cannot be
-// rescheduled to block s2 because head is already past the fork.
-func isForkBlockIncompatible(s1, s2, head *big.Int) bool {
-	return (isBlockForked(s1, head) || isBlockForked(s2, head)) && !configBlockEqual(s1, s2)
-}
-
-// isBlockForked returns whether a fork scheduled at block s is active at the
-// given head block. Whilst this method is the same as isTimestampForked, they
-// are explicitly separate for clearer reading.
-func isBlockForked(s, head *big.Int) bool {
-	if s == nil || head == nil {
-		return false
-	}
-	return s.Cmp(head) <= 0
-}
-
-func configBlockEqual(x, y *big.Int) bool {
-	if x == nil {
-		return y == nil
-	}
-	if y == nil {
-		return x == nil
-	}
-	return x.Cmp(y) == 0
-}
-
-// isForkTimestampIncompatible returns true if a fork scheduled at timestamp s1
-// cannot be rescheduled to timestamp s2 because head is already past the fork.
-func isForkTimestampIncompatible(s1, s2 *uint64, head uint64) bool {
-	return (isTimestampForked(s1, head) || isTimestampForked(s2, head)) && !configTimestampEqual(s1, s2)
-}
-
-// isTimestampForked returns whether a fork scheduled at timestamp s is active
-// at the given head timestamp. Whilst this method is the same as isBlockForked,
-// they are explicitly separate for clearer reading.
-func isTimestampForked(s *uint64, head uint64) bool {
-	if s == nil {
-		return false
-	}
-	return *s <= head
-}
-
-func configTimestampEqual(x, y *uint64) bool {
-	if x == nil {
-		return y == nil
-	}
-	if y == nil {
-		return x == nil
-	}
-	return *x == *y
-}
-
-// ConfigCompatError is raised if the locally-stored blockchain is initialised with a
-// ChainConfig that would alter the past.
-type ConfigCompatError struct {
-	What string
-
-	// block numbers of the stored and new configurations if block based forking
-	StoredBlock, NewBlock *big.Int
-
-	// timestamps of the stored and new configurations if time based forking
-	StoredTime, NewTime *uint64
-
-	// the block number to which the local chain must be rewound to correct the error
-	RewindToBlock uint64
-
-	// the timestamp to which the local chain must be rewound to correct the error
-	RewindToTime uint64
-}
-
-func newBlockCompatError(what string, storedblock, newblock *big.Int) *ConfigCompatError {
-	var rew *big.Int
-	switch {
-	case storedblock == nil:
-		rew = newblock
-	case newblock == nil || storedblock.Cmp(newblock) < 0:
-		rew = storedblock
-	default:
-		rew = newblock
-	}
-	err := &ConfigCompatError{
-		What:          what,
-		StoredBlock:   storedblock,
-		NewBlock:      newblock,
-		RewindToBlock: 0,
-	}
-	if rew != nil && rew.Sign() > 0 {
-		err.RewindToBlock = rew.Uint64() - 1
-	}
-	return err
-}
-
-func newTimestampCompatError(what string, storedtime, newtime *uint64) *ConfigCompatError {
-	var rew *uint64
-	switch {
-	case storedtime == nil:
-		rew = newtime
-	case newtime == nil || *storedtime < *newtime:
-		rew = storedtime
-	default:
-		rew = newtime
-	}
-	err := &ConfigCompatError{
-		What:         what,
-		StoredTime:   storedtime,
-		NewTime:      newtime,
-		RewindToTime: 0,
-	}
-	if rew != nil && *rew > 0 {
-		err.RewindToTime = *rew - 1
-	}
-	return err
-}
-
-func (err *ConfigCompatError) Error() string {
-	if err.StoredBlock != nil {
-		return fmt.Sprintf("mismatching %s in database (have block %d, want block %d, rewindto block %d)", err.What, err.StoredBlock, err.NewBlock, err.RewindToBlock)
-	}
-	return fmt.Sprintf("mismatching %s in database (have timestamp %s, want timestamp %s, rewindto timestamp %d)", err.What, ptrToString(err.StoredTime), ptrToString(err.NewTime), err.RewindToTime)
-}
-
-type EthRules struct {
-	IsHomestead, IsEIP150, IsEIP155, IsEIP158               bool
-	IsByzantium, IsConstantinople, IsPetersburg, IsIstanbul bool
-	IsCancun                                                bool
-	IsVerkle                                                bool
-}
-=======
 type ChainConfig = ethparams.ChainConfig
->>>>>>> 651f189c
 
 // Rules wraps ChainConfig and is merely syntactic sugar or can be used for functions
 // that do not have or require information about the block.

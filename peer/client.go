--- conflicted
+++ resolved
@@ -66,20 +66,8 @@
 	if err != nil {
 		return nil, nodeID, err
 	}
-<<<<<<< HEAD
-	select {
-	case <-ctx.Done():
-		return nil, nodeID, ctx.Err()
-	case response := <-waitingHandler.responseChan:
-		if waitingHandler.failed {
-			return nil, nodeID, ErrRequestFailed
-		}
-		return response, nodeID, nil
-	}
-=======
 	response, err := waitingHandler.WaitForResult(ctx)
 	return response, nodeID, err
->>>>>>> 9d44db64
 }
 
 // SendAppRequest synchronously sends request to the specified nodeID
@@ -89,19 +77,7 @@
 	if err := c.network.SendAppRequest(ctx, nodeID, request, waitingHandler); err != nil {
 		return nil, err
 	}
-<<<<<<< HEAD
-	select {
-	case <-ctx.Done():
-		return nil, ctx.Err()
-	case response := <-waitingHandler.responseChan:
-		if waitingHandler.failed {
-			return nil, ErrRequestFailed
-		}
-		return response, nil
-	}
-=======
 	return waitingHandler.WaitForResult(ctx)
->>>>>>> 9d44db64
 }
 
 // SendCrossChainRequest synchronously sends request to the specified chainID

--- conflicted
+++ resolved
@@ -217,147 +217,6 @@
 	return nil
 }
 
-<<<<<<< HEAD
-// SendCrossChainRequest sends request message bytes to specified chainID and adds [handler] to [outstandingRequestHandlers]
-// so that it can be invoked when the network receives either a response or failure message.
-// Returns an error if [appSender] is unable to make the request.
-func (n *network) SendCrossChainRequest(ctx context.Context, chainID ids.ID, request []byte, handler message.ResponseHandler) error {
-	// Take a slot from total [activeCrossChainRequests] and block until a slot becomes available.
-	if err := n.activeCrossChainRequests.Acquire(ctx, 1); err != nil {
-		if errors.Is(err, context.Canceled) {
-			return err
-		}
-		return errAcquiringSemaphore
-	}
-
-	n.lock.Lock()
-	defer n.lock.Unlock()
-
-	if n.closed.Get() {
-		n.activeCrossChainRequests.Release(1)
-		return nil
-	}
-
-	// If the context was cancelled, we can skip sending this request.
-	if err := ctx.Err(); err != nil {
-		n.activeCrossChainRequests.Release(1)
-		return err
-	}
-
-	requestID := n.nextRequestID()
-	n.outstandingRequestHandlers[requestID] = handler
-
-	// Send cross chain request to [chainID].
-	// On failure, release the slot from [activeCrossChainRequests] and delete
-	// request from [outstandingRequestHandlers].
-	//
-	// Cancellation is removed from this context to avoid erroring unexpectedly.
-	// SendCrossChainAppRequest should be non-blocking and any error other than
-	// context cancellation is unexpected.
-	//
-	// This guarantees that the network should never receive an unexpected
-	// CrossChainAppResponse.
-	ctxWithoutCancel := context.WithoutCancel(ctx)
-	if err := n.appSender.SendCrossChainAppRequest(ctxWithoutCancel, chainID, requestID, request); err != nil {
-		log.Error(
-			"request to chain failed",
-			"chainID", chainID,
-			"requestID", requestID,
-			"requestLen", len(request),
-			"error", err,
-		)
-
-		n.activeCrossChainRequests.Release(1)
-		delete(n.outstandingRequestHandlers, requestID)
-		return err
-	}
-
-	log.Debug("sent request message to chain", "chainID", chainID, "crossChainRequestID", requestID)
-	return nil
-}
-
-// CrossChainAppRequest notifies the VM when another chain in the network requests for data.
-// Send a CrossChainAppResponse to [chainID] in response to a valid message using the same
-// [requestID] before the deadline.
-func (n *network) CrossChainAppRequest(ctx context.Context, requestingChainID ids.ID, requestID uint32, deadline time.Time, request []byte) error {
-	if n.closed.Get() {
-		return nil
-	}
-
-	log.Debug("received CrossChainAppRequest from chain", "requestingChainID", requestingChainID, "requestID", requestID, "requestLen", len(request))
-
-	var req message.CrossChainRequest
-	if _, err := n.crossChainCodec.Unmarshal(request, &req); err != nil {
-		log.Debug("failed to unmarshal CrossChainAppRequest", "requestingChainID", requestingChainID, "requestID", requestID, "requestLen", len(request), "err", err)
-		return nil
-	}
-
-	bufferedDeadline, err := calculateTimeUntilDeadline(deadline, n.crossChainStats)
-	if err != nil {
-		log.Debug("deadline to process CrossChainAppRequest has expired, skipping", "requestingChainID", requestingChainID, "requestID", requestID, "err", err)
-		return nil
-	}
-
-	log.Debug("processing incoming CrossChainAppRequest", "requestingChainID", requestingChainID, "requestID", requestID, "req", req)
-	handleCtx, cancel := context.WithDeadline(context.Background(), bufferedDeadline)
-	defer cancel()
-
-	responseBytes, err := req.Handle(handleCtx, requestingChainID, requestID, n.crossChainRequestHandler)
-	switch {
-	case err != nil && err != context.DeadlineExceeded:
-		return err // Return a fatal error
-	case responseBytes != nil:
-		return n.appSender.SendCrossChainAppResponse(ctx, requestingChainID, requestID, responseBytes) // Propagate fatal error
-	default:
-		return nil
-	}
-}
-
-// CrossChainAppRequestFailed can be called by the avalanchego -> VM in following cases:
-// - respondingChain doesn't exist
-// - invalid CrossChainAppResponse from respondingChain
-// - invalid CrossChainRequest was sent to respondingChain
-// - request times out before a response is provided
-// If [requestID] is not known, this function will emit a log and return a nil error.
-// If the response handler returns an error it is propagated as a fatal error.
-func (n *network) CrossChainAppRequestFailed(ctx context.Context, respondingChainID ids.ID, requestID uint32, _ *common.AppError) error {
-	log.Debug("received CrossChainAppRequestFailed from chain", "respondingChainID", respondingChainID, "requestID", requestID)
-
-	handler, exists := n.markRequestFulfilled(requestID)
-	if !exists {
-		// Can happen after the network has been closed.
-		log.Debug("received CrossChainAppRequestFailed to unknown request", "respondingChainID", respondingChainID, "requestID", requestID)
-		return nil
-	}
-
-	// We must release the slot
-	n.activeCrossChainRequests.Release(1)
-
-	return handler.OnFailure()
-}
-
-// CrossChainAppResponse is invoked when there is a
-// response received from [respondingChainID] regarding a request the VM sent out
-// If [requestID] is not known, this function will emit a log and return a nil error.
-// If the response handler returns an error it is propagated as a fatal error.
-func (n *network) CrossChainAppResponse(ctx context.Context, respondingChainID ids.ID, requestID uint32, response []byte) error {
-	log.Debug("received CrossChainAppResponse from responding chain", "respondingChainID", respondingChainID, "requestID", requestID)
-
-	handler, exists := n.markRequestFulfilled(requestID)
-	if !exists {
-		// Can happen after the network has been closed.
-		log.Debug("received CrossChainAppResponse to unknown request", "respondingChainID", respondingChainID, "requestID", requestID, "responseLen", len(response))
-		return nil
-	}
-
-	// We must release the slot
-	n.activeCrossChainRequests.Release(1)
-
-	return handler.OnResponse(response)
-}
-
-=======
->>>>>>> d1615a91
 // AppRequest is called by avalanchego -> VM when there is an incoming AppRequest from a peer
 // error returned by this function is expected to be treated as fatal by the engine
 // returns error if the requestHandler returns an error

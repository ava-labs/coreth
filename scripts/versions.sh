--- conflicted
+++ resolved
@@ -5,10 +5,6 @@
 
 set -euo pipefail
 
-<<<<<<< HEAD
-# Don't export them as they're used in the context of other calls
-AVALANCHE_VERSION=${AVALANCHE_VERSION:-'1fa2bf19'}
-=======
 if [[ -z ${AVALANCHE_VERSION:-} ]]; then
   # Get module details from go.mod
   MODULE_DETAILS="$(go list -m "github.com/ava-labs/avalanchego" 2>/dev/null)"
@@ -27,5 +23,4 @@
     # The first 8 chars of the hash is used as the tag of avalanchego images
     AVALANCHE_VERSION="${MODULE_HASH::8}"
   fi
-fi
->>>>>>> 0577d58d
+fi
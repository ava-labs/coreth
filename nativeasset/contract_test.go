--- conflicted
+++ resolved
@@ -8,10 +8,6 @@
 	"testing"
 
 	"github.com/ava-labs/coreth/core/extstate"
-<<<<<<< HEAD
-	"github.com/ava-labs/coreth/core/state"
-=======
->>>>>>> 2d645075
 	. "github.com/ava-labs/coreth/nativeasset"
 	"github.com/ava-labs/coreth/params"
 	"github.com/ava-labs/libevm/common"
@@ -131,17 +127,10 @@
 				// Set balance to pay for gas fee
 				statedb.SetBalance(userAddr1, u256Hundred)
 				// Initialize multicoin balance and set it back to 0
-<<<<<<< HEAD
-				sdb := extstate.New(statedb)
-				sdb.AddBalanceMultiCoin(userAddr1, assetID, bigHundred)
-				sdb.SubBalanceMultiCoin(userAddr1, assetID, bigHundred)
-				sdb.Finalise(true)
-=======
 				wrappedStateDB := extstate.New(statedb)
 				wrappedStateDB.AddBalanceMultiCoin(userAddr1, assetID, bigHundred)
 				wrappedStateDB.SubBalanceMultiCoin(userAddr1, assetID, bigHundred)
 				wrappedStateDB.Finalise(true)
->>>>>>> 2d645075
 				return statedb
 			},
 			from:                 userAddr1,
@@ -166,15 +155,9 @@
 				// Set balance to pay for gas fee
 				statedb.SetBalance(userAddr1, u256Hundred)
 				// Initialize multicoin balance to 100
-<<<<<<< HEAD
-				sdb := extstate.New(statedb)
-				sdb.AddBalanceMultiCoin(userAddr1, assetID, bigHundred)
-				sdb.Finalise(true)
-=======
-				wrappedStateDB := extstate.New(statedb)
-				wrappedStateDB.AddBalanceMultiCoin(userAddr1, assetID, bigHundred)
-				wrappedStateDB.Finalise(true)
->>>>>>> 2d645075
+				wrappedStateDB := extstate.New(statedb)
+				wrappedStateDB.AddBalanceMultiCoin(userAddr1, assetID, bigHundred)
+				wrappedStateDB.Finalise(true)
 				return statedb
 			},
 			from:                 userAddr1,
@@ -249,15 +232,9 @@
 				}
 
 				statedb.SetBalance(userAddr1, u256Hundred)
-<<<<<<< HEAD
-				sdb := extstate.New(statedb)
-				sdb.AddBalanceMultiCoin(userAddr1, assetID, bigHundred)
-				sdb.Finalise(true)
-=======
-				wrappedStateDB := extstate.New(statedb)
-				wrappedStateDB.AddBalanceMultiCoin(userAddr1, assetID, bigHundred)
-				wrappedStateDB.Finalise(true)
->>>>>>> 2d645075
+				wrappedStateDB := extstate.New(statedb)
+				wrappedStateDB.AddBalanceMultiCoin(userAddr1, assetID, bigHundred)
+				wrappedStateDB.Finalise(true)
 				return statedb
 			},
 			from:                 userAddr1,
@@ -269,21 +246,12 @@
 			expectedErr:          nil,
 			expectedResult:       nil,
 			name:                 "native asset call: multicoin transfer",
-<<<<<<< HEAD
-			stateDBCheck: func(t *testing.T, stateDB *state.StateDB) {
-				user1Balance := stateDB.GetBalance(userAddr1)
-				user2Balance := stateDB.GetBalance(userAddr2)
-				sdb := extstate.New(stateDB)
-				user1AssetBalance := sdb.GetBalanceMultiCoin(userAddr1, assetID)
-				user2AssetBalance := sdb.GetBalanceMultiCoin(userAddr2, assetID)
-=======
 			stateDBCheck: func(t *testing.T, statedb *state.StateDB) {
 				user1Balance := statedb.GetBalance(userAddr1)
 				user2Balance := statedb.GetBalance(userAddr2)
 				wrappedStateDB := extstate.New(statedb)
 				user1AssetBalance := wrappedStateDB.GetBalanceMultiCoin(userAddr1, assetID)
 				user2AssetBalance := wrappedStateDB.GetBalanceMultiCoin(userAddr2, assetID)
->>>>>>> 2d645075
 
 				expectedBalance := big.NewInt(50)
 				assert.Equal(t, u256Hundred, user1Balance, "user 1 balance")
@@ -300,15 +268,9 @@
 				}
 
 				statedb.SetBalance(userAddr1, u256Hundred)
-<<<<<<< HEAD
-				sdb := extstate.New(statedb)
-				sdb.AddBalanceMultiCoin(userAddr1, assetID, bigHundred)
-				sdb.Finalise(true)
-=======
-				wrappedStateDB := extstate.New(statedb)
-				wrappedStateDB.AddBalanceMultiCoin(userAddr1, assetID, bigHundred)
-				wrappedStateDB.Finalise(true)
->>>>>>> 2d645075
+				wrappedStateDB := extstate.New(statedb)
+				wrappedStateDB.AddBalanceMultiCoin(userAddr1, assetID, bigHundred)
+				wrappedStateDB.Finalise(true)
 				return statedb
 			},
 			from:                 userAddr1,
@@ -320,15 +282,6 @@
 			expectedErr:          nil,
 			expectedResult:       nil,
 			name:                 "native asset call: multicoin transfer with non-zero value",
-<<<<<<< HEAD
-			stateDBCheck: func(t *testing.T, stateDB *state.StateDB) {
-				user1Balance := stateDB.GetBalance(userAddr1)
-				user2Balance := stateDB.GetBalance(userAddr2)
-				nativeAssetCallAddrBalance := stateDB.GetBalance(NativeAssetCallAddr)
-				sdb := extstate.New(stateDB)
-				user1AssetBalance := sdb.GetBalanceMultiCoin(userAddr1, assetID)
-				user2AssetBalance := sdb.GetBalanceMultiCoin(userAddr2, assetID)
-=======
 			stateDBCheck: func(t *testing.T, statedb *state.StateDB) {
 				user1Balance := statedb.GetBalance(userAddr1)
 				user2Balance := statedb.GetBalance(userAddr2)
@@ -336,7 +289,6 @@
 				wrappedStateDB := extstate.New(statedb)
 				user1AssetBalance := wrappedStateDB.GetBalanceMultiCoin(userAddr1, assetID)
 				user2AssetBalance := wrappedStateDB.GetBalanceMultiCoin(userAddr2, assetID)
->>>>>>> 2d645075
 				expectedBalance := big.NewInt(50)
 
 				assert.Equal(t, uint256.NewInt(51), user1Balance, "user 1 balance")
@@ -354,15 +306,9 @@
 				}
 
 				statedb.SetBalance(userAddr1, u256Hundred)
-<<<<<<< HEAD
-				sdb := extstate.New(statedb)
-				sdb.AddBalanceMultiCoin(userAddr1, assetID, big.NewInt(50))
-				sdb.Finalise(true)
-=======
 				wrappedStateDB := extstate.New(statedb)
 				wrappedStateDB.AddBalanceMultiCoin(userAddr1, assetID, big.NewInt(50))
 				wrappedStateDB.Finalise(true)
->>>>>>> 2d645075
 				return statedb
 			},
 			from:                 userAddr1,
@@ -374,21 +320,12 @@
 			expectedErr:          vm.ErrInsufficientBalance,
 			expectedResult:       nil,
 			name:                 "native asset call: insufficient multicoin funds",
-<<<<<<< HEAD
-			stateDBCheck: func(t *testing.T, stateDB *state.StateDB) {
-				user1Balance := stateDB.GetBalance(userAddr1)
-				user2Balance := stateDB.GetBalance(userAddr2)
-				sdb := extstate.New(stateDB)
-				user1AssetBalance := sdb.GetBalanceMultiCoin(userAddr1, assetID)
-				user2AssetBalance := sdb.GetBalanceMultiCoin(userAddr2, assetID)
-=======
 			stateDBCheck: func(t *testing.T, statedb *state.StateDB) {
 				user1Balance := statedb.GetBalance(userAddr1)
 				user2Balance := statedb.GetBalance(userAddr2)
 				wrappedStateDB := extstate.New(statedb)
 				user1AssetBalance := wrappedStateDB.GetBalanceMultiCoin(userAddr1, assetID)
 				user2AssetBalance := wrappedStateDB.GetBalanceMultiCoin(userAddr2, assetID)
->>>>>>> 2d645075
 
 				assert.Equal(t, bigHundred, user1Balance, "user 1 balance")
 				assert.Equal(t, big0, user2Balance, "user 2 balance")
@@ -404,15 +341,9 @@
 				}
 
 				statedb.SetBalance(userAddr1, uint256.NewInt(50))
-<<<<<<< HEAD
-				sdb := extstate.New(statedb)
-				sdb.AddBalanceMultiCoin(userAddr1, assetID, big.NewInt(50))
-				sdb.Finalise(true)
-=======
 				wrappedStateDB := extstate.New(statedb)
 				wrappedStateDB.AddBalanceMultiCoin(userAddr1, assetID, big.NewInt(50))
 				wrappedStateDB.Finalise(true)
->>>>>>> 2d645075
 				return statedb
 			},
 			from:                 userAddr1,
@@ -424,21 +355,12 @@
 			expectedErr:          vm.ErrInsufficientBalance,
 			expectedResult:       nil,
 			name:                 "native asset call: insufficient funds",
-<<<<<<< HEAD
-			stateDBCheck: func(t *testing.T, stateDB *state.StateDB) {
-				user1Balance := stateDB.GetBalance(userAddr1)
-				user2Balance := stateDB.GetBalance(userAddr2)
-				sdb := extstate.New(stateDB)
-				user1AssetBalance := sdb.GetBalanceMultiCoin(userAddr1, assetID)
-				user2AssetBalance := sdb.GetBalanceMultiCoin(userAddr2, assetID)
-=======
 			stateDBCheck: func(t *testing.T, statedb *state.StateDB) {
 				user1Balance := statedb.GetBalance(userAddr1)
 				user2Balance := statedb.GetBalance(userAddr2)
 				wrappedStateDB := extstate.New(statedb)
 				user1AssetBalance := wrappedStateDB.GetBalanceMultiCoin(userAddr1, assetID)
 				user2AssetBalance := wrappedStateDB.GetBalanceMultiCoin(userAddr2, assetID)
->>>>>>> 2d645075
 
 				assert.Equal(t, big.NewInt(50), user1Balance, "user 1 balance")
 				assert.Equal(t, big0, user2Balance, "user 2 balance")
@@ -454,15 +376,9 @@
 				}
 
 				statedb.SetBalance(userAddr1, u256Hundred)
-<<<<<<< HEAD
-				sdb := extstate.New(statedb)
-				sdb.AddBalanceMultiCoin(userAddr1, assetID, bigHundred)
-				sdb.Finalise(true)
-=======
-				wrappedStateDB := extstate.New(statedb)
-				wrappedStateDB.AddBalanceMultiCoin(userAddr1, assetID, bigHundred)
-				wrappedStateDB.Finalise(true)
->>>>>>> 2d645075
+				wrappedStateDB := extstate.New(statedb)
+				wrappedStateDB.AddBalanceMultiCoin(userAddr1, assetID, bigHundred)
+				wrappedStateDB.Finalise(true)
 				return statedb
 			},
 			from:                 userAddr1,
@@ -483,15 +399,9 @@
 				}
 
 				statedb.SetBalance(userAddr1, u256Hundred)
-<<<<<<< HEAD
-				sdb := extstate.New(statedb)
-				sdb.AddBalanceMultiCoin(userAddr1, assetID, bigHundred)
-				sdb.Finalise(true)
-=======
-				wrappedStateDB := extstate.New(statedb)
-				wrappedStateDB.AddBalanceMultiCoin(userAddr1, assetID, bigHundred)
-				wrappedStateDB.Finalise(true)
->>>>>>> 2d645075
+				wrappedStateDB := extstate.New(statedb)
+				wrappedStateDB.AddBalanceMultiCoin(userAddr1, assetID, bigHundred)
+				wrappedStateDB.Finalise(true)
 				return statedb
 			},
 			from:                 userAddr1,
@@ -503,21 +413,12 @@
 			expectedErr:          vm.ErrOutOfGas,
 			expectedResult:       nil,
 			name:                 "native asset call: insufficient gas to create new account",
-<<<<<<< HEAD
-			stateDBCheck: func(t *testing.T, stateDB *state.StateDB) {
-				user1Balance := stateDB.GetBalance(userAddr1)
-				user2Balance := stateDB.GetBalance(userAddr2)
-				sdb := extstate.New(stateDB)
-				user1AssetBalance := sdb.GetBalanceMultiCoin(userAddr1, assetID)
-				user2AssetBalance := sdb.GetBalanceMultiCoin(userAddr2, assetID)
-=======
 			stateDBCheck: func(t *testing.T, statedb *state.StateDB) {
 				user1Balance := statedb.GetBalance(userAddr1)
 				user2Balance := statedb.GetBalance(userAddr2)
 				wrappedStateDB := extstate.New(statedb)
 				user1AssetBalance := wrappedStateDB.GetBalanceMultiCoin(userAddr1, assetID)
 				user2AssetBalance := wrappedStateDB.GetBalanceMultiCoin(userAddr2, assetID)
->>>>>>> 2d645075
 
 				assert.Equal(t, bigHundred, user1Balance, "user 1 balance")
 				assert.Equal(t, big0, user2Balance, "user 2 balance")
@@ -533,15 +434,9 @@
 				}
 
 				statedb.SetBalance(userAddr1, u256Hundred)
-<<<<<<< HEAD
-				sdb := extstate.New(statedb)
-				sdb.AddBalanceMultiCoin(userAddr1, assetID, bigHundred)
-				sdb.Finalise(true)
-=======
-				wrappedStateDB := extstate.New(statedb)
-				wrappedStateDB.AddBalanceMultiCoin(userAddr1, assetID, bigHundred)
-				wrappedStateDB.Finalise(true)
->>>>>>> 2d645075
+				wrappedStateDB := extstate.New(statedb)
+				wrappedStateDB.AddBalanceMultiCoin(userAddr1, assetID, bigHundred)
+				wrappedStateDB.Finalise(true)
 				return statedb
 			},
 			from:                 userAddr1,
@@ -562,15 +457,9 @@
 				}
 
 				statedb.SetBalance(userAddr1, u256Hundred)
-<<<<<<< HEAD
-				sdb := extstate.New(statedb)
-				sdb.AddBalanceMultiCoin(userAddr1, assetID, bigHundred)
-				sdb.Finalise(true)
-=======
-				wrappedStateDB := extstate.New(statedb)
-				wrappedStateDB.AddBalanceMultiCoin(userAddr1, assetID, bigHundred)
-				wrappedStateDB.Finalise(true)
->>>>>>> 2d645075
+				wrappedStateDB := extstate.New(statedb)
+				wrappedStateDB.AddBalanceMultiCoin(userAddr1, assetID, bigHundred)
+				wrappedStateDB.Finalise(true)
 				return statedb
 			},
 			from:                 userAddr1,

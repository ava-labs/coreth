// Copyright (C) 2019-2025, Ava Labs, Inc. All rights reserved.
// See the file LICENSE for licensing terms.

package message

import (
	"encoding/base64"
	"testing"

	"github.com/ava-labs/libevm/common"
	"github.com/stretchr/testify/require"
)

// TestMarshalCodeRequest requires that the structure or serialization logic hasn't changed, primarily to
// ensure compatibility with the network.
func TestMarshalCodeRequest(t *testing.T) {
	codeRequest := CodeRequest{
		Hashes: []common.Hash{common.BytesToHash([]byte("some code pls"))},
	}

	base64CodeRequest := "AAAAAAABAAAAAAAAAAAAAAAAAAAAAAAAAHNvbWUgY29kZSBwbHM="

	codeRequestBytes, err := Codec.Marshal(Version, codeRequest)
	require.NoError(t, err)
	require.Equal(t, base64CodeRequest, base64.StdEncoding.EncodeToString(codeRequestBytes))

	var c CodeRequest
	_, err = Codec.Unmarshal(codeRequestBytes, &c)
	require.NoError(t, err)
	require.Equal(t, codeRequest.Hashes, c.Hashes)
}

// TestMarshalCodeResponse requires that the structure or serialization logic hasn't changed, primarily to
// ensure compatibility with the network.
func TestMarshalCodeResponse(t *testing.T) {
<<<<<<< HEAD
	codeData := deterministicBytes("code", 50)
=======
	// generate some random code data
	// set random seed for deterministic random
	rand.Seed(1)
	codeData := make([]byte, 50)
	_, err := rand.Read(codeData)
	require.NoError(t, err)

>>>>>>> 06b55fd3
	codeResponse := CodeResponse{
		Data: [][]byte{codeData},
	}

	base64CodeResponse := "AAAAAAABAAAAMqWkzsbJB88MjA9jmA3E46NFQ4OcMsZ29w75hOzrBZKYUb1mOf7XwLSCavbAa/5PTM46"
	codeResponseBytes, err := Codec.Marshal(Version, codeResponse)
	require.NoError(t, err)
	require.Equal(t, base64CodeResponse, base64.StdEncoding.EncodeToString(codeResponseBytes))

	var c CodeResponse
	_, err = Codec.Unmarshal(codeResponseBytes, &c)
	require.NoError(t, err)
	require.Equal(t, codeResponse.Data, c.Data)
}<|MERGE_RESOLUTION|>--- conflicted
+++ resolved
@@ -33,17 +33,7 @@
 // TestMarshalCodeResponse requires that the structure or serialization logic hasn't changed, primarily to
 // ensure compatibility with the network.
 func TestMarshalCodeResponse(t *testing.T) {
-<<<<<<< HEAD
 	codeData := deterministicBytes("code", 50)
-=======
-	// generate some random code data
-	// set random seed for deterministic random
-	rand.Seed(1)
-	codeData := make([]byte, 50)
-	_, err := rand.Read(codeData)
-	require.NoError(t, err)
-
->>>>>>> 06b55fd3
 	codeResponse := CodeResponse{
 		Data: [][]byte{codeData},
 	}

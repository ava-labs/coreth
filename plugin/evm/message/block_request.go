--- conflicted
+++ resolved
@@ -12,11 +12,7 @@
 	"github.com/ava-labs/libevm/common"
 )
 
-<<<<<<< HEAD
-var _ Request = BlockRequest{}
-=======
 var _ Request = (*BlockRequest)(nil)
->>>>>>> 29b83709
 
 // BlockRequest is a request to retrieve Parents number of blocks starting from Hash from newest-oldest manner
 type BlockRequest struct {

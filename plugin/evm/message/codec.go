// Copyright (C) 2019-2025, Ava Labs, Inc. All rights reserved.
// See the file LICENSE for licensing terms.

package message

import (
	"github.com/ava-labs/avalanchego/codec"
	"github.com/ava-labs/avalanchego/codec/linearcodec"
	"github.com/ava-labs/avalanchego/utils/units"
	"github.com/ava-labs/avalanchego/utils/wrappers"
)

const (
	Version        = uint16(0)
	maxMessageSize = 2*units.MiB - 64*units.KiB // Subtract 64 KiB from p2p network cap to leave room for encoding overhead from AvalancheGo
)

// NewCodec returns a codec manager that can be used to marshal and unmarshal
// messages, including the provided syncSummaryType. syncSummaryType can be used
// to register a type for sync summaries.
func NewCodec(syncSummaryType interface{}) (codec.Manager, error) {
	codec := codec.NewManager(maxMessageSize)
	c := linearcodec.NewDefault()

	errs := wrappers.Errs{}
	// Gossip types and sync summary type removed from codec
	c.SkipRegistrations(3)
	errs.Add(
<<<<<<< HEAD
		// Types for state sync frontier consensus
		c.RegisterType(syncSummaryType),

=======
>>>>>>> 3d7a2c87
		// state sync types
		c.RegisterType(BlockRequest{}),
		c.RegisterType(BlockResponse{}),
		c.RegisterType(LeafsRequest{}),
		c.RegisterType(LeafsResponse{}),
		c.RegisterType(CodeRequest{}),
		c.RegisterType(CodeResponse{}),

		// Warp request types
		c.RegisterType(MessageSignatureRequest{}),
		c.RegisterType(BlockSignatureRequest{}),
		c.RegisterType(SignatureResponse{}),

		codec.RegisterCodec(Version, c),
	)

	if errs.Errored() {
		return nil, errs.Err
	}

	return codec, nil
}<|MERGE_RESOLUTION|>--- conflicted
+++ resolved
@@ -15,23 +15,16 @@
 	maxMessageSize = 2*units.MiB - 64*units.KiB // Subtract 64 KiB from p2p network cap to leave room for encoding overhead from AvalancheGo
 )
 
-// NewCodec returns a codec manager that can be used to marshal and unmarshal
-// messages, including the provided syncSummaryType. syncSummaryType can be used
-// to register a type for sync summaries.
-func NewCodec(syncSummaryType interface{}) (codec.Manager, error) {
-	codec := codec.NewManager(maxMessageSize)
+var Codec codec.Manager
+
+func init() {
+	Codec = codec.NewManager(maxMessageSize)
 	c := linearcodec.NewDefault()
 
 	errs := wrappers.Errs{}
 	// Gossip types and sync summary type removed from codec
 	c.SkipRegistrations(3)
 	errs.Add(
-<<<<<<< HEAD
-		// Types for state sync frontier consensus
-		c.RegisterType(syncSummaryType),
-
-=======
->>>>>>> 3d7a2c87
 		// state sync types
 		c.RegisterType(BlockRequest{}),
 		c.RegisterType(BlockResponse{}),
@@ -45,12 +38,10 @@
 		c.RegisterType(BlockSignatureRequest{}),
 		c.RegisterType(SignatureResponse{}),
 
-		codec.RegisterCodec(Version, c),
+		Codec.RegisterCodec(Version, c),
 	)
 
 	if errs.Errored() {
-		return nil, errs.Err
+		panic(errs.Err)
 	}
-
-	return codec, nil
 }
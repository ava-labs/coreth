--- conflicted
+++ resolved
@@ -37,7 +37,6 @@
 
 ## API Configuration
 
-<<<<<<< HEAD
 ### Ethereum APIs
 
 | Option | Type | Description | Default |
@@ -109,6 +108,9 @@
 
 ### Transaction Processing
 
+> **⚠️ WARNING: `allow-unfinalized-queries` should likely be set to `false` in production.** Enabling this flag can result in a confusing/unreliable user experience. Enabling this flag should only be done when users are expected to have knowledge of how Snow* consensus finalizes blocks.
+> Unlike chains with reorgs and forks that require block confirmations, Avalanche **does not** increase the confidence that a block will be finalized based on the depth of the chain. Waiting for additional blocks **does not** confirm finalization. Enabling this flag removes the guarantee that the node only exposes finalized blocks; requiring users to guess if a block is finalized.
+
 | Option | Type | Description | Default |
 |--------|------|-------------|---------|
 | `preimages-enabled` | bool | Enable preimage recording | `false` |
@@ -123,73 +125,6 @@
 |--------|------|-------------|---------|
 | `snapshot-wait` | bool | Wait for snapshot generation on startup | `false` |
 | `snapshot-verification-enabled` | bool | Enable snapshot verification | `false` |
-=======
-### `rpc-gas-cap`
-
-_Integer_
-
-The maximum gas to be consumed by an RPC Call (used in `eth_estimateGas` and `eth_call`). Defaults to `50,000,000`.
-
-### `rpc-tx-fee-cap`
-
-_Integer_
-
-Global transaction fee (price \* `gaslimit`) cap (measured in AVAX) for send-transaction variants. Defaults to `100`.
-
-### `api-max-duration`
-
-_Duration_
-
-Maximum API call duration. If API calls exceed this duration, they will time out. Defaults to `0` (no maximum).
-
-### `api-max-blocks-per-request`
-
-_Integer_
-
-Maximum number of blocks to serve per `getLogs` request. Defaults to `0` (no maximum).
-
-### `ws-cpu-refill-rate`
-
-_Duration_
-
-The refill rate specifies the maximum amount of CPU time to allot a single connection per second. Defaults to no maximum (`0`).
-
-### `ws-cpu-max-stored`
-
-_Duration_
-
-Specifies the maximum amount of CPU time that can be stored for a single WS connection. Defaults to no maximum (`0`).
-
-### `allow-unfinalized-queries`
-
-_Boolean_
-
-Allows queries for unfinalized (not yet accepted) blocks/transactions. Defaults to `false`. 
-
-**⚠️ WARNING: This should likely be set to `false` in production.** Enabling this flag can result in a confusing/unreliable user experience. Enabling this flag should only be done when users are expected to have knowledge of how Snow* consensus finalizes blocks.
-
-Unlike chains with reorgs and forks that require block confirmations, Avalanche **does not** increase the confidence that a block will be finalized based on the depth of the chain. Waiting for additional blocks **does not** confirm finalization. Enabling this flag removes the guarantee that the node only exposes finalized blocks; requiring users to guess if a block is finalized.
-
-### `accepted-cache-size`
-
-_Integer_
-
-Specifies the depth to keep accepted headers and accepted logs in the cache. This is particularly useful to improve the performance of `eth_getLogs` for recent logs. Defaults to `32`.
-
-### `http-body-limit`
-
-_Integer_
-
-Maximum size in bytes for HTTP request bodies. Defaults to `0` (no limit).
-
-### `batch-request-limit`
-
-_Integer_
-
-Maximum number of requests that can be batched in an RPC call. For no limit, set either this or `batch-response-max-size` to 0. Defaults to `1000`.
-
-### `batch-response-max-size`
->>>>>>> 071cf763
 
 ## Pruning and State Management
 

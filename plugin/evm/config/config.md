In order to specify a config for the C-Chain, a JSON config file should be placed at `{chain-config-dir}/C/config.json`. This file does not exist by default.

For example if `chain-config-dir` has the default value which is `$HOME/.avalanchego/configs/chains`, then `config.json` should be placed at `$HOME/.avalanchego/configs/chains/C/config.json`.

The C-Chain config is printed out in the log when a node starts. Default values for each config flag are specified below.

Default values are overridden only if specified in the given config file. It is recommended to only provide values which are different from the default, as that makes the config more resilient to future default changes. Otherwise, if defaults change, your node will remain with the old values, which might adversely affect your node operation.

## Gas Configuration

### `gas-target`

_Integer_

The target gas per second that this node will attempt to use when creating blocks. If this config is not specified, the node will default to use the parent block's target gas per second. Defaults to using the parent block's target.

## State Sync

### `state-sync-enabled`

_Boolean_

Set to `true` to start the chain with state sync enabled. The peer will download chain state from peers up to a recent block near tip, then proceed with normal bootstrapping.

Defaults to perform state sync if starting a new node from scratch. However, if running with an existing database it will default to false and not perform state sync on subsequent runs.

Please note that if you need historical data, state sync isn't the right option. However, it is sufficient if you are just running a validator.

### `state-sync-skip-resume`

_Boolean_

If set to `true`, the chain will not resume a previously started state sync operation that did not complete. Normally, the chain should be able to resume state syncing without any issue. Defaults to `false`.

### `state-sync-min-blocks`

_Integer_

Minimum number of blocks the chain should be ahead of the local node to prefer state syncing over bootstrapping. If the node's database is already close to the chain's tip, bootstrapping is more efficient. Defaults to `300000`.

### `state-sync-ids`

_String_

Comma separated list of node IDs (prefixed with `NodeID-`) to fetch state sync data from. An example setting of this field would be `--state-sync-ids="NodeID-7Xhw2mDxuDS44j42TCB6U5579esbSt3Lg,NodeID-MFrZFVCXPv5iCn6M9K6XduxGTYp891xXZ"`. If not specified (or empty), peers are selected at random. Defaults to empty string (`""`).

### `state-sync-server-trie-cache`

_Integer_

Size of trie cache used for providing state sync data to peers in MBs. Should be a multiple of `64`. Defaults to `64`.

### `state-sync-commit-interval`

_Integer_

Specifies the commit interval at which to persist EVM and atomic tries during state sync. Defaults to `16384`.

### `state-sync-request-size`

_Integer_

The number of key/values to ask peers for per state sync request. Defaults to `1024`.

## Continuous Profiling

### `continuous-profiler-dir`

_String_

Enables the continuous profiler (captures a CPU/Memory/Lock profile at a specified interval). Defaults to `""`. If a non-empty string is provided, it enables the continuous profiler and specifies the directory to place the profiles in.

### `continuous-profiler-frequency`

_Duration_

Specifies the frequency to run the continuous profiler. Defaults `900000000000` nano seconds which is 15 minutes.

### `continuous-profiler-max-files`

_Integer_

Specifies the maximum number of profiles to keep before removing the oldest. Defaults to `5`.

## Enabling Avalanche Specific APIs

### `admin-api-enabled`

_Boolean_

Enables the Admin API. Defaults to `false`.

### `admin-api-dir`

_String_

Specifies the directory for the Admin API to use to store CPU/Mem/Lock Profiles. Defaults to `""`.

### `warp-api-enabled`

_Boolean_

Enables the Warp API. Defaults to `false`.

### Enabling EVM APIs

### `eth-apis` ([]string)

Use the `eth-apis` field to specify the exact set of below services to enable on your node. If this field is not set, then the default list will be: `["eth","eth-filter","net","web3","internal-eth","internal-blockchain","internal-transaction"]`.

<Callout title="Note">
The names used in this configuration flag have been updated in Coreth `v0.8.14`. The previous names containing `public-` and `private-` are deprecated. While the current version continues to accept deprecated values, they may not be supported in future updates and updating to the new values is recommended.

The mapping of deprecated values and their updated equivalent follows:

<<<<<<< HEAD
| Deprecated                       | Use instead          |
| -------------------------------- | -------------------- |
| public-eth                       | eth                  |
| public-eth-filter                | eth-filter           |
| private-admin                    | admin                |
| private-debug                    | debug                |
| public-debug                     | debug                |
| internal-public-eth              | internal-eth         |
| internal-public-blockchain       | internal-blockchain  |
| internal-public-transaction-pool | internal-transaction |
| internal-public-tx-pool          | internal-tx-pool     |
| internal-public-debug            | internal-debug       |
| internal-private-debug           | internal-debug       |
| internal-public-account          | internal-account     |
| internal-private-personal        | internal-personal    |
| </Callout>                       |                      |
=======
|Deprecated                      |Use instead         |
|--------------------------------|--------------------|
|public-eth                      |eth                 |
|public-eth-filter               |eth-filter          |
|private-admin                   |admin               |
|private-debug                   |debug               |
|public-debug                    |debug               |
|internal-public-eth             |internal-eth        |
|internal-public-blockchain      |internal-blockchain |
|internal-public-transaction-pool|internal-transaction|
|internal-public-tx-pool         |internal-tx-pool    |
|internal-public-debug           |internal-debug      |
|internal-private-debug          |internal-debug      |
|internal-public-account         |internal-account    |
|internal-private-personal       |internal-personal   |

</Callout>
>>>>>>> 91e0d7c0

<Callout title="Note">
If you populate this field, it will override the defaults so you must include every service you wish to enable.
</Callout>

### `eth`

The API name `public-eth` is deprecated as of v1.7.15, and the APIs previously under this name have been migrated to `eth`.

Adds the following RPC calls to the `eth_*` namespace. Defaults to `true`.

`eth_coinbase` `eth_etherbase`

### `eth-filter`

The API name `public-eth-filter` is deprecated as of v1.7.15, and the APIs previously under this name have been migrated to `eth-filter`.

Enables the public filter API for the `eth_*` namespace. Defaults to `true`.

Adds the following RPC calls (see [here](https://eth.wiki/json-rpc/API) for complete documentation):

- `eth_newPendingTransactionFilter`
- `eth_newPendingTransactions`
- `eth_newAcceptedTransactions`
- `eth_newBlockFilter`
- `eth_newHeads`
- `eth_logs`
- `eth_newFilter`
- `eth_getLogs`
- `eth_uninstallFilter`
- `eth_getFilterLogs`
- `eth_getFilterChanges`

### `admin`

The API name `private-admin` is deprecated as of v1.7.15, and the APIs previously under this name have been migrated to `admin`.

Adds the following RPC calls to the `admin_*` namespace. Defaults to `false`.

- `admin_importChain`
- `admin_exportChain`

### `debug`

The API names `private-debug` and `public-debug` are deprecated as of v1.7.15, and the APIs previously under these names have been migrated to `debug`.

Adds the following RPC calls to the `debug_*` namespace. Defaults to `false`.

- `debug_dumpBlock`
- `debug_accountRange`
- `debug_preimage`
- `debug_getBadBlocks`
- `debug_storageRangeAt`
- `debug_getModifiedAccountsByNumber`
- `debug_getModifiedAccountsByHash`
- `debug_getAccessibleState`

The following RPC calls are disabled for any nodes with `state-scheme = firewood`:

- `debug_storageRangeAt`
- `debug_getModifiedAccountsByNumber`
- `debug_getModifiedAccountsByHash`

### `net`

Adds the following RPC calls to the `net_*` namespace. Defaults to `true`.

- `net_listening`
- `net_peerCount`
- `net_version`

Note: Coreth is a virtual machine and does not have direct access to the networking layer, so `net_listening` always returns true and `net_peerCount` always returns 0. For accurate metrics on the network layer, users should use the AvalancheGo APIs.

### `debug-tracer`

Adds the following RPC calls to the `debug_*` namespace. Defaults to `false`.

- `debug_traceChain`
- `debug_traceBlockByNumber`
- `debug_traceBlockByHash`
- `debug_traceBlock`
- `debug_traceBadBlock`
- `debug_intermediateRoots`
- `debug_traceTransaction`
- `debug_traceCall`

### `web3`

Adds the following RPC calls to the `web3_*` namespace. Defaults to `true`.

- `web3_clientVersion`
- `web3_sha3`

### `internal-eth`

The API name `internal-public-eth` is deprecated as of v1.7.15, and the APIs previously under this name have been migrated to `internal-eth`.

Adds the following RPC calls to the `eth_*` namespace. Defaults to `true`.

- `eth_gasPrice`
- `eth_baseFee`
- `eth_maxPriorityFeePerGas`
- `eth_feeHistory`

### `internal-blockchain`

The API name `internal-public-blockchain` is deprecated as of v1.7.15, and the APIs previously under this name have been migrated to `internal-blockchain`.

Adds the following RPC calls to the `eth_*` namespace. Defaults to `true`.

- `eth_chainId`
- `eth_blockNumber`
- `eth_getBalance`
- `eth_getProof`
- `eth_getHeaderByNumber`
- `eth_getHeaderByHash`
- `eth_getBlockByNumber`
- `eth_getBlockByHash`
- `eth_getUncleBlockByNumberAndIndex`
- `eth_getUncleBlockByBlockHashAndIndex`
- `eth_getUncleCountByBlockNumber`
- `eth_getUncleCountByBlockHash`
- `eth_getCode`
- `eth_getStorageAt`
- `eth_call`
- `eth_estimateGas`
- `eth_createAccessList`

`eth_getProof` is disabled for any node with `state-scheme = firewood`

### `internal-transaction`

The API name `internal-public-transaction-pool` is deprecated as of v1.7.15, and the APIs previously under this name have been migrated to `internal-transaction`.

Adds the following RPC calls to the `eth_*` namespace. Defaults to `true`.

- `eth_getBlockTransactionCountByNumber`
- `eth_getBlockTransactionCountByHash`
- `eth_getTransactionByBlockNumberAndIndex`
- `eth_getTransactionByBlockHashAndIndex`
- `eth_getRawTransactionByBlockNumberAndIndex`
- `eth_getRawTransactionByBlockHashAndIndex`
- `eth_getTransactionCount`
- `eth_getTransactionByHash`
- `eth_getRawTransactionByHash`
- `eth_getTransactionReceipt`
- `eth_sendTransaction`
- `eth_fillTransaction`
- `eth_sendRawTransaction`
- `eth_sign`
- `eth_signTransaction`
- `eth_pendingTransactions`
- `eth_resend`

### `internal-tx-pool`

The API name `internal-public-tx-pool` is deprecated as of v1.7.15, and the APIs previously under this name have been migrated to `internal-tx-pool`.

Adds the following RPC calls to the `txpool_*` namespace. Defaults to `false`.

- `txpool_content`
- `txpool_contentFrom`
- `txpool_status`
- `txpool_inspect`

### `internal-debug`

The API names `internal-private-debug` and `internal-public-debug` are deprecated as of v1.7.15, and the APIs previously under these names have been migrated to `internal-debug`.

Adds the following RPC calls to the `debug_*` namespace. Defaults to `false`.

- `debug_getHeaderRlp`
- `debug_getBlockRlp`
- `debug_printBlock`
- `debug_chaindbProperty`
- `debug_chaindbCompact`

### `debug-handler`

Adds the following RPC calls to the `debug_*` namespace. Defaults to `false`.

- `debug_verbosity`
- `debug_vmodule`
- `debug_backtraceAt`
- `debug_memStats`
- `debug_gcStats`
- `debug_blockProfile`
- `debug_setBlockProfileRate`
- `debug_writeBlockProfile`
- `debug_mutexProfile`
- `debug_setMutexProfileFraction`
- `debug_writeMutexProfile`
- `debug_writeMemProfile`
- `debug_stacks`
- `debug_freeOSMemory`
- `debug_setGCPercent`

### `internal-account`

The API name `internal-public-account` is deprecated as of v1.7.15, and the APIs previously under this name have been migrated to `internal-account`.

Adds the following RPC calls to the `eth_*` namespace. Defaults to `true`.

- `eth_accounts`

### `internal-personal`

The API name `internal-private-personal` is deprecated as of v1.7.15, and the APIs previously under this name have been migrated to `internal-personal`.

Adds the following RPC calls to the `personal_*` namespace. Defaults to `false`.

- `personal_listAccounts`
- `personal_listWallets`
- `personal_openWallet`
- `personal_deriveAccount`
- `personal_newAccount`
- `personal_importRawKey`
- `personal_unlockAccount`
- `personal_lockAccount`
- `personal_sendTransaction`
- `personal_signTransaction`
- `personal_sign`
- `personal_ecRecover`
- `personal_signAndSendTransaction`
- `personal_initializeWallet`
- `personal_unpair`

## API Configuration

### `rpc-gas-cap`

_Integer_

The maximum gas to be consumed by an RPC Call (used in `eth_estimateGas` and `eth_call`). Defaults to `50,000,000`.

### `rpc-tx-fee-cap`

_Integer_

Global transaction fee (price * `gaslimit`) cap (measured in AVAX) for send-transaction variants. Defaults to `100`.

### `api-max-duration`

_Duration_

Maximum API call duration. If API calls exceed this duration, they will time out. Defaults to `0` (no maximum).

### `api-max-blocks-per-request`

_Integer_

Maximum number of blocks to serve per `getLogs` request. Defaults to `0` (no maximum).

### `ws-cpu-refill-rate`

_Duration_

The refill rate specifies the maximum amount of CPU time to allot a single connection per second. Defaults to no maximum (`0`).

### `ws-cpu-max-stored`

_Duration_

Specifies the maximum amount of CPU time that can be stored for a single WS connection. Defaults to no maximum (`0`).

### `allow-unfinalized-queries`

Allows queries for unfinalized (not yet accepted) blocks/transactions. Defaults to `false`.

### `accepted-cache-size`

_Integer_

Specifies the depth to keep accepted headers and accepted logs in the cache. This is particularly useful to improve the performance of `eth_getLogs` for recent logs. Defaults to `32`.

### `http-body-limit`

_Integer_

Maximum size in bytes for HTTP request bodies. Defaults to `0` (no limit).

### `batch-request-limit`

_Integer_

Maximum number of requests that can be batched in an RPC call. For no limit, set either this or `batch-response-max-size` to 0. Defaults to `1000`.

### `batch-response-max-size`

_Integer_

Maximum size (in bytes) of response that can be returned from a batched RPC call. For no limit, set either this or `batch-request-limit` to 0. Defaults to `25 MB`.

## Transaction Pool

### `local-txs-enabled`

_Boolean_

Enables local transaction handling (prioritizes transactions submitted through this node). Defaults to `false`.

### `allow-unprotected-txs`

_Boolean_

If `true`, the APIs will allow transactions that are not replay protected (EIP-155) to be issued through this node. Defaults to `false`.

### `allow-unprotected-tx-hashes`

_[]TxHash_

Specifies an array of transaction hashes that should be allowed to bypass replay protection. This flag is intended for node operators that want to explicitly allow specific transactions to be issued through their API. Defaults to an empty list.

### `price-options-slow-fee-percentage`

_Integer_

Percentage to apply for slow fee estimation. Defaults to `95`.

### `price-options-fast-fee-percentage`

_Integer_

Percentage to apply for fast fee estimation. Defaults to `105`.

### `price-options-max-tip`

_Integer_

Maximum tip in wei for fee estimation. Defaults to `20000000000` (20 Gwei).

#### `push-gossip-percent-stake`

_Float_

Percentage of the total stake to send transactions received over the RPC. Defaults to 0.9.

### `push-gossip-num-validators`

_Integer_

Number of validators to initially send transactions received over the RPC. Defaults to 100.

### `push-gossip-num-peers`

_Integer_

Number of peers to initially send transactions received over the RPC. Defaults to 0.

### `push-regossip-num-validators`

_Integer_

Number of validators to periodically send transactions received over the RPC. Defaults to 10.

### `push-regossip-num-peers`

_Integer_

Number of peers to periodically send transactions received over the RPC. Defaults to 0.

### `push-gossip-frequency`

_Duration_

Frequency to send transactions received over the RPC to peers. Defaults to `100000000` nano seconds which is 100 milliseconds.

### `pull-gossip-frequency`

_Duration_

Frequency to request transactions from peers. Defaults to `1000000000` nano seconds which is 1 second.

### `regossip-frequency`

_Duration_

Amount of time that should elapse before we attempt to re-gossip a transaction that was already gossiped once. Defaults to `30000000000` nano seconds which is 30 seconds.

### `tx-pool-price-limit`

_Integer_

Minimum gas price to enforce for acceptance into the pool. Defaults to 1 wei.

### `tx-pool-price-bump`

_Integer_

Minimum price bump percentage to replace an already existing transaction (nonce). Defaults to 10%.

### `tx-pool-account-slots`

_Integer_

Number of executable transaction slots guaranteed per account. Defaults to 16.

### `tx-pool-global-slots`

_Integer_

Maximum number of executable transaction slots for all accounts. Defaults to 5120.

### `tx-pool-account-queue`

_Integer_

Maximum number of non-executable transaction slots permitted per account. Defaults to 64.

### `tx-pool-global-queue`

_Integer_

Maximum number of non-executable transaction slots for all accounts. Defaults to 1024.

### `tx-pool-lifetime`

_Duration_

Maximum duration a non-executable transaction will be allowed in the poll. Defaults to `600000000000` nano seconds which is 10 minutes.

## Metrics

### `metrics-expensive-enabled`

_Boolean_

Enables expensive metrics. This includes Firewood metrics. Defaults to `true`.

## Snapshots

### `snapshot-wait`

_Boolean_

If `true`, waits for snapshot generation to complete before starting. Defaults to `false`.

### `snapshot-verification-enabled`

_Boolean_

If `true`, verifies the complete snapshot after it has been generated. Defaults to `false`.

## Logging

### `log-level`

_String_

Defines the log level for the chain. Must be one of `"trace"`, `"debug"`, `"info"`, `"warn"`, `"error"`, `"crit"`. Defaults to `"info"`.

### `log-json-format`

_Boolean_

If `true`, changes logs to JSON format. Defaults to `false`.

## Keystore Settings

### `keystore-directory`

_String_

The directory that contains private keys. Can be given as a relative path. If empty, uses a temporary directory at `coreth-keystore`. Defaults to the empty string (`""`).

### `keystore-external-signer`

_String_

Specifies an external URI for a clef-type signer. Defaults to the empty string (`""` as not enabled).

### `keystore-insecure-unlock-allowed`

_Boolean_

If `true`, allow users to unlock accounts in unsafe HTTP environment. Defaults to `false`.

## Database

### `state-scheme`

_String_

Can be one of `hash` or `firewood`. Defaults to `hash`.

__WARNING__: `firewood` scheme is untested in production.

### `trie-clean-cache`

_Integer_

Size of cache used for clean trie nodes (in MBs). Should be a multiple of `64`. Defaults to `512`.

### `trie-dirty-cache`

_Integer_

Size of cache used for dirty trie nodes (in MBs). When the dirty nodes exceed this limit, they are written to disk. Defaults to `512`.

### `trie-dirty-commit-target`

_Integer_

Memory limit to target in the dirty cache before performing a commit (in MBs). Defaults to `20`.

### `trie-prefetcher-parallelism`

_Integer_

Max concurrent disk reads trie pre-fetcher should perform at once. Defaults to `16`.

### `snapshot-cache`

_Integer_

Size of the snapshot disk layer clean cache (in MBs). Should be a multiple of `64`. Defaults to `256`.

### `acceptor-queue-limit`

_Integer_

Specifies the maximum number of blocks to queue during block acceptance before blocking on Accept. Defaults to `64`.

### `commit-interval`

_Integer_

Specifies the commit interval at which to persist the merkle trie to disk. Defaults to `4096`.

### `pruning-enabled`

_Boolean_

If `true`, database pruning of obsolete historical data will be enabled. This reduces the amount of data written to disk, but does not delete any state that is written to the disk previously. This flag should be set to `false` for nodes that need access to all data at historical roots. Pruning will be done only for new data. Defaults to `false` in v1.4.9, and `true` in subsequent versions.

<Callout title="Note">
If a node is ever run with `pruning-enabled` as `false` (archival mode), setting `pruning-enabled` to `true` will result in a warning and the node will shut down. This is to protect against unintentional misconfigurations of an archival node.
</Callout>

To override this and switch to pruning mode, in addition to `pruning-enabled: true`, `allow-missing-tries` should be set to `true` as well.

### `populate-missing-tries`

_uint64_

If non-nil, sets the starting point for repopulating missing tries to re-generate archival merkle forest.

To restore an archival merkle forest that has been corrupted (missing trie nodes for a section of the blockchain), specify the starting point of the last block on disk, where the full trie was available at that block to re-process blocks from that height onwards and re-generate the archival merkle forest on startup. This flag should be used once to re-generate the archival merkle forest and should be removed from the config after completion. This flag will cause the node to delay starting up while it re-processes old blocks.

### `populate-missing-tries-parallelism`

_Integer_

Number of concurrent readers to use when re-populating missing tries on startup. Defaults to 1024.

### `allow-missing-tries`

_Boolean_

If `true`, allows a node that was once configured as archival to switch to pruning mode. Defaults to `false`.

### `preimages-enabled`

_Boolean_

If `true`, enables preimages. Defaults to `false`.

### `prune-warp-db-enabled`

_Boolean_

If `true`, clears the warp database on startup. Defaults to `false`.

### `offline-pruning-enabled`

_Boolean_

If `true`, offline pruning will run on startup and block until it completes (approximately one hour on Mainnet). This will reduce the size of the database by deleting old trie nodes. __While performing offline pruning, your node will not be able to process blocks and will be considered offline.__ While ongoing, the pruning process consumes a small amount of additional disk space (for deletion markers and the bloom filter). For more information see [here.](https://build.avax.network/docs/nodes/maintain/reduce-disk-usage#disk-space-considerations)

Since offline pruning deletes old state data, this should not be run on nodes that need to support archival API requests.

This is meant to be run manually, so after running with this flag once, it must be toggled back to false before running the node again. Therefore, you should run with this flag set to true and then set it to false on the subsequent run.

### `offline-pruning-bloom-filter-size`

_Integer_

This flag sets the size of the bloom filter to use in offline pruning (denominated in MB and defaulting to 512 MB). The bloom filter is kept in memory for efficient checks during pruning and is also written to disk to allow pruning to resume without re-generating the bloom filter.

The active state is added to the bloom filter before iterating the DB to find trie nodes that can be safely deleted, any trie nodes not in the bloom filter are considered safe for deletion. The size of the bloom filter may impact its false positive rate, which can impact the results of offline pruning. This is an advanced parameter that has been tuned to 512 MB and should not be changed without thoughtful consideration.

### `offline-pruning-data-directory`

_String_

This flag must be set when offline pruning is enabled and sets the directory that offline pruning will use to write its bloom filter to disk. This directory should not be changed in between runs until offline pruning has completed.

### `transaction-history`

_Integer_

Number of recent blocks for which to maintain transaction lookup indices in the database. If set to 0, transaction lookup indices will be maintained for all blocks. Defaults to `0`.

### `state-history`

_Integer_

The maximum number of blocks from head whose state histories are reserved for pruning blockchains. Defaults to `32`.

### `historical-proof-query-window`

_Integer_

When running in archive mode only, the number of blocks before the last accepted block to be accepted for proof state queries. Defaults to `43200`.

### `skip-tx-indexing`

_Boolean_

If set to `true`, the node will not index transactions. TxLookupLimit can be still used to control deleting old transaction indices. Defaults to `false`.

### `inspect-database`

_Boolean_

If set to `true`, inspects the database on startup. Defaults to `false`.

## VM Networking

### `max-outbound-active-requests`

_Integer_

Specifies the maximum number of outbound VM2VM requests in flight at once. Defaults to `16`.

## Warp Configuration

### `warp-off-chain-messages`

_Array of Hex Strings_

Encodes off-chain messages (unrelated to any on-chain event ie. block or AddressedCall) that the node should be willing to sign. Note: only supports AddressedCall payloads. Defaults to empty array.

## Miscellaneous

### `skip-upgrade-check`

_Boolean_

If set to `true`, the chain will skip verifying that all expected network upgrades have taken place before the last accepted block on startup. This allows node operators to recover if their node has accepted blocks after a network upgrade with a version of the code prior to the upgrade. Defaults to `false`.<|MERGE_RESOLUTION|>--- conflicted
+++ resolved
@@ -113,7 +113,6 @@
 
 The mapping of deprecated values and their updated equivalent follows:
 
-<<<<<<< HEAD
 | Deprecated                       | Use instead          |
 | -------------------------------- | -------------------- |
 | public-eth                       | eth                  |
@@ -130,25 +129,6 @@
 | internal-public-account          | internal-account     |
 | internal-private-personal        | internal-personal    |
 | </Callout>                       |                      |
-=======
-|Deprecated                      |Use instead         |
-|--------------------------------|--------------------|
-|public-eth                      |eth                 |
-|public-eth-filter               |eth-filter          |
-|private-admin                   |admin               |
-|private-debug                   |debug               |
-|public-debug                    |debug               |
-|internal-public-eth             |internal-eth        |
-|internal-public-blockchain      |internal-blockchain |
-|internal-public-transaction-pool|internal-transaction|
-|internal-public-tx-pool         |internal-tx-pool    |
-|internal-public-debug           |internal-debug      |
-|internal-private-debug          |internal-debug      |
-|internal-public-account         |internal-account    |
-|internal-private-personal       |internal-personal   |
-
-</Callout>
->>>>>>> 91e0d7c0
 
 <Callout title="Note">
 If you populate this field, it will override the defaults so you must include every service you wish to enable.

// (c) 2019-2020, Ava Labs, Inc. All rights reserved.
// See the file LICENSE for licensing terms.

package config

import (
	"encoding/json"
	"fmt"
	"time"

	"github.com/ava-labs/avalanchego/utils/constants"
<<<<<<< HEAD
	"github.com/ava-labs/avalanchego/vms/components/gas"
=======
>>>>>>> 5177b306
	"github.com/ava-labs/coreth/plugin/evm/upgrade/etna"
	"github.com/ava-labs/coreth/utils"
	"github.com/ethereum/go-ethereum/common"
	"github.com/ethereum/go-ethereum/common/hexutil"
	"github.com/spf13/cast"
)

const (
	defaultAcceptorQueueLimit                     = 64 // Provides 2 minutes of buffer (2s block target) for a commit delay
	defaultPruningEnabled                         = true
	defaultCommitInterval                         = 4096
	defaultTrieCleanCache                         = 512
	defaultTrieDirtyCache                         = 512
	defaultTrieDirtyCommitTarget                  = 20
	defaultTriePrefetcherParallelism              = 16
	defaultSnapshotCache                          = 256
	defaultSyncableCommitInterval                 = defaultCommitInterval * 4
	defaultSnapshotWait                           = false
	defaultRpcGasCap                              = 50_000_000 // Default to 50M Gas Limit
	defaultRpcTxFeeCap                            = 100        // 100 AVAX
	defaultMetricsExpensiveEnabled                = true
	defaultApiMaxDuration                         = 0 // Default to no maximum API call duration
	defaultWsCpuRefillRate                        = 0 // Default to no maximum WS CPU usage
	defaultWsCpuMaxStored                         = 0 // Default to no maximum WS CPU usage
	defaultMaxBlocksPerRequest                    = 0 // Default to no maximum on the number of blocks per getLogs request
	defaultContinuousProfilerFrequency            = 15 * time.Minute
	defaultContinuousProfilerMaxFiles             = 5
	defaultPushGossipPercentStake                 = .9
	defaultPushGossipNumValidators                = 100
	defaultPushGossipNumPeers                     = 0
	defaultPushRegossipNumValidators              = 10
	defaultPushRegossipNumPeers                   = 0
	defaultPushGossipFrequency                    = 100 * time.Millisecond
	defaultPullGossipFrequency                    = 1 * time.Second
	defaultTxRegossipFrequency                    = 30 * time.Second
	defaultOfflinePruningBloomFilterSize   uint64 = 512 // Default size (MB) for the offline pruner to use
	defaultLogLevel                               = "info"
	defaultLogJSONFormat                          = false
	defaultMaxOutboundActiveRequests              = 16
	defaultPopulateMissingTriesParallelism        = 1024
	defaultStateSyncServerTrieCache               = 64 // MB
	defaultAcceptedCacheSize                      = 32 // blocks

	// defaultStateSyncMinBlocks is the minimum number of blocks the blockchain
	// should be ahead of local last accepted to perform state sync.
	// This constant is chosen so normal bootstrapping is preferred when it would
	// be faster than state sync.
	// time assumptions:
	// - normal bootstrap processing time: ~14 blocks / second
	// - state sync time: ~6 hrs.
	defaultStateSyncMinBlocks   = 300_000
	DefaultStateSyncRequestSize = 1024 // the number of key/values to ask peers for per request

	estimatedBlockAcceptPeriod        = 2 * time.Second
	defaultHistoricalProofQueryWindow = uint64(24 * time.Hour / estimatedBlockAcceptPeriod)
	// Price Option Defaults
	defaultPriceOptionSlowFeePercentage = uint64(95)
	defaultPriceOptionFastFeePercentage = uint64(105)
	defaultPriceOptionMaxBaseFee        = uint64(100 * utils.GWei)
	defaultPriceOptionMaxTip            = uint64(20 * utils.GWei)
<<<<<<< HEAD

	minAllowedBaseFee = etna.MinBaseFee
=======
>>>>>>> 5177b306
)

var (
	defaultEnabledAPIs = []string{
		"eth",
		"eth-filter",
		"net",
		"web3",
		"internal-eth",
		"internal-blockchain",
		"internal-transaction",
	}
	defaultAllowUnprotectedTxHashes = []common.Hash{
		common.HexToHash("0xfefb2da535e927b85fe68eb81cb2e4a5827c905f78381a01ef2322aa9b0aee8e"), // EIP-1820: https://eips.ethereum.org/EIPS/eip-1820
	}
)

type Duration struct {
	time.Duration
}

// Config ...
type Config struct {
	// GasTarget is the target gas per second that this node will attempt to use
	// when creating blocks. If this config is not specified, the node will
	// default to use the parent block's target gas per second.
	GasTarget *gas.Gas `json:"gas-target,omitempty"`

	// Coreth APIs
	SnowmanAPIEnabled     bool   `json:"snowman-api-enabled"`
	AdminAPIEnabled       bool   `json:"admin-api-enabled"`
	AdminAPIDir           string `json:"admin-api-dir"`
	CorethAdminAPIEnabled bool   `json:"coreth-admin-api-enabled"` // Deprecated: use AdminAPIEnabled instead
	CorethAdminAPIDir     string `json:"coreth-admin-api-dir"`     // Deprecated: use AdminAPIDir instead
	WarpAPIEnabled        bool   `json:"warp-api-enabled"`

	// EnabledEthAPIs is a list of Ethereum services that should be enabled
	// If none is specified, then we use the default list [defaultEnabledAPIs]
	EnabledEthAPIs []string `json:"eth-apis"`

	// Continuous Profiler
	ContinuousProfilerDir       string   `json:"continuous-profiler-dir"`       // If set to non-empty string creates a continuous profiler
	ContinuousProfilerFrequency Duration `json:"continuous-profiler-frequency"` // Frequency to run continuous profiler if enabled
	ContinuousProfilerMaxFiles  int      `json:"continuous-profiler-max-files"` // Maximum number of files to maintain

	// API Gas/Price Caps
	RPCGasCap   uint64  `json:"rpc-gas-cap"`
	RPCTxFeeCap float64 `json:"rpc-tx-fee-cap"`

	// Cache settings
	TrieCleanCache            int `json:"trie-clean-cache"`            // Size of the trie clean cache (MB)
	TrieDirtyCache            int `json:"trie-dirty-cache"`            // Size of the trie dirty cache (MB)
	TrieDirtyCommitTarget     int `json:"trie-dirty-commit-target"`    // Memory limit to target in the dirty cache before performing a commit (MB)
	TriePrefetcherParallelism int `json:"trie-prefetcher-parallelism"` // Max concurrent disk reads trie prefetcher should perform at once
	SnapshotCache             int `json:"snapshot-cache"`              // Size of the snapshot disk layer clean cache (MB)

	// Eth Settings
	Preimages      bool `json:"preimages-enabled"`
	SnapshotWait   bool `json:"snapshot-wait"`
	SnapshotVerify bool `json:"snapshot-verification-enabled"`

	// Pruning Settings
	Pruning                         bool    `json:"pruning-enabled"`                    // If enabled, trie roots are only persisted every 4096 blocks
	AcceptorQueueLimit              int     `json:"accepted-queue-limit"`               // Maximum blocks to queue before blocking during acceptance
	CommitInterval                  uint64  `json:"commit-interval"`                    // Specifies the commit interval at which to persist EVM and atomic tries.
	AllowMissingTries               bool    `json:"allow-missing-tries"`                // If enabled, warnings preventing an incomplete trie index are suppressed
	PopulateMissingTries            *uint64 `json:"populate-missing-tries,omitempty"`   // Sets the starting point for re-populating missing tries. Disables re-generation if nil.
	PopulateMissingTriesParallelism int     `json:"populate-missing-tries-parallelism"` // Number of concurrent readers to use when re-populating missing tries on startup.
	PruneWarpDB                     bool    `json:"prune-warp-db-enabled"`              // Determines if the warpDB should be cleared on startup

	// HistoricalProofQueryWindow is, when running in archive mode only, the number of blocks before the
	// last accepted block to be accepted for proof state queries.
	HistoricalProofQueryWindow uint64 `json:"historical-proof-query-window,omitempty"`

	// Metric Settings
	MetricsExpensiveEnabled bool `json:"metrics-expensive-enabled"` // Debug-level metrics that might impact runtime performance

	// API Settings
	LocalTxsEnabled bool `json:"local-txs-enabled"`
	// Price Option Settings
<<<<<<< HEAD
	PriceOptionSlowFeePercentage uint64 `json:"price-options-slow-fee-percentage"`
	PriceOptionFastFeePercentage uint64 `json:"price-options-fast-fee-percentage"`
	PriceOptionMaxBaseFee        uint64 `json:"price-options-max-base-fee"`
	PriceOptionMaxTip            uint64 `json:"price-options-max-tip"`
=======
	PriceOptionSlowFeePercentage uint64 `json:"po-slow-fee-percentage"`
	PriceOptionFastFeePercentage uint64 `json:"po-fast-fee-percentage"`
	PriceOptionMaxBaseFee        uint64 `json:"po-max-base-fee"`
	PriceOptionMaxTip            uint64 `json:"po-max-tip"`
>>>>>>> 5177b306

	TxPoolPriceLimit   uint64   `json:"tx-pool-price-limit"`
	TxPoolPriceBump    uint64   `json:"tx-pool-price-bump"`
	TxPoolAccountSlots uint64   `json:"tx-pool-account-slots"`
	TxPoolGlobalSlots  uint64   `json:"tx-pool-global-slots"`
	TxPoolAccountQueue uint64   `json:"tx-pool-account-queue"`
	TxPoolGlobalQueue  uint64   `json:"tx-pool-global-queue"`
	TxPoolLifetime     Duration `json:"tx-pool-lifetime"`

	APIMaxDuration           Duration      `json:"api-max-duration"`
	WSCPURefillRate          Duration      `json:"ws-cpu-refill-rate"`
	WSCPUMaxStored           Duration      `json:"ws-cpu-max-stored"`
	MaxBlocksPerRequest      int64         `json:"api-max-blocks-per-request"`
	AllowUnfinalizedQueries  bool          `json:"allow-unfinalized-queries"`
	AllowUnprotectedTxs      bool          `json:"allow-unprotected-txs"`
	AllowUnprotectedTxHashes []common.Hash `json:"allow-unprotected-tx-hashes"`

	// Keystore Settings
	KeystoreDirectory             string `json:"keystore-directory"` // both absolute and relative supported
	KeystoreExternalSigner        string `json:"keystore-external-signer"`
	KeystoreInsecureUnlockAllowed bool   `json:"keystore-insecure-unlock-allowed"`

	// Gossip Settings
	PushGossipPercentStake    float64  `json:"push-gossip-percent-stake"`
	PushGossipNumValidators   int      `json:"push-gossip-num-validators"`
	PushGossipNumPeers        int      `json:"push-gossip-num-peers"`
	PushRegossipNumValidators int      `json:"push-regossip-num-validators"`
	PushRegossipNumPeers      int      `json:"push-regossip-num-peers"`
	PushGossipFrequency       Duration `json:"push-gossip-frequency"`
	PullGossipFrequency       Duration `json:"pull-gossip-frequency"`
	RegossipFrequency         Duration `json:"regossip-frequency"`
	TxRegossipFrequency       Duration `json:"tx-regossip-frequency"` // Deprecated: use RegossipFrequency instead

	// Log
	LogLevel      string `json:"log-level"`
	LogJSONFormat bool   `json:"log-json-format"`

	// Offline Pruning Settings
	OfflinePruning                bool   `json:"offline-pruning-enabled"`
	OfflinePruningBloomFilterSize uint64 `json:"offline-pruning-bloom-filter-size"`
	OfflinePruningDataDirectory   string `json:"offline-pruning-data-directory"`

	// VM2VM network
	MaxOutboundActiveRequests int64 `json:"max-outbound-active-requests"`

	// Sync settings
	StateSyncEnabled         *bool  `json:"state-sync-enabled"`     // Pointer distinguishes false (no state sync) and not set (state sync only at genesis).
	StateSyncSkipResume      bool   `json:"state-sync-skip-resume"` // Forces state sync to use the highest available summary block
	StateSyncServerTrieCache int    `json:"state-sync-server-trie-cache"`
	StateSyncIDs             string `json:"state-sync-ids"`
	StateSyncCommitInterval  uint64 `json:"state-sync-commit-interval"`
	StateSyncMinBlocks       uint64 `json:"state-sync-min-blocks"`
	StateSyncRequestSize     uint16 `json:"state-sync-request-size"`

	// Database Settings
	InspectDatabase bool `json:"inspect-database"` // Inspects the database on startup if enabled.

	// SkipUpgradeCheck disables checking that upgrades must take place before the last
	// accepted block. Skipping this check is useful when a node operator does not update
	// their node before the network upgrade and their node accepts blocks that have
	// identical state with the pre-upgrade ruleset.
	SkipUpgradeCheck bool `json:"skip-upgrade-check"`

	// AcceptedCacheSize is the depth to keep in the accepted headers cache and the
	// accepted logs cache at the accepted tip.
	//
	// This is particularly useful for improving the performance of eth_getLogs
	// on RPC nodes.
	AcceptedCacheSize int `json:"accepted-cache-size"`

	// TransactionHistory is the maximum number of blocks from head whose tx indices
	// are reserved:
	//  * 0:   means no limit
	//  * N:   means N block limit [HEAD-N+1, HEAD] and delete extra indexes
	TransactionHistory uint64 `json:"transaction-history"`
	// Deprecated, use 'TransactionHistory' instead.
	TxLookupLimit uint64 `json:"tx-lookup-limit"`

	// SkipTxIndexing skips indexing transactions.
	// This is useful for validators that don't need to index transactions.
	// TxLookupLimit can be still used to control unindexing old transactions.
	SkipTxIndexing bool `json:"skip-tx-indexing"`

	// WarpOffChainMessages encodes off-chain messages (unrelated to any on-chain event ie. block or AddressedCall)
	// that the node should be willing to sign.
	// Note: only supports AddressedCall payloads as defined here:
	// https://github.com/ava-labs/avalanchego/tree/7623ffd4be915a5185c9ed5e11fa9be15a6e1f00/vms/platformvm/warp/payload#addressedcall
	WarpOffChainMessages []hexutil.Bytes `json:"warp-off-chain-messages"`

	// RPC settings
	HttpBodyLimit uint64 `json:"http-body-limit"`
}

// TxPoolConfig contains the transaction pool config to be passed
// to [Config.SetDefaults].
type TxPoolConfig struct {
	PriceLimit   uint64
	PriceBump    uint64
	AccountSlots uint64
	GlobalSlots  uint64
	AccountQueue uint64
	GlobalQueue  uint64
	Lifetime     time.Duration
}

// EthAPIs returns an array of strings representing the Eth APIs that should be enabled
func (c Config) EthAPIs() []string {
	return c.EnabledEthAPIs
}

func (c *Config) SetDefaults(txPoolConfig TxPoolConfig) {
	c.EnabledEthAPIs = defaultEnabledAPIs
	c.RPCGasCap = defaultRpcGasCap
	c.RPCTxFeeCap = defaultRpcTxFeeCap
	c.MetricsExpensiveEnabled = defaultMetricsExpensiveEnabled

	// TxPool settings
	c.TxPoolPriceLimit = txPoolConfig.PriceLimit
	c.TxPoolPriceBump = txPoolConfig.PriceBump
	c.TxPoolAccountSlots = txPoolConfig.AccountSlots
	c.TxPoolGlobalSlots = txPoolConfig.GlobalSlots
	c.TxPoolAccountQueue = txPoolConfig.AccountQueue
	c.TxPoolGlobalQueue = txPoolConfig.GlobalQueue
	c.TxPoolLifetime.Duration = txPoolConfig.Lifetime

	c.APIMaxDuration.Duration = defaultApiMaxDuration
	c.WSCPURefillRate.Duration = defaultWsCpuRefillRate
	c.WSCPUMaxStored.Duration = defaultWsCpuMaxStored
	c.MaxBlocksPerRequest = defaultMaxBlocksPerRequest
	c.ContinuousProfilerFrequency.Duration = defaultContinuousProfilerFrequency
	c.ContinuousProfilerMaxFiles = defaultContinuousProfilerMaxFiles
	c.Pruning = defaultPruningEnabled
	c.TrieCleanCache = defaultTrieCleanCache
	c.TrieDirtyCache = defaultTrieDirtyCache
	c.TrieDirtyCommitTarget = defaultTrieDirtyCommitTarget
	c.TriePrefetcherParallelism = defaultTriePrefetcherParallelism
	c.SnapshotCache = defaultSnapshotCache
	c.AcceptorQueueLimit = defaultAcceptorQueueLimit
	c.CommitInterval = defaultCommitInterval
	c.SnapshotWait = defaultSnapshotWait
	c.PushGossipPercentStake = defaultPushGossipPercentStake
	c.PushGossipNumValidators = defaultPushGossipNumValidators
	c.PushGossipNumPeers = defaultPushGossipNumPeers
	c.PushRegossipNumValidators = defaultPushRegossipNumValidators
	c.PushRegossipNumPeers = defaultPushRegossipNumPeers
	c.PushGossipFrequency.Duration = defaultPushGossipFrequency
	c.PullGossipFrequency.Duration = defaultPullGossipFrequency
	c.RegossipFrequency.Duration = defaultTxRegossipFrequency
	c.OfflinePruningBloomFilterSize = defaultOfflinePruningBloomFilterSize
	c.LogLevel = defaultLogLevel
	c.LogJSONFormat = defaultLogJSONFormat
	c.MaxOutboundActiveRequests = defaultMaxOutboundActiveRequests
	c.PopulateMissingTriesParallelism = defaultPopulateMissingTriesParallelism
	c.StateSyncServerTrieCache = defaultStateSyncServerTrieCache
	c.StateSyncCommitInterval = defaultSyncableCommitInterval
	c.StateSyncMinBlocks = defaultStateSyncMinBlocks
	c.StateSyncRequestSize = DefaultStateSyncRequestSize
	c.AllowUnprotectedTxHashes = defaultAllowUnprotectedTxHashes
	c.AcceptedCacheSize = defaultAcceptedCacheSize
	c.HistoricalProofQueryWindow = defaultHistoricalProofQueryWindow

	// Price Option Settings
	c.PriceOptionSlowFeePercentage = defaultPriceOptionSlowFeePercentage
	c.PriceOptionFastFeePercentage = defaultPriceOptionFastFeePercentage
	c.PriceOptionMaxBaseFee = defaultPriceOptionMaxBaseFee
	c.PriceOptionMaxTip = defaultPriceOptionMaxTip
}

func (d *Duration) UnmarshalJSON(data []byte) (err error) {
	var v interface{}
	if err := json.Unmarshal(data, &v); err != nil {
		return err
	}
	d.Duration, err = cast.ToDurationE(v)
	return err
}

// String implements the stringer interface.
func (d Duration) String() string {
	return d.Duration.String()
}

// String implements the stringer interface.
func (d Duration) MarshalJSON() ([]byte, error) {
	return json.Marshal(d.Duration.String())
}

// Validate returns an error if this is an invalid config.
func (c *Config) Validate(networkID uint32) error {
	// Ensure that non-standard commit interval is not allowed for production networks
	if constants.ProductionNetworkIDs.Contains(networkID) {
		if c.CommitInterval != defaultCommitInterval {
			return fmt.Errorf("cannot start non-local network with commit interval %d different than %d", c.CommitInterval, defaultCommitInterval)
		}
		if c.StateSyncCommitInterval != defaultSyncableCommitInterval {
			return fmt.Errorf("cannot start non-local network with syncable interval %d different than %d", c.StateSyncCommitInterval, defaultSyncableCommitInterval)
		}
	}

	if c.PopulateMissingTries != nil && (c.OfflinePruning || c.Pruning) {
		return fmt.Errorf("cannot enable populate missing tries while offline pruning (enabled: %t)/pruning (enabled: %t) are enabled", c.OfflinePruning, c.Pruning)
	}
	if c.PopulateMissingTries != nil && c.PopulateMissingTriesParallelism < 1 {
		return fmt.Errorf("cannot enable populate missing tries without at least one reader (parallelism: %d)", c.PopulateMissingTriesParallelism)
	}

	if !c.Pruning && c.OfflinePruning {
		return fmt.Errorf("cannot run offline pruning while pruning is disabled")
	}
	// If pruning is enabled, the commit interval must be non-zero so the node commits state tries every CommitInterval blocks.
	if c.Pruning && c.CommitInterval == 0 {
		return fmt.Errorf("cannot use commit interval of 0 with pruning enabled")
	}

	if c.PushGossipPercentStake < 0 || c.PushGossipPercentStake > 1 {
		return fmt.Errorf("push-gossip-percent-stake is %f but must be in the range [0, 1]", c.PushGossipPercentStake)
	}

<<<<<<< HEAD
	if c.PriceOptionMaxBaseFee < minAllowedBaseFee {
		return fmt.Errorf("max base fee %d is less than the minimum base fee %d", c.PriceOptionMaxBaseFee, minAllowedBaseFee)
=======
	if c.PriceOptionMaxBaseFee < etna.MinBaseFee {
		return fmt.Errorf("max base fee %d is less than the minimum base fee %d", c.PriceOptionMaxBaseFee, etna.MinBaseFee)
>>>>>>> 5177b306
	}
	return nil
}

func (c *Config) Deprecate() string {
	msg := ""
	// Deprecate the old config options and set the new ones.
	if c.CorethAdminAPIEnabled {
		msg += "coreth-admin-api-enabled is deprecated, use admin-api-enabled instead. "
		c.AdminAPIEnabled = c.CorethAdminAPIEnabled
	}
	if c.CorethAdminAPIDir != "" {
		msg += "coreth-admin-api-dir is deprecated, use admin-api-dir instead. "
		c.AdminAPIDir = c.CorethAdminAPIDir
	}
	if c.TxRegossipFrequency != (Duration{}) {
		msg += "tx-regossip-frequency is deprecated, use regossip-frequency instead. "
		c.RegossipFrequency = c.TxRegossipFrequency
	}
	if c.TxLookupLimit != 0 {
		msg += "tx-lookup-limit is deprecated, use transaction-history instead. "
		c.TransactionHistory = c.TxLookupLimit
	}

	return msg
}<|MERGE_RESOLUTION|>--- conflicted
+++ resolved
@@ -9,10 +9,7 @@
 	"time"
 
 	"github.com/ava-labs/avalanchego/utils/constants"
-<<<<<<< HEAD
 	"github.com/ava-labs/avalanchego/vms/components/gas"
-=======
->>>>>>> 5177b306
 	"github.com/ava-labs/coreth/plugin/evm/upgrade/etna"
 	"github.com/ava-labs/coreth/utils"
 	"github.com/ethereum/go-ethereum/common"
@@ -73,11 +70,6 @@
 	defaultPriceOptionFastFeePercentage = uint64(105)
 	defaultPriceOptionMaxBaseFee        = uint64(100 * utils.GWei)
 	defaultPriceOptionMaxTip            = uint64(20 * utils.GWei)
-<<<<<<< HEAD
-
-	minAllowedBaseFee = etna.MinBaseFee
-=======
->>>>>>> 5177b306
 )
 
 var (
@@ -158,17 +150,10 @@
 	// API Settings
 	LocalTxsEnabled bool `json:"local-txs-enabled"`
 	// Price Option Settings
-<<<<<<< HEAD
 	PriceOptionSlowFeePercentage uint64 `json:"price-options-slow-fee-percentage"`
 	PriceOptionFastFeePercentage uint64 `json:"price-options-fast-fee-percentage"`
 	PriceOptionMaxBaseFee        uint64 `json:"price-options-max-base-fee"`
 	PriceOptionMaxTip            uint64 `json:"price-options-max-tip"`
-=======
-	PriceOptionSlowFeePercentage uint64 `json:"po-slow-fee-percentage"`
-	PriceOptionFastFeePercentage uint64 `json:"po-fast-fee-percentage"`
-	PriceOptionMaxBaseFee        uint64 `json:"po-max-base-fee"`
-	PriceOptionMaxTip            uint64 `json:"po-max-tip"`
->>>>>>> 5177b306
 
 	TxPoolPriceLimit   uint64   `json:"tx-pool-price-limit"`
 	TxPoolPriceBump    uint64   `json:"tx-pool-price-bump"`
@@ -387,13 +372,8 @@
 		return fmt.Errorf("push-gossip-percent-stake is %f but must be in the range [0, 1]", c.PushGossipPercentStake)
 	}
 
-<<<<<<< HEAD
-	if c.PriceOptionMaxBaseFee < minAllowedBaseFee {
-		return fmt.Errorf("max base fee %d is less than the minimum base fee %d", c.PriceOptionMaxBaseFee, minAllowedBaseFee)
-=======
 	if c.PriceOptionMaxBaseFee < etna.MinBaseFee {
 		return fmt.Errorf("max base fee %d is less than the minimum base fee %d", c.PriceOptionMaxBaseFee, etna.MinBaseFee)
->>>>>>> 5177b306
 	}
 	return nil
 }

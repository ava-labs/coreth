// Copyright (C) 2019-2025, Ava Labs, Inc. All rights reserved.
// See the file LICENSE for licensing terms.

package config

import (
	"encoding/json"
	"fmt"
	"time"

	"github.com/ava-labs/avalanchego/utils/constants"
	"github.com/ava-labs/avalanchego/vms/components/gas"
	"github.com/ava-labs/libevm/common"
	"github.com/ava-labs/libevm/common/hexutil"
	"github.com/spf13/cast"
)

<<<<<<< HEAD
=======
const (
	defaultAcceptorQueueLimit                     = 64 // Provides 2 minutes of buffer (2s block target) for a commit delay
	defaultPruningEnabled                         = true
	defaultCommitInterval                         = 4096
	defaultTrieCleanCache                         = 512
	defaultTrieDirtyCache                         = 512
	defaultTrieDirtyCommitTarget                  = 20
	defaultTriePrefetcherParallelism              = 16
	defaultSnapshotCache                          = 256
	defaultSyncableCommitInterval                 = defaultCommitInterval * 4
	defaultSnapshotWait                           = false
	defaultRpcGasCap                              = 50_000_000 // Default to 50M Gas Limit
	defaultRpcTxFeeCap                            = 100        // 100 AVAX
	defaultMetricsExpensiveEnabled                = true
	defaultApiMaxDuration                         = 0 // Default to no maximum API call duration
	defaultWsCpuRefillRate                        = 0 // Default to no maximum WS CPU usage
	defaultWsCpuMaxStored                         = 0 // Default to no maximum WS CPU usage
	defaultMaxBlocksPerRequest                    = 0 // Default to no maximum on the number of blocks per getLogs request
	defaultContinuousProfilerFrequency            = 15 * time.Minute
	defaultContinuousProfilerMaxFiles             = 5
	defaultPushGossipPercentStake                 = .9
	defaultPushGossipNumValidators                = 100
	defaultPushGossipNumPeers                     = 0
	defaultPushRegossipNumValidators              = 10
	defaultPushRegossipNumPeers                   = 0
	defaultPushGossipFrequency                    = 100 * time.Millisecond
	defaultPullGossipFrequency                    = 1 * time.Second
	defaultTxRegossipFrequency                    = 30 * time.Second
	defaultOfflinePruningBloomFilterSize   uint64 = 512 // Default size (MB) for the offline pruner to use
	defaultLogLevel                               = "info"
	defaultLogJSONFormat                          = false
	defaultMaxOutboundActiveRequests              = 16
	defaultPopulateMissingTriesParallelism        = 1024
	defaultStateSyncServerTrieCache               = 64 // MB
	defaultAcceptedCacheSize                      = 32 // blocks

	// defaultStateSyncMinBlocks is the minimum number of blocks the blockchain
	// should be ahead of local last accepted to perform state sync.
	// This constant is chosen so normal bootstrapping is preferred when it would
	// be faster than state sync.
	// time assumptions:
	// - normal bootstrap processing time: ~14 blocks / second
	// - state sync time: ~6 hrs.
	defaultStateSyncMinBlocks   = 300_000
	DefaultStateSyncRequestSize = 1024 // the number of key/values to ask peers for per request

	estimatedBlockAcceptPeriod        = 2 * time.Second
	defaultHistoricalProofQueryWindow = uint64(24 * time.Hour / estimatedBlockAcceptPeriod)
	defaultStateHistory               = uint64(32)
	// Price Option Defaults
	defaultPriceOptionSlowFeePercentage = uint64(95)
	defaultPriceOptionFastFeePercentage = uint64(105)
	defaultPriceOptionMaxTip            = uint64(20 * utils.GWei)
)

var (
	defaultEnabledAPIs = []string{
		"eth",
		"eth-filter",
		"net",
		"web3",
		"internal-eth",
		"internal-blockchain",
		"internal-transaction",
	}
	defaultAllowUnprotectedTxHashes = []common.Hash{
		common.HexToHash("0xfefb2da535e927b85fe68eb81cb2e4a5827c905f78381a01ef2322aa9b0aee8e"), // EIP-1820: https://eips.ethereum.org/EIPS/eip-1820
	}
)

>>>>>>> 764f31d3
type Duration struct {
	time.Duration
}

// Config ...
type Config struct {
	// GasTarget is the target gas per second that this node will attempt to use
	// when creating blocks. If this config is not specified, the node will
	// default to use the parent block's target gas per second.
	GasTarget *gas.Gas `json:"gas-target,omitempty"`

	// Coreth APIs
<<<<<<< HEAD
	SnowmanAPIEnabled bool   `json:"snowman-api-enabled"`
	AdminAPIEnabled   bool   `json:"admin-api-enabled"`
	AdminAPIDir       string `json:"admin-api-dir"`
	WarpAPIEnabled    bool   `json:"warp-api-enabled"`
=======
	AdminAPIEnabled       bool   `json:"admin-api-enabled"`
	AdminAPIDir           string `json:"admin-api-dir"`
	CorethAdminAPIEnabled bool   `json:"coreth-admin-api-enabled"` // Deprecated: use AdminAPIEnabled instead
	CorethAdminAPIDir     string `json:"coreth-admin-api-dir"`     // Deprecated: use AdminAPIDir instead
	WarpAPIEnabled        bool   `json:"warp-api-enabled"`
>>>>>>> 764f31d3

	// EnabledEthAPIs is a list of Ethereum services that should be enabled
	// If none is specified, then we use the default list [defaultEnabledAPIs]
	EnabledEthAPIs []string `json:"eth-apis"`

	// Continuous Profiler
	ContinuousProfilerDir       string   `json:"continuous-profiler-dir"`       // If set to non-empty string creates a continuous profiler
	ContinuousProfilerFrequency Duration `json:"continuous-profiler-frequency"` // Frequency to run continuous profiler if enabled
	ContinuousProfilerMaxFiles  int      `json:"continuous-profiler-max-files"` // Maximum number of files to maintain

	// API Gas/Price Caps
	RPCGasCap   uint64  `json:"rpc-gas-cap"`
	RPCTxFeeCap float64 `json:"rpc-tx-fee-cap"`

	// Cache settings
	TrieCleanCache            int `json:"trie-clean-cache"`            // Size of the trie clean cache (MB)
	TrieDirtyCache            int `json:"trie-dirty-cache"`            // Size of the trie dirty cache (MB)
	TrieDirtyCommitTarget     int `json:"trie-dirty-commit-target"`    // Memory limit to target in the dirty cache before performing a commit (MB)
	TriePrefetcherParallelism int `json:"trie-prefetcher-parallelism"` // Max concurrent disk reads trie prefetcher should perform at once
	SnapshotCache             int `json:"snapshot-cache"`              // Size of the snapshot disk layer clean cache (MB)

	// Eth Settings
	Preimages      bool `json:"preimages-enabled"`
	SnapshotWait   bool `json:"snapshot-wait"`
	SnapshotVerify bool `json:"snapshot-verification-enabled"`

	// Pruning Settings
	Pruning                         bool    `json:"pruning-enabled"`                    // If enabled, trie roots are only persisted every 4096 blocks
	AcceptorQueueLimit              int     `json:"accepted-queue-limit"`               // Maximum blocks to queue before blocking during acceptance
	CommitInterval                  uint64  `json:"commit-interval"`                    // Specifies the commit interval at which to persist EVM and atomic tries.
	AllowMissingTries               bool    `json:"allow-missing-tries"`                // If enabled, warnings preventing an incomplete trie index are suppressed
	PopulateMissingTries            *uint64 `json:"populate-missing-tries,omitempty"`   // Sets the starting point for re-populating missing tries. Disables re-generation if nil.
	PopulateMissingTriesParallelism int     `json:"populate-missing-tries-parallelism"` // Number of concurrent readers to use when re-populating missing tries on startup.
	PruneWarpDB                     bool    `json:"prune-warp-db-enabled"`              // Determines if the warpDB should be cleared on startup

	// HistoricalProofQueryWindow is, when running in archive mode only, the number of blocks before the
	// last accepted block to be accepted for proof state queries.
	HistoricalProofQueryWindow uint64 `json:"historical-proof-query-window,omitempty"`

	// Metric Settings
	MetricsExpensiveEnabled bool `json:"metrics-expensive-enabled"` // Debug-level metrics that might impact runtime performance

	// API Settings
	LocalTxsEnabled bool `json:"local-txs-enabled"`
	// Price Option Settings
	PriceOptionSlowFeePercentage uint64 `json:"price-options-slow-fee-percentage"`
	PriceOptionFastFeePercentage uint64 `json:"price-options-fast-fee-percentage"`
	PriceOptionMaxTip            uint64 `json:"price-options-max-tip"`

	TxPoolPriceLimit   uint64   `json:"tx-pool-price-limit"`
	TxPoolPriceBump    uint64   `json:"tx-pool-price-bump"`
	TxPoolAccountSlots uint64   `json:"tx-pool-account-slots"`
	TxPoolGlobalSlots  uint64   `json:"tx-pool-global-slots"`
	TxPoolAccountQueue uint64   `json:"tx-pool-account-queue"`
	TxPoolGlobalQueue  uint64   `json:"tx-pool-global-queue"`
	TxPoolLifetime     Duration `json:"tx-pool-lifetime"`

	APIMaxDuration           Duration      `json:"api-max-duration"`
	WSCPURefillRate          Duration      `json:"ws-cpu-refill-rate"`
	WSCPUMaxStored           Duration      `json:"ws-cpu-max-stored"`
	MaxBlocksPerRequest      int64         `json:"api-max-blocks-per-request"`
	AllowUnfinalizedQueries  bool          `json:"allow-unfinalized-queries"`
	AllowUnprotectedTxs      bool          `json:"allow-unprotected-txs"`
	AllowUnprotectedTxHashes []common.Hash `json:"allow-unprotected-tx-hashes"`

	// Keystore Settings
	KeystoreDirectory             string `json:"keystore-directory"` // both absolute and relative supported
	KeystoreExternalSigner        string `json:"keystore-external-signer"`
	KeystoreInsecureUnlockAllowed bool   `json:"keystore-insecure-unlock-allowed"`

	// Gossip Settings
	PushGossipPercentStake    float64  `json:"push-gossip-percent-stake"`
	PushGossipNumValidators   int      `json:"push-gossip-num-validators"`
	PushGossipNumPeers        int      `json:"push-gossip-num-peers"`
	PushRegossipNumValidators int      `json:"push-regossip-num-validators"`
	PushRegossipNumPeers      int      `json:"push-regossip-num-peers"`
	PushGossipFrequency       Duration `json:"push-gossip-frequency"`
	PullGossipFrequency       Duration `json:"pull-gossip-frequency"`
	RegossipFrequency         Duration `json:"regossip-frequency"`

	// Log
	LogLevel      string `json:"log-level"`
	LogJSONFormat bool   `json:"log-json-format"`

	// Offline Pruning Settings
	OfflinePruning                bool   `json:"offline-pruning-enabled"`
	OfflinePruningBloomFilterSize uint64 `json:"offline-pruning-bloom-filter-size"`
	OfflinePruningDataDirectory   string `json:"offline-pruning-data-directory"`

	// VM2VM network
	MaxOutboundActiveRequests int64 `json:"max-outbound-active-requests"`

	// Sync settings
	StateSyncEnabled         *bool  `json:"state-sync-enabled"`     // Pointer distinguishes false (no state sync) and not set (state sync only at genesis).
	StateSyncSkipResume      bool   `json:"state-sync-skip-resume"` // Forces state sync to use the highest available summary block
	StateSyncServerTrieCache int    `json:"state-sync-server-trie-cache"`
	StateSyncIDs             string `json:"state-sync-ids"`
	StateSyncCommitInterval  uint64 `json:"state-sync-commit-interval"`
	StateSyncMinBlocks       uint64 `json:"state-sync-min-blocks"`
	StateSyncRequestSize     uint16 `json:"state-sync-request-size"`

	// Database Settings
	InspectDatabase bool `json:"inspect-database"` // Inspects the database on startup if enabled.

	// SkipUpgradeCheck disables checking that upgrades must take place before the last
	// accepted block. Skipping this check is useful when a node operator does not update
	// their node before the network upgrade and their node accepts blocks that have
	// identical state with the pre-upgrade ruleset.
	SkipUpgradeCheck bool `json:"skip-upgrade-check"`

	// AcceptedCacheSize is the depth to keep in the accepted headers cache and the
	// accepted logs cache at the accepted tip.
	//
	// This is particularly useful for improving the performance of eth_getLogs
	// on RPC nodes.
	AcceptedCacheSize int `json:"accepted-cache-size"`

	// TransactionHistory is the maximum number of blocks from head whose tx indices
	// are reserved:
	//  * 0:   means no limit
	//  * N:   means N block limit [HEAD-N+1, HEAD] and delete extra indexes
	TransactionHistory uint64 `json:"transaction-history"`
<<<<<<< HEAD
=======
	// The maximum number of blocks from head whose state histories are reserved for pruning blockchains.
	StateHistory uint64 `json:"state-history"`
	// Deprecated, use 'TransactionHistory' instead.
	TxLookupLimit uint64 `json:"tx-lookup-limit"`
>>>>>>> 764f31d3

	// SkipTxIndexing skips indexing transactions.
	// This is useful for validators that don't need to index transactions.
	// TransactionHistory can be still used to control unindexing old transactions.
	SkipTxIndexing bool `json:"skip-tx-indexing"`

	// WarpOffChainMessages encodes off-chain messages (unrelated to any on-chain event ie. block or AddressedCall)
	// that the node should be willing to sign.
	// Note: only supports AddressedCall payloads as defined here:
	// https://github.com/ava-labs/avalanchego/tree/7623ffd4be915a5185c9ed5e11fa9be15a6e1f00/vms/platformvm/warp/payload#addressedcall
	WarpOffChainMessages []hexutil.Bytes `json:"warp-off-chain-messages"`

	// RPC settings
	HttpBodyLimit uint64 `json:"http-body-limit"`

	// Database Scheme
	StateScheme string `json:"state-scheme"`
}

// GetConfig returns a new config object with the default values set and the
// deprecation message.
// If configBytes is not empty, it will be unmarshalled into the config object.
// If the unmarshalling fails, an error is returned.
// If the config is invalid, an error is returned.
func GetConfig(configBytes []byte, networkID uint32) (Config, string, error) {
	config := GetDefaultConfig()
	if len(configBytes) > 0 {
		if err := json.Unmarshal(configBytes, &config); err != nil {
			return Config{}, "", fmt.Errorf("failed to unmarshal config %s: %w", string(configBytes), err)
		}
	}
	if err := config.validate(networkID); err != nil {
		return Config{}, "", err
	}
	// We should deprecate config flags as the first thing, before we do anything else
	// because this can set old flags to new flags. log the message after we have
	// initialized the logger.
	deprecateMsg := config.deprecate()
	return config, deprecateMsg, nil
}

// EthAPIs returns an array of strings representing the Eth APIs that should be enabled
func (c Config) EthAPIs() []string {
	return c.EnabledEthAPIs
}

<<<<<<< HEAD
=======
func (c *Config) SetDefaults(txPoolConfig TxPoolConfig) {
	c.EnabledEthAPIs = defaultEnabledAPIs
	c.RPCGasCap = defaultRpcGasCap
	c.RPCTxFeeCap = defaultRpcTxFeeCap
	c.MetricsExpensiveEnabled = defaultMetricsExpensiveEnabled

	// TxPool settings
	c.TxPoolPriceLimit = txPoolConfig.PriceLimit
	c.TxPoolPriceBump = txPoolConfig.PriceBump
	c.TxPoolAccountSlots = txPoolConfig.AccountSlots
	c.TxPoolGlobalSlots = txPoolConfig.GlobalSlots
	c.TxPoolAccountQueue = txPoolConfig.AccountQueue
	c.TxPoolGlobalQueue = txPoolConfig.GlobalQueue
	c.TxPoolLifetime.Duration = txPoolConfig.Lifetime

	c.APIMaxDuration.Duration = defaultApiMaxDuration
	c.WSCPURefillRate.Duration = defaultWsCpuRefillRate
	c.WSCPUMaxStored.Duration = defaultWsCpuMaxStored
	c.MaxBlocksPerRequest = defaultMaxBlocksPerRequest
	c.ContinuousProfilerFrequency.Duration = defaultContinuousProfilerFrequency
	c.ContinuousProfilerMaxFiles = defaultContinuousProfilerMaxFiles
	c.Pruning = defaultPruningEnabled
	c.TrieCleanCache = defaultTrieCleanCache
	c.TrieDirtyCache = defaultTrieDirtyCache
	c.TrieDirtyCommitTarget = defaultTrieDirtyCommitTarget
	c.TriePrefetcherParallelism = defaultTriePrefetcherParallelism
	c.SnapshotCache = defaultSnapshotCache
	c.AcceptorQueueLimit = defaultAcceptorQueueLimit
	c.CommitInterval = defaultCommitInterval
	c.SnapshotWait = defaultSnapshotWait
	c.PushGossipPercentStake = defaultPushGossipPercentStake
	c.PushGossipNumValidators = defaultPushGossipNumValidators
	c.PushGossipNumPeers = defaultPushGossipNumPeers
	c.PushRegossipNumValidators = defaultPushRegossipNumValidators
	c.PushRegossipNumPeers = defaultPushRegossipNumPeers
	c.PushGossipFrequency.Duration = defaultPushGossipFrequency
	c.PullGossipFrequency.Duration = defaultPullGossipFrequency
	c.RegossipFrequency.Duration = defaultTxRegossipFrequency
	c.OfflinePruningBloomFilterSize = defaultOfflinePruningBloomFilterSize
	c.LogLevel = defaultLogLevel
	c.LogJSONFormat = defaultLogJSONFormat
	c.MaxOutboundActiveRequests = defaultMaxOutboundActiveRequests
	c.PopulateMissingTriesParallelism = defaultPopulateMissingTriesParallelism
	c.StateSyncServerTrieCache = defaultStateSyncServerTrieCache
	c.StateSyncCommitInterval = defaultSyncableCommitInterval
	c.StateSyncMinBlocks = defaultStateSyncMinBlocks
	c.StateSyncRequestSize = DefaultStateSyncRequestSize
	c.AllowUnprotectedTxHashes = defaultAllowUnprotectedTxHashes
	c.AcceptedCacheSize = defaultAcceptedCacheSize
	c.HistoricalProofQueryWindow = defaultHistoricalProofQueryWindow
	c.StateHistory = defaultStateHistory

	// Price Option Settings
	c.PriceOptionSlowFeePercentage = defaultPriceOptionSlowFeePercentage
	c.PriceOptionFastFeePercentage = defaultPriceOptionFastFeePercentage
	c.PriceOptionMaxTip = defaultPriceOptionMaxTip
}

>>>>>>> 764f31d3
func (d *Duration) UnmarshalJSON(data []byte) (err error) {
	var v interface{}
	if err := json.Unmarshal(data, &v); err != nil {
		return err
	}
	d.Duration, err = cast.ToDurationE(v)
	return err
}

// String implements the stringer interface.
func (d Duration) String() string {
	return d.Duration.String()
}

// String implements the stringer interface.
func (d Duration) MarshalJSON() ([]byte, error) {
	return json.Marshal(d.Duration.String())
}

// validate returns an error if this is an invalid config.
func (c *Config) validate(networkID uint32) error {
	// Ensure that non-standard commit interval is not allowed for production networks
	if constants.ProductionNetworkIDs.Contains(networkID) {
		defaultConfig := GetDefaultConfig()
		if c.CommitInterval != defaultConfig.CommitInterval {
			return fmt.Errorf("cannot start non-local network with commit interval %d different than %d", c.CommitInterval, defaultConfig.CommitInterval)
		}
		if c.StateSyncCommitInterval != defaultConfig.StateSyncCommitInterval {
			return fmt.Errorf("cannot start non-local network with syncable interval %d different than %d", c.StateSyncCommitInterval, defaultConfig.StateSyncCommitInterval)
		}
	}

	if c.PopulateMissingTries != nil && (c.OfflinePruning || c.Pruning) {
		return fmt.Errorf("cannot enable populate missing tries while offline pruning (enabled: %t)/pruning (enabled: %t) are enabled", c.OfflinePruning, c.Pruning)
	}
	if c.PopulateMissingTries != nil && c.PopulateMissingTriesParallelism < 1 {
		return fmt.Errorf("cannot enable populate missing tries without at least one reader (parallelism: %d)", c.PopulateMissingTriesParallelism)
	}

	if !c.Pruning && c.OfflinePruning {
		return fmt.Errorf("cannot run offline pruning while pruning is disabled")
	}
	// If pruning is enabled, the commit interval must be non-zero so the node commits state tries every CommitInterval blocks.
	if c.Pruning && c.CommitInterval == 0 {
		return fmt.Errorf("cannot use commit interval of 0 with pruning enabled")
	}
	if c.Pruning && c.StateHistory == 0 {
		return fmt.Errorf("cannot use state history of 0 with pruning enabled")
	}

	if c.PushGossipPercentStake < 0 || c.PushGossipPercentStake > 1 {
		return fmt.Errorf("push-gossip-percent-stake is %f but must be in the range [0, 1]", c.PushGossipPercentStake)
	}
	return nil
}

func (c *Config) deprecate() string {
	msg := ""

	return msg
}<|MERGE_RESOLUTION|>--- conflicted
+++ resolved
@@ -15,79 +15,6 @@
 	"github.com/spf13/cast"
 )
 
-<<<<<<< HEAD
-=======
-const (
-	defaultAcceptorQueueLimit                     = 64 // Provides 2 minutes of buffer (2s block target) for a commit delay
-	defaultPruningEnabled                         = true
-	defaultCommitInterval                         = 4096
-	defaultTrieCleanCache                         = 512
-	defaultTrieDirtyCache                         = 512
-	defaultTrieDirtyCommitTarget                  = 20
-	defaultTriePrefetcherParallelism              = 16
-	defaultSnapshotCache                          = 256
-	defaultSyncableCommitInterval                 = defaultCommitInterval * 4
-	defaultSnapshotWait                           = false
-	defaultRpcGasCap                              = 50_000_000 // Default to 50M Gas Limit
-	defaultRpcTxFeeCap                            = 100        // 100 AVAX
-	defaultMetricsExpensiveEnabled                = true
-	defaultApiMaxDuration                         = 0 // Default to no maximum API call duration
-	defaultWsCpuRefillRate                        = 0 // Default to no maximum WS CPU usage
-	defaultWsCpuMaxStored                         = 0 // Default to no maximum WS CPU usage
-	defaultMaxBlocksPerRequest                    = 0 // Default to no maximum on the number of blocks per getLogs request
-	defaultContinuousProfilerFrequency            = 15 * time.Minute
-	defaultContinuousProfilerMaxFiles             = 5
-	defaultPushGossipPercentStake                 = .9
-	defaultPushGossipNumValidators                = 100
-	defaultPushGossipNumPeers                     = 0
-	defaultPushRegossipNumValidators              = 10
-	defaultPushRegossipNumPeers                   = 0
-	defaultPushGossipFrequency                    = 100 * time.Millisecond
-	defaultPullGossipFrequency                    = 1 * time.Second
-	defaultTxRegossipFrequency                    = 30 * time.Second
-	defaultOfflinePruningBloomFilterSize   uint64 = 512 // Default size (MB) for the offline pruner to use
-	defaultLogLevel                               = "info"
-	defaultLogJSONFormat                          = false
-	defaultMaxOutboundActiveRequests              = 16
-	defaultPopulateMissingTriesParallelism        = 1024
-	defaultStateSyncServerTrieCache               = 64 // MB
-	defaultAcceptedCacheSize                      = 32 // blocks
-
-	// defaultStateSyncMinBlocks is the minimum number of blocks the blockchain
-	// should be ahead of local last accepted to perform state sync.
-	// This constant is chosen so normal bootstrapping is preferred when it would
-	// be faster than state sync.
-	// time assumptions:
-	// - normal bootstrap processing time: ~14 blocks / second
-	// - state sync time: ~6 hrs.
-	defaultStateSyncMinBlocks   = 300_000
-	DefaultStateSyncRequestSize = 1024 // the number of key/values to ask peers for per request
-
-	estimatedBlockAcceptPeriod        = 2 * time.Second
-	defaultHistoricalProofQueryWindow = uint64(24 * time.Hour / estimatedBlockAcceptPeriod)
-	defaultStateHistory               = uint64(32)
-	// Price Option Defaults
-	defaultPriceOptionSlowFeePercentage = uint64(95)
-	defaultPriceOptionFastFeePercentage = uint64(105)
-	defaultPriceOptionMaxTip            = uint64(20 * utils.GWei)
-)
-
-var (
-	defaultEnabledAPIs = []string{
-		"eth",
-		"eth-filter",
-		"net",
-		"web3",
-		"internal-eth",
-		"internal-blockchain",
-		"internal-transaction",
-	}
-	defaultAllowUnprotectedTxHashes = []common.Hash{
-		common.HexToHash("0xfefb2da535e927b85fe68eb81cb2e4a5827c905f78381a01ef2322aa9b0aee8e"), // EIP-1820: https://eips.ethereum.org/EIPS/eip-1820
-	}
-)
-
->>>>>>> 764f31d3
 type Duration struct {
 	time.Duration
 }
@@ -100,18 +27,9 @@
 	GasTarget *gas.Gas `json:"gas-target,omitempty"`
 
 	// Coreth APIs
-<<<<<<< HEAD
-	SnowmanAPIEnabled bool   `json:"snowman-api-enabled"`
-	AdminAPIEnabled   bool   `json:"admin-api-enabled"`
-	AdminAPIDir       string `json:"admin-api-dir"`
-	WarpAPIEnabled    bool   `json:"warp-api-enabled"`
-=======
-	AdminAPIEnabled       bool   `json:"admin-api-enabled"`
-	AdminAPIDir           string `json:"admin-api-dir"`
-	CorethAdminAPIEnabled bool   `json:"coreth-admin-api-enabled"` // Deprecated: use AdminAPIEnabled instead
-	CorethAdminAPIDir     string `json:"coreth-admin-api-dir"`     // Deprecated: use AdminAPIDir instead
-	WarpAPIEnabled        bool   `json:"warp-api-enabled"`
->>>>>>> 764f31d3
+	AdminAPIEnabled bool   `json:"admin-api-enabled"`
+	AdminAPIDir     string `json:"admin-api-dir"`
+	WarpAPIEnabled  bool   `json:"warp-api-enabled"`
 
 	// EnabledEthAPIs is a list of Ethereum services that should be enabled
 	// If none is specified, then we use the default list [defaultEnabledAPIs]
@@ -234,13 +152,8 @@
 	//  * 0:   means no limit
 	//  * N:   means N block limit [HEAD-N+1, HEAD] and delete extra indexes
 	TransactionHistory uint64 `json:"transaction-history"`
-<<<<<<< HEAD
-=======
 	// The maximum number of blocks from head whose state histories are reserved for pruning blockchains.
 	StateHistory uint64 `json:"state-history"`
-	// Deprecated, use 'TransactionHistory' instead.
-	TxLookupLimit uint64 `json:"tx-lookup-limit"`
->>>>>>> 764f31d3
 
 	// SkipTxIndexing skips indexing transactions.
 	// This is useful for validators that don't need to index transactions.
@@ -287,67 +200,6 @@
 	return c.EnabledEthAPIs
 }
 
-<<<<<<< HEAD
-=======
-func (c *Config) SetDefaults(txPoolConfig TxPoolConfig) {
-	c.EnabledEthAPIs = defaultEnabledAPIs
-	c.RPCGasCap = defaultRpcGasCap
-	c.RPCTxFeeCap = defaultRpcTxFeeCap
-	c.MetricsExpensiveEnabled = defaultMetricsExpensiveEnabled
-
-	// TxPool settings
-	c.TxPoolPriceLimit = txPoolConfig.PriceLimit
-	c.TxPoolPriceBump = txPoolConfig.PriceBump
-	c.TxPoolAccountSlots = txPoolConfig.AccountSlots
-	c.TxPoolGlobalSlots = txPoolConfig.GlobalSlots
-	c.TxPoolAccountQueue = txPoolConfig.AccountQueue
-	c.TxPoolGlobalQueue = txPoolConfig.GlobalQueue
-	c.TxPoolLifetime.Duration = txPoolConfig.Lifetime
-
-	c.APIMaxDuration.Duration = defaultApiMaxDuration
-	c.WSCPURefillRate.Duration = defaultWsCpuRefillRate
-	c.WSCPUMaxStored.Duration = defaultWsCpuMaxStored
-	c.MaxBlocksPerRequest = defaultMaxBlocksPerRequest
-	c.ContinuousProfilerFrequency.Duration = defaultContinuousProfilerFrequency
-	c.ContinuousProfilerMaxFiles = defaultContinuousProfilerMaxFiles
-	c.Pruning = defaultPruningEnabled
-	c.TrieCleanCache = defaultTrieCleanCache
-	c.TrieDirtyCache = defaultTrieDirtyCache
-	c.TrieDirtyCommitTarget = defaultTrieDirtyCommitTarget
-	c.TriePrefetcherParallelism = defaultTriePrefetcherParallelism
-	c.SnapshotCache = defaultSnapshotCache
-	c.AcceptorQueueLimit = defaultAcceptorQueueLimit
-	c.CommitInterval = defaultCommitInterval
-	c.SnapshotWait = defaultSnapshotWait
-	c.PushGossipPercentStake = defaultPushGossipPercentStake
-	c.PushGossipNumValidators = defaultPushGossipNumValidators
-	c.PushGossipNumPeers = defaultPushGossipNumPeers
-	c.PushRegossipNumValidators = defaultPushRegossipNumValidators
-	c.PushRegossipNumPeers = defaultPushRegossipNumPeers
-	c.PushGossipFrequency.Duration = defaultPushGossipFrequency
-	c.PullGossipFrequency.Duration = defaultPullGossipFrequency
-	c.RegossipFrequency.Duration = defaultTxRegossipFrequency
-	c.OfflinePruningBloomFilterSize = defaultOfflinePruningBloomFilterSize
-	c.LogLevel = defaultLogLevel
-	c.LogJSONFormat = defaultLogJSONFormat
-	c.MaxOutboundActiveRequests = defaultMaxOutboundActiveRequests
-	c.PopulateMissingTriesParallelism = defaultPopulateMissingTriesParallelism
-	c.StateSyncServerTrieCache = defaultStateSyncServerTrieCache
-	c.StateSyncCommitInterval = defaultSyncableCommitInterval
-	c.StateSyncMinBlocks = defaultStateSyncMinBlocks
-	c.StateSyncRequestSize = DefaultStateSyncRequestSize
-	c.AllowUnprotectedTxHashes = defaultAllowUnprotectedTxHashes
-	c.AcceptedCacheSize = defaultAcceptedCacheSize
-	c.HistoricalProofQueryWindow = defaultHistoricalProofQueryWindow
-	c.StateHistory = defaultStateHistory
-
-	// Price Option Settings
-	c.PriceOptionSlowFeePercentage = defaultPriceOptionSlowFeePercentage
-	c.PriceOptionFastFeePercentage = defaultPriceOptionFastFeePercentage
-	c.PriceOptionMaxTip = defaultPriceOptionMaxTip
-}
-
->>>>>>> 764f31d3
 func (d *Duration) UnmarshalJSON(data []byte) (err error) {
 	var v interface{}
 	if err := json.Unmarshal(data, &v); err != nil {

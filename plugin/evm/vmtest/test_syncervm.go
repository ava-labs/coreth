// Copyright (C) 2019-2025, Ava Labs, Inc. All rights reserved.
// See the file LICENSE for licensing terms.

package vmtest

import (
	"context"
	"fmt"
	"math/big"
	"math/rand"
	"sync"
	"testing"
	"time"

	"github.com/ava-labs/avalanchego/database/prefixdb"
	"github.com/ava-labs/avalanchego/ids"
	"github.com/ava-labs/avalanchego/snow"
	"github.com/ava-labs/avalanchego/snow/engine/enginetest"
	"github.com/ava-labs/avalanchego/snow/engine/snowman/block"
	"github.com/ava-labs/avalanchego/upgrade/upgradetest"
	"github.com/ava-labs/avalanchego/utils/set"
	"github.com/ava-labs/avalanchego/vms/components/chain"
	"github.com/ava-labs/avalanchego/vms/evm/database"
	"github.com/ava-labs/avalanchego/vms/evm/predicate"
	"github.com/ava-labs/libevm/common"
	"github.com/ava-labs/libevm/core/rawdb"
	"github.com/ava-labs/libevm/core/types"
	"github.com/ava-labs/libevm/ethdb"
	"github.com/ava-labs/libevm/log"
	"github.com/ava-labs/libevm/rlp"
	"github.com/ava-labs/libevm/trie"
	"github.com/stretchr/testify/require"

	"github.com/ava-labs/coreth/consensus/dummy"
	"github.com/ava-labs/coreth/constants"
	"github.com/ava-labs/coreth/core"
	"github.com/ava-labs/coreth/core/coretest"
	"github.com/ava-labs/coreth/params/paramstest"
	"github.com/ava-labs/coreth/plugin/evm/customrawdb"
	"github.com/ava-labs/coreth/plugin/evm/customtypes"
	"github.com/ava-labs/coreth/plugin/evm/extension"
	"github.com/ava-labs/coreth/plugin/evm/vmsync"
	"github.com/ava-labs/coreth/sync/statesync/statesynctest"
	"github.com/ava-labs/coreth/utils/utilstest"

	avalancheatomic "github.com/ava-labs/avalanchego/chains/atomic"
	avalanchedatabase "github.com/ava-labs/avalanchego/database"
	commonEng "github.com/ava-labs/avalanchego/snow/engine/common"
	statesyncclient "github.com/ava-labs/coreth/sync/client"
)

type SyncerVMTest struct {
	Name     string
	TestFunc func(
		t *testing.T,
		testSetup *SyncTestSetup,
	)
}

var SyncerVMTests = []SyncerVMTest{
	{
		Name:     "SkipStateSyncTest",
		TestFunc: SkipStateSyncTest,
	},
	{
		Name:     "StateSyncFromScratchTest",
		TestFunc: StateSyncFromScratchTest,
	},
	{
		Name:     "StateSyncFromScratchExceedParentTest",
		TestFunc: StateSyncFromScratchExceedParentTest,
	},
	{
		Name:     "StateSyncToggleEnabledToDisabledTest",
		TestFunc: StateSyncToggleEnabledToDisabledTest,
	},
	{
		Name:     "VMShutdownWhileSyncingTest",
		TestFunc: VMShutdownWhileSyncingTest,
	},
}

func SkipStateSyncTest(t *testing.T, testSetup *SyncTestSetup) {
	test := SyncTestParams{
		SyncableInterval:   256,
		StateSyncMinBlocks: 300, // must be greater than [syncableInterval] to skip sync
		SyncMode:           block.StateSyncSkipped,
	}
	testSyncVMSetup := initSyncServerAndClientVMs(t, test, vmsync.BlocksToFetch, testSetup)

	testSyncerVM(t, testSyncVMSetup, test, testSetup.ExtraSyncerVMTest)
}

func StateSyncFromScratchTest(t *testing.T, testSetup *SyncTestSetup) {
	test := SyncTestParams{
		SyncableInterval:   256,
		StateSyncMinBlocks: 50, // must be less than [syncableInterval] to perform sync
		SyncMode:           block.StateSyncStatic,
	}
	testSyncVMSetup := initSyncServerAndClientVMs(t, test, vmsync.BlocksToFetch, testSetup)

	testSyncerVM(t, testSyncVMSetup, test, testSetup.ExtraSyncerVMTest)
}

func StateSyncFromScratchExceedParentTest(t *testing.T, testSetup *SyncTestSetup) {
	numToGen := vmsync.BlocksToFetch + uint64(32)
	test := SyncTestParams{
		SyncableInterval:   numToGen,
		StateSyncMinBlocks: 50, // must be less than [syncableInterval] to perform sync
		SyncMode:           block.StateSyncStatic,
	}
	testSyncVMSetup := initSyncServerAndClientVMs(t, test, int(numToGen), testSetup)

	testSyncerVM(t, testSyncVMSetup, test, testSetup.ExtraSyncerVMTest)
}

func StateSyncToggleEnabledToDisabledTest(t *testing.T, testSetup *SyncTestSetup) {
	var lock sync.Mutex
	require := require.New(t)
	reqCount := 0
	test := SyncTestParams{
		SyncableInterval:   vmsync.BlocksToFetch,
		StateSyncMinBlocks: 50, // must be less than [syncableInterval] to perform sync
		SyncMode:           block.StateSyncStatic,
		responseIntercept: func(syncerVM extension.InnerVM, nodeID ids.NodeID, requestID uint32, response []byte) {
			lock.Lock()
			defer lock.Unlock()

			reqCount++
<<<<<<< HEAD
			// Fail all requests after number 5 to interrupt the sync
			if reqCount > 5 {
				if err := syncerVM.AppRequestFailed(context.Background(), nodeID, requestID, commonEng.ErrTimeout); err != nil {
=======
			// Fail all requests after number 50 to interrupt the sync
			if reqCount > 50 {
				if err := syncerVM.AppRequestFailed(t.Context(), nodeID, requestID, commonEng.ErrTimeout); err != nil {
>>>>>>> 33016b51
					panic(err)
				}
				if err := syncerVM.SyncerClient().Shutdown(); err != nil {
					panic(err)
				}
			} else {
				require.NoError(syncerVM.AppResponse(t.Context(), nodeID, requestID, response))
			}
		},
		expectedErr: context.Canceled,
	}
	testSyncVMSetup := initSyncServerAndClientVMs(t, test, vmsync.BlocksToFetch, testSetup)

	// Perform sync resulting in early termination.
	testSyncerVM(t, testSyncVMSetup, test, testSetup.ExtraSyncerVMTest)

	test.SyncMode = block.StateSyncStatic
	test.responseIntercept = nil
	test.expectedErr = nil

	syncDisabledVM, _ := testSetup.NewVM()
	appSender := &enginetest.Sender{T: t}
	appSender.SendAppGossipF = func(context.Context, commonEng.SendConfig, []byte) error { return nil }
	appSender.SendAppRequestF = func(ctx context.Context, nodeSet set.Set[ids.NodeID], requestID uint32, request []byte) error {
		nodeID, hasItem := nodeSet.Pop()
		require.True(hasItem, "expected nodeSet to contain at least 1 nodeID")
		go testSyncVMSetup.serverVM.VM.AppRequest(ctx, nodeID, requestID, time.Now().Add(1*time.Second), request)
		return nil
	}
	ResetMetrics(testSyncVMSetup.syncerVM.SnowCtx)
	stateSyncDisabledConfigJSON := `{"state-sync-enabled":false}`
	genesisJSON := []byte(GenesisJSON(paramstest.ForkToChainConfig[upgradetest.Latest]))
	require.NoError(syncDisabledVM.Initialize(
		t.Context(),
		testSyncVMSetup.syncerVM.SnowCtx,
		testSyncVMSetup.syncerVM.DB,
		genesisJSON,
		nil,
		[]byte(stateSyncDisabledConfigJSON),
		[]*commonEng.Fx{},
		appSender,
	))

	defer func() {
		require.NoError(syncDisabledVM.Shutdown(t.Context()))
	}()

	require.Zero(syncDisabledVM.LastAcceptedExtendedBlock().Height(), "Unexpected last accepted height")

	enabled, err := syncDisabledVM.StateSyncEnabled(t.Context())
	require.NoError(err)
	require.False(enabled, "sync should be disabled")

	// Process the first 10 blocks from the serverVM
	for i := uint64(1); i < 10; i++ {
		ethBlock := testSyncVMSetup.serverVM.VM.Ethereum().BlockChain().GetBlockByNumber(i)
		require.NotNil(ethBlock, "couldn't get block %d", i)
		b, err := rlp.EncodeToBytes(ethBlock)
		require.NoError(err)
		blk, err := syncDisabledVM.ParseBlock(t.Context(), b)
		require.NoError(err)
		require.NoError(blk.Verify(t.Context()))
		require.NoError(blk.Accept(t.Context()))
	}
	// Verify the snapshot disk layer matches the last block root
	lastRoot := syncDisabledVM.Ethereum().BlockChain().CurrentBlock().Root
	require.NoError(syncDisabledVM.Ethereum().BlockChain().Snapshots().Verify(lastRoot))
	syncDisabledVM.Ethereum().BlockChain().DrainAcceptorQueue()

	// Create a new VM from the same database with state sync enabled.
	syncReEnabledVM, _ := testSetup.NewVM()
	// Enable state sync in configJSON
	configJSON := fmt.Sprintf(
		`{"state-sync-enabled":true, "state-sync-min-blocks":%d}`,
		test.StateSyncMinBlocks,
	)
	ResetMetrics(testSyncVMSetup.syncerVM.SnowCtx)
	require.NoError(syncReEnabledVM.Initialize(
		t.Context(),
		testSyncVMSetup.syncerVM.SnowCtx,
		testSyncVMSetup.syncerVM.DB,
		genesisJSON,
		nil,
		[]byte(configJSON),
		[]*commonEng.Fx{},
		appSender,
	))

	// override [serverVM]'s SendAppResponse function to trigger AppResponse on [syncerVM]
	testSyncVMSetup.serverVM.AppSender.SendAppResponseF = func(ctx context.Context, nodeID ids.NodeID, requestID uint32, response []byte) error {
		if test.responseIntercept == nil {
			go syncReEnabledVM.AppResponse(ctx, nodeID, requestID, response)
		} else {
			go test.responseIntercept(syncReEnabledVM, nodeID, requestID, response)
		}

		return nil
	}

	// connect peer to [syncerVM]
	require.NoError(syncReEnabledVM.Connected(
		t.Context(),
		testSyncVMSetup.serverVM.SnowCtx.NodeID,
		statesyncclient.StateSyncVersion,
	))

	enabled, err = syncReEnabledVM.StateSyncEnabled(t.Context())
	require.NoError(err)
	require.True(enabled, "sync should be enabled")

	testSyncVMSetup.syncerVM.VM = syncReEnabledVM
	testSyncerVM(t, testSyncVMSetup, test, testSetup.ExtraSyncerVMTest)
}

func VMShutdownWhileSyncingTest(t *testing.T, testSetup *SyncTestSetup) {
	var (
		lock            sync.Mutex
		testSyncVMSetup *testSyncVMSetup
	)
	reqCount := 0
	test := SyncTestParams{
		SyncableInterval:   vmsync.BlocksToFetch,
		StateSyncMinBlocks: 50, // must be less than [syncableInterval] to perform sync
		SyncMode:           block.StateSyncStatic,
		responseIntercept: func(syncerVM extension.InnerVM, nodeID ids.NodeID, requestID uint32, response []byte) {
			lock.Lock()
			defer lock.Unlock()

			reqCount++
			// Shutdown the VM after 5 requests to interrupt the sync
			if reqCount == 5 {
				// Note this verifies the VM shutdown does not time out while syncing.
<<<<<<< HEAD
				require.NoError(t, testSyncVMSetup.syncerVM.shutdownOnceSyncerVM.Shutdown(context.Background()))
			} else if reqCount < 5 {
				require.NoError(t, syncerVM.AppResponse(context.Background(), nodeID, requestID, response))
=======
				require.NoError(t, testSyncVMSetup.syncerVM.shutdownOnceSyncerVM.Shutdown(t.Context()))
			} else if reqCount < 50 {
				require.NoError(t, syncerVM.AppResponse(t.Context(), nodeID, requestID, response))
>>>>>>> 33016b51
			}
		},
		expectedErr: context.Canceled,
	}
	testSyncVMSetup = initSyncServerAndClientVMs(t, test, vmsync.BlocksToFetch, testSetup)
	// Perform sync resulting in early termination.
	testSyncerVM(t, testSyncVMSetup, test, testSetup.ExtraSyncerVMTest)
}

type SyncTestSetup struct {
	NewVM             func() (extension.InnerVM, dummy.ConsensusCallbacks) // should not be initialized
	AfterInit         func(t *testing.T, testParams SyncTestParams, vmSetup SyncVMSetup, isServer bool)
	GenFn             func(i int, vm extension.InnerVM, gen *core.BlockGen)
	ExtraSyncerVMTest func(t *testing.T, syncerVM SyncVMSetup)
}

func initSyncServerAndClientVMs(t *testing.T, test SyncTestParams, numBlocks int, testSetup *SyncTestSetup) *testSyncVMSetup {
	require := require.New(t)

	// override commitInterval so the call to trie creates a commit at the height [syncableInterval].
	// This is necessary to support fetching a state summary.
	config := fmt.Sprintf(`{"commit-interval": %d, "state-sync-commit-interval": %d}`, test.SyncableInterval, test.SyncableInterval)
	serverVM, cb := testSetup.NewVM()
	fork := upgradetest.Latest
	serverTest := SetupTestVM(t, serverVM, TestVMConfig{
		Fork:       &fork,
		ConfigJSON: config,
	})
	t.Cleanup(func() {
		log.Info("Shutting down server VM")
		require.NoError(serverVM.Shutdown(t.Context()))
	})
	serverVMSetup := SyncVMSetup{
		VM:                 serverVM,
		AppSender:          serverTest.AppSender,
		SnowCtx:            serverTest.Ctx,
		ConsensusCallbacks: cb,
		DB:                 serverTest.DB,
		AtomicMemory:       serverTest.AtomicMemory,
	}
	var err error
	if testSetup.AfterInit != nil {
		testSetup.AfterInit(t, test, serverVMSetup, true)
	}
	generateAndAcceptBlocks(t, serverVM, numBlocks, testSetup.GenFn, nil, cb)

	// make some accounts
	r := rand.New(rand.NewSource(1)) //nolint:gosec
	root, accounts := statesynctest.FillAccountsWithOverlappingStorage(t, r, serverVM.Ethereum().BlockChain().TrieDB(), types.EmptyRootHash, 1000, 16)

	// patch serverVM's lastAcceptedBlock to have the new root
	// and update the vm's state so the trie with accounts will
	// be returned by StateSyncGetLastSummary
	lastAccepted := serverVM.Ethereum().BlockChain().LastAcceptedBlock()
	patchedBlock := patchBlock(lastAccepted, root, serverVM.Ethereum().ChainDb())
	blockBytes, err := rlp.EncodeToBytes(patchedBlock)
	require.NoError(err)
	internalWrappedBlock, err := serverVM.ParseBlock(t.Context(), blockBytes)
	require.NoError(err)
	internalBlock, ok := internalWrappedBlock.(*chain.BlockWrapper)
	require.True(ok)
	require.NoError(serverVM.SetLastAcceptedBlock(internalBlock.Block))

	// initialise [syncerVM] with blank genesis state
	// we also override [syncerVM]'s commit interval so the atomic trie works correctly.
	stateSyncEnabledJSON := fmt.Sprintf(`{"state-sync-enabled":true, "state-sync-min-blocks": %d, "tx-lookup-limit": %d, "commit-interval": %d}`, test.StateSyncMinBlocks, 4, test.SyncableInterval)

	syncerVM, syncerCB := testSetup.NewVM()
	syncerTest := SetupTestVM(t, syncerVM, TestVMConfig{
		Fork:       &fork,
		ConfigJSON: stateSyncEnabledJSON,
		IsSyncing:  true,
	})
	shutdownOnceSyncerVM := &shutdownOnceVM{InnerVM: syncerVM}
	t.Cleanup(func() {
		require.NoError(shutdownOnceSyncerVM.Shutdown(t.Context()))
	})
	syncerVMSetup := syncerVMSetup{
		SyncVMSetup: SyncVMSetup{
			VM:                 syncerVM,
			ConsensusCallbacks: syncerCB,
			SnowCtx:            syncerTest.Ctx,
			DB:                 syncerTest.DB,
			AtomicMemory:       syncerTest.AtomicMemory,
		},
		shutdownOnceSyncerVM: shutdownOnceSyncerVM,
	}
	if testSetup.AfterInit != nil {
		testSetup.AfterInit(t, test, syncerVMSetup.SyncVMSetup, false)
	}
	require.NoError(syncerVM.SetState(t.Context(), snow.StateSyncing))
	enabled, err := syncerVM.StateSyncEnabled(t.Context())
	require.NoError(err)
	require.True(enabled)

	// override [serverVM]'s SendAppResponse function to trigger AppResponse on [syncerVM]
	serverTest.AppSender.SendAppResponseF = func(ctx context.Context, nodeID ids.NodeID, requestID uint32, response []byte) error {
		if test.responseIntercept == nil {
			go syncerVM.AppResponse(ctx, nodeID, requestID, response)
		} else {
			go test.responseIntercept(syncerVM, nodeID, requestID, response)
		}

		return nil
	}

	// connect peer to [syncerVM]
	require.NoError(
		syncerVM.Connected(
			t.Context(),
			serverTest.Ctx.NodeID,
			statesyncclient.StateSyncVersion,
		),
	)

	// override [syncerVM]'s SendAppRequest function to trigger AppRequest on [serverVM]
	syncerTest.AppSender.SendAppRequestF = func(ctx context.Context, nodeSet set.Set[ids.NodeID], requestID uint32, request []byte) error {
		nodeID, hasItem := nodeSet.Pop()
		require.True(hasItem, "expected nodeSet to contain at least 1 nodeID")
		require.NoError(serverVM.AppRequest(ctx, nodeID, requestID, time.Now().Add(1*time.Second), request))
		return nil
	}

	return &testSyncVMSetup{
		serverVM: SyncVMSetup{
			VM:        serverVM,
			AppSender: serverTest.AppSender,
			SnowCtx:   serverTest.Ctx,
		},
		fundedAccounts: accounts,
		syncerVM:       syncerVMSetup,
	}
}

// testSyncVMSetup contains the required set up for a client VM to perform state sync
// off of a server VM.
type testSyncVMSetup struct {
	serverVM SyncVMSetup
	syncerVM syncerVMSetup

	fundedAccounts map[*utilstest.Key]*types.StateAccount
}

type SyncVMSetup struct {
	VM                 extension.InnerVM
	SnowCtx            *snow.Context
	ConsensusCallbacks dummy.ConsensusCallbacks
	DB                 avalanchedatabase.Database
	AtomicMemory       *avalancheatomic.Memory
	AppSender          *enginetest.Sender
}

type syncerVMSetup struct {
	SyncVMSetup
	shutdownOnceSyncerVM *shutdownOnceVM
}

type shutdownOnceVM struct {
	extension.InnerVM
	shutdownOnce sync.Once
}

func (vm *shutdownOnceVM) Shutdown(ctx context.Context) error {
	var err error
	vm.shutdownOnce.Do(func() { err = vm.InnerVM.Shutdown(ctx) })
	return err
}

// SyncTestParams contains both the actual VMs as well as the parameters with the expected output.
type SyncTestParams struct {
	responseIntercept  func(vm extension.InnerVM, nodeID ids.NodeID, requestID uint32, response []byte)
	StateSyncMinBlocks uint64
	SyncableInterval   uint64
	SyncMode           block.StateSyncMode
	expectedErr        error
}

func testSyncerVM(t *testing.T, testSyncVMSetup *testSyncVMSetup, test SyncTestParams, extraSyncerVMTest func(t *testing.T, syncerVMSetup SyncVMSetup)) {
	t.Helper()
	var (
		require        = require.New(t)
		serverVM       = testSyncVMSetup.serverVM.VM
		fundedAccounts = testSyncVMSetup.fundedAccounts
		syncerVM       = testSyncVMSetup.syncerVM.VM
	)
	// get last summary and test related methods
	summary, err := serverVM.GetLastStateSummary(t.Context())
	require.NoError(err, "error getting state sync last summary")
	parsedSummary, err := syncerVM.ParseStateSummary(t.Context(), summary.Bytes())
	require.NoError(err, "error parsing state summary")
	retrievedSummary, err := serverVM.GetStateSummary(t.Context(), parsedSummary.Height())
	require.NoError(err, "error getting state sync summary at height")
	require.Equal(summary, retrievedSummary)

	syncMode, err := parsedSummary.Accept(t.Context())
	require.NoError(err, "error accepting state summary")
	require.Equal(test.SyncMode, syncMode)
	if syncMode == block.StateSyncSkipped {
		return
	}

	msg, err := syncerVM.WaitForEvent(t.Context())
	require.NoError(err)
	require.Equal(commonEng.StateSyncDone, msg)

	// If the test is expected to error, require that the correct error is returned and finish the test.
	err = syncerVM.SyncerClient().Error()
	if test.expectedErr != nil {
		require.ErrorIs(err, test.expectedErr)
		// Note we re-open the database here to avoid a closed error when the test is for a shutdown VM.
		// TODO: this avoids circular dependencies but is not ideal.
		ethDBPrefix := []byte("ethdb")
		chaindb := database.New(prefixdb.NewNested(ethDBPrefix, testSyncVMSetup.syncerVM.DB))
		requireSyncPerformedHeights(t, chaindb, map[uint64]struct{}{})
		return
	}
	require.NoError(err, "state sync failed")

	// set [syncerVM] to bootstrapping and verify the last accepted block has been updated correctly
	// and that we can bootstrap and process some blocks.
	require.NoError(syncerVM.SetState(t.Context(), snow.Bootstrapping))
	require.Equal(serverVM.LastAcceptedExtendedBlock().Height(), syncerVM.LastAcceptedExtendedBlock().Height(), "block height mismatch between syncer and server")
	require.Equal(serverVM.LastAcceptedExtendedBlock().ID(), syncerVM.LastAcceptedExtendedBlock().ID(), "blockID mismatch between syncer and server")
	require.True(syncerVM.Ethereum().BlockChain().HasState(syncerVM.Ethereum().BlockChain().LastAcceptedBlock().Root()), "unavailable state for last accepted block")
	requireSyncPerformedHeights(t, syncerVM.Ethereum().ChainDb(), map[uint64]struct{}{retrievedSummary.Height(): {}})

	lastNumber := syncerVM.Ethereum().BlockChain().LastAcceptedBlock().NumberU64()
	// check the last block is indexed
	lastSyncedBlock := rawdb.ReadBlock(syncerVM.Ethereum().ChainDb(), rawdb.ReadCanonicalHash(syncerVM.Ethereum().ChainDb(), lastNumber), lastNumber)
	require.NotNil(lastSyncedBlock, "last synced block not found")
	for _, tx := range lastSyncedBlock.Transactions() {
		index := rawdb.ReadTxLookupEntry(syncerVM.Ethereum().ChainDb(), tx.Hash())
		require.NotNilf(index, "Miss transaction indices, number %d hash %s", lastNumber, tx.Hash().Hex())
	}

	// tail should be the last block synced
	if syncerVM.Ethereum().BlockChain().CacheConfig().TransactionHistory != 0 {
		tail := lastSyncedBlock.NumberU64()

		coretest.CheckTxIndices(t, &tail, tail, tail, tail, syncerVM.Ethereum().ChainDb(), true)
	}

	blocksToBuild := 10
	txsPerBlock := 10
	toAddress := TestEthAddrs[1] // arbitrary choice
	generateAndAcceptBlocks(t, syncerVM, blocksToBuild, func(_ int, vm extension.InnerVM, gen *core.BlockGen) {
		br := predicate.BlockResults{}
		b, err := br.Bytes()
		require.NoError(err)
		gen.AppendExtra(b)
		i := 0
		for k := range fundedAccounts {
			tx := types.NewTransaction(gen.TxNonce(k.Address), toAddress, big.NewInt(1), 21000, InitialBaseFee, nil)
			signedTx, err := types.SignTx(tx, types.NewEIP155Signer(vm.Ethereum().BlockChain().Config().ChainID), k.PrivateKey)
			require.NoError(err)
			gen.AddTx(signedTx)
			i++
			if i >= txsPerBlock {
				break
			}
		}
	},
		func(block *types.Block) {
			if syncerVM.Ethereum().BlockChain().CacheConfig().TransactionHistory != 0 {
				tail := block.NumberU64() - syncerVM.Ethereum().BlockChain().CacheConfig().TransactionHistory + 1
				// tail should be the minimum last synced block, since we skipped it to the last block
				if tail < lastSyncedBlock.NumberU64() {
					tail = lastSyncedBlock.NumberU64()
				}
				coretest.CheckTxIndices(t, &tail, tail, block.NumberU64(), block.NumberU64(), syncerVM.Ethereum().ChainDb(), true)
			}
		},
		testSyncVMSetup.syncerVM.ConsensusCallbacks,
	)

	// check we can transition to [NormalOp] state and continue to process blocks.
	require.NoError(syncerVM.SetState(t.Context(), snow.NormalOp))

	// Generate blocks after we have entered normal consensus as well
	generateAndAcceptBlocks(t, syncerVM, blocksToBuild, func(_ int, vm extension.InnerVM, gen *core.BlockGen) {
		br := predicate.BlockResults{}
		b, err := br.Bytes()
		require.NoError(err)
		gen.AppendExtra(b)
		i := 0
		for k := range fundedAccounts {
			tx := types.NewTransaction(gen.TxNonce(k.Address), toAddress, big.NewInt(1), 21000, InitialBaseFee, nil)
			signedTx, err := types.SignTx(tx, types.NewEIP155Signer(vm.Ethereum().BlockChain().Config().ChainID), k.PrivateKey)
			require.NoError(err)
			gen.AddTx(signedTx)
			i++
			if i >= txsPerBlock {
				break
			}
		}
	},
		func(block *types.Block) {
			if syncerVM.Ethereum().BlockChain().CacheConfig().TransactionHistory != 0 {
				tail := block.NumberU64() - syncerVM.Ethereum().BlockChain().CacheConfig().TransactionHistory + 1
				// tail should be the minimum last synced block, since we skipped it to the last block
				if tail < lastSyncedBlock.NumberU64() {
					tail = lastSyncedBlock.NumberU64()
				}
				coretest.CheckTxIndices(t, &tail, tail, block.NumberU64(), block.NumberU64(), syncerVM.Ethereum().ChainDb(), true)
			}
		},
		testSyncVMSetup.syncerVM.ConsensusCallbacks,
	)

	if extraSyncerVMTest != nil {
		extraSyncerVMTest(t, testSyncVMSetup.syncerVM.SyncVMSetup)
	}
}

// patchBlock returns a copy of [blk] with [root] and updates [db] to
// include the new block as canonical for [blk]'s height.
// This breaks the digestibility of the chain since after this call
// [blk] does not necessarily define a state transition from its parent
// state to the new state root.
func patchBlock(blk *types.Block, root common.Hash, db ethdb.Database) *types.Block {
	header := blk.Header()
	header.Root = root
	receipts := rawdb.ReadRawReceipts(db, blk.Hash(), blk.NumberU64())
	newBlk := customtypes.NewBlockWithExtData(
		header, blk.Transactions(), blk.Uncles(), receipts, trie.NewStackTrie(nil), customtypes.BlockExtData(blk), true,
	)
	rawdb.WriteBlock(db, newBlk)
	rawdb.WriteCanonicalHash(db, newBlk.Hash(), newBlk.NumberU64())
	return newBlk
}

// generateAndAcceptBlocks uses [core.GenerateChain] to generate blocks, then
// calls Verify and Accept on each generated block
// TODO: consider using this helper function in vm_test.go and elsewhere in this package to clean up tests
func generateAndAcceptBlocks(t *testing.T, vm extension.InnerVM, numBlocks int, gen func(int, extension.InnerVM, *core.BlockGen), accepted func(*types.Block), cb dummy.ConsensusCallbacks) {
	t.Helper()
	require := require.New(t)

	// acceptExternalBlock defines a function to parse, verify, and accept a block once it has been
	// generated by GenerateChain
	acceptExternalBlock := func(block *types.Block) {
		bytes, err := rlp.EncodeToBytes(block)
		require.NoError(err)
		extendedBlock, err := vm.ParseBlock(t.Context(), bytes)
		require.NoError(err)
		require.NoError(extendedBlock.Verify(t.Context()))
		require.NoError(extendedBlock.Accept(t.Context()))

		if accepted != nil {
			accepted(block)
		}
	}
	_, _, err := core.GenerateChain(
		vm.Ethereum().BlockChain().Config(),
		vm.Ethereum().BlockChain().LastAcceptedBlock(),
		dummy.NewFakerWithCallbacks(cb),
		vm.Ethereum().ChainDb(),
		numBlocks,
		10,
		func(i int, g *core.BlockGen) {
			g.SetOnBlockGenerated(acceptExternalBlock)
			g.SetCoinbase(constants.BlackholeAddr) // necessary for syntactic validation of the block
			gen(i, vm, g)
		},
	)
	require.NoError(err)
	vm.Ethereum().BlockChain().DrainAcceptorQueue()
}

// requireSyncPerformedHeights iterates over all heights the VM has synced to and
// verifies they all match the heights present in `expected`.
func requireSyncPerformedHeights(t *testing.T, db ethdb.Iteratee, expected map[uint64]struct{}) {
	it := customrawdb.NewSyncPerformedIterator(db)
	defer it.Release()

	found := make(map[uint64]struct{}, len(expected))
	for it.Next() {
		found[customrawdb.UnpackSyncPerformedKey(it.Key())] = struct{}{}
	}
	require.NoError(t, it.Error())
	require.Equal(t, expected, found)
}<|MERGE_RESOLUTION|>--- conflicted
+++ resolved
@@ -127,15 +127,9 @@
 			defer lock.Unlock()
 
 			reqCount++
-<<<<<<< HEAD
 			// Fail all requests after number 5 to interrupt the sync
 			if reqCount > 5 {
-				if err := syncerVM.AppRequestFailed(context.Background(), nodeID, requestID, commonEng.ErrTimeout); err != nil {
-=======
-			// Fail all requests after number 50 to interrupt the sync
-			if reqCount > 50 {
 				if err := syncerVM.AppRequestFailed(t.Context(), nodeID, requestID, commonEng.ErrTimeout); err != nil {
->>>>>>> 33016b51
 					panic(err)
 				}
 				if err := syncerVM.SyncerClient().Shutdown(); err != nil {
@@ -268,15 +262,9 @@
 			// Shutdown the VM after 5 requests to interrupt the sync
 			if reqCount == 5 {
 				// Note this verifies the VM shutdown does not time out while syncing.
-<<<<<<< HEAD
-				require.NoError(t, testSyncVMSetup.syncerVM.shutdownOnceSyncerVM.Shutdown(context.Background()))
+				require.NoError(t, testSyncVMSetup.syncerVM.shutdownOnceSyncerVM.Shutdown(t.Context()))
 			} else if reqCount < 5 {
-				require.NoError(t, syncerVM.AppResponse(context.Background(), nodeID, requestID, response))
-=======
-				require.NoError(t, testSyncVMSetup.syncerVM.shutdownOnceSyncerVM.Shutdown(t.Context()))
-			} else if reqCount < 50 {
 				require.NoError(t, syncerVM.AppResponse(t.Context(), nodeID, requestID, response))
->>>>>>> 33016b51
 			}
 		},
 		expectedErr: context.Canceled,

--- conflicted
+++ resolved
@@ -81,10 +81,6 @@
 }
 
 func SkipStateSyncTest(t *testing.T, testSetup *SyncTestSetup) {
-<<<<<<< HEAD
-	rand.New(rand.NewSource(1)) //nolint:gosec
-=======
->>>>>>> 80c7fdd4
 	test := SyncTestParams{
 		SyncableInterval:   256,
 		StateSyncMinBlocks: 300, // must be greater than [syncableInterval] to skip sync
@@ -96,10 +92,6 @@
 }
 
 func StateSyncFromScratchTest(t *testing.T, testSetup *SyncTestSetup) {
-<<<<<<< HEAD
-	rand.New(rand.NewSource(1)) //nolint:gosec
-=======
->>>>>>> 80c7fdd4
 	test := SyncTestParams{
 		SyncableInterval:   256,
 		StateSyncMinBlocks: 50, // must be less than [syncableInterval] to perform sync
@@ -111,10 +103,6 @@
 }
 
 func StateSyncFromScratchExceedParentTest(t *testing.T, testSetup *SyncTestSetup) {
-<<<<<<< HEAD
-	rand.New(rand.NewSource(1)) //nolint:gosec
-=======
->>>>>>> 80c7fdd4
 	numToGen := vmsync.BlocksToFetch + uint64(32)
 	test := SyncTestParams{
 		SyncableInterval:   numToGen,
@@ -127,10 +115,6 @@
 }
 
 func StateSyncToggleEnabledToDisabledTest(t *testing.T, testSetup *SyncTestSetup) {
-<<<<<<< HEAD
-	rand.New(rand.NewSource(1)) //nolint:gosec
-=======
->>>>>>> 80c7fdd4
 	var lock sync.Mutex
 	require := require.New(t)
 	reqCount := 0

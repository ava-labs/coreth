--- conflicted
+++ resolved
@@ -155,20 +155,8 @@
 	appSender.SendAppGossipF = func(context.Context, commonEng.SendConfig, []byte) error { return nil }
 	appSender.SendAppRequestF = func(ctx context.Context, nodeSet set.Set[ids.NodeID], requestID uint32, request []byte) error {
 		nodeID, hasItem := nodeSet.Pop()
-<<<<<<< HEAD
-		if !hasItem {
-			t.Fatal("expected nodeSet to contain at least 1 nodeID")
-		}
-		go func() {
-			if err := testSyncVMSetup.serverVM.VM.AppRequest(ctx, nodeID, requestID, time.Now().Add(1*time.Second), request); err != nil {
-				t.Errorf("AppRequest failed: %v", err)
-			}
-		}()
-
-=======
 		require.True(hasItem, "expected nodeSet to contain at least 1 nodeID")
 		go testSyncVMSetup.serverVM.VM.AppRequest(ctx, nodeID, requestID, time.Now().Add(1*time.Second), request)
->>>>>>> 80c7fdd4
 		return nil
 	}
 	ResetMetrics(testSyncVMSetup.syncerVM.SnowCtx)

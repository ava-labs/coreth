// Copyright (C) 2022, Chain4Travel AG. All rights reserved.
//
// This file is a derived work, based on ava-labs code whose
// original notices appear below.
//
// It is distributed under the same license conditions as the
// original code from which it is derived.
//
// Much love to the original authors for their work.
// **********************************************************
// (c) 2019-2021, Ava Labs, Inc. All rights reserved.
// See the file LICENSE for licensing terms.

package evm

import (
	"fmt"
)

var (
	// GitCommit is set by the build script
	GitCommit string
<<<<<<< HEAD
	// Version is the version of caminoethvm
	Version string = "v0.2.0"
=======
	// Version is the version of Coreth
	Version string = "v0.11.4"
>>>>>>> e6657243
)

func init() {
	if len(GitCommit) != 0 {
		Version = fmt.Sprintf("%s@%s", Version, GitCommit)
	}
}<|MERGE_RESOLUTION|>--- conflicted
+++ resolved
@@ -20,13 +20,8 @@
 var (
 	// GitCommit is set by the build script
 	GitCommit string
-<<<<<<< HEAD
 	// Version is the version of caminoethvm
-	Version string = "v0.2.0"
-=======
-	// Version is the version of Coreth
-	Version string = "v0.11.4"
->>>>>>> e6657243
+	Version string = "v0.2.1"
 )
 
 func init() {

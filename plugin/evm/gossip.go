// Copyright (C) 2019-2023, Ava Labs, Inc. All rights reserved.
// See the file LICENSE for licensing terms.

package evm

import (
	"context"
	"fmt"
	"sync"
	"time"

	"github.com/ava-labs/avalanchego/ids"
	"github.com/ava-labs/avalanchego/utils/logging"
	"github.com/ethereum/go-ethereum/common"
	"github.com/ethereum/go-ethereum/log"
	"github.com/prometheus/client_golang/prometheus"

	"github.com/ava-labs/avalanchego/network/p2p"
	"github.com/ava-labs/avalanchego/network/p2p/gossip"

	"github.com/ava-labs/coreth/core"
	"github.com/ava-labs/coreth/core/txpool"
	"github.com/ava-labs/coreth/core/types"
	"github.com/ava-labs/coreth/eth"
)

const pendingTxsBuffer = 10

var (
	_ p2p.Handler = (*txGossipHandler)(nil)

	_ gossip.Gossipable                  = (*GossipEthTx)(nil)
	_ gossip.Gossipable                  = (*GossipAtomicTx)(nil)
	_ gossip.Marshaller[*GossipAtomicTx] = (*GossipAtomicTxMarshaller)(nil)
	_ gossip.Marshaller[*GossipEthTx]    = (*GossipEthTxMarshaller)(nil)
	_ gossip.Set[*GossipEthTx]           = (*GossipEthTxPool)(nil)

	_ eth.PushGossiper = (*EthPushGossiper)(nil)
)

func newTxGossipHandler[T gossip.Gossipable](
	log logging.Logger,
	marshaller gossip.Marshaller[T],
	mempool gossip.Set[T],
	metrics gossip.Metrics,
	maxMessageSize int,
	throttlingPeriod time.Duration,
	throttlingLimit int,
	validators *p2p.Validators,
) txGossipHandler {
	// push gossip messages can be handled from any peer
	handler := gossip.NewHandler(
		log,
		marshaller,
		mempool,
		metrics,
		maxMessageSize,
	)

	// pull gossip requests are filtered by validators and are throttled
	// to prevent spamming
	validatorHandler := p2p.NewValidatorHandler(
		p2p.NewThrottlerHandler(
			handler,
			p2p.NewSlidingWindowThrottler(throttlingPeriod, throttlingLimit),
			log,
		),
		validators,
		log,
	)

	return txGossipHandler{
		appGossipHandler:  handler,
		appRequestHandler: validatorHandler,
	}
}

type txGossipHandler struct {
	appGossipHandler  p2p.Handler
	appRequestHandler p2p.Handler
}

func (t txGossipHandler) AppGossip(ctx context.Context, nodeID ids.NodeID, gossipBytes []byte) {
	t.appGossipHandler.AppGossip(ctx, nodeID, gossipBytes)
}

func (t txGossipHandler) AppRequest(ctx context.Context, nodeID ids.NodeID, deadline time.Time, requestBytes []byte) ([]byte, error) {
	return t.appRequestHandler.AppRequest(ctx, nodeID, deadline, requestBytes)
}

func (t txGossipHandler) CrossChainAppRequest(context.Context, ids.ID, time.Time, []byte) ([]byte, error) {
	return nil, nil
}

type GossipAtomicTxMarshaller struct{}

func (g GossipAtomicTxMarshaller) MarshalGossip(tx *GossipAtomicTx) ([]byte, error) {
	return tx.Tx.SignedBytes(), nil
}

func (g GossipAtomicTxMarshaller) UnmarshalGossip(bytes []byte) (*GossipAtomicTx, error) {
	tx, err := ExtractAtomicTx(bytes, Codec)
	return &GossipAtomicTx{
		Tx: tx,
	}, err
}

type GossipAtomicTx struct {
	Tx *Tx
}

func (tx *GossipAtomicTx) GossipID() ids.ID {
	return tx.Tx.ID()
}

func NewGossipEthTxPool(mempool *txpool.TxPool, registerer prometheus.Registerer) (*GossipEthTxPool, error) {
	bloom, err := gossip.NewBloomFilter(registerer, "eth_tx_bloom_filter", txGossipBloomMinTargetElements, txGossipBloomTargetFalsePositiveRate, txGossipBloomResetFalsePositiveRate)
	if err != nil {
		return nil, fmt.Errorf("failed to initialize bloom filter: %w", err)
	}

	return &GossipEthTxPool{
		mempool:    mempool,
		pendingTxs: make(chan core.NewTxsEvent, pendingTxsBuffer),
		bloom:      bloom,
	}, nil
}

type GossipEthTxPool struct {
	mempool    *txpool.TxPool
	pendingTxs chan core.NewTxsEvent

	bloom *gossip.BloomFilter
	lock  sync.RWMutex
}

func (g *GossipEthTxPool) Subscribe(ctx context.Context) {
	g.mempool.SubscribeNewTxsEvent(g.pendingTxs)

	for {
		select {
		case <-ctx.Done():
			log.Debug("shutting down subscription")
			return
		case pendingTxs := <-g.pendingTxs:
			g.lock.Lock()
			optimalElements := (g.mempool.PendingSize(false) + len(pendingTxs.Txs)) * txGossipBloomChurnMultiplier
			for _, pendingTx := range pendingTxs.Txs {
				tx := &GossipEthTx{Tx: pendingTx}
				g.bloom.Add(tx)
				reset, err := gossip.ResetBloomFilterIfNeeded(g.bloom, optimalElements)
				if err != nil {
					log.Error("failed to reset bloom filter", "err", err)
					continue
				}

				if reset {
					log.Debug("resetting bloom filter", "reason", "reached max filled ratio")

					g.mempool.IteratePending(func(tx *types.Transaction) bool {
						g.bloom.Add(&GossipEthTx{Tx: tx})
						return true
					})
				}
			}
			g.lock.Unlock()
		}
	}
}

// Add enqueues the transaction to the mempool. Subscribe should be called
// to receive an event if tx is actually added to the mempool or not.
func (g *GossipEthTxPool) Add(tx *GossipEthTx) error {
	return g.mempool.AddRemotes([]*types.Transaction{tx.Tx})[0]
}

// Has should just return whether or not the [txID] is still in the mempool,
// not whether it is in the mempool AND pending.
func (g *GossipEthTxPool) Has(txID ids.ID) bool {
	return g.mempool.Has(common.Hash(txID))
}

func (g *GossipEthTxPool) Iterate(f func(tx *GossipEthTx) bool) {
	g.mempool.IteratePending(func(tx *types.Transaction) bool {
		return f(&GossipEthTx{Tx: tx})
	})
}

func (g *GossipEthTxPool) GetFilter() ([]byte, []byte) {
	g.lock.RLock()
	defer g.lock.RUnlock()

	return g.bloom.Marshal()
}

type GossipEthTxMarshaller struct{}

func (g GossipEthTxMarshaller) MarshalGossip(tx *GossipEthTx) ([]byte, error) {
	return tx.Tx.MarshalBinary()
}

func (g GossipEthTxMarshaller) UnmarshalGossip(bytes []byte) (*GossipEthTx, error) {
	tx := &GossipEthTx{
		Tx: &types.Transaction{},
	}

	return tx, tx.Tx.UnmarshalBinary(bytes)
}

type GossipEthTx struct {
	Tx *types.Transaction
}

func (tx *GossipEthTx) GossipID() ids.ID {
	return ids.ID(tx.Tx.Hash())
}

<<<<<<< HEAD
// EthPushGossiper is used by the ETH backend to push transactions
// issued over the RPC and added to the mempool to peers.
=======
// EthPushGossiper is used by the ETH backend to push transactions issued over
// the RPC and added to the mempool to peers.
>>>>>>> 35e21ab8
type EthPushGossiper struct {
	vm *VM
}

func (e *EthPushGossiper) Add(tx *types.Transaction) {
	// eth.Backend is initialized before the [ethTxPushGossiper] is created, so
	// we just ignore any gossip requests until it is set.
<<<<<<< HEAD
	if e.vm.ethTxPushGossiper == nil {
		return
	}
	e.vm.ethTxPushGossiper.Add(&GossipEthTx{tx})
=======
	ethTxPushGossiper := e.vm.ethTxPushGossiper.Get()
	if ethTxPushGossiper == nil {
		return
	}
	ethTxPushGossiper.Add(&GossipEthTx{tx})
>>>>>>> 35e21ab8
}<|MERGE_RESOLUTION|>--- conflicted
+++ resolved
@@ -215,13 +215,8 @@
 	return ids.ID(tx.Tx.Hash())
 }
 
-<<<<<<< HEAD
-// EthPushGossiper is used by the ETH backend to push transactions
-// issued over the RPC and added to the mempool to peers.
-=======
 // EthPushGossiper is used by the ETH backend to push transactions issued over
 // the RPC and added to the mempool to peers.
->>>>>>> 35e21ab8
 type EthPushGossiper struct {
 	vm *VM
 }
@@ -229,16 +224,9 @@
 func (e *EthPushGossiper) Add(tx *types.Transaction) {
 	// eth.Backend is initialized before the [ethTxPushGossiper] is created, so
 	// we just ignore any gossip requests until it is set.
-<<<<<<< HEAD
-	if e.vm.ethTxPushGossiper == nil {
-		return
-	}
-	e.vm.ethTxPushGossiper.Add(&GossipEthTx{tx})
-=======
 	ethTxPushGossiper := e.vm.ethTxPushGossiper.Get()
 	if ethTxPushGossiper == nil {
 		return
 	}
 	ethTxPushGossiper.Add(&GossipEthTx{tx})
->>>>>>> 35e21ab8
 }
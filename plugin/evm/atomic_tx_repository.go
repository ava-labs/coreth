--- conflicted
+++ resolved
@@ -34,12 +34,7 @@
 // AtomicTxRepository defines an entity that manages storage and indexing of
 // atomic transactions
 type AtomicTxRepository interface {
-<<<<<<< HEAD
-	Initialize(commitFn func() error) error
-	GetIndexHeight() (bool, uint64, error)
-=======
 	GetIndexHeight() (uint64, error)
->>>>>>> 5e50cf44
 	GetByTxID(txID ids.ID) (*Tx, uint64, error)
 	GetByHeight(height uint64) ([]*Tx, error)
 	Write(height uint64, txs []*Tx) error
@@ -79,11 +74,6 @@
 // format which did not have a height -> txs index.
 func (a *atomicTxRepository) initialize(lastAcceptedHeight uint64) error {
 	startTime := time.Now()
-<<<<<<< HEAD
-	indexHeight := uint64(0)
-	exists, indexHeight, err := a.GetIndexHeight()
-	if err != nil {
-=======
 	lastLogTime := startTime
 
 	// [lastTxID] will be initialized to the last transaction that we indexed
@@ -96,7 +86,6 @@
 	case err == database.ErrNotFound: // initializing from scratch
 		break
 	case len(indexHeightBytes) == wrappers.LongLen: // already initialized
->>>>>>> 5e50cf44
 		return nil
 	case len(indexHeightBytes) == common.HashLength: // partially initialized
 		lastTxID = indexHeightBytes
@@ -176,25 +165,8 @@
 	return a.db.Commit()
 }
 
-<<<<<<< HEAD
-// GetIndexHeight returns:
-// - whether the index has been initialized
-// - index height
-// - optional error
-func (a *atomicTxRepository) GetIndexHeight() (bool, uint64, error) {
-	exists, err := a.db.Has(maxIndexedHeightKey)
-	if err != nil {
-		return false, 0, err
-	}
-
-	if !exists {
-		return exists, 0, nil
-	}
-
-=======
 // GetIndexHeight returns the last height that was indexed by the atomic repository
 func (a *atomicTxRepository) GetIndexHeight() (uint64, error) {
->>>>>>> 5e50cf44
 	indexHeightBytes, err := a.db.Get(maxIndexedHeightKey)
 	if err != nil {
 		return 0, err

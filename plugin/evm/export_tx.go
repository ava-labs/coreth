// (c) 2019-2020, Ava Labs, Inc. All rights reserved.
// See the file LICENSE for licensing terms.

package evm

import (
	"context"
	"errors"
	"fmt"
	"math/big"

	"github.com/ava-labs/coreth/core/state"
	"github.com/ava-labs/coreth/params"

	"github.com/ava-labs/avalanchego/chains/atomic"
	"github.com/ava-labs/avalanchego/ids"
	"github.com/ava-labs/avalanchego/snow"
	"github.com/ava-labs/avalanchego/utils"
	"github.com/ava-labs/avalanchego/utils/constants"
	"github.com/ava-labs/avalanchego/utils/crypto/secp256k1"
	"github.com/ava-labs/avalanchego/utils/math"
	"github.com/ava-labs/avalanchego/utils/set"
	"github.com/ava-labs/avalanchego/utils/wrappers"
	"github.com/ava-labs/avalanchego/vms/components/avax"
	"github.com/ava-labs/avalanchego/vms/components/verify"
	"github.com/ava-labs/avalanchego/vms/secp256k1fx"
	"github.com/ethereum/go-ethereum/common"
	"github.com/ethereum/go-ethereum/log"
)

var (
	_                           UnsignedAtomicTx       = &UnsignedExportTx{}
	_                           secp256k1fx.UnsignedTx = &UnsignedExportTx{}
	errExportNonAVAXInputBanff                         = errors.New("export input cannot contain non-AVAX in Banff")
	errExportNonAVAXOutputBanff                        = errors.New("export output cannot contain non-AVAX in Banff")
)

// UnsignedExportTx is an unsigned ExportTx
type UnsignedExportTx struct {
	avax.Metadata
	// ID of the network on which this tx was issued
	NetworkID uint32 `serialize:"true" json:"networkID"`
	// ID of this blockchain.
	BlockchainID ids.ID `serialize:"true" json:"blockchainID"`
	// Which chain to send the funds to
	DestinationChain ids.ID `serialize:"true" json:"destinationChain"`
	// Inputs
	Ins []EVMInput `serialize:"true" json:"inputs"`
	// Outputs that are exported to the chain
	ExportedOutputs []*avax.TransferableOutput `serialize:"true" json:"exportedOutputs"`
}

// InputUTXOs returns a set of all the hash(address:nonce) exporting funds.
func (utx *UnsignedExportTx) InputUTXOs() set.Set[ids.ID] {
	set := set.NewSet[ids.ID](len(utx.Ins))
	for _, in := range utx.Ins {
		// Total populated bytes is exactly 32 bytes.
		// 8 (Nonce) + 4 (Address Length) + 20 (Address)
		var rawID [32]byte
		packer := wrappers.Packer{Bytes: rawID[:]}
		packer.PackLong(in.Nonce)
		packer.PackBytes(in.Address.Bytes())
		set.Add(ids.ID(rawID))
	}
	return set
}

// Verify this transaction is well-formed
func (utx *UnsignedExportTx) Verify(
	ctx *snow.Context,
	rules params.Rules,
) error {
	switch {
	case utx == nil:
		return errNilTx
	case len(utx.ExportedOutputs) == 0:
		return errNoExportOutputs
	case utx.NetworkID != ctx.NetworkID:
		return errWrongNetworkID
	case ctx.ChainID != utx.BlockchainID:
		return errWrongBlockchainID
	}

	// Make sure that the tx has a valid peer chain ID
	if rules.IsApricotPhase5 {
		// Note that SameSubnet verifies that [tx.DestinationChain] isn't this
		// chain's ID
		if err := verify.SameSubnet(context.TODO(), ctx, utx.DestinationChain); err != nil {
			return errWrongChainID
		}
	} else {
		if utx.DestinationChain != ctx.XChainID {
			return errWrongChainID
		}
	}

	for _, in := range utx.Ins {
		if err := in.Verify(); err != nil {
			return err
		}
		if rules.IsBanff && in.AssetID != ctx.AVAXAssetID {
			return errExportNonAVAXInputBanff
		}
	}

	for _, out := range utx.ExportedOutputs {
		if err := out.Verify(); err != nil {
			return err
		}
		assetID := out.AssetID()
		if assetID != ctx.AVAXAssetID && utx.DestinationChain == constants.PlatformChainID {
			return errWrongChainID
		}
		if rules.IsBanff && assetID != ctx.AVAXAssetID {
			return errExportNonAVAXOutputBanff
		}
	}
	if !avax.IsSortedTransferableOutputs(utx.ExportedOutputs, Codec) {
		return errOutputsNotSorted
	}
	if rules.IsApricotPhase1 && !utils.IsSortedAndUnique(utx.Ins) {
		return errInputsNotSortedUnique
	}

	return nil
}

func (utx *UnsignedExportTx) GasUsed(fixedFee bool) (uint64, error) {
	byteCost := calcBytesCost(len(utx.Bytes()))
	numSigs := uint64(len(utx.Ins))
	sigCost, err := math.Mul64(numSigs, secp256k1fx.CostPerSignature)
	if err != nil {
		return 0, err
	}
	cost, err := math.Add64(byteCost, sigCost)
	if err != nil {
		return 0, err
	}
	if fixedFee {
		cost, err = math.Add64(cost, params.AtomicTxBaseCost)
		if err != nil {
			return 0, err
		}
	}

	return cost, nil
}

// Amount of [assetID] burned by this transaction
func (utx *UnsignedExportTx) Burned(assetID ids.ID) (uint64, error) {
	var (
		spent uint64
		input uint64
		err   error
	)
	for _, out := range utx.ExportedOutputs {
		if out.AssetID() == assetID {
			spent, err = math.Add64(spent, out.Output().Amount())
			if err != nil {
				return 0, err
			}
		}
	}
	for _, in := range utx.Ins {
		if in.AssetID == assetID {
			input, err = math.Add64(input, in.Amount)
			if err != nil {
				return 0, err
			}
		}
	}

	return math.Sub(input, spent)
}

// SemanticVerify this transaction is valid.
func (utx *UnsignedExportTx) SemanticVerify(
	vm *VM,
	stx *Tx,
	_ *Block,
	baseFee *big.Int,
	rules params.Rules,
) error {
	if err := utx.Verify(vm.ctx, rules); err != nil {
		return err
	}

	// Check the transaction consumes and produces the right amounts
	fc := avax.NewFlowChecker()
	switch {
	// Apply dynamic fees to export transactions as of Apricot Phase 3
	case rules.IsApricotPhase3:
		gasUsed, err := stx.GasUsed(rules.IsApricotPhase5)
		if err != nil {
			return err
		}
		txFee, err := CalculateDynamicFee(gasUsed, baseFee)
		if err != nil {
			return err
		}
		fc.Produce(vm.ctx.AVAXAssetID, txFee)
	// Apply fees to export transactions before Apricot Phase 3
	default:
		fc.Produce(vm.ctx.AVAXAssetID, params.AvalancheAtomicTxFee)
	}
	for _, out := range utx.ExportedOutputs {
		fc.Produce(out.AssetID(), out.Output().Amount())
	}
	for _, in := range utx.Ins {
		fc.Consume(in.AssetID, in.Amount)
	}

	if err := fc.Verify(); err != nil {
		return fmt.Errorf("export tx flow check failed due to: %w", err)
	}

	if len(utx.Ins) != len(stx.Creds) {
		return fmt.Errorf("export tx contained mismatched number of inputs/credentials (%d vs. %d)", len(utx.Ins), len(stx.Creds))
	}

	for i, input := range utx.Ins {
		cred, ok := stx.Creds[i].(*secp256k1fx.Credential)
		if !ok {
			return fmt.Errorf("expected *secp256k1fx.Credential but got %T", cred)
		}
		if err := cred.Verify(); err != nil {
			return err
		}

		if len(cred.Sigs) != 1 {
			return fmt.Errorf("expected one signature for EVM Input Credential, but found: %d", len(cred.Sigs))
		}
<<<<<<< HEAD
		pubKey, err := secp256k1.RecoverPublicKey(utx.Bytes(), cred.Sigs[0][:])
=======
		pubKey, err := vm.secpCache.RecoverPublicKey(utx.Bytes(), cred.Sigs[0][:])
>>>>>>> 740c60e0
		if err != nil {
			return err
		}
		if input.Address != PublicKeyToEthAddress(pubKey) {
			return errPublicKeySignatureMismatch
		}
	}

	return nil
}

// AtomicOps returns the atomic operations for this transaction.
func (utx *UnsignedExportTx) AtomicOps() (ids.ID, *atomic.Requests, error) {
	txID := utx.ID()

	elems := make([]*atomic.Element, len(utx.ExportedOutputs))
	for i, out := range utx.ExportedOutputs {
		utxo := &avax.UTXO{
			UTXOID: avax.UTXOID{
				TxID:        txID,
				OutputIndex: uint32(i),
			},
			Asset: avax.Asset{ID: out.AssetID()},
			Out:   out.Out,
		}

		utxoBytes, err := Codec.Marshal(codecVersion, utxo)
		if err != nil {
			return ids.ID{}, nil, err
		}
		utxoID := utxo.InputID()
		elem := &atomic.Element{
			Key:   utxoID[:],
			Value: utxoBytes,
		}
		if out, ok := utxo.Out.(avax.Addressable); ok {
			elem.Traits = out.Addresses()
		}

		elems[i] = elem
	}

	return utx.DestinationChain, &atomic.Requests{PutRequests: elems}, nil
}

// newExportTx returns a new ExportTx
func (vm *VM) newExportTx(
	assetID ids.ID, // AssetID of the tokens to export
	amount uint64, // Amount of tokens to export
	chainID ids.ID, // Chain to send the UTXOs to
	to ids.ShortID, // Address of chain recipient
	baseFee *big.Int, // fee to use post-AP3
	keys []*secp256k1.PrivateKey, // Pay the fee and provide the tokens
) (*Tx, error) {
	outs := []*avax.TransferableOutput{{
		Asset: avax.Asset{ID: assetID},
		Out: &secp256k1fx.TransferOutput{
			Amt: amount,
			OutputOwners: secp256k1fx.OutputOwners{
				Locktime:  0,
				Threshold: 1,
				Addrs:     []ids.ShortID{to},
			},
		},
	}}

	var (
		avaxNeeded           uint64 = 0
		ins, avaxIns         []EVMInput
		signers, avaxSigners [][]*secp256k1.PrivateKey
		err                  error
	)

	// consume non-AVAX
	if assetID != vm.ctx.AVAXAssetID {
		ins, signers, err = vm.GetSpendableFunds(keys, assetID, amount)
		if err != nil {
			return nil, fmt.Errorf("couldn't generate tx inputs/signers: %w", err)
		}
	} else {
		avaxNeeded = amount
	}

	rules := vm.currentRules()
	switch {
	case rules.IsApricotPhase3:
		utx := &UnsignedExportTx{
			NetworkID:        vm.ctx.NetworkID,
			BlockchainID:     vm.ctx.ChainID,
			DestinationChain: chainID,
			Ins:              ins,
			ExportedOutputs:  outs,
		}
		tx := &Tx{UnsignedAtomicTx: utx}
		if err := tx.Sign(vm.codec, nil); err != nil {
			return nil, err
		}

		var cost uint64
		cost, err = tx.GasUsed(rules.IsApricotPhase5)
		if err != nil {
			return nil, err
		}

		avaxIns, avaxSigners, err = vm.GetSpendableAVAXWithFee(keys, avaxNeeded, cost, baseFee)
	default:
		var newAvaxNeeded uint64
		newAvaxNeeded, err = math.Add64(avaxNeeded, params.AvalancheAtomicTxFee)
		if err != nil {
			return nil, errOverflowExport
		}
		avaxIns, avaxSigners, err = vm.GetSpendableFunds(keys, vm.ctx.AVAXAssetID, newAvaxNeeded)
	}
	if err != nil {
		return nil, fmt.Errorf("couldn't generate tx inputs/signers: %w", err)
	}
	ins = append(ins, avaxIns...)
	signers = append(signers, avaxSigners...)

	avax.SortTransferableOutputs(outs, vm.codec)
	SortEVMInputsAndSigners(ins, signers)

	// Create the transaction
	utx := &UnsignedExportTx{
		NetworkID:        vm.ctx.NetworkID,
		BlockchainID:     vm.ctx.ChainID,
		DestinationChain: chainID,
		Ins:              ins,
		ExportedOutputs:  outs,
	}
	tx := &Tx{UnsignedAtomicTx: utx}
	if err := tx.Sign(vm.codec, signers); err != nil {
		return nil, err
	}
	return tx, utx.Verify(vm.ctx, vm.currentRules())
}

// EVMStateTransfer executes the state update from the atomic export transaction
func (utx *UnsignedExportTx) EVMStateTransfer(ctx *snow.Context, state *state.StateDB) error {
	addrs := map[[20]byte]uint64{}
	for _, from := range utx.Ins {
		if from.AssetID == ctx.AVAXAssetID {
			log.Debug("crosschain", "dest", utx.DestinationChain, "addr", from.Address, "amount", from.Amount, "assetID", "AVAX")
			// We multiply the input amount by x2cRate to convert AVAX back to the appropriate
			// denomination before export.
			amount := new(big.Int).Mul(
				new(big.Int).SetUint64(from.Amount), x2cRate)
			if state.GetBalance(from.Address).Cmp(amount) < 0 {
				return errInsufficientFunds
			}
			state.SubBalance(from.Address, amount)
		} else {
			log.Debug("crosschain", "dest", utx.DestinationChain, "addr", from.Address, "amount", from.Amount, "assetID", from.AssetID)
			amount := new(big.Int).SetUint64(from.Amount)
			if state.GetBalanceMultiCoin(from.Address, common.Hash(from.AssetID)).Cmp(amount) < 0 {
				return errInsufficientFunds
			}
			state.SubBalanceMultiCoin(from.Address, common.Hash(from.AssetID), amount)
		}
		if state.GetNonce(from.Address) != from.Nonce {
			return errInvalidNonce
		}
		addrs[from.Address] = from.Nonce
	}
	for addr, nonce := range addrs {
		state.SetNonce(addr, nonce+1)
	}
	return nil
}<|MERGE_RESOLUTION|>--- conflicted
+++ resolved
@@ -230,11 +230,7 @@
 		if len(cred.Sigs) != 1 {
 			return fmt.Errorf("expected one signature for EVM Input Credential, but found: %d", len(cred.Sigs))
 		}
-<<<<<<< HEAD
-		pubKey, err := secp256k1.RecoverPublicKey(utx.Bytes(), cred.Sigs[0][:])
-=======
 		pubKey, err := vm.secpCache.RecoverPublicKey(utx.Bytes(), cred.Sigs[0][:])
->>>>>>> 740c60e0
 		if err != nil {
 			return err
 		}

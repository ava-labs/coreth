--- conflicted
+++ resolved
@@ -10,8 +10,6 @@
 	"math/big"
 	"testing"
 	"time"
-
-	atomicvm "github.com/ava-labs/coreth/plugin/evm/atomic/vm"
 
 	_ "embed"
 
@@ -35,13 +33,8 @@
 	avalancheWarp "github.com/ava-labs/avalanchego/vms/platformvm/warp"
 	"github.com/ava-labs/avalanchego/vms/platformvm/warp/payload"
 	"github.com/ava-labs/coreth/eth/tracers"
-	"github.com/ava-labs/coreth/metrics/metricstest"
 	"github.com/ava-labs/coreth/params"
 	"github.com/ava-labs/coreth/params/extras"
-<<<<<<< HEAD
-=======
-	"github.com/ava-labs/coreth/plugin/evm/extension"
->>>>>>> 764f31d3
 	customheader "github.com/ava-labs/coreth/plugin/evm/header"
 	"github.com/ava-labs/coreth/plugin/evm/upgrade/ap0"
 	"github.com/ava-labs/coreth/plugin/evm/vmtest"
@@ -80,7 +73,7 @@
 )
 
 func TestSendWarpMessage(t *testing.T) {
-	for _, scheme := range schemes {
+	for _, scheme := range vmtest.Schemes {
 		t.Run(scheme, func(t *testing.T) {
 			testSendWarpMessage(t, scheme)
 		})
@@ -90,14 +83,9 @@
 func testSendWarpMessage(t *testing.T, scheme string) {
 	require := require.New(t)
 	fork := upgradetest.Durango
-<<<<<<< HEAD
 	vm, _ := setupDefaultTestVM(t, vmtest.TestVMConfig{
-		Fork: &fork,
-=======
-	tvm := newVM(t, testVMConfig{
-		fork:       &fork,
-		configJSON: getConfig(scheme, ""),
->>>>>>> 764f31d3
+		Fork:   &fork,
+		Scheme: scheme,
 	})
 	defer func() {
 		require.NoError(vm.Shutdown(context.Background()))
@@ -200,7 +188,7 @@
 }
 
 func TestValidateWarpMessage(t *testing.T) {
-	for _, scheme := range schemes {
+	for _, scheme := range vmtest.Schemes {
 		t.Run(scheme, func(t *testing.T) {
 			testValidateWarpMessage(t, scheme)
 		})
@@ -234,7 +222,7 @@
 }
 
 func TestValidateInvalidWarpMessage(t *testing.T) {
-	for _, scheme := range schemes {
+	for _, scheme := range vmtest.Schemes {
 		t.Run(scheme, func(t *testing.T) {
 			testValidateInvalidWarpMessage(t, scheme)
 		})
@@ -265,7 +253,7 @@
 }
 
 func TestValidateWarpBlockHash(t *testing.T) {
-	for _, scheme := range schemes {
+	for _, scheme := range vmtest.Schemes {
 		t.Run(scheme, func(t *testing.T) {
 			testValidateWarpBlockHash(t, scheme)
 		})
@@ -294,7 +282,7 @@
 }
 
 func TestValidateInvalidWarpBlockHash(t *testing.T) {
-	for _, scheme := range schemes {
+	for _, scheme := range vmtest.Schemes {
 		t.Run(scheme, func(t *testing.T) {
 			testValidateInvalidWarpBlockHash(t, scheme)
 		})
@@ -323,14 +311,9 @@
 func testWarpVMTransaction(t *testing.T, scheme string, unsignedMessage *avalancheWarp.UnsignedMessage, validSignature bool, txPayload []byte) {
 	require := require.New(t)
 	fork := upgradetest.Durango
-<<<<<<< HEAD
 	vm, _ := setupDefaultTestVM(t, vmtest.TestVMConfig{
-		Fork: &fork,
-=======
-	tvm := newVM(t, testVMConfig{
-		fork:       &fork,
-		configJSON: getConfig(scheme, ""),
->>>>>>> 764f31d3
+		Fork:   &fork,
+		Scheme: scheme,
 	})
 	defer func() {
 		require.NoError(vm.Shutdown(context.Background()))
@@ -482,7 +465,7 @@
 }
 
 func TestReceiveWarpMessage(t *testing.T) {
-	for _, scheme := range schemes {
+	for _, scheme := range vmtest.Schemes {
 		t.Run(scheme, func(t *testing.T) {
 			testReceiveWarpMessageWithScheme(t, scheme)
 		})
@@ -492,14 +475,9 @@
 func testReceiveWarpMessageWithScheme(t *testing.T, scheme string) {
 	require := require.New(t)
 	fork := upgradetest.Durango
-<<<<<<< HEAD
 	vm, _ := setupDefaultTestVM(t, vmtest.TestVMConfig{
-		Fork: &fork,
-=======
-	tvm := newVM(t, testVMConfig{
-		fork:       &fork,
-		configJSON: getConfig(scheme, ""),
->>>>>>> 764f31d3
+		Fork:   &fork,
+		Scheme: scheme,
 	})
 	defer func() {
 		require.NoError(vm.Shutdown(context.Background()))
@@ -816,7 +794,7 @@
 }
 
 func TestSignatureRequestsToVM(t *testing.T) {
-	for _, scheme := range schemes {
+	for _, scheme := range vmtest.Schemes {
 		t.Run(scheme, func(t *testing.T) {
 			testSignatureRequestsToVM(t, scheme)
 		})
@@ -825,14 +803,9 @@
 
 func testSignatureRequestsToVM(t *testing.T, scheme string) {
 	fork := upgradetest.Durango
-<<<<<<< HEAD
 	vm, tvm := setupDefaultTestVM(t, vmtest.TestVMConfig{
-		Fork: &fork,
-=======
-	tvm := newVM(t, testVMConfig{
-		fork:       &fork,
-		configJSON: getConfig(scheme, ""),
->>>>>>> 764f31d3
+		Fork:   &fork,
+		Scheme: scheme,
 	})
 	defer func() {
 		require.NoError(t, vm.Shutdown(context.Background()))
@@ -968,7 +941,7 @@
 	// Restart VM with the same database default should not prune the warp db
 	vm = newDefaultTestVM()
 	// we need to reset context since the previous one has registered metrics.
-	metricstest.ResetMetrics(ctx)
+	vmtest.ResetMetrics(ctx)
 	require.NoError(t, vm.Initialize(context.Background(), ctx, db, genesisBytes, []byte{}, []byte{}, []*commonEng.Fx{}, &enginetest.Sender{}))
 
 	// check messages are still present
@@ -983,7 +956,7 @@
 	// restart the VM with pruning enabled
 	vm = newDefaultTestVM()
 	config := `{"prune-warp-db-enabled": true}`
-	metricstest.ResetMetrics(ctx)
+	vmtest.ResetMetrics(ctx)
 	require.NoError(t, vm.Initialize(context.Background(), ctx, db, genesisBytes, []byte{}, []byte(config), []*commonEng.Fx{}, &enginetest.Sender{}))
 
 	it := vm.warpDB.NewIterator()

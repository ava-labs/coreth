// Copyright (C) 2019-2025, Ava Labs, Inc. All rights reserved.
// See the file LICENSE for licensing terms.

package evm

import (
	"context"
	"encoding/json"
	"errors"
	"math/big"
	"testing"
	"time"

	_ "embed"

	"github.com/ava-labs/avalanchego/ids"
	commonEng "github.com/ava-labs/avalanchego/snow/engine/common"
	"github.com/ava-labs/avalanchego/snow/engine/enginetest"
	"github.com/ava-labs/avalanchego/snow/engine/snowman/block"
	"github.com/ava-labs/avalanchego/snow/validators"
	"github.com/ava-labs/avalanchego/snow/validators/validatorstest"
	"github.com/ava-labs/avalanchego/upgrade"
	"github.com/ava-labs/avalanchego/upgrade/upgradetest"
	avagoUtils "github.com/ava-labs/avalanchego/utils"
	"github.com/ava-labs/avalanchego/utils/constants"
	"github.com/ava-labs/avalanchego/utils/crypto/bls"
	"github.com/ava-labs/avalanchego/utils/crypto/bls/signer/localsigner"
	"github.com/ava-labs/avalanchego/utils/set"
	"github.com/ava-labs/avalanchego/vms/components/chain"
	avalancheWarp "github.com/ava-labs/avalanchego/vms/platformvm/warp"
	"github.com/ava-labs/avalanchego/vms/platformvm/warp/payload"
	"github.com/ava-labs/coreth/eth/tracers"
	"github.com/ava-labs/coreth/params"
	"github.com/ava-labs/coreth/params/extras"
	customheader "github.com/ava-labs/coreth/plugin/evm/header"
	"github.com/ava-labs/coreth/plugin/evm/message"
	messagetest "github.com/ava-labs/coreth/plugin/evm/message/testutils"
	"github.com/ava-labs/coreth/plugin/evm/testutils"
	"github.com/ava-labs/coreth/plugin/evm/upgrade/ap0"
	"github.com/ava-labs/coreth/precompile/contract"
	warpcontract "github.com/ava-labs/coreth/precompile/contracts/warp"
	"github.com/ava-labs/coreth/predicate"
	"github.com/ava-labs/coreth/utils"
	"github.com/ava-labs/coreth/warp"
	"github.com/ava-labs/libevm/common"
	"github.com/ava-labs/libevm/core/rawdb"
	"github.com/ava-labs/libevm/core/types"
	"github.com/ava-labs/libevm/crypto"
	"github.com/stretchr/testify/require"
)

var (
	//go:embed ExampleWarp.bin
	exampleWarpBin string
	//go:embed ExampleWarp.abi
	exampleWarpABI string
)

type warpMsgFrom int

const (
	fromSubnet warpMsgFrom = iota
	fromPrimary
)

type useWarpMsgSigners int

const (
	signersSubnet useWarpMsgSigners = iota
	signersPrimary
)

var networkCodec = messagetest.BlockSyncSummaryCodec

func TestSendWarpMessage(t *testing.T) {
	require := require.New(t)
	fork := upgradetest.Durango
	vm, tvm := setupDefaultTestVM(t, testutils.TestVMConfig{
		Fork: &fork,
	})
	defer func() {
		require.NoError(vm.Shutdown(context.Background()))
	}()

	acceptedLogsChan := make(chan []*types.Log, 10)
	logsSub := vm.eth.APIBackend.SubscribeAcceptedLogsEvent(acceptedLogsChan)
	defer logsSub.Unsubscribe()

	payloadData := avagoUtils.RandomBytes(100)

	warpSendMessageInput, err := warpcontract.PackSendWarpMessage(payloadData)
	require.NoError(err)
	addressedPayload, err := payload.NewAddressedCall(
		testutils.TestEthAddrs[0].Bytes(),
		payloadData,
	)
	require.NoError(err)
	expectedUnsignedMessage, err := avalancheWarp.NewUnsignedMessage(
		vm.ctx.NetworkID,
		vm.ctx.ChainID,
		addressedPayload.Bytes(),
	)
	require.NoError(err)

	// Submit a transaction to trigger sending a warp message
	tx0 := types.NewTransaction(uint64(0), warpcontract.ContractAddress, big.NewInt(1), 100_000, big.NewInt(ap0.MinGasPrice), warpSendMessageInput)
	signedTx0, err := types.SignTx(tx0, types.LatestSignerForChainID(vm.chainConfig.ChainID), testutils.TestKeys[0].ToECDSA())
	require.NoError(err)

	errs := vm.txPool.AddRemotesSync([]*types.Transaction{signedTx0})
	require.NoError(errs[0])

	<-tvm.ToEngine
	blk, err := vm.BuildBlock(context.Background())
	require.NoError(err)

	require.NoError(blk.Verify(context.Background()))

	// Verify that the constructed block contains the expected log with an unsigned warp message in the log data
	ethBlock1 := blk.(*chain.BlockWrapper).Block.(*wrappedBlock).ethBlock
	require.Len(ethBlock1.Transactions(), 1)
	receipts := rawdb.ReadReceipts(vm.chaindb, ethBlock1.Hash(), ethBlock1.NumberU64(), ethBlock1.Time(), vm.chainConfig)
	require.Len(receipts, 1)

	require.Len(receipts[0].Logs, 1)
	expectedTopics := []common.Hash{
		warpcontract.WarpABI.Events["SendWarpMessage"].ID,
		common.BytesToHash(testutils.TestEthAddrs[0].Bytes()),
		common.Hash(expectedUnsignedMessage.ID()),
	}
	require.Equal(expectedTopics, receipts[0].Logs[0].Topics)
	logData := receipts[0].Logs[0].Data
	unsignedMessage, err := warpcontract.UnpackSendWarpEventDataToMessage(logData)
	require.NoError(err)

	// Verify the signature cannot be fetched before the block is accepted
	_, err = vm.warpBackend.GetMessageSignature(context.TODO(), unsignedMessage)
	require.Error(err)
	_, err = vm.warpBackend.GetBlockSignature(context.TODO(), blk.ID())
	require.Error(err)

	require.NoError(vm.SetPreference(context.Background(), blk.ID()))
	require.NoError(blk.Accept(context.Background()))
	vm.blockChain.DrainAcceptorQueue()

	// Verify the message signature after accepting the block.
	rawSignatureBytes, err := vm.warpBackend.GetMessageSignature(context.TODO(), unsignedMessage)
	require.NoError(err)
	blsSignature, err := bls.SignatureFromBytes(rawSignatureBytes[:])
	require.NoError(err)

	select {
	case acceptedLogs := <-acceptedLogsChan:
		require.Len(acceptedLogs, 1, "unexpected length of accepted logs")
		require.Equal(acceptedLogs[0], receipts[0].Logs[0])
	case <-time.After(time.Second):
		require.Fail("Failed to read accepted logs from subscription")
	}

	// Verify the produced message signature is valid
	require.True(bls.Verify(vm.ctx.PublicKey, blsSignature, unsignedMessage.Bytes()))

	// Verify the blockID will now be signed by the backend and produces a valid signature.
	rawSignatureBytes, err = vm.warpBackend.GetBlockSignature(context.TODO(), blk.ID())
	require.NoError(err)
	blsSignature, err = bls.SignatureFromBytes(rawSignatureBytes[:])
	require.NoError(err)

	blockHashPayload, err := payload.NewHash(blk.ID())
	require.NoError(err)
	unsignedMessage, err = avalancheWarp.NewUnsignedMessage(vm.ctx.NetworkID, vm.ctx.ChainID, blockHashPayload.Bytes())
	require.NoError(err)

	// Verify the produced message signature is valid
	require.True(bls.Verify(vm.ctx.PublicKey, blsSignature, unsignedMessage.Bytes()))
}

func TestValidateWarpMessage(t *testing.T) {
	require := require.New(t)
	sourceChainID := ids.GenerateTestID()
	sourceAddress := common.HexToAddress("0x376c47978271565f56DEB45495afa69E59c16Ab2")
	payloadData := []byte{1, 2, 3}
	addressedPayload, err := payload.NewAddressedCall(
		sourceAddress.Bytes(),
		payloadData,
	)
	require.NoError(err)
	unsignedMessage, err := avalancheWarp.NewUnsignedMessage(constants.UnitTestID, sourceChainID, addressedPayload.Bytes())
	require.NoError(err)

	exampleWarpABI := contract.ParseABI(exampleWarpABI)
	exampleWarpPayload, err := exampleWarpABI.Pack(
		"validateWarpMessage",
		uint32(0),
		sourceChainID,
		sourceAddress,
		payloadData,
	)
	require.NoError(err)

	testWarpVMTransaction(t, unsignedMessage, true, exampleWarpPayload)
}

func TestValidateInvalidWarpMessage(t *testing.T) {
	require := require.New(t)
	sourceChainID := ids.GenerateTestID()
	sourceAddress := common.HexToAddress("0x376c47978271565f56DEB45495afa69E59c16Ab2")
	payloadData := []byte{1, 2, 3}
	addressedPayload, err := payload.NewAddressedCall(
		sourceAddress.Bytes(),
		payloadData,
	)
	require.NoError(err)
	unsignedMessage, err := avalancheWarp.NewUnsignedMessage(constants.UnitTestID, sourceChainID, addressedPayload.Bytes())
	require.NoError(err)

	exampleWarpABI := contract.ParseABI(exampleWarpABI)
	exampleWarpPayload, err := exampleWarpABI.Pack(
		"validateInvalidWarpMessage",
		uint32(0),
	)
	require.NoError(err)

	testWarpVMTransaction(t, unsignedMessage, false, exampleWarpPayload)
}

func TestValidateWarpBlockHash(t *testing.T) {
	require := require.New(t)
	sourceChainID := ids.GenerateTestID()
	blockHash := ids.GenerateTestID()
	blockHashPayload, err := payload.NewHash(blockHash)
	require.NoError(err)
	unsignedMessage, err := avalancheWarp.NewUnsignedMessage(constants.UnitTestID, sourceChainID, blockHashPayload.Bytes())
	require.NoError(err)

	exampleWarpABI := contract.ParseABI(exampleWarpABI)
	exampleWarpPayload, err := exampleWarpABI.Pack(
		"validateWarpBlockHash",
		uint32(0),
		sourceChainID,
		blockHash,
	)
	require.NoError(err)

	testWarpVMTransaction(t, unsignedMessage, true, exampleWarpPayload)
}

func TestValidateInvalidWarpBlockHash(t *testing.T) {
	require := require.New(t)
	sourceChainID := ids.GenerateTestID()
	blockHash := ids.GenerateTestID()
	blockHashPayload, err := payload.NewHash(blockHash)
	require.NoError(err)
	unsignedMessage, err := avalancheWarp.NewUnsignedMessage(constants.UnitTestID, sourceChainID, blockHashPayload.Bytes())
	require.NoError(err)

	exampleWarpABI := contract.ParseABI(exampleWarpABI)
	exampleWarpPayload, err := exampleWarpABI.Pack(
		"validateInvalidWarpBlockHash",
		uint32(0),
	)
	require.NoError(err)

	testWarpVMTransaction(t, unsignedMessage, false, exampleWarpPayload)
}

func testWarpVMTransaction(t *testing.T, unsignedMessage *avalancheWarp.UnsignedMessage, validSignature bool, txPayload []byte) {
	require := require.New(t)
	fork := upgradetest.Durango
	vm, tvm := setupDefaultTestVM(t, testutils.TestVMConfig{
		Fork: &fork,
	})
	defer func() {
		require.NoError(vm.Shutdown(context.Background()))
	}()

	acceptedLogsChan := make(chan []*types.Log, 10)
	logsSub := vm.eth.APIBackend.SubscribeAcceptedLogsEvent(acceptedLogsChan)
	defer logsSub.Unsubscribe()

	nodeID1 := ids.GenerateTestNodeID()
	blsSecretKey1, err := localsigner.New()
	require.NoError(err)
	blsPublicKey1 := blsSecretKey1.PublicKey()
	blsSignature1, err := blsSecretKey1.Sign(unsignedMessage.Bytes())
	require.NoError(err)

	nodeID2 := ids.GenerateTestNodeID()
	blsSecretKey2, err := localsigner.New()
	require.NoError(err)
	blsPublicKey2 := blsSecretKey2.PublicKey()
	blsSignature2, err := blsSecretKey2.Sign(unsignedMessage.Bytes())
	require.NoError(err)

	blsAggregatedSignature, err := bls.AggregateSignatures([]*bls.Signature{blsSignature1, blsSignature2})
	require.NoError(err)

	minimumValidPChainHeight := uint64(10)
	getValidatorSetTestErr := errors.New("can't get validator set test error")

	vm.ctx.ValidatorState = &validatorstest.State{
		// TODO: test both Primary Network / C-Chain and non-Primary Network
		GetSubnetIDF: func(ctx context.Context, chainID ids.ID) (ids.ID, error) {
			return ids.Empty, nil
		},
		GetValidatorSetF: func(ctx context.Context, height uint64, subnetID ids.ID) (map[ids.NodeID]*validators.GetValidatorOutput, error) {
			if height < minimumValidPChainHeight {
				return nil, getValidatorSetTestErr
			}
			return map[ids.NodeID]*validators.GetValidatorOutput{
				nodeID1: {
					NodeID:    nodeID1,
					PublicKey: blsPublicKey1,
					Weight:    50,
				},
				nodeID2: {
					NodeID:    nodeID2,
					PublicKey: blsPublicKey2,
					Weight:    50,
				},
			}, nil
		},
	}

	signersBitSet := set.NewBits()
	signersBitSet.Add(0)
	signersBitSet.Add(1)

	warpSignature := &avalancheWarp.BitSetSignature{
		Signers: signersBitSet.Bytes(),
	}

	blsAggregatedSignatureBytes := bls.SignatureToBytes(blsAggregatedSignature)
	copy(warpSignature.Signature[:], blsAggregatedSignatureBytes)

	signedMessage, err := avalancheWarp.NewMessage(
		unsignedMessage,
		warpSignature,
	)
	require.NoError(err)

	createTx, err := types.SignTx(
		types.NewContractCreation(0, common.Big0, 7_000_000, big.NewInt(225*utils.GWei), common.Hex2Bytes(exampleWarpBin)),
		types.LatestSignerForChainID(vm.chainConfig.ChainID),
		testutils.TestKeys[0].ToECDSA(),
	)
	require.NoError(err)
	exampleWarpAddress := crypto.CreateAddress(testutils.TestEthAddrs[0], 0)

	tx, err := types.SignTx(
		predicate.NewPredicateTx(
			vm.chainConfig.ChainID,
			1,
			&exampleWarpAddress,
			1_000_000,
			big.NewInt(225*utils.GWei),
			big.NewInt(utils.GWei),
			common.Big0,
			txPayload,
			types.AccessList{},
			warpcontract.ContractAddress,
			signedMessage.Bytes(),
		),
		types.LatestSignerForChainID(vm.chainConfig.ChainID),
		testutils.TestKeys[0].ToECDSA(),
	)
	require.NoError(err)
	errs := vm.txPool.AddRemotesSync([]*types.Transaction{createTx, tx})
	for i, err := range errs {
		require.NoError(err, "failed to add tx at index %d", i)
	}

	// If [validSignature] set the signature to be considered valid at the verified height.
	blockCtx := &block.Context{
		PChainHeight: minimumValidPChainHeight - 1,
	}
	if validSignature {
		blockCtx.PChainHeight = minimumValidPChainHeight
	}
	vm.clock.Set(vm.clock.Time().Add(2 * time.Second))
	<-tvm.ToEngine

	warpBlock, err := vm.BuildBlockWithContext(context.Background(), blockCtx)
	require.NoError(err)

	warpBlockVerifyWithCtx, ok := warpBlock.(block.WithVerifyContext)
	require.True(ok)
	shouldVerifyWithCtx, err := warpBlockVerifyWithCtx.ShouldVerifyWithContext(context.Background())
	require.NoError(err)
	require.True(shouldVerifyWithCtx)
	require.NoError(warpBlockVerifyWithCtx.VerifyWithContext(context.Background(), blockCtx))
	require.NoError(vm.SetPreference(context.Background(), warpBlock.ID()))
	require.NoError(warpBlock.Accept(context.Background()))
	vm.blockChain.DrainAcceptorQueue()

	ethBlock := warpBlock.(*chain.BlockWrapper).Block.(*wrappedBlock).ethBlock
	verifiedMessageReceipts := vm.blockChain.GetReceiptsByHash(ethBlock.Hash())
	require.Len(verifiedMessageReceipts, 2)
	for i, receipt := range verifiedMessageReceipts {
		require.Equal(types.ReceiptStatusSuccessful, receipt.Status, "index: %d", i)
	}

	tracerAPI := tracers.NewAPI(vm.eth.APIBackend)
	txTraceResults, err := tracerAPI.TraceBlockByHash(context.Background(), ethBlock.Hash(), nil)
	require.NoError(err)
	require.Len(txTraceResults, 2)
	blockTxTraceResultBytes, err := json.Marshal(txTraceResults[1].Result)
	require.NoError(err)
	unmarshalResults := make(map[string]interface{})
	require.NoError(json.Unmarshal(blockTxTraceResultBytes, &unmarshalResults))
	require.Equal("", unmarshalResults["returnValue"])

	txTraceResult, err := tracerAPI.TraceTransaction(context.Background(), tx.Hash(), nil)
	require.NoError(err)
	txTraceResultBytes, err := json.Marshal(txTraceResult)
	require.NoError(err)
	require.JSONEq(string(txTraceResultBytes), string(blockTxTraceResultBytes))
}

func TestReceiveWarpMessage(t *testing.T) {
	require := require.New(t)
	fork := upgradetest.Durango
	vm, tvm := setupDefaultTestVM(t, testutils.TestVMConfig{
		Fork: &fork,
	})
	defer func() {
		require.NoError(vm.Shutdown(context.Background()))
	}()

	// enable warp at the default genesis time
	enableTime := upgrade.InitiallyActiveTime
	enableConfig := warpcontract.NewDefaultConfig(utils.TimeToNewUint64(enableTime))

	// disable warp so we can re-enable it with RequirePrimaryNetworkSigners
	disableTime := upgrade.InitiallyActiveTime.Add(10 * time.Second)
	disableConfig := warpcontract.NewDisableConfig(utils.TimeToNewUint64(disableTime))

	// re-enable warp with RequirePrimaryNetworkSigners
	reEnableTime := disableTime.Add(10 * time.Second)
	reEnableConfig := warpcontract.NewConfig(
		utils.TimeToNewUint64(reEnableTime),
		0,    // QuorumNumerator
		true, // RequirePrimaryNetworkSigners
	)

	vm.chainConfigExtra().UpgradeConfig = extras.UpgradeConfig{
		PrecompileUpgrades: []extras.PrecompileUpgrade{
			{Config: enableConfig},
			{Config: disableConfig},
			{Config: reEnableConfig},
		},
	}

	type test struct {
		name          string
		sourceChainID ids.ID
		msgFrom       warpMsgFrom
		useSigners    useWarpMsgSigners
		blockTime     time.Time
	}

	blockGap := 2 * time.Second // Build blocks with a gap. Blocks built too quickly will have high fees.
	tests := []test{
		{
			name:          "subnet message should be signed by subnet without RequirePrimaryNetworkSigners",
			sourceChainID: vm.ctx.ChainID,
			msgFrom:       fromSubnet,
			useSigners:    signersSubnet,
			blockTime:     upgrade.InitiallyActiveTime,
		},
		{
			name:          "P-Chain message should be signed by subnet without RequirePrimaryNetworkSigners",
			sourceChainID: constants.PlatformChainID,
			msgFrom:       fromPrimary,
			useSigners:    signersSubnet,
			blockTime:     upgrade.InitiallyActiveTime.Add(blockGap),
		},
		{
			name:          "C-Chain message should be signed by subnet without RequirePrimaryNetworkSigners",
			sourceChainID: vm.ctx.CChainID,
			msgFrom:       fromPrimary,
			useSigners:    signersSubnet,
			blockTime:     upgrade.InitiallyActiveTime.Add(2 * blockGap),
		},
		// Note here we disable warp and re-enable it with RequirePrimaryNetworkSigners
		// by using reEnableTime.
		{
			name:          "subnet message should be signed by subnet with RequirePrimaryNetworkSigners (unimpacted)",
			sourceChainID: vm.ctx.ChainID,
			msgFrom:       fromSubnet,
			useSigners:    signersSubnet,
			blockTime:     reEnableTime,
		},
		{
			name:          "P-Chain message should be signed by subnet with RequirePrimaryNetworkSigners (unimpacted)",
			sourceChainID: constants.PlatformChainID,
			msgFrom:       fromPrimary,
			useSigners:    signersSubnet,
			blockTime:     reEnableTime.Add(blockGap),
		},
		{
			name:          "C-Chain message should be signed by primary with RequirePrimaryNetworkSigners (impacted)",
			sourceChainID: vm.ctx.CChainID,
			msgFrom:       fromPrimary,
			useSigners:    signersPrimary,
			blockTime:     reEnableTime.Add(2 * blockGap),
		},
	}
	// Note each test corresponds to a block, the tests must be ordered by block
	// time and cannot, eg be run in parallel or a separate golang test.
	for _, test := range tests {
		t.Run(test.name, func(t *testing.T) {
			testReceiveWarpMessage(
<<<<<<< HEAD
				t, tvm.ToEngine, vm, test.sourceChainID, test.msgFrom, test.useSigners, test.blockTime,
=======
				t, tvm.toEngine, tvm.vm, test.sourceChainID, test.msgFrom, test.useSigners, test.blockTime,
>>>>>>> de6a088a
			)
		})
	}
}

func testReceiveWarpMessage(
	t *testing.T, issuer chan commonEng.Message, vm *VM,
	sourceChainID ids.ID,
	msgFrom warpMsgFrom, useSigners useWarpMsgSigners,
	blockTime time.Time,
) {
	require := require.New(t)
	payloadData := avagoUtils.RandomBytes(100)
	addressedPayload, err := payload.NewAddressedCall(
		testutils.TestEthAddrs[0].Bytes(),
		payloadData,
	)
	require.NoError(err)

	vm.ctx.SubnetID = ids.GenerateTestID()
	vm.ctx.NetworkID = constants.UnitTestID
	unsignedMessage, err := avalancheWarp.NewUnsignedMessage(
		vm.ctx.NetworkID,
		sourceChainID,
		addressedPayload.Bytes(),
	)
	require.NoError(err)

	type signer struct {
		nodeID    ids.NodeID
		secret    bls.Signer
		signature *bls.Signature
		weight    uint64
	}
	newSigner := func(weight uint64) signer {
		secret, err := localsigner.New()
		require.NoError(err)
		sig, err := secret.Sign(unsignedMessage.Bytes())
		require.NoError(err)

		return signer{
			nodeID:    ids.GenerateTestNodeID(),
			secret:    secret,
			signature: sig,
			weight:    weight,
		}
	}

	primarySigners := []signer{
		newSigner(50),
		newSigner(50),
	}
	subnetSigners := []signer{
		newSigner(50),
		newSigner(50),
	}
	signers := subnetSigners
	if useSigners == signersPrimary {
		signers = primarySigners
	}

	blsSignatures := make([]*bls.Signature, len(signers))
	for i := range signers {
		blsSignatures[i] = signers[i].signature
	}
	blsAggregatedSignature, err := bls.AggregateSignatures(blsSignatures)
	require.NoError(err)

	minimumValidPChainHeight := uint64(10)
	getValidatorSetTestErr := errors.New("can't get validator set test error")

	vm.ctx.ValidatorState = &validatorstest.State{
		GetSubnetIDF: func(ctx context.Context, chainID ids.ID) (ids.ID, error) {
			if msgFrom == fromPrimary {
				return constants.PrimaryNetworkID, nil
			}
			return vm.ctx.SubnetID, nil
		},
		GetValidatorSetF: func(ctx context.Context, height uint64, subnetID ids.ID) (map[ids.NodeID]*validators.GetValidatorOutput, error) {
			if height < minimumValidPChainHeight {
				return nil, getValidatorSetTestErr
			}
			signers := subnetSigners
			if subnetID == constants.PrimaryNetworkID {
				signers = primarySigners
			}

			vdrOutput := make(map[ids.NodeID]*validators.GetValidatorOutput)
			for _, s := range signers {
				vdrOutput[s.nodeID] = &validators.GetValidatorOutput{
					NodeID:    s.nodeID,
					PublicKey: s.secret.PublicKey(),
					Weight:    s.weight,
				}
			}
			return vdrOutput, nil
		},
	}

	signersBitSet := set.NewBits()
	for i := range signers {
		signersBitSet.Add(i)
	}

	warpSignature := &avalancheWarp.BitSetSignature{
		Signers: signersBitSet.Bytes(),
	}

	blsAggregatedSignatureBytes := bls.SignatureToBytes(blsAggregatedSignature)
	copy(warpSignature.Signature[:], blsAggregatedSignatureBytes)

	signedMessage, err := avalancheWarp.NewMessage(
		unsignedMessage,
		warpSignature,
	)
	require.NoError(err)

	getWarpMsgInput, err := warpcontract.PackGetVerifiedWarpMessage(0)
	require.NoError(err)
	getVerifiedWarpMessageTx, err := types.SignTx(
		predicate.NewPredicateTx(
			vm.chainConfig.ChainID,
			vm.txPool.Nonce(testutils.TestEthAddrs[0]),
			&warpcontract.Module.Address,
			1_000_000,
			big.NewInt(225*utils.GWei),
			big.NewInt(utils.GWei),
			common.Big0,
			getWarpMsgInput,
			types.AccessList{},
			warpcontract.ContractAddress,
			signedMessage.Bytes(),
		),
		types.LatestSignerForChainID(vm.chainConfig.ChainID),
		testutils.TestKeys[0].ToECDSA(),
	)
	require.NoError(err)
	errs := vm.txPool.AddRemotesSync([]*types.Transaction{getVerifiedWarpMessageTx})
	for i, err := range errs {
		require.NoError(err, "failed to add tx at index %d", i)
	}

	// Build, verify, and accept block with valid proposer context.
	validProposerCtx := &block.Context{
		PChainHeight: minimumValidPChainHeight,
	}
	vm.clock.Set(blockTime)
	<-issuer

	block2, err := vm.BuildBlockWithContext(context.Background(), validProposerCtx)
	require.NoError(err)

	// Require the block was built with a successful predicate result
	ethBlock := block2.(*chain.BlockWrapper).Block.(*wrappedBlock).ethBlock
	rules := params.GetExtra(vm.chainConfig).GetAvalancheRules(ethBlock.Time())
	headerPredicateResultsBytes := customheader.PredicateBytesFromExtra(rules, ethBlock.Extra())
	results, err := predicate.ParseResults(headerPredicateResultsBytes)
	require.NoError(err)

	// Predicate results encode the index of invalid warp messages in a bitset.
	// An empty bitset indicates success.
	txResultsBytes := results.GetResults(
		getVerifiedWarpMessageTx.Hash(),
		warpcontract.ContractAddress,
	)
	bitset := set.BitsFromBytes(txResultsBytes)
	require.Zero(bitset.Len()) // Empty bitset indicates success

	block2VerifyWithCtx, ok := block2.(block.WithVerifyContext)
	require.True(ok)
	shouldVerifyWithCtx, err := block2VerifyWithCtx.ShouldVerifyWithContext(context.Background())
	require.NoError(err)
	require.True(shouldVerifyWithCtx)
	require.NoError(block2VerifyWithCtx.VerifyWithContext(context.Background(), validProposerCtx))
	require.NoError(vm.SetPreference(context.Background(), block2.ID()))

	// Verify the block with another valid context with identical predicate results
	require.NoError(block2VerifyWithCtx.VerifyWithContext(context.Background(), &block.Context{
		PChainHeight: minimumValidPChainHeight + 1,
	}))

	// Verify the block in a different context causing the warp message to fail verification changing
	// the expected header predicate results.
	require.ErrorIs(block2VerifyWithCtx.VerifyWithContext(context.Background(), &block.Context{
		PChainHeight: minimumValidPChainHeight - 1,
	}), errInvalidHeaderPredicateResults)

	// Accept the block after performing multiple VerifyWithContext operations
	require.NoError(block2.Accept(context.Background()))
	vm.blockChain.DrainAcceptorQueue()

	verifiedMessageReceipts := vm.blockChain.GetReceiptsByHash(ethBlock.Hash())
	require.Len(verifiedMessageReceipts, 1)
	verifiedMessageTxReceipt := verifiedMessageReceipts[0]
	require.Equal(types.ReceiptStatusSuccessful, verifiedMessageTxReceipt.Status)

	expectedOutput, err := warpcontract.PackGetVerifiedWarpMessageOutput(warpcontract.GetVerifiedWarpMessageOutput{
		Message: warpcontract.WarpMessage{
			SourceChainID:       common.Hash(sourceChainID),
			OriginSenderAddress: testutils.TestEthAddrs[0],
			Payload:             payloadData,
		},
		Valid: true,
	})
	require.NoError(err)

	tracerAPI := tracers.NewAPI(vm.eth.APIBackend)
	txTraceResults, err := tracerAPI.TraceBlockByHash(context.Background(), ethBlock.Hash(), nil)
	require.NoError(err)
	require.Len(txTraceResults, 1)
	blockTxTraceResultBytes, err := json.Marshal(txTraceResults[0].Result)
	require.NoError(err)
	unmarshalResults := make(map[string]interface{})
	require.NoError(json.Unmarshal(blockTxTraceResultBytes, &unmarshalResults))
	require.Equal(common.Bytes2Hex(expectedOutput), unmarshalResults["returnValue"])

	txTraceResult, err := tracerAPI.TraceTransaction(context.Background(), getVerifiedWarpMessageTx.Hash(), nil)
	require.NoError(err)
	txTraceResultBytes, err := json.Marshal(txTraceResult)
	require.NoError(err)
	require.JSONEq(string(txTraceResultBytes), string(blockTxTraceResultBytes))
}

func TestMessageSignatureRequestsToVM(t *testing.T) {
	fork := upgradetest.Durango
	vm, tvm := setupDefaultTestVM(t, testutils.TestVMConfig{
		Fork: &fork,
	})
	defer func() {
<<<<<<< HEAD
		err := vm.Shutdown(context.Background())
		require.NoError(t, err)
=======
		require.NoError(t, tvm.vm.Shutdown(context.Background()))
>>>>>>> de6a088a
	}()

	// Generate a new warp unsigned message and add to warp backend
	warpMessage, err := avalancheWarp.NewUnsignedMessage(vm.ctx.NetworkID, vm.ctx.ChainID, []byte{1, 2, 3})
	require.NoError(t, err)

	// Add the known message and get its signature to confirm.
<<<<<<< HEAD
	err = vm.warpBackend.AddMessage(warpMessage)
	require.NoError(t, err)
	signature, err := vm.warpBackend.GetMessageSignature(context.TODO(), warpMessage)
=======
	require.NoError(t, tvm.vm.warpBackend.AddMessage(warpMessage))
	signature, err := tvm.vm.warpBackend.GetMessageSignature(context.TODO(), warpMessage)
>>>>>>> de6a088a
	require.NoError(t, err)
	var knownSignature [bls.SignatureLen]byte
	copy(knownSignature[:], signature)

	tests := map[string]struct {
		messageID        ids.ID
		expectedResponse [bls.SignatureLen]byte
	}{
		"known": {
			messageID:        warpMessage.ID(),
			expectedResponse: knownSignature,
		},
		"unknown": {
			messageID:        ids.GenerateTestID(),
			expectedResponse: [bls.SignatureLen]byte{},
		},
	}

	for name, test := range tests {
		calledSendAppResponseFn := false
		tvm.AppSender.SendAppResponseF = func(ctx context.Context, nodeID ids.NodeID, requestID uint32, responseBytes []byte) error {
			calledSendAppResponseFn = true
			var response message.SignatureResponse
			_, err := networkCodec.Unmarshal(responseBytes, &response)
			require.NoError(t, err)
			require.Equal(t, test.expectedResponse, response.Signature)

			return nil
		}
		t.Run(name, func(t *testing.T) {
			var signatureRequest message.Request = message.MessageSignatureRequest{
				MessageID: test.messageID,
			}

			requestBytes, err := networkCodec.Marshal(message.Version, &signatureRequest)
			require.NoError(t, err)

			// Send the app request and make sure we called SendAppResponseFn
			deadline := time.Now().Add(60 * time.Second)
<<<<<<< HEAD
			err = vm.Network.AppRequest(context.Background(), ids.GenerateTestNodeID(), 1, deadline, requestBytes)
			require.NoError(t, err)
=======
			require.NoError(t, tvm.vm.Network.AppRequest(context.Background(), ids.GenerateTestNodeID(), 1, deadline, requestBytes))
>>>>>>> de6a088a
			require.True(t, calledSendAppResponseFn)
		})
	}
}

func TestBlockSignatureRequestsToVM(t *testing.T) {
	fork := upgradetest.Durango
	vm, tvm := setupDefaultTestVM(t, testutils.TestVMConfig{
		Fork: &fork,
	})
	defer func() {
<<<<<<< HEAD
		err := vm.Shutdown(context.Background())
		require.NoError(t, err)
=======
		require.NoError(t, tvm.vm.Shutdown(context.Background()))
>>>>>>> de6a088a
	}()

	lastAcceptedID, err := vm.LastAccepted(context.Background())
	require.NoError(t, err)

	signature, err := vm.warpBackend.GetBlockSignature(context.TODO(), lastAcceptedID)
	require.NoError(t, err)
	var knownSignature [bls.SignatureLen]byte
	copy(knownSignature[:], signature)

	tests := map[string]struct {
		blockID          ids.ID
		expectedResponse [bls.SignatureLen]byte
	}{
		"known": {
			blockID:          lastAcceptedID,
			expectedResponse: knownSignature,
		},
		"unknown": {
			blockID:          ids.GenerateTestID(),
			expectedResponse: [bls.SignatureLen]byte{},
		},
	}

	for name, test := range tests {
		calledSendAppResponseFn := false
		tvm.AppSender.SendAppResponseF = func(ctx context.Context, nodeID ids.NodeID, requestID uint32, responseBytes []byte) error {
			calledSendAppResponseFn = true
			var response message.SignatureResponse
			_, err := networkCodec.Unmarshal(responseBytes, &response)
			require.NoError(t, err)
			require.Equal(t, test.expectedResponse, response.Signature)

			return nil
		}
		t.Run(name, func(t *testing.T) {
			var signatureRequest message.Request = message.BlockSignatureRequest{
				BlockID: test.blockID,
			}

			requestBytes, err := networkCodec.Marshal(message.Version, &signatureRequest)
			require.NoError(t, err)

			// Send the app request and make sure we called SendAppResponseFn
			deadline := time.Now().Add(60 * time.Second)
<<<<<<< HEAD
			err = vm.Network.AppRequest(context.Background(), ids.GenerateTestNodeID(), 1, deadline, requestBytes)
			require.NoError(t, err)
=======
			require.NoError(t, tvm.vm.Network.AppRequest(context.Background(), ids.GenerateTestNodeID(), 1, deadline, requestBytes))
>>>>>>> de6a088a
			require.True(t, calledSendAppResponseFn)
		})
	}
}

func TestClearWarpDB(t *testing.T) {
<<<<<<< HEAD
	ctx, db, genesisBytes, issuer, _ := testutils.SetupGenesis(t, upgradetest.Latest)
	vm := newDefaultTestVM()
	err := vm.Initialize(context.Background(), ctx, db, genesisBytes, []byte{}, []byte{}, issuer, []*commonEng.Fx{}, &enginetest.Sender{})
	require.NoError(t, err)
=======
	ctx, db, genesisBytes, issuer, _ := setupGenesis(t, upgradetest.Latest)
	vm := &VM{}
	require.NoError(t, vm.Initialize(
		context.Background(),
		ctx,
		db,
		genesisBytes,
		[]byte{},
		[]byte{},
		issuer,
		[]*commonEng.Fx{},
		&enginetest.Sender{}))
>>>>>>> de6a088a

	// use multiple messages to test that all messages get cleared
	payloads := [][]byte{[]byte("test1"), []byte("test2"), []byte("test3"), []byte("test4"), []byte("test5")}
	messages := []*avalancheWarp.UnsignedMessage{}

	// add all messages
	for _, payload := range payloads {
		unsignedMsg, err := avalancheWarp.NewUnsignedMessage(vm.ctx.NetworkID, vm.ctx.ChainID, payload)
		require.NoError(t, err)
		require.NoError(t, vm.warpBackend.AddMessage(unsignedMsg))
		// ensure that the message was added
		_, err = vm.warpBackend.GetMessageSignature(context.TODO(), unsignedMsg)
		require.NoError(t, err)
		messages = append(messages, unsignedMsg)
	}

	require.NoError(t, vm.Shutdown(context.Background()))

	// Restart VM with the same database default should not prune the warp db
<<<<<<< HEAD
	vm = newDefaultTestVM()
	// we need to reset context since the previous one has registered metrics.
	testutils.ResetMetrics(ctx)
	err = vm.Initialize(context.Background(), ctx, db, genesisBytes, []byte{}, []byte{}, issuer, []*commonEng.Fx{}, &enginetest.Sender{})
	require.NoError(t, err)
=======
	vm = &VM{}
	// we need new context since the previous one has registered metrics.
	ctx, _, _, _, _ = setupGenesis(t, upgradetest.Latest)
	require.NoError(t, vm.Initialize(
		context.Background(),
		ctx,
		db,
		genesisBytes,
		[]byte{},
		[]byte{},
		issuer,
		[]*commonEng.Fx{},
		&enginetest.Sender{}))
>>>>>>> de6a088a

	// check messages are still present
	for _, message := range messages {
		bytes, err := vm.warpBackend.GetMessageSignature(context.TODO(), message)
		require.NoError(t, err)
		require.NotEmpty(t, bytes)
	}

	require.NoError(t, vm.Shutdown(context.Background()))

	// restart the VM with pruning enabled
	vm = newDefaultTestVM()
	config := `{"prune-warp-db-enabled": true}`
<<<<<<< HEAD
	testutils.ResetMetrics(ctx)
	err = vm.Initialize(context.Background(), ctx, db, genesisBytes, []byte{}, []byte(config), issuer, []*commonEng.Fx{}, &enginetest.Sender{})
	require.NoError(t, err)
=======
	ctx, _, _, _, _ = setupGenesis(t, upgradetest.Latest)
	require.NoError(t, vm.Initialize(
		context.Background(),
		ctx,
		db,
		genesisBytes,
		[]byte{},
		[]byte(config),
		issuer,
		[]*commonEng.Fx{},
		&enginetest.Sender{}))
>>>>>>> de6a088a

	it := vm.warpDB.NewIterator()
	require.False(t, it.Next())
	it.Release()

	// ensure all messages have been deleted
	for _, message := range messages {
		_, err := vm.warpBackend.GetMessageSignature(context.TODO(), message)
		require.ErrorIs(t, err, &commonEng.AppError{Code: warp.ParseErrCode})
	}
}<|MERGE_RESOLUTION|>--- conflicted
+++ resolved
@@ -30,13 +30,14 @@
 	avalancheWarp "github.com/ava-labs/avalanchego/vms/platformvm/warp"
 	"github.com/ava-labs/avalanchego/vms/platformvm/warp/payload"
 	"github.com/ava-labs/coreth/eth/tracers"
+	"github.com/ava-labs/coreth/metrics/metricstest"
 	"github.com/ava-labs/coreth/params"
 	"github.com/ava-labs/coreth/params/extras"
 	customheader "github.com/ava-labs/coreth/plugin/evm/header"
 	"github.com/ava-labs/coreth/plugin/evm/message"
-	messagetest "github.com/ava-labs/coreth/plugin/evm/message/testutils"
-	"github.com/ava-labs/coreth/plugin/evm/testutils"
+	"github.com/ava-labs/coreth/plugin/evm/message/messagetest"
 	"github.com/ava-labs/coreth/plugin/evm/upgrade/ap0"
+	"github.com/ava-labs/coreth/plugin/evm/vmtest"
 	"github.com/ava-labs/coreth/precompile/contract"
 	warpcontract "github.com/ava-labs/coreth/precompile/contracts/warp"
 	"github.com/ava-labs/coreth/predicate"
@@ -75,7 +76,7 @@
 func TestSendWarpMessage(t *testing.T) {
 	require := require.New(t)
 	fork := upgradetest.Durango
-	vm, tvm := setupDefaultTestVM(t, testutils.TestVMConfig{
+	vm, tvm := setupDefaultTestVM(t, vmtest.TestVMConfig{
 		Fork: &fork,
 	})
 	defer func() {
@@ -91,7 +92,7 @@
 	warpSendMessageInput, err := warpcontract.PackSendWarpMessage(payloadData)
 	require.NoError(err)
 	addressedPayload, err := payload.NewAddressedCall(
-		testutils.TestEthAddrs[0].Bytes(),
+		vmtest.TestEthAddrs[0].Bytes(),
 		payloadData,
 	)
 	require.NoError(err)
@@ -104,7 +105,7 @@
 
 	// Submit a transaction to trigger sending a warp message
 	tx0 := types.NewTransaction(uint64(0), warpcontract.ContractAddress, big.NewInt(1), 100_000, big.NewInt(ap0.MinGasPrice), warpSendMessageInput)
-	signedTx0, err := types.SignTx(tx0, types.LatestSignerForChainID(vm.chainConfig.ChainID), testutils.TestKeys[0].ToECDSA())
+	signedTx0, err := types.SignTx(tx0, types.LatestSignerForChainID(vm.chainConfig.ChainID), vmtest.TestKeys[0].ToECDSA())
 	require.NoError(err)
 
 	errs := vm.txPool.AddRemotesSync([]*types.Transaction{signedTx0})
@@ -125,7 +126,7 @@
 	require.Len(receipts[0].Logs, 1)
 	expectedTopics := []common.Hash{
 		warpcontract.WarpABI.Events["SendWarpMessage"].ID,
-		common.BytesToHash(testutils.TestEthAddrs[0].Bytes()),
+		common.BytesToHash(vmtest.TestEthAddrs[0].Bytes()),
 		common.Hash(expectedUnsignedMessage.ID()),
 	}
 	require.Equal(expectedTopics, receipts[0].Logs[0].Topics)
@@ -267,7 +268,7 @@
 func testWarpVMTransaction(t *testing.T, unsignedMessage *avalancheWarp.UnsignedMessage, validSignature bool, txPayload []byte) {
 	require := require.New(t)
 	fork := upgradetest.Durango
-	vm, tvm := setupDefaultTestVM(t, testutils.TestVMConfig{
+	vm, tvm := setupDefaultTestVM(t, vmtest.TestVMConfig{
 		Fork: &fork,
 	})
 	defer func() {
@@ -342,10 +343,10 @@
 	createTx, err := types.SignTx(
 		types.NewContractCreation(0, common.Big0, 7_000_000, big.NewInt(225*utils.GWei), common.Hex2Bytes(exampleWarpBin)),
 		types.LatestSignerForChainID(vm.chainConfig.ChainID),
-		testutils.TestKeys[0].ToECDSA(),
-	)
-	require.NoError(err)
-	exampleWarpAddress := crypto.CreateAddress(testutils.TestEthAddrs[0], 0)
+		vmtest.TestKeys[0].ToECDSA(),
+	)
+	require.NoError(err)
+	exampleWarpAddress := crypto.CreateAddress(vmtest.TestEthAddrs[0], 0)
 
 	tx, err := types.SignTx(
 		predicate.NewPredicateTx(
@@ -362,7 +363,7 @@
 			signedMessage.Bytes(),
 		),
 		types.LatestSignerForChainID(vm.chainConfig.ChainID),
-		testutils.TestKeys[0].ToECDSA(),
+		vmtest.TestKeys[0].ToECDSA(),
 	)
 	require.NoError(err)
 	errs := vm.txPool.AddRemotesSync([]*types.Transaction{createTx, tx})
@@ -420,7 +421,7 @@
 func TestReceiveWarpMessage(t *testing.T) {
 	require := require.New(t)
 	fork := upgradetest.Durango
-	vm, tvm := setupDefaultTestVM(t, testutils.TestVMConfig{
+	vm, tvm := setupDefaultTestVM(t, vmtest.TestVMConfig{
 		Fork: &fork,
 	})
 	defer func() {
@@ -511,11 +512,7 @@
 	for _, test := range tests {
 		t.Run(test.name, func(t *testing.T) {
 			testReceiveWarpMessage(
-<<<<<<< HEAD
 				t, tvm.ToEngine, vm, test.sourceChainID, test.msgFrom, test.useSigners, test.blockTime,
-=======
-				t, tvm.toEngine, tvm.vm, test.sourceChainID, test.msgFrom, test.useSigners, test.blockTime,
->>>>>>> de6a088a
 			)
 		})
 	}
@@ -530,7 +527,7 @@
 	require := require.New(t)
 	payloadData := avagoUtils.RandomBytes(100)
 	addressedPayload, err := payload.NewAddressedCall(
-		testutils.TestEthAddrs[0].Bytes(),
+		vmtest.TestEthAddrs[0].Bytes(),
 		payloadData,
 	)
 	require.NoError(err)
@@ -638,7 +635,7 @@
 	getVerifiedWarpMessageTx, err := types.SignTx(
 		predicate.NewPredicateTx(
 			vm.chainConfig.ChainID,
-			vm.txPool.Nonce(testutils.TestEthAddrs[0]),
+			vm.txPool.Nonce(vmtest.TestEthAddrs[0]),
 			&warpcontract.Module.Address,
 			1_000_000,
 			big.NewInt(225*utils.GWei),
@@ -650,7 +647,7 @@
 			signedMessage.Bytes(),
 		),
 		types.LatestSignerForChainID(vm.chainConfig.ChainID),
-		testutils.TestKeys[0].ToECDSA(),
+		vmtest.TestKeys[0].ToECDSA(),
 	)
 	require.NoError(err)
 	errs := vm.txPool.AddRemotesSync([]*types.Transaction{getVerifiedWarpMessageTx})
@@ -715,7 +712,7 @@
 	expectedOutput, err := warpcontract.PackGetVerifiedWarpMessageOutput(warpcontract.GetVerifiedWarpMessageOutput{
 		Message: warpcontract.WarpMessage{
 			SourceChainID:       common.Hash(sourceChainID),
-			OriginSenderAddress: testutils.TestEthAddrs[0],
+			OriginSenderAddress: vmtest.TestEthAddrs[0],
 			Payload:             payloadData,
 		},
 		Valid: true,
@@ -741,16 +738,11 @@
 
 func TestMessageSignatureRequestsToVM(t *testing.T) {
 	fork := upgradetest.Durango
-	vm, tvm := setupDefaultTestVM(t, testutils.TestVMConfig{
+	vm, tvm := setupDefaultTestVM(t, vmtest.TestVMConfig{
 		Fork: &fork,
 	})
 	defer func() {
-<<<<<<< HEAD
-		err := vm.Shutdown(context.Background())
-		require.NoError(t, err)
-=======
-		require.NoError(t, tvm.vm.Shutdown(context.Background()))
->>>>>>> de6a088a
+		require.NoError(t, vm.Shutdown(context.Background()))
 	}()
 
 	// Generate a new warp unsigned message and add to warp backend
@@ -758,14 +750,8 @@
 	require.NoError(t, err)
 
 	// Add the known message and get its signature to confirm.
-<<<<<<< HEAD
-	err = vm.warpBackend.AddMessage(warpMessage)
-	require.NoError(t, err)
+	require.NoError(t, vm.warpBackend.AddMessage(warpMessage))
 	signature, err := vm.warpBackend.GetMessageSignature(context.TODO(), warpMessage)
-=======
-	require.NoError(t, tvm.vm.warpBackend.AddMessage(warpMessage))
-	signature, err := tvm.vm.warpBackend.GetMessageSignature(context.TODO(), warpMessage)
->>>>>>> de6a088a
 	require.NoError(t, err)
 	var knownSignature [bls.SignatureLen]byte
 	copy(knownSignature[:], signature)
@@ -805,12 +791,7 @@
 
 			// Send the app request and make sure we called SendAppResponseFn
 			deadline := time.Now().Add(60 * time.Second)
-<<<<<<< HEAD
-			err = vm.Network.AppRequest(context.Background(), ids.GenerateTestNodeID(), 1, deadline, requestBytes)
-			require.NoError(t, err)
-=======
-			require.NoError(t, tvm.vm.Network.AppRequest(context.Background(), ids.GenerateTestNodeID(), 1, deadline, requestBytes))
->>>>>>> de6a088a
+			require.NoError(t, vm.Network.AppRequest(context.Background(), ids.GenerateTestNodeID(), 1, deadline, requestBytes))
 			require.True(t, calledSendAppResponseFn)
 		})
 	}
@@ -818,16 +799,11 @@
 
 func TestBlockSignatureRequestsToVM(t *testing.T) {
 	fork := upgradetest.Durango
-	vm, tvm := setupDefaultTestVM(t, testutils.TestVMConfig{
+	vm, tvm := setupDefaultTestVM(t, vmtest.TestVMConfig{
 		Fork: &fork,
 	})
 	defer func() {
-<<<<<<< HEAD
-		err := vm.Shutdown(context.Background())
-		require.NoError(t, err)
-=======
-		require.NoError(t, tvm.vm.Shutdown(context.Background()))
->>>>>>> de6a088a
+		require.NoError(t, vm.Shutdown(context.Background()))
 	}()
 
 	lastAcceptedID, err := vm.LastAccepted(context.Background())
@@ -873,37 +849,16 @@
 
 			// Send the app request and make sure we called SendAppResponseFn
 			deadline := time.Now().Add(60 * time.Second)
-<<<<<<< HEAD
-			err = vm.Network.AppRequest(context.Background(), ids.GenerateTestNodeID(), 1, deadline, requestBytes)
-			require.NoError(t, err)
-=======
-			require.NoError(t, tvm.vm.Network.AppRequest(context.Background(), ids.GenerateTestNodeID(), 1, deadline, requestBytes))
->>>>>>> de6a088a
+			require.NoError(t, vm.Network.AppRequest(context.Background(), ids.GenerateTestNodeID(), 1, deadline, requestBytes))
 			require.True(t, calledSendAppResponseFn)
 		})
 	}
 }
 
 func TestClearWarpDB(t *testing.T) {
-<<<<<<< HEAD
-	ctx, db, genesisBytes, issuer, _ := testutils.SetupGenesis(t, upgradetest.Latest)
+	ctx, db, genesisBytes, issuer, _ := vmtest.SetupGenesis(t, upgradetest.Latest)
 	vm := newDefaultTestVM()
-	err := vm.Initialize(context.Background(), ctx, db, genesisBytes, []byte{}, []byte{}, issuer, []*commonEng.Fx{}, &enginetest.Sender{})
-	require.NoError(t, err)
-=======
-	ctx, db, genesisBytes, issuer, _ := setupGenesis(t, upgradetest.Latest)
-	vm := &VM{}
-	require.NoError(t, vm.Initialize(
-		context.Background(),
-		ctx,
-		db,
-		genesisBytes,
-		[]byte{},
-		[]byte{},
-		issuer,
-		[]*commonEng.Fx{},
-		&enginetest.Sender{}))
->>>>>>> de6a088a
+	require.NoError(t, vm.Initialize(context.Background(), ctx, db, genesisBytes, []byte{}, []byte{}, issuer, []*commonEng.Fx{}, &enginetest.Sender{}))
 
 	// use multiple messages to test that all messages get cleared
 	payloads := [][]byte{[]byte("test1"), []byte("test2"), []byte("test3"), []byte("test4"), []byte("test5")}
@@ -923,27 +878,10 @@
 	require.NoError(t, vm.Shutdown(context.Background()))
 
 	// Restart VM with the same database default should not prune the warp db
-<<<<<<< HEAD
 	vm = newDefaultTestVM()
 	// we need to reset context since the previous one has registered metrics.
-	testutils.ResetMetrics(ctx)
-	err = vm.Initialize(context.Background(), ctx, db, genesisBytes, []byte{}, []byte{}, issuer, []*commonEng.Fx{}, &enginetest.Sender{})
-	require.NoError(t, err)
-=======
-	vm = &VM{}
-	// we need new context since the previous one has registered metrics.
-	ctx, _, _, _, _ = setupGenesis(t, upgradetest.Latest)
-	require.NoError(t, vm.Initialize(
-		context.Background(),
-		ctx,
-		db,
-		genesisBytes,
-		[]byte{},
-		[]byte{},
-		issuer,
-		[]*commonEng.Fx{},
-		&enginetest.Sender{}))
->>>>>>> de6a088a
+	metricstest.ResetMetrics(ctx)
+	require.NoError(t, vm.Initialize(context.Background(), ctx, db, genesisBytes, []byte{}, []byte{}, issuer, []*commonEng.Fx{}, &enginetest.Sender{}))
 
 	// check messages are still present
 	for _, message := range messages {
@@ -957,23 +895,8 @@
 	// restart the VM with pruning enabled
 	vm = newDefaultTestVM()
 	config := `{"prune-warp-db-enabled": true}`
-<<<<<<< HEAD
-	testutils.ResetMetrics(ctx)
-	err = vm.Initialize(context.Background(), ctx, db, genesisBytes, []byte{}, []byte(config), issuer, []*commonEng.Fx{}, &enginetest.Sender{})
-	require.NoError(t, err)
-=======
-	ctx, _, _, _, _ = setupGenesis(t, upgradetest.Latest)
-	require.NoError(t, vm.Initialize(
-		context.Background(),
-		ctx,
-		db,
-		genesisBytes,
-		[]byte{},
-		[]byte(config),
-		issuer,
-		[]*commonEng.Fx{},
-		&enginetest.Sender{}))
->>>>>>> de6a088a
+	metricstest.ResetMetrics(ctx)
+	require.NoError(t, vm.Initialize(context.Background(), ctx, db, genesisBytes, []byte{}, []byte(config), issuer, []*commonEng.Fx{}, &enginetest.Sender{}))
 
 	it := vm.warpDB.NewIterator()
 	require.False(t, it.Next())

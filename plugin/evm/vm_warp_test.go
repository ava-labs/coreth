// Copyright (C) 2019-2025, Ava Labs, Inc. All rights reserved.
// See the file LICENSE for licensing terms.

package evm

import (
	"context"
	"encoding/json"
	"errors"
	"math/big"
	"testing"
	"time"

	_ "embed"

	"github.com/ava-labs/avalanchego/ids"
	commonEng "github.com/ava-labs/avalanchego/snow/engine/common"
	"github.com/ava-labs/avalanchego/snow/engine/enginetest"
	"github.com/ava-labs/avalanchego/snow/engine/snowman/block"
	"github.com/ava-labs/avalanchego/snow/validators"
	"github.com/ava-labs/avalanchego/snow/validators/validatorstest"
	"github.com/ava-labs/avalanchego/upgrade"
	"github.com/ava-labs/avalanchego/upgrade/upgradetest"
	avagoUtils "github.com/ava-labs/avalanchego/utils"
	"github.com/ava-labs/avalanchego/utils/constants"
	"github.com/ava-labs/avalanchego/utils/crypto/bls"
	"github.com/ava-labs/avalanchego/utils/crypto/bls/signer/localsigner"
	"github.com/ava-labs/avalanchego/utils/set"
	"github.com/ava-labs/avalanchego/vms/components/chain"
	avalancheWarp "github.com/ava-labs/avalanchego/vms/platformvm/warp"
	"github.com/ava-labs/avalanchego/vms/platformvm/warp/payload"
	"github.com/ava-labs/coreth/eth/tracers"
	"github.com/ava-labs/coreth/metrics/metricstest"
	"github.com/ava-labs/coreth/params"
	"github.com/ava-labs/coreth/params/extras"
	customheader "github.com/ava-labs/coreth/plugin/evm/header"
	"github.com/ava-labs/coreth/plugin/evm/message"
	"github.com/ava-labs/coreth/plugin/evm/upgrade/ap0"
	"github.com/ava-labs/coreth/plugin/evm/vmtest"
	"github.com/ava-labs/coreth/precompile/contract"
	warpcontract "github.com/ava-labs/coreth/precompile/contracts/warp"
	"github.com/ava-labs/coreth/predicate"
	"github.com/ava-labs/coreth/utils"
	"github.com/ava-labs/coreth/warp"
	"github.com/ava-labs/libevm/common"
	"github.com/ava-labs/libevm/core/rawdb"
	"github.com/ava-labs/libevm/core/types"
	"github.com/ava-labs/libevm/crypto"
	"github.com/stretchr/testify/require"
)

var (
	//go:embed ExampleWarp.bin
	exampleWarpBin string
	//go:embed ExampleWarp.abi
	exampleWarpABI string
)

type warpMsgFrom int

const (
	fromSubnet warpMsgFrom = iota
	fromPrimary
)

type useWarpMsgSigners int

const (
	signersSubnet useWarpMsgSigners = iota
	signersPrimary
)

func TestSendWarpMessage(t *testing.T) {
	require := require.New(t)
	fork := upgradetest.Durango
	vm, tvm := setupDefaultTestVM(t, vmtest.TestVMConfig{
		Fork: &fork,
	})
	defer func() {
		require.NoError(vm.Shutdown(context.Background()))
	}()

	acceptedLogsChan := make(chan []*types.Log, 10)
	logsSub := vm.eth.APIBackend.SubscribeAcceptedLogsEvent(acceptedLogsChan)
	defer logsSub.Unsubscribe()

	payloadData := avagoUtils.RandomBytes(100)

	warpSendMessageInput, err := warpcontract.PackSendWarpMessage(payloadData)
	require.NoError(err)
	addressedPayload, err := payload.NewAddressedCall(
		vmtest.TestEthAddrs[0].Bytes(),
		payloadData,
	)
	require.NoError(err)
	expectedUnsignedMessage, err := avalancheWarp.NewUnsignedMessage(
		vm.ctx.NetworkID,
		vm.ctx.ChainID,
		addressedPayload.Bytes(),
	)
	require.NoError(err)

	// Submit a transaction to trigger sending a warp message
	tx0 := types.NewTransaction(uint64(0), warpcontract.ContractAddress, big.NewInt(1), 100_000, big.NewInt(ap0.MinGasPrice), warpSendMessageInput)
	signedTx0, err := types.SignTx(tx0, types.LatestSignerForChainID(vm.chainConfig.ChainID), vmtest.TestKeys[0].ToECDSA())
	require.NoError(err)

	errs := vm.txPool.AddRemotesSync([]*types.Transaction{signedTx0})
	require.NoError(errs[0])

	<-tvm.ToEngine
	blk, err := vm.BuildBlock(context.Background())
	require.NoError(err)

	require.NoError(blk.Verify(context.Background()))

	// Verify that the constructed block contains the expected log with an unsigned warp message in the log data
	ethBlock1 := blk.(*chain.BlockWrapper).Block.(*wrappedBlock).ethBlock
	require.Len(ethBlock1.Transactions(), 1)
	receipts := rawdb.ReadReceipts(vm.chaindb, ethBlock1.Hash(), ethBlock1.NumberU64(), ethBlock1.Time(), vm.chainConfig)
	require.Len(receipts, 1)

	require.Len(receipts[0].Logs, 1)
	expectedTopics := []common.Hash{
		warpcontract.WarpABI.Events["SendWarpMessage"].ID,
		common.BytesToHash(vmtest.TestEthAddrs[0].Bytes()),
		common.Hash(expectedUnsignedMessage.ID()),
	}
	require.Equal(expectedTopics, receipts[0].Logs[0].Topics)
	logData := receipts[0].Logs[0].Data
	unsignedMessage, err := warpcontract.UnpackSendWarpEventDataToMessage(logData)
	require.NoError(err)

	// Verify the signature cannot be fetched before the block is accepted
	_, err = vm.warpBackend.GetMessageSignature(context.TODO(), unsignedMessage)
	require.Error(err)
	_, err = vm.warpBackend.GetBlockSignature(context.TODO(), blk.ID())
	require.Error(err)

	require.NoError(vm.SetPreference(context.Background(), blk.ID()))
	require.NoError(blk.Accept(context.Background()))
	vm.blockChain.DrainAcceptorQueue()

	// Verify the message signature after accepting the block.
	rawSignatureBytes, err := vm.warpBackend.GetMessageSignature(context.TODO(), unsignedMessage)
	require.NoError(err)
	blsSignature, err := bls.SignatureFromBytes(rawSignatureBytes[:])
	require.NoError(err)

	select {
	case acceptedLogs := <-acceptedLogsChan:
		require.Len(acceptedLogs, 1, "unexpected length of accepted logs")
		require.Equal(acceptedLogs[0], receipts[0].Logs[0])
	case <-time.After(time.Second):
		require.Fail("Failed to read accepted logs from subscription")
	}

	// Verify the produced message signature is valid
	require.True(bls.Verify(vm.ctx.PublicKey, blsSignature, unsignedMessage.Bytes()))

	// Verify the blockID will now be signed by the backend and produces a valid signature.
	rawSignatureBytes, err = vm.warpBackend.GetBlockSignature(context.TODO(), blk.ID())
	require.NoError(err)
	blsSignature, err = bls.SignatureFromBytes(rawSignatureBytes[:])
	require.NoError(err)

	blockHashPayload, err := payload.NewHash(blk.ID())
	require.NoError(err)
	unsignedMessage, err = avalancheWarp.NewUnsignedMessage(vm.ctx.NetworkID, vm.ctx.ChainID, blockHashPayload.Bytes())
	require.NoError(err)

	// Verify the produced message signature is valid
	require.True(bls.Verify(vm.ctx.PublicKey, blsSignature, unsignedMessage.Bytes()))
}

func TestValidateWarpMessage(t *testing.T) {
	require := require.New(t)
	sourceChainID := ids.GenerateTestID()
	sourceAddress := common.HexToAddress("0x376c47978271565f56DEB45495afa69E59c16Ab2")
	payloadData := []byte{1, 2, 3}
	addressedPayload, err := payload.NewAddressedCall(
		sourceAddress.Bytes(),
		payloadData,
	)
	require.NoError(err)
	unsignedMessage, err := avalancheWarp.NewUnsignedMessage(constants.UnitTestID, sourceChainID, addressedPayload.Bytes())
	require.NoError(err)

	exampleWarpABI := contract.ParseABI(exampleWarpABI)
	exampleWarpPayload, err := exampleWarpABI.Pack(
		"validateWarpMessage",
		uint32(0),
		sourceChainID,
		sourceAddress,
		payloadData,
	)
	require.NoError(err)

	testWarpVMTransaction(t, unsignedMessage, true, exampleWarpPayload)
}

func TestValidateInvalidWarpMessage(t *testing.T) {
	require := require.New(t)
	sourceChainID := ids.GenerateTestID()
	sourceAddress := common.HexToAddress("0x376c47978271565f56DEB45495afa69E59c16Ab2")
	payloadData := []byte{1, 2, 3}
	addressedPayload, err := payload.NewAddressedCall(
		sourceAddress.Bytes(),
		payloadData,
	)
	require.NoError(err)
	unsignedMessage, err := avalancheWarp.NewUnsignedMessage(constants.UnitTestID, sourceChainID, addressedPayload.Bytes())
	require.NoError(err)

	exampleWarpABI := contract.ParseABI(exampleWarpABI)
	exampleWarpPayload, err := exampleWarpABI.Pack(
		"validateInvalidWarpMessage",
		uint32(0),
	)
	require.NoError(err)

	testWarpVMTransaction(t, unsignedMessage, false, exampleWarpPayload)
}

func TestValidateWarpBlockHash(t *testing.T) {
	require := require.New(t)
	sourceChainID := ids.GenerateTestID()
	blockHash := ids.GenerateTestID()
	blockHashPayload, err := payload.NewHash(blockHash)
	require.NoError(err)
	unsignedMessage, err := avalancheWarp.NewUnsignedMessage(constants.UnitTestID, sourceChainID, blockHashPayload.Bytes())
	require.NoError(err)

	exampleWarpABI := contract.ParseABI(exampleWarpABI)
	exampleWarpPayload, err := exampleWarpABI.Pack(
		"validateWarpBlockHash",
		uint32(0),
		sourceChainID,
		blockHash,
	)
	require.NoError(err)

	testWarpVMTransaction(t, unsignedMessage, true, exampleWarpPayload)
}

func TestValidateInvalidWarpBlockHash(t *testing.T) {
	require := require.New(t)
	sourceChainID := ids.GenerateTestID()
	blockHash := ids.GenerateTestID()
	blockHashPayload, err := payload.NewHash(blockHash)
	require.NoError(err)
	unsignedMessage, err := avalancheWarp.NewUnsignedMessage(constants.UnitTestID, sourceChainID, blockHashPayload.Bytes())
	require.NoError(err)

	exampleWarpABI := contract.ParseABI(exampleWarpABI)
	exampleWarpPayload, err := exampleWarpABI.Pack(
		"validateInvalidWarpBlockHash",
		uint32(0),
	)
	require.NoError(err)

	testWarpVMTransaction(t, unsignedMessage, false, exampleWarpPayload)
}

func testWarpVMTransaction(t *testing.T, unsignedMessage *avalancheWarp.UnsignedMessage, validSignature bool, txPayload []byte) {
	require := require.New(t)
	fork := upgradetest.Durango
	vm, tvm := setupDefaultTestVM(t, vmtest.TestVMConfig{
		Fork: &fork,
	})
	defer func() {
		require.NoError(vm.Shutdown(context.Background()))
	}()

	acceptedLogsChan := make(chan []*types.Log, 10)
	logsSub := vm.eth.APIBackend.SubscribeAcceptedLogsEvent(acceptedLogsChan)
	defer logsSub.Unsubscribe()

	nodeID1 := ids.GenerateTestNodeID()
	blsSecretKey1, err := localsigner.New()
	require.NoError(err)
	blsPublicKey1 := blsSecretKey1.PublicKey()
	blsSignature1, err := blsSecretKey1.Sign(unsignedMessage.Bytes())
	require.NoError(err)

	nodeID2 := ids.GenerateTestNodeID()
	blsSecretKey2, err := localsigner.New()
	require.NoError(err)
	blsPublicKey2 := blsSecretKey2.PublicKey()
	blsSignature2, err := blsSecretKey2.Sign(unsignedMessage.Bytes())
	require.NoError(err)

	blsAggregatedSignature, err := bls.AggregateSignatures([]*bls.Signature{blsSignature1, blsSignature2})
	require.NoError(err)

	minimumValidPChainHeight := uint64(10)
	getValidatorSetTestErr := errors.New("can't get validator set test error")

	vm.ctx.ValidatorState = &validatorstest.State{
		// TODO: test both Primary Network / C-Chain and non-Primary Network
		GetSubnetIDF: func(ctx context.Context, chainID ids.ID) (ids.ID, error) {
			return ids.Empty, nil
		},
		GetValidatorSetF: func(ctx context.Context, height uint64, subnetID ids.ID) (map[ids.NodeID]*validators.GetValidatorOutput, error) {
			if height < minimumValidPChainHeight {
				return nil, getValidatorSetTestErr
			}
			return map[ids.NodeID]*validators.GetValidatorOutput{
				nodeID1: {
					NodeID:    nodeID1,
					PublicKey: blsPublicKey1,
					Weight:    50,
				},
				nodeID2: {
					NodeID:    nodeID2,
					PublicKey: blsPublicKey2,
					Weight:    50,
				},
			}, nil
		},
	}

	signersBitSet := set.NewBits()
	signersBitSet.Add(0)
	signersBitSet.Add(1)

	warpSignature := &avalancheWarp.BitSetSignature{
		Signers: signersBitSet.Bytes(),
	}

	blsAggregatedSignatureBytes := bls.SignatureToBytes(blsAggregatedSignature)
	copy(warpSignature.Signature[:], blsAggregatedSignatureBytes)

	signedMessage, err := avalancheWarp.NewMessage(
		unsignedMessage,
		warpSignature,
	)
	require.NoError(err)

	createTx, err := types.SignTx(
		types.NewContractCreation(0, common.Big0, 7_000_000, big.NewInt(225*utils.GWei), common.Hex2Bytes(exampleWarpBin)),
		types.LatestSignerForChainID(vm.chainConfig.ChainID),
		vmtest.TestKeys[0].ToECDSA(),
	)
	require.NoError(err)
	exampleWarpAddress := crypto.CreateAddress(vmtest.TestEthAddrs[0], 0)

	tx, err := types.SignTx(
		predicate.NewPredicateTx(
			vm.chainConfig.ChainID,
			1,
			&exampleWarpAddress,
			1_000_000,
			big.NewInt(225*utils.GWei),
			big.NewInt(utils.GWei),
			common.Big0,
			txPayload,
			types.AccessList{},
			warpcontract.ContractAddress,
			signedMessage.Bytes(),
		),
		types.LatestSignerForChainID(vm.chainConfig.ChainID),
		vmtest.TestKeys[0].ToECDSA(),
	)
	require.NoError(err)
	errs := vm.txPool.AddRemotesSync([]*types.Transaction{createTx, tx})
	for i, err := range errs {
		require.NoError(err, "failed to add tx at index %d", i)
	}

	// If [validSignature] set the signature to be considered valid at the verified height.
	blockCtx := &block.Context{
		PChainHeight: minimumValidPChainHeight - 1,
	}
	if validSignature {
		blockCtx.PChainHeight = minimumValidPChainHeight
	}
	vm.clock.Set(vm.clock.Time().Add(2 * time.Second))
	<-tvm.ToEngine

	warpBlock, err := vm.BuildBlockWithContext(context.Background(), blockCtx)
	require.NoError(err)

	warpBlockVerifyWithCtx, ok := warpBlock.(block.WithVerifyContext)
	require.True(ok)
	shouldVerifyWithCtx, err := warpBlockVerifyWithCtx.ShouldVerifyWithContext(context.Background())
	require.NoError(err)
	require.True(shouldVerifyWithCtx)
	require.NoError(warpBlockVerifyWithCtx.VerifyWithContext(context.Background(), blockCtx))
	require.NoError(vm.SetPreference(context.Background(), warpBlock.ID()))
	require.NoError(warpBlock.Accept(context.Background()))
	vm.blockChain.DrainAcceptorQueue()

	ethBlock := warpBlock.(*chain.BlockWrapper).Block.(*wrappedBlock).ethBlock
	verifiedMessageReceipts := vm.blockChain.GetReceiptsByHash(ethBlock.Hash())
	require.Len(verifiedMessageReceipts, 2)
	for i, receipt := range verifiedMessageReceipts {
		require.Equal(types.ReceiptStatusSuccessful, receipt.Status, "index: %d", i)
	}

	tracerAPI := tracers.NewAPI(vm.eth.APIBackend)
	txTraceResults, err := tracerAPI.TraceBlockByHash(context.Background(), ethBlock.Hash(), nil)
	require.NoError(err)
	require.Len(txTraceResults, 2)
	blockTxTraceResultBytes, err := json.Marshal(txTraceResults[1].Result)
	require.NoError(err)
	unmarshalResults := make(map[string]interface{})
	require.NoError(json.Unmarshal(blockTxTraceResultBytes, &unmarshalResults))
	require.Equal("", unmarshalResults["returnValue"])

	txTraceResult, err := tracerAPI.TraceTransaction(context.Background(), tx.Hash(), nil)
	require.NoError(err)
	txTraceResultBytes, err := json.Marshal(txTraceResult)
	require.NoError(err)
	require.JSONEq(string(txTraceResultBytes), string(blockTxTraceResultBytes))
}

func TestReceiveWarpMessage(t *testing.T) {
	require := require.New(t)
	fork := upgradetest.Durango
	vm, tvm := setupDefaultTestVM(t, vmtest.TestVMConfig{
		Fork: &fork,
	})
	defer func() {
		require.NoError(vm.Shutdown(context.Background()))
	}()

	// enable warp at the default genesis time
	enableTime := upgrade.InitiallyActiveTime
	enableConfig := warpcontract.NewDefaultConfig(utils.TimeToNewUint64(enableTime))

	// disable warp so we can re-enable it with RequirePrimaryNetworkSigners
	disableTime := upgrade.InitiallyActiveTime.Add(10 * time.Second)
	disableConfig := warpcontract.NewDisableConfig(utils.TimeToNewUint64(disableTime))

	// re-enable warp with RequirePrimaryNetworkSigners
	reEnableTime := disableTime.Add(10 * time.Second)
	reEnableConfig := warpcontract.NewConfig(
		utils.TimeToNewUint64(reEnableTime),
		0,    // QuorumNumerator
		true, // RequirePrimaryNetworkSigners
	)

	vm.chainConfigExtra().UpgradeConfig = extras.UpgradeConfig{
		PrecompileUpgrades: []extras.PrecompileUpgrade{
			{Config: enableConfig},
			{Config: disableConfig},
			{Config: reEnableConfig},
		},
	}

	type test struct {
		name          string
		sourceChainID ids.ID
		msgFrom       warpMsgFrom
		useSigners    useWarpMsgSigners
		blockTime     time.Time
	}

	blockGap := 2 * time.Second // Build blocks with a gap. Blocks built too quickly will have high fees.
	tests := []test{
		{
			name:          "subnet message should be signed by subnet without RequirePrimaryNetworkSigners",
			sourceChainID: vm.ctx.ChainID,
			msgFrom:       fromSubnet,
			useSigners:    signersSubnet,
			blockTime:     upgrade.InitiallyActiveTime,
		},
		{
			name:          "P-Chain message should be signed by subnet without RequirePrimaryNetworkSigners",
			sourceChainID: constants.PlatformChainID,
			msgFrom:       fromPrimary,
			useSigners:    signersSubnet,
			blockTime:     upgrade.InitiallyActiveTime.Add(blockGap),
		},
		{
			name:          "C-Chain message should be signed by subnet without RequirePrimaryNetworkSigners",
			sourceChainID: vm.ctx.CChainID,
			msgFrom:       fromPrimary,
			useSigners:    signersSubnet,
			blockTime:     upgrade.InitiallyActiveTime.Add(2 * blockGap),
		},
		// Note here we disable warp and re-enable it with RequirePrimaryNetworkSigners
		// by using reEnableTime.
		{
			name:          "subnet message should be signed by subnet with RequirePrimaryNetworkSigners (unimpacted)",
			sourceChainID: vm.ctx.ChainID,
			msgFrom:       fromSubnet,
			useSigners:    signersSubnet,
			blockTime:     reEnableTime,
		},
		{
			name:          "P-Chain message should be signed by subnet with RequirePrimaryNetworkSigners (unimpacted)",
			sourceChainID: constants.PlatformChainID,
			msgFrom:       fromPrimary,
			useSigners:    signersSubnet,
			blockTime:     reEnableTime.Add(blockGap),
		},
		{
			name:          "C-Chain message should be signed by primary with RequirePrimaryNetworkSigners (impacted)",
			sourceChainID: vm.ctx.CChainID,
			msgFrom:       fromPrimary,
			useSigners:    signersPrimary,
			blockTime:     reEnableTime.Add(2 * blockGap),
		},
	}
	// Note each test corresponds to a block, the tests must be ordered by block
	// time and cannot, eg be run in parallel or a separate golang test.
	for _, test := range tests {
		t.Run(test.name, func(t *testing.T) {
			testReceiveWarpMessage(
				t, tvm.ToEngine, vm, test.sourceChainID, test.msgFrom, test.useSigners, test.blockTime,
			)
		})
	}
}

func testReceiveWarpMessage(
	t *testing.T, issuer chan commonEng.Message, vm *VM,
	sourceChainID ids.ID,
	msgFrom warpMsgFrom, useSigners useWarpMsgSigners,
	blockTime time.Time,
) {
	require := require.New(t)
	payloadData := avagoUtils.RandomBytes(100)
	addressedPayload, err := payload.NewAddressedCall(
		vmtest.TestEthAddrs[0].Bytes(),
		payloadData,
	)
	require.NoError(err)

	vm.ctx.SubnetID = ids.GenerateTestID()
	vm.ctx.NetworkID = constants.UnitTestID
	unsignedMessage, err := avalancheWarp.NewUnsignedMessage(
		vm.ctx.NetworkID,
		sourceChainID,
		addressedPayload.Bytes(),
	)
	require.NoError(err)

	type signer struct {
		nodeID    ids.NodeID
		secret    bls.Signer
		signature *bls.Signature
		weight    uint64
	}
	newSigner := func(weight uint64) signer {
		secret, err := localsigner.New()
		require.NoError(err)
		sig, err := secret.Sign(unsignedMessage.Bytes())
		require.NoError(err)

		return signer{
			nodeID:    ids.GenerateTestNodeID(),
			secret:    secret,
			signature: sig,
			weight:    weight,
		}
	}

	primarySigners := []signer{
		newSigner(50),
		newSigner(50),
	}
	subnetSigners := []signer{
		newSigner(50),
		newSigner(50),
	}
	signers := subnetSigners
	if useSigners == signersPrimary {
		signers = primarySigners
	}

	blsSignatures := make([]*bls.Signature, len(signers))
	for i := range signers {
		blsSignatures[i] = signers[i].signature
	}
	blsAggregatedSignature, err := bls.AggregateSignatures(blsSignatures)
	require.NoError(err)

	minimumValidPChainHeight := uint64(10)
	getValidatorSetTestErr := errors.New("can't get validator set test error")

	vm.ctx.ValidatorState = &validatorstest.State{
		GetSubnetIDF: func(ctx context.Context, chainID ids.ID) (ids.ID, error) {
			if msgFrom == fromPrimary {
				return constants.PrimaryNetworkID, nil
			}
			return vm.ctx.SubnetID, nil
		},
		GetValidatorSetF: func(ctx context.Context, height uint64, subnetID ids.ID) (map[ids.NodeID]*validators.GetValidatorOutput, error) {
			if height < minimumValidPChainHeight {
				return nil, getValidatorSetTestErr
			}
			signers := subnetSigners
			if subnetID == constants.PrimaryNetworkID {
				signers = primarySigners
			}

			vdrOutput := make(map[ids.NodeID]*validators.GetValidatorOutput)
			for _, s := range signers {
				vdrOutput[s.nodeID] = &validators.GetValidatorOutput{
					NodeID:    s.nodeID,
					PublicKey: s.secret.PublicKey(),
					Weight:    s.weight,
				}
			}
			return vdrOutput, nil
		},
	}

	signersBitSet := set.NewBits()
	for i := range signers {
		signersBitSet.Add(i)
	}

	warpSignature := &avalancheWarp.BitSetSignature{
		Signers: signersBitSet.Bytes(),
	}

	blsAggregatedSignatureBytes := bls.SignatureToBytes(blsAggregatedSignature)
	copy(warpSignature.Signature[:], blsAggregatedSignatureBytes)

	signedMessage, err := avalancheWarp.NewMessage(
		unsignedMessage,
		warpSignature,
	)
	require.NoError(err)

	getWarpMsgInput, err := warpcontract.PackGetVerifiedWarpMessage(0)
	require.NoError(err)
	getVerifiedWarpMessageTx, err := types.SignTx(
		predicate.NewPredicateTx(
			vm.chainConfig.ChainID,
			vm.txPool.Nonce(vmtest.TestEthAddrs[0]),
			&warpcontract.Module.Address,
			1_000_000,
			big.NewInt(225*utils.GWei),
			big.NewInt(utils.GWei),
			common.Big0,
			getWarpMsgInput,
			types.AccessList{},
			warpcontract.ContractAddress,
			signedMessage.Bytes(),
		),
		types.LatestSignerForChainID(vm.chainConfig.ChainID),
		vmtest.TestKeys[0].ToECDSA(),
	)
	require.NoError(err)
	errs := vm.txPool.AddRemotesSync([]*types.Transaction{getVerifiedWarpMessageTx})
	for i, err := range errs {
		require.NoError(err, "failed to add tx at index %d", i)
	}

	// Build, verify, and accept block with valid proposer context.
	validProposerCtx := &block.Context{
		PChainHeight: minimumValidPChainHeight,
	}
	vm.clock.Set(blockTime)
	<-issuer

	block2, err := vm.BuildBlockWithContext(context.Background(), validProposerCtx)
	require.NoError(err)

	// Require the block was built with a successful predicate result
	ethBlock := block2.(*chain.BlockWrapper).Block.(*wrappedBlock).ethBlock
	rules := params.GetExtra(vm.chainConfig).GetAvalancheRules(ethBlock.Time())
	headerPredicateResultsBytes := customheader.PredicateBytesFromExtra(rules, ethBlock.Extra())
	results, err := predicate.ParseResults(headerPredicateResultsBytes)
	require.NoError(err)

	// Predicate results encode the index of invalid warp messages in a bitset.
	// An empty bitset indicates success.
	txResultsBytes := results.GetResults(
		getVerifiedWarpMessageTx.Hash(),
		warpcontract.ContractAddress,
	)
	bitset := set.BitsFromBytes(txResultsBytes)
	require.Zero(bitset.Len()) // Empty bitset indicates success

	block2VerifyWithCtx, ok := block2.(block.WithVerifyContext)
	require.True(ok)
	shouldVerifyWithCtx, err := block2VerifyWithCtx.ShouldVerifyWithContext(context.Background())
	require.NoError(err)
	require.True(shouldVerifyWithCtx)
	require.NoError(block2VerifyWithCtx.VerifyWithContext(context.Background(), validProposerCtx))
	require.NoError(vm.SetPreference(context.Background(), block2.ID()))

	// Verify the block with another valid context with identical predicate results
	require.NoError(block2VerifyWithCtx.VerifyWithContext(context.Background(), &block.Context{
		PChainHeight: minimumValidPChainHeight + 1,
	}))

	// Verify the block in a different context causing the warp message to fail verification changing
	// the expected header predicate results.
	require.ErrorIs(block2VerifyWithCtx.VerifyWithContext(context.Background(), &block.Context{
		PChainHeight: minimumValidPChainHeight - 1,
	}), errInvalidHeaderPredicateResults)

	// Accept the block after performing multiple VerifyWithContext operations
	require.NoError(block2.Accept(context.Background()))
	vm.blockChain.DrainAcceptorQueue()

	verifiedMessageReceipts := vm.blockChain.GetReceiptsByHash(ethBlock.Hash())
	require.Len(verifiedMessageReceipts, 1)
	verifiedMessageTxReceipt := verifiedMessageReceipts[0]
	require.Equal(types.ReceiptStatusSuccessful, verifiedMessageTxReceipt.Status)

	expectedOutput, err := warpcontract.PackGetVerifiedWarpMessageOutput(warpcontract.GetVerifiedWarpMessageOutput{
		Message: warpcontract.WarpMessage{
			SourceChainID:       common.Hash(sourceChainID),
			OriginSenderAddress: vmtest.TestEthAddrs[0],
			Payload:             payloadData,
		},
		Valid: true,
	})
	require.NoError(err)

	tracerAPI := tracers.NewAPI(vm.eth.APIBackend)
	txTraceResults, err := tracerAPI.TraceBlockByHash(context.Background(), ethBlock.Hash(), nil)
	require.NoError(err)
	require.Len(txTraceResults, 1)
	blockTxTraceResultBytes, err := json.Marshal(txTraceResults[0].Result)
	require.NoError(err)
	unmarshalResults := make(map[string]interface{})
	require.NoError(json.Unmarshal(blockTxTraceResultBytes, &unmarshalResults))
	require.Equal(common.Bytes2Hex(expectedOutput), unmarshalResults["returnValue"])

	txTraceResult, err := tracerAPI.TraceTransaction(context.Background(), getVerifiedWarpMessageTx.Hash(), nil)
	require.NoError(err)
	txTraceResultBytes, err := json.Marshal(txTraceResult)
	require.NoError(err)
	require.JSONEq(string(txTraceResultBytes), string(blockTxTraceResultBytes))
}

func TestMessageSignatureRequestsToVM(t *testing.T) {
	fork := upgradetest.Durango
	vm, tvm := setupDefaultTestVM(t, vmtest.TestVMConfig{
		Fork: &fork,
	})
	defer func() {
		require.NoError(t, vm.Shutdown(context.Background()))
	}()

	// Generate a new warp unsigned message and add to warp backend
	warpMessage, err := avalancheWarp.NewUnsignedMessage(vm.ctx.NetworkID, vm.ctx.ChainID, []byte{1, 2, 3})
	require.NoError(t, err)

	// Add the known message and get its signature to confirm.
	require.NoError(t, vm.warpBackend.AddMessage(warpMessage))
	signature, err := vm.warpBackend.GetMessageSignature(context.TODO(), warpMessage)
	require.NoError(t, err)
	var knownSignature [bls.SignatureLen]byte
	copy(knownSignature[:], signature)

	tests := map[string]struct {
		messageID        ids.ID
		expectedResponse [bls.SignatureLen]byte
	}{
		"known": {
			messageID:        warpMessage.ID(),
			expectedResponse: knownSignature,
		},
		"unknown": {
			messageID:        ids.GenerateTestID(),
			expectedResponse: [bls.SignatureLen]byte{},
		},
	}

	for name, test := range tests {
		calledSendAppResponseFn := false
		tvm.AppSender.SendAppResponseF = func(ctx context.Context, nodeID ids.NodeID, requestID uint32, responseBytes []byte) error {
			calledSendAppResponseFn = true
			var response message.SignatureResponse
			_, err := message.Codec.Unmarshal(responseBytes, &response)
			require.NoError(t, err)
			require.Equal(t, test.expectedResponse, response.Signature)

			return nil
		}
		t.Run(name, func(t *testing.T) {
			var signatureRequest message.Request = message.MessageSignatureRequest{
				MessageID: test.messageID,
			}

			requestBytes, err := message.Codec.Marshal(message.Version, &signatureRequest)
			require.NoError(t, err)

			// Send the app request and make sure we called SendAppResponseFn
			deadline := time.Now().Add(60 * time.Second)
<<<<<<< HEAD
			require.NoError(t, vm.Network.AppRequest(context.Background(), ids.GenerateTestNodeID(), 1, deadline, requestBytes))
=======
			require.NoError(t, tvm.vm.Network.AppRequest(context.Background(), ids.GenerateTestNodeID(), 0, deadline, requestBytes))
>>>>>>> 683330bb
			require.True(t, calledSendAppResponseFn)
		})
	}
}

func TestBlockSignatureRequestsToVM(t *testing.T) {
	fork := upgradetest.Durango
	vm, tvm := setupDefaultTestVM(t, vmtest.TestVMConfig{
		Fork: &fork,
	})
	defer func() {
		require.NoError(t, vm.Shutdown(context.Background()))
	}()

	lastAcceptedID, err := vm.LastAccepted(context.Background())
	require.NoError(t, err)

	signature, err := vm.warpBackend.GetBlockSignature(context.TODO(), lastAcceptedID)
	require.NoError(t, err)
	var knownSignature [bls.SignatureLen]byte
	copy(knownSignature[:], signature)

	tests := map[string]struct {
		blockID          ids.ID
		expectedResponse [bls.SignatureLen]byte
	}{
		"known": {
			blockID:          lastAcceptedID,
			expectedResponse: knownSignature,
		},
		"unknown": {
			blockID:          ids.GenerateTestID(),
			expectedResponse: [bls.SignatureLen]byte{},
		},
	}

	for name, test := range tests {
		calledSendAppResponseFn := false
		tvm.AppSender.SendAppResponseF = func(ctx context.Context, nodeID ids.NodeID, requestID uint32, responseBytes []byte) error {
			calledSendAppResponseFn = true
			var response message.SignatureResponse
			_, err := message.Codec.Unmarshal(responseBytes, &response)
			require.NoError(t, err)
			require.Equal(t, test.expectedResponse, response.Signature)

			return nil
		}
		t.Run(name, func(t *testing.T) {
			var signatureRequest message.Request = message.BlockSignatureRequest{
				BlockID: test.blockID,
			}

			requestBytes, err := message.Codec.Marshal(message.Version, &signatureRequest)
			require.NoError(t, err)

			// Send the app request and make sure we called SendAppResponseFn
			deadline := time.Now().Add(60 * time.Second)
<<<<<<< HEAD
			require.NoError(t, vm.Network.AppRequest(context.Background(), ids.GenerateTestNodeID(), 1, deadline, requestBytes))
=======
			require.NoError(t, tvm.vm.Network.AppRequest(context.Background(), ids.GenerateTestNodeID(), 0, deadline, requestBytes))
>>>>>>> 683330bb
			require.True(t, calledSendAppResponseFn)
		})
	}
}

func TestClearWarpDB(t *testing.T) {
	ctx, db, genesisBytes, issuer, _ := vmtest.SetupGenesis(t, upgradetest.Latest)
	vm := newDefaultTestVM()
	require.NoError(t, vm.Initialize(context.Background(), ctx, db, genesisBytes, []byte{}, []byte{}, issuer, []*commonEng.Fx{}, &enginetest.Sender{}))

	// use multiple messages to test that all messages get cleared
	payloads := [][]byte{[]byte("test1"), []byte("test2"), []byte("test3"), []byte("test4"), []byte("test5")}
	messages := []*avalancheWarp.UnsignedMessage{}

	// add all messages
	for _, payload := range payloads {
		unsignedMsg, err := avalancheWarp.NewUnsignedMessage(vm.ctx.NetworkID, vm.ctx.ChainID, payload)
		require.NoError(t, err)
		require.NoError(t, vm.warpBackend.AddMessage(unsignedMsg))
		// ensure that the message was added
		_, err = vm.warpBackend.GetMessageSignature(context.TODO(), unsignedMsg)
		require.NoError(t, err)
		messages = append(messages, unsignedMsg)
	}

	require.NoError(t, vm.Shutdown(context.Background()))

	// Restart VM with the same database default should not prune the warp db
	vm = newDefaultTestVM()
	// we need to reset context since the previous one has registered metrics.
	metricstest.ResetMetrics(ctx)
	require.NoError(t, vm.Initialize(context.Background(), ctx, db, genesisBytes, []byte{}, []byte{}, issuer, []*commonEng.Fx{}, &enginetest.Sender{}))

	// check messages are still present
	for _, message := range messages {
		bytes, err := vm.warpBackend.GetMessageSignature(context.TODO(), message)
		require.NoError(t, err)
		require.NotEmpty(t, bytes)
	}

	require.NoError(t, vm.Shutdown(context.Background()))

	// restart the VM with pruning enabled
	vm = newDefaultTestVM()
	config := `{"prune-warp-db-enabled": true}`
	metricstest.ResetMetrics(ctx)
	require.NoError(t, vm.Initialize(context.Background(), ctx, db, genesisBytes, []byte{}, []byte(config), issuer, []*commonEng.Fx{}, &enginetest.Sender{}))

	it := vm.warpDB.NewIterator()
	require.False(t, it.Next())
	it.Release()

	// ensure all messages have been deleted
	for _, message := range messages {
		_, err := vm.warpBackend.GetMessageSignature(context.TODO(), message)
		require.ErrorIs(t, err, &commonEng.AppError{Code: warp.ParseErrCode})
	}
}<|MERGE_RESOLUTION|>--- conflicted
+++ resolved
@@ -788,11 +788,7 @@
 
 			// Send the app request and make sure we called SendAppResponseFn
 			deadline := time.Now().Add(60 * time.Second)
-<<<<<<< HEAD
-			require.NoError(t, vm.Network.AppRequest(context.Background(), ids.GenerateTestNodeID(), 1, deadline, requestBytes))
-=======
-			require.NoError(t, tvm.vm.Network.AppRequest(context.Background(), ids.GenerateTestNodeID(), 0, deadline, requestBytes))
->>>>>>> 683330bb
+			require.NoError(t, vm.Network.AppRequest(context.Background(), ids.GenerateTestNodeID(), 0, deadline, requestBytes))
 			require.True(t, calledSendAppResponseFn)
 		})
 	}
@@ -850,11 +846,7 @@
 
 			// Send the app request and make sure we called SendAppResponseFn
 			deadline := time.Now().Add(60 * time.Second)
-<<<<<<< HEAD
-			require.NoError(t, vm.Network.AppRequest(context.Background(), ids.GenerateTestNodeID(), 1, deadline, requestBytes))
-=======
-			require.NoError(t, tvm.vm.Network.AppRequest(context.Background(), ids.GenerateTestNodeID(), 0, deadline, requestBytes))
->>>>>>> 683330bb
+			require.NoError(t, vm.Network.AppRequest(context.Background(), ids.GenerateTestNodeID(), 0, deadline, requestBytes))
 			require.True(t, calledSendAppResponseFn)
 		})
 	}

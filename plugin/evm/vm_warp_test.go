--- conflicted
+++ resolved
@@ -69,29 +69,20 @@
 	signersPrimary
 )
 
-const (
-	testNetworkID uint32 = 10
-)
-
 var networkCodec = messagetest.BlockSyncSummaryCodec
 
 func TestSendWarpMessage(t *testing.T) {
 	require := require.New(t)
-<<<<<<< HEAD
-	issuer, vm, _, _, _ := GenesisVM(t, true, testutils.GenesisJSONDurango, "", "")
-
-=======
 	fork := upgradetest.Durango
-	tvm := newVM(t, testVMConfig{
-		fork: &fork,
+	vm, tvm := setupDefaultTestVM(t, testutils.TestVMConfig{
+		Fork: &fork,
 	})
->>>>>>> d09d7cb8
 	defer func() {
-		require.NoError(tvm.vm.Shutdown(context.Background()))
+		require.NoError(vm.Shutdown(context.Background()))
 	}()
 
 	acceptedLogsChan := make(chan []*types.Log, 10)
-	logsSub := tvm.vm.eth.APIBackend.SubscribeAcceptedLogsEvent(acceptedLogsChan)
+	logsSub := vm.eth.APIBackend.SubscribeAcceptedLogsEvent(acceptedLogsChan)
 	defer logsSub.Unsubscribe()
 
 	payloadData := avagoUtils.RandomBytes(100)
@@ -104,26 +95,22 @@
 	)
 	require.NoError(err)
 	expectedUnsignedMessage, err := avalancheWarp.NewUnsignedMessage(
-		tvm.vm.ctx.NetworkID,
-		tvm.vm.ctx.ChainID,
+		vm.ctx.NetworkID,
+		vm.ctx.ChainID,
 		addressedPayload.Bytes(),
 	)
 	require.NoError(err)
 
 	// Submit a transaction to trigger sending a warp message
 	tx0 := types.NewTransaction(uint64(0), warpcontract.ContractAddress, big.NewInt(1), 100_000, big.NewInt(ap0.MinGasPrice), warpSendMessageInput)
-<<<<<<< HEAD
 	signedTx0, err := types.SignTx(tx0, types.LatestSignerForChainID(vm.chainConfig.ChainID), testutils.TestKeys[0].ToECDSA())
-=======
-	signedTx0, err := types.SignTx(tx0, types.LatestSignerForChainID(tvm.vm.chainConfig.ChainID), testKeys[0].ToECDSA())
->>>>>>> d09d7cb8
-	require.NoError(err)
-
-	errs := tvm.vm.txPool.AddRemotesSync([]*types.Transaction{signedTx0})
+	require.NoError(err)
+
+	errs := vm.txPool.AddRemotesSync([]*types.Transaction{signedTx0})
 	require.NoError(errs[0])
 
-	<-tvm.toEngine
-	blk, err := tvm.vm.BuildBlock(context.Background())
+	<-tvm.ToEngine
+	blk, err := vm.BuildBlock(context.Background())
 	require.NoError(err)
 
 	require.NoError(blk.Verify(context.Background()))
@@ -131,7 +118,7 @@
 	// Verify that the constructed block contains the expected log with an unsigned warp message in the log data
 	ethBlock1 := blk.(*chain.BlockWrapper).Block.(*wrappedBlock).ethBlock
 	require.Len(ethBlock1.Transactions(), 1)
-	receipts := rawdb.ReadReceipts(tvm.vm.chaindb, ethBlock1.Hash(), ethBlock1.NumberU64(), ethBlock1.Time(), tvm.vm.chainConfig)
+	receipts := rawdb.ReadReceipts(vm.chaindb, ethBlock1.Hash(), ethBlock1.NumberU64(), ethBlock1.Time(), vm.chainConfig)
 	require.Len(receipts, 1)
 
 	require.Len(receipts[0].Logs, 1)
@@ -146,17 +133,17 @@
 	require.NoError(err)
 
 	// Verify the signature cannot be fetched before the block is accepted
-	_, err = tvm.vm.warpBackend.GetMessageSignature(context.TODO(), unsignedMessage)
+	_, err = vm.warpBackend.GetMessageSignature(context.TODO(), unsignedMessage)
 	require.Error(err)
-	_, err = tvm.vm.warpBackend.GetBlockSignature(context.TODO(), blk.ID())
+	_, err = vm.warpBackend.GetBlockSignature(context.TODO(), blk.ID())
 	require.Error(err)
 
-	require.NoError(tvm.vm.SetPreference(context.Background(), blk.ID()))
+	require.NoError(vm.SetPreference(context.Background(), blk.ID()))
 	require.NoError(blk.Accept(context.Background()))
-	tvm.vm.blockChain.DrainAcceptorQueue()
+	vm.blockChain.DrainAcceptorQueue()
 
 	// Verify the message signature after accepting the block.
-	rawSignatureBytes, err := tvm.vm.warpBackend.GetMessageSignature(context.TODO(), unsignedMessage)
+	rawSignatureBytes, err := vm.warpBackend.GetMessageSignature(context.TODO(), unsignedMessage)
 	require.NoError(err)
 	blsSignature, err := bls.SignatureFromBytes(rawSignatureBytes[:])
 	require.NoError(err)
@@ -170,21 +157,21 @@
 	}
 
 	// Verify the produced message signature is valid
-	require.True(bls.Verify(tvm.vm.ctx.PublicKey, blsSignature, unsignedMessage.Bytes()))
+	require.True(bls.Verify(vm.ctx.PublicKey, blsSignature, unsignedMessage.Bytes()))
 
 	// Verify the blockID will now be signed by the backend and produces a valid signature.
-	rawSignatureBytes, err = tvm.vm.warpBackend.GetBlockSignature(context.TODO(), blk.ID())
+	rawSignatureBytes, err = vm.warpBackend.GetBlockSignature(context.TODO(), blk.ID())
 	require.NoError(err)
 	blsSignature, err = bls.SignatureFromBytes(rawSignatureBytes[:])
 	require.NoError(err)
 
 	blockHashPayload, err := payload.NewHash(blk.ID())
 	require.NoError(err)
-	unsignedMessage, err = avalancheWarp.NewUnsignedMessage(tvm.vm.ctx.NetworkID, tvm.vm.ctx.ChainID, blockHashPayload.Bytes())
+	unsignedMessage, err = avalancheWarp.NewUnsignedMessage(vm.ctx.NetworkID, vm.ctx.ChainID, blockHashPayload.Bytes())
 	require.NoError(err)
 
 	// Verify the produced message signature is valid
-	require.True(bls.Verify(tvm.vm.ctx.PublicKey, blsSignature, unsignedMessage.Bytes()))
+	require.True(bls.Verify(vm.ctx.PublicKey, blsSignature, unsignedMessage.Bytes()))
 }
 
 func TestValidateWarpMessage(t *testing.T) {
@@ -278,21 +265,16 @@
 
 func testWarpVMTransaction(t *testing.T, unsignedMessage *avalancheWarp.UnsignedMessage, validSignature bool, txPayload []byte) {
 	require := require.New(t)
-<<<<<<< HEAD
-	issuer, vm, _, _, _ := GenesisVM(t, true, testutils.GenesisJSONDurango, "", "")
-
-=======
 	fork := upgradetest.Durango
-	tvm := newVM(t, testVMConfig{
-		fork: &fork,
+	vm, tvm := setupDefaultTestVM(t, testutils.TestVMConfig{
+		Fork: &fork,
 	})
->>>>>>> d09d7cb8
 	defer func() {
-		require.NoError(tvm.vm.Shutdown(context.Background()))
+		require.NoError(vm.Shutdown(context.Background()))
 	}()
 
 	acceptedLogsChan := make(chan []*types.Log, 10)
-	logsSub := tvm.vm.eth.APIBackend.SubscribeAcceptedLogsEvent(acceptedLogsChan)
+	logsSub := vm.eth.APIBackend.SubscribeAcceptedLogsEvent(acceptedLogsChan)
 	defer logsSub.Unsubscribe()
 
 	nodeID1 := ids.GenerateTestNodeID()
@@ -315,7 +297,7 @@
 	minimumValidPChainHeight := uint64(10)
 	getValidatorSetTestErr := errors.New("can't get validator set test error")
 
-	tvm.vm.ctx.ValidatorState = &validatorstest.State{
+	vm.ctx.ValidatorState = &validatorstest.State{
 		// TODO: test both Primary Network / C-Chain and non-Primary Network
 		GetSubnetIDF: func(ctx context.Context, chainID ids.ID) (ids.ID, error) {
 			return ids.Empty, nil
@@ -358,20 +340,15 @@
 
 	createTx, err := types.SignTx(
 		types.NewContractCreation(0, common.Big0, 7_000_000, big.NewInt(225*utils.GWei), common.Hex2Bytes(exampleWarpBin)),
-<<<<<<< HEAD
 		types.LatestSignerForChainID(vm.chainConfig.ChainID),
 		testutils.TestKeys[0].ToECDSA(),
-=======
-		types.LatestSignerForChainID(tvm.vm.chainConfig.ChainID),
-		testKeys[0].ToECDSA(),
->>>>>>> d09d7cb8
 	)
 	require.NoError(err)
 	exampleWarpAddress := crypto.CreateAddress(testutils.TestEthAddrs[0], 0)
 
 	tx, err := types.SignTx(
 		predicate.NewPredicateTx(
-			tvm.vm.chainConfig.ChainID,
+			vm.chainConfig.ChainID,
 			1,
 			&exampleWarpAddress,
 			1_000_000,
@@ -383,16 +360,11 @@
 			warpcontract.ContractAddress,
 			signedMessage.Bytes(),
 		),
-<<<<<<< HEAD
 		types.LatestSignerForChainID(vm.chainConfig.ChainID),
 		testutils.TestKeys[0].ToECDSA(),
-=======
-		types.LatestSignerForChainID(tvm.vm.chainConfig.ChainID),
-		testKeys[0].ToECDSA(),
->>>>>>> d09d7cb8
-	)
-	require.NoError(err)
-	errs := tvm.vm.txPool.AddRemotesSync([]*types.Transaction{createTx, tx})
+	)
+	require.NoError(err)
+	errs := vm.txPool.AddRemotesSync([]*types.Transaction{createTx, tx})
 	for i, err := range errs {
 		require.NoError(err, "failed to add tx at index %d", i)
 	}
@@ -404,10 +376,10 @@
 	if validSignature {
 		blockCtx.PChainHeight = minimumValidPChainHeight
 	}
-	tvm.vm.clock.Set(tvm.vm.clock.Time().Add(2 * time.Second))
-	<-tvm.toEngine
-
-	warpBlock, err := tvm.vm.BuildBlockWithContext(context.Background(), blockCtx)
+	vm.clock.Set(vm.clock.Time().Add(2 * time.Second))
+	<-tvm.ToEngine
+
+	warpBlock, err := vm.BuildBlockWithContext(context.Background(), blockCtx)
 	require.NoError(err)
 
 	warpBlockVerifyWithCtx, ok := warpBlock.(block.WithVerifyContext)
@@ -416,23 +388,18 @@
 	require.NoError(err)
 	require.True(shouldVerifyWithCtx)
 	require.NoError(warpBlockVerifyWithCtx.VerifyWithContext(context.Background(), blockCtx))
-	require.NoError(tvm.vm.SetPreference(context.Background(), warpBlock.ID()))
+	require.NoError(vm.SetPreference(context.Background(), warpBlock.ID()))
 	require.NoError(warpBlock.Accept(context.Background()))
-	tvm.vm.blockChain.DrainAcceptorQueue()
-
-<<<<<<< HEAD
+	vm.blockChain.DrainAcceptorQueue()
+
 	ethBlock := warpBlock.(*chain.BlockWrapper).Block.(*wrappedBlock).ethBlock
 	verifiedMessageReceipts := vm.blockChain.GetReceiptsByHash(ethBlock.Hash())
-=======
-	ethBlock := warpBlock.(*chain.BlockWrapper).Block.(*Block).ethBlock
-	verifiedMessageReceipts := tvm.vm.blockChain.GetReceiptsByHash(ethBlock.Hash())
->>>>>>> d09d7cb8
 	require.Len(verifiedMessageReceipts, 2)
 	for i, receipt := range verifiedMessageReceipts {
 		require.Equal(types.ReceiptStatusSuccessful, receipt.Status, "index: %d", i)
 	}
 
-	tracerAPI := tracers.NewAPI(tvm.vm.eth.APIBackend)
+	tracerAPI := tracers.NewAPI(vm.eth.APIBackend)
 	txTraceResults, err := tracerAPI.TraceBlockByHash(context.Background(), ethBlock.Hash(), nil)
 	require.NoError(err)
 	require.Len(txTraceResults, 2)
@@ -451,17 +418,12 @@
 
 func TestReceiveWarpMessage(t *testing.T) {
 	require := require.New(t)
-<<<<<<< HEAD
-	issuer, vm, _, _, _ := GenesisVM(t, true, testutils.GenesisJSONDurango, "", "")
-
-=======
 	fork := upgradetest.Durango
-	tvm := newVM(t, testVMConfig{
-		fork: &fork,
+	vm, tvm := setupDefaultTestVM(t, testutils.TestVMConfig{
+		Fork: &fork,
 	})
->>>>>>> d09d7cb8
 	defer func() {
-		require.NoError(tvm.vm.Shutdown(context.Background()))
+		require.NoError(vm.Shutdown(context.Background()))
 	}()
 
 	// enable warp at the default genesis time
@@ -480,7 +442,7 @@
 		true, // RequirePrimaryNetworkSigners
 	)
 
-	tvm.vm.chainConfigExtra().UpgradeConfig = extras.UpgradeConfig{
+	vm.chainConfigExtra().UpgradeConfig = extras.UpgradeConfig{
 		PrecompileUpgrades: []extras.PrecompileUpgrade{
 			{Config: enableConfig},
 			{Config: disableConfig},
@@ -500,7 +462,7 @@
 	tests := []test{
 		{
 			name:          "subnet message should be signed by subnet without RequirePrimaryNetworkSigners",
-			sourceChainID: tvm.vm.ctx.ChainID,
+			sourceChainID: vm.ctx.ChainID,
 			msgFrom:       fromSubnet,
 			useSigners:    signersSubnet,
 			blockTime:     upgrade.InitiallyActiveTime,
@@ -514,7 +476,7 @@
 		},
 		{
 			name:          "C-Chain message should be signed by subnet without RequirePrimaryNetworkSigners",
-			sourceChainID: tvm.vm.ctx.CChainID,
+			sourceChainID: vm.ctx.CChainID,
 			msgFrom:       fromPrimary,
 			useSigners:    signersSubnet,
 			blockTime:     upgrade.InitiallyActiveTime.Add(2 * blockGap),
@@ -523,7 +485,7 @@
 		// by using reEnableTime.
 		{
 			name:          "subnet message should be signed by subnet with RequirePrimaryNetworkSigners (unimpacted)",
-			sourceChainID: tvm.vm.ctx.ChainID,
+			sourceChainID: vm.ctx.ChainID,
 			msgFrom:       fromSubnet,
 			useSigners:    signersSubnet,
 			blockTime:     reEnableTime,
@@ -537,7 +499,7 @@
 		},
 		{
 			name:          "C-Chain message should be signed by primary with RequirePrimaryNetworkSigners (impacted)",
-			sourceChainID: tvm.vm.ctx.CChainID,
+			sourceChainID: vm.ctx.CChainID,
 			msgFrom:       fromPrimary,
 			useSigners:    signersPrimary,
 			blockTime:     reEnableTime.Add(2 * blockGap),
@@ -547,7 +509,7 @@
 	// time and cannot, eg be run in parallel or a separate golang test.
 	for _, test := range tests {
 		testReceiveWarpMessage(
-			t, tvm.toEngine, tvm.vm, test.sourceChainID, test.msgFrom, test.useSigners, test.blockTime,
+			t, tvm.ToEngine, vm, test.sourceChainID, test.msgFrom, test.useSigners, test.blockTime,
 		)
 	}
 }
@@ -773,28 +735,23 @@
 }
 
 func TestMessageSignatureRequestsToVM(t *testing.T) {
-<<<<<<< HEAD
-	_, vm, _, _, appSender := GenesisVM(t, true, testutils.GenesisJSONDurango, "", "")
-
-=======
 	fork := upgradetest.Durango
-	tvm := newVM(t, testVMConfig{
-		fork: &fork,
+	vm, tvm := setupDefaultTestVM(t, testutils.TestVMConfig{
+		Fork: &fork,
 	})
->>>>>>> d09d7cb8
 	defer func() {
-		err := tvm.vm.Shutdown(context.Background())
+		err := vm.Shutdown(context.Background())
 		require.NoError(t, err)
 	}()
 
 	// Generate a new warp unsigned message and add to warp backend
-	warpMessage, err := avalancheWarp.NewUnsignedMessage(tvm.vm.ctx.NetworkID, tvm.vm.ctx.ChainID, []byte{1, 2, 3})
+	warpMessage, err := avalancheWarp.NewUnsignedMessage(vm.ctx.NetworkID, vm.ctx.ChainID, []byte{1, 2, 3})
 	require.NoError(t, err)
 
 	// Add the known message and get its signature to confirm.
-	err = tvm.vm.warpBackend.AddMessage(warpMessage)
+	err = vm.warpBackend.AddMessage(warpMessage)
 	require.NoError(t, err)
-	signature, err := tvm.vm.warpBackend.GetMessageSignature(context.TODO(), warpMessage)
+	signature, err := vm.warpBackend.GetMessageSignature(context.TODO(), warpMessage)
 	require.NoError(t, err)
 	var knownSignature [bls.SignatureLen]byte
 	copy(knownSignature[:], signature)
@@ -815,7 +772,7 @@
 
 	for name, test := range tests {
 		calledSendAppResponseFn := false
-		tvm.appSender.SendAppResponseF = func(ctx context.Context, nodeID ids.NodeID, requestID uint32, responseBytes []byte) error {
+		tvm.AppSender.SendAppResponseF = func(ctx context.Context, nodeID ids.NodeID, requestID uint32, responseBytes []byte) error {
 			calledSendAppResponseFn = true
 			var response message.SignatureResponse
 			_, err := networkCodec.Unmarshal(responseBytes, &response)
@@ -834,7 +791,7 @@
 
 			// Send the app request and make sure we called SendAppResponseFn
 			deadline := time.Now().Add(60 * time.Second)
-			err = tvm.vm.Network.AppRequest(context.Background(), ids.GenerateTestNodeID(), 1, deadline, requestBytes)
+			err = vm.Network.AppRequest(context.Background(), ids.GenerateTestNodeID(), 1, deadline, requestBytes)
 			require.NoError(t, err)
 			require.True(t, calledSendAppResponseFn)
 		})
@@ -842,24 +799,19 @@
 }
 
 func TestBlockSignatureRequestsToVM(t *testing.T) {
-<<<<<<< HEAD
-	_, vm, _, _, appSender := GenesisVM(t, true, testutils.GenesisJSONDurango, "", "")
-
-=======
 	fork := upgradetest.Durango
-	tvm := newVM(t, testVMConfig{
-		fork: &fork,
+	vm, tvm := setupDefaultTestVM(t, testutils.TestVMConfig{
+		Fork: &fork,
 	})
->>>>>>> d09d7cb8
 	defer func() {
-		err := tvm.vm.Shutdown(context.Background())
+		err := vm.Shutdown(context.Background())
 		require.NoError(t, err)
 	}()
 
-	lastAcceptedID, err := tvm.vm.LastAccepted(context.Background())
+	lastAcceptedID, err := vm.LastAccepted(context.Background())
 	require.NoError(t, err)
 
-	signature, err := tvm.vm.warpBackend.GetBlockSignature(context.TODO(), lastAcceptedID)
+	signature, err := vm.warpBackend.GetBlockSignature(context.TODO(), lastAcceptedID)
 	require.NoError(t, err)
 	var knownSignature [bls.SignatureLen]byte
 	copy(knownSignature[:], signature)
@@ -880,7 +832,7 @@
 
 	for name, test := range tests {
 		calledSendAppResponseFn := false
-		tvm.appSender.SendAppResponseF = func(ctx context.Context, nodeID ids.NodeID, requestID uint32, responseBytes []byte) error {
+		tvm.AppSender.SendAppResponseF = func(ctx context.Context, nodeID ids.NodeID, requestID uint32, responseBytes []byte) error {
 			calledSendAppResponseFn = true
 			var response message.SignatureResponse
 			_, err := networkCodec.Unmarshal(responseBytes, &response)
@@ -899,7 +851,7 @@
 
 			// Send the app request and make sure we called SendAppResponseFn
 			deadline := time.Now().Add(60 * time.Second)
-			err = tvm.vm.Network.AppRequest(context.Background(), ids.GenerateTestNodeID(), 1, deadline, requestBytes)
+			err = vm.Network.AppRequest(context.Background(), ids.GenerateTestNodeID(), 1, deadline, requestBytes)
 			require.NoError(t, err)
 			require.True(t, calledSendAppResponseFn)
 		})
@@ -907,14 +859,10 @@
 }
 
 func TestClearWarpDB(t *testing.T) {
-<<<<<<< HEAD
-	issuer, vm, db, _, _ := GenesisVM(t, false, testutils.GenesisJSONLatest, "", "")
-=======
-	ctx, db, genesisBytes, issuer, _ := setupGenesis(t, upgradetest.Latest)
-	vm := &VM{}
+	ctx, db, genesisBytes, issuer, _ := testutils.SetupGenesis(t, upgradetest.Latest)
+	vm := newDefaultTestVM()
 	err := vm.Initialize(context.Background(), ctx, db, genesisBytes, []byte{}, []byte{}, issuer, []*commonEng.Fx{}, &enginetest.Sender{})
 	require.NoError(t, err)
->>>>>>> d09d7cb8
 
 	// use multiple messages to test that all messages get cleared
 	payloads := [][]byte{[]byte("test1"), []byte("test2"), []byte("test3"), []byte("test4"), []byte("test5")}
@@ -936,14 +884,9 @@
 
 	// Restart VM with the same database default should not prune the warp db
 	vm = newDefaultTestVM()
-	// we need new context since the previous one has registered metrics.
-<<<<<<< HEAD
-	ctx := utils.TestSnowContext()
-	err := vm.Initialize(context.Background(), ctx, db, []byte(testutils.GenesisJSONLatest), []byte{}, []byte{}, issuer, []*commonEng.Fx{}, &enginetest.Sender{})
-=======
-	ctx, _, _, _, _ = setupGenesis(t, upgradetest.Latest)
+	// we need to reset context since the previous one has registered metrics.
+	testutils.ResetMetrics(ctx)
 	err = vm.Initialize(context.Background(), ctx, db, genesisBytes, []byte{}, []byte{}, issuer, []*commonEng.Fx{}, &enginetest.Sender{})
->>>>>>> d09d7cb8
 	require.NoError(t, err)
 
 	// check messages are still present
@@ -958,13 +901,8 @@
 	// restart the VM with pruning enabled
 	vm = newDefaultTestVM()
 	config := `{"prune-warp-db-enabled": true}`
-<<<<<<< HEAD
-	ctx = utils.TestSnowContext()
-	err = vm.Initialize(context.Background(), ctx, db, []byte(testutils.GenesisJSONLatest), []byte{}, []byte(config), issuer, []*commonEng.Fx{}, &enginetest.Sender{})
-=======
-	ctx, _, _, _, _ = setupGenesis(t, upgradetest.Latest)
+	testutils.ResetMetrics(ctx)
 	err = vm.Initialize(context.Background(), ctx, db, genesisBytes, []byte{}, []byte(config), issuer, []*commonEng.Fx{}, &enginetest.Sender{})
->>>>>>> d09d7cb8
 	require.NoError(t, err)
 
 	it := vm.warpDB.NewIterator()

--- conflicted
+++ resolved
@@ -267,21 +267,13 @@
 	defer logsSub.Unsubscribe()
 
 	nodeID1 := ids.GenerateTestNodeID()
-<<<<<<< HEAD
-	blsSecretKey1, err := bls.NewSigner()
-=======
 	blsSecretKey1, err := localsigner.New()
->>>>>>> 2e4e6bd8
 	require.NoError(err)
 	blsPublicKey1 := blsSecretKey1.PublicKey()
 	blsSignature1 := blsSecretKey1.Sign(unsignedMessage.Bytes())
 
 	nodeID2 := ids.GenerateTestNodeID()
-<<<<<<< HEAD
-	blsSecretKey2, err := bls.NewSigner()
-=======
 	blsSecretKey2, err := localsigner.New()
->>>>>>> 2e4e6bd8
 	require.NoError(err)
 	blsPublicKey2 := blsSecretKey2.PublicKey()
 	blsSignature2 := blsSecretKey2.Sign(unsignedMessage.Bytes())
@@ -538,11 +530,7 @@
 		weight    uint64
 	}
 	newSigner := func(networkID ids.ID, weight uint64) signer {
-<<<<<<< HEAD
-		secret, err := bls.NewSigner()
-=======
 		secret, err := localsigner.New()
->>>>>>> 2e4e6bd8
 		require.NoError(err)
 		return signer{
 			networkID: networkID,

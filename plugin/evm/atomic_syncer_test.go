--- conflicted
+++ resolved
@@ -65,11 +65,7 @@
 	// next trie.
 	for i, checkpoint := range checkpoints {
 		// Create syncer targeting the current [syncTrie].
-<<<<<<< HEAD
-		syncer, err := atomicBackend.Syncer(mockClient, targetRoot, targetHeight, config.DefaultStateSyncRequestSize)
-=======
 		syncer, err := newAtomicSyncer(mockClient, clientDB, atomicBackend.AtomicTrie(), targetRoot, targetHeight, config.DefaultStateSyncRequestSize)
->>>>>>> 2e4e6bd8
 		if err != nil {
 			t.Fatal(err)
 		}
@@ -96,11 +92,7 @@
 	}
 
 	// Create syncer targeting the current [targetRoot].
-<<<<<<< HEAD
-	syncer, err := atomicBackend.Syncer(mockClient, targetRoot, targetHeight, config.DefaultStateSyncRequestSize)
-=======
 	syncer, err := newAtomicSyncer(mockClient, clientDB, atomicBackend.AtomicTrie(), targetRoot, targetHeight, config.DefaultStateSyncRequestSize)
->>>>>>> 2e4e6bd8
 	if err != nil {
 		t.Fatal(err)
 	}

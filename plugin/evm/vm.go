// (c) 2019-2020, Ava Labs, Inc. All rights reserved.
// See the file LICENSE for licensing terms.

package evm

import (
	"context"
	"encoding/json"
	"errors"
	"fmt"
	"io"
	"math/big"
	"net/http"
	"os"
	"path/filepath"
	"strings"
	"sync"
	"time"

	"github.com/ava-labs/avalanchego/cache/metercacher"
	"github.com/ava-labs/avalanchego/network/p2p"
	"github.com/ava-labs/avalanchego/network/p2p/acp118"
	"github.com/ava-labs/avalanchego/network/p2p/gossip"
	"github.com/ava-labs/avalanchego/upgrade"
	avalanchegoConstants "github.com/ava-labs/avalanchego/utils/constants"
	"github.com/prometheus/client_golang/prometheus"

	"github.com/ava-labs/coreth/consensus/dummy"
	"github.com/ava-labs/coreth/constants"
	"github.com/ava-labs/coreth/core"
	"github.com/ava-labs/coreth/core/rawdb"
	"github.com/ava-labs/coreth/core/state"
	"github.com/ava-labs/coreth/core/txpool"
	"github.com/ava-labs/coreth/core/types"
	"github.com/ava-labs/coreth/eth"
	"github.com/ava-labs/coreth/eth/ethconfig"
	"github.com/ava-labs/coreth/metrics"
	corethPrometheus "github.com/ava-labs/coreth/metrics/prometheus"
	"github.com/ava-labs/coreth/miner"
	"github.com/ava-labs/coreth/node"
	"github.com/ava-labs/coreth/params"
	"github.com/ava-labs/coreth/params/extras"
	"github.com/ava-labs/coreth/peer"
	"github.com/ava-labs/coreth/plugin/evm/atomic"
	"github.com/ava-labs/coreth/plugin/evm/config"
	"github.com/ava-labs/coreth/plugin/evm/message"
	"github.com/ava-labs/coreth/triedb/hashdb"
	"github.com/ava-labs/coreth/utils"
	"github.com/ava-labs/libevm/triedb"

	warpcontract "github.com/ava-labs/coreth/precompile/contracts/warp"
	"github.com/ava-labs/coreth/rpc"
	statesyncclient "github.com/ava-labs/coreth/sync/client"
	"github.com/ava-labs/coreth/sync/client/stats"
	"github.com/ava-labs/coreth/warp"

	// Force-load tracer engine to trigger registration
	//
	// We must import this package (not referenced elsewhere) so that the native "callTracer"
	// is added to a map of client-accessible tracers. In geth, this is done
	// inside of cmd/geth.
	_ "github.com/ava-labs/libevm/eth/tracers/js"
	_ "github.com/ava-labs/libevm/eth/tracers/native"

	"github.com/ava-labs/coreth/precompile/precompileconfig"
	// Force-load precompiles to trigger registration
	_ "github.com/ava-labs/coreth/precompile/registry"

	"github.com/ava-labs/libevm/common"
	"github.com/ava-labs/libevm/ethdb"
	"github.com/ava-labs/libevm/log"
	"github.com/ava-labs/libevm/rlp"

	avalancheRPC "github.com/gorilla/rpc/v2"

	"github.com/ava-labs/avalanchego/cache"
	"github.com/ava-labs/avalanchego/codec"
	"github.com/ava-labs/avalanchego/codec/linearcodec"
	"github.com/ava-labs/avalanchego/database"
	"github.com/ava-labs/avalanchego/database/versiondb"
	"github.com/ava-labs/avalanchego/ids"
	"github.com/ava-labs/avalanchego/snow"
	"github.com/ava-labs/avalanchego/snow/consensus/snowman"
	"github.com/ava-labs/avalanchego/snow/engine/snowman/block"
	"github.com/ava-labs/avalanchego/utils/crypto/secp256k1"
	"github.com/ava-labs/avalanchego/utils/formatting/address"
	"github.com/ava-labs/avalanchego/utils/logging"
	"github.com/ava-labs/avalanchego/utils/perms"
	"github.com/ava-labs/avalanchego/utils/profiler"
	"github.com/ava-labs/avalanchego/utils/set"
	"github.com/ava-labs/avalanchego/utils/timer/mockable"
	"github.com/ava-labs/avalanchego/utils/units"
	"github.com/ava-labs/avalanchego/vms/components/avax"
	"github.com/ava-labs/avalanchego/vms/components/chain"
	"github.com/ava-labs/avalanchego/vms/secp256k1fx"

	commonEng "github.com/ava-labs/avalanchego/snow/engine/common"

	avalancheUtils "github.com/ava-labs/avalanchego/utils"
	avalancheJSON "github.com/ava-labs/avalanchego/utils/json"
)

var (
	_ block.ChainVM                      = &VM{}
	_ block.BuildBlockWithContextChainVM = &VM{}
	_ block.StateSyncableVM              = &VM{}
	_ statesyncclient.EthBlockParser     = &VM{}
	_ secp256k1fx.VM                     = &VM{}
)

const (
	// Max time from current time allowed for blocks, before they're considered future blocks
	// and fail verification
	maxFutureBlockTime = 10 * time.Second
	maxUTXOsToFetch    = 1024
	defaultMempoolSize = 4096

	secpCacheSize          = 1024
	decidedCacheSize       = 10 * units.MiB
	missingCacheSize       = 50
	unverifiedCacheSize    = 5 * units.MiB
	bytesToIDCacheSize     = 5 * units.MiB
	warpSignatureCacheSize = 500

	// Prefixes for metrics gatherers
	ethMetricsPrefix        = "eth"
	sdkMetricsPrefix        = "sdk"
	chainStateMetricsPrefix = "chain_state"

	targetAtomicTxsSize = 40 * units.KiB

	// gossip constants
	pushGossipDiscardedElements = 16_384
	txGossipTargetMessageSize   = 20 * units.KiB
	maxValidatorSetStaleness    = time.Minute
	txGossipThrottlingPeriod    = 10 * time.Second
	txGossipThrottlingLimit     = 2
	txGossipPollSize            = 1
)

// Define the API endpoints for the VM
const (
	avaxEndpoint            = "/avax"
	adminEndpoint           = "/admin"
	ethRPCEndpoint          = "/rpc"
	ethWSEndpoint           = "/ws"
	ethTxGossipNamespace    = "eth_tx_gossip"
	atomicTxGossipNamespace = "atomic_tx_gossip"
)

var (
	// Set last accepted key to be longer than the keys used to store accepted block IDs.
	lastAcceptedKey = []byte("last_accepted_key")
	acceptedPrefix  = []byte("snowman_accepted")
	metadataPrefix  = []byte("metadata")
	warpPrefix      = []byte("warp")
	ethDBPrefix     = []byte("ethdb")

	// Prefixes for atomic trie
	atomicTrieDBPrefix     = []byte("atomicTrieDB")
	atomicTrieMetaDBPrefix = []byte("atomicTrieMetaDB")
)

var (
	errEmptyBlock                     = errors.New("empty block")
	errUnsupportedFXs                 = errors.New("unsupported feature extensions")
	errInvalidBlock                   = errors.New("invalid block")
	errInvalidNonce                   = errors.New("invalid nonce")
	errUnclesUnsupported              = errors.New("uncles unsupported")
	errRejectedParent                 = errors.New("rejected parent")
	errNilBaseFeeApricotPhase3        = errors.New("nil base fee is invalid after apricotPhase3")
	errNilExtDataGasUsedApricotPhase4 = errors.New("nil extDataGasUsed is invalid after apricotPhase4")
	errNilBlockGasCostApricotPhase4   = errors.New("nil blockGasCost is invalid after apricotPhase4")
	errInvalidHeaderPredicateResults  = errors.New("invalid header predicate results")
)

var originalStderr *os.File

// legacyApiNames maps pre geth v1.10.20 api names to their updated counterparts.
// used in attachEthService for backward configuration compatibility.
var legacyApiNames = map[string]string{
	"internal-public-eth":              "internal-eth",
	"internal-public-blockchain":       "internal-blockchain",
	"internal-public-transaction-pool": "internal-transaction",
	"internal-public-tx-pool":          "internal-tx-pool",
	"internal-public-debug":            "internal-debug",
	"internal-private-debug":           "internal-debug",
	"internal-public-account":          "internal-account",
	"internal-private-personal":        "internal-personal",

	"public-eth":        "eth",
	"public-eth-filter": "eth-filter",
	"private-admin":     "admin",
	"public-debug":      "debug",
	"private-debug":     "debug",
}

func init() {
	// Preserve [os.Stderr] prior to the call in plugin/main.go to plugin.Serve(...).
	// Preserving the log level allows us to update the root handler while writing to the original
	// [os.Stderr] that is being piped through to the logger via the rpcchainvm.
	originalStderr = os.Stderr
}

// VM implements the snowman.ChainVM interface
type VM struct {
	ctx *snow.Context
	// [cancel] may be nil until [snow.NormalOp] starts
	cancel context.CancelFunc
	// *chain.State helps to implement the VM interface by wrapping blocks
	// with an efficient caching layer.
	*chain.State

	config config.Config

	chainID     *big.Int
	networkID   uint64
	genesisHash common.Hash
	chainConfig *params.ChainConfig
	ethConfig   ethconfig.Config

	// pointers to eth constructs
	eth        *eth.Ethereum
	txPool     *txpool.TxPool
	blockChain *core.BlockChain
	miner      *miner.Miner

	// [versiondb] is the VM's current versioned database
	versiondb *versiondb.Database

	// [db] is the VM's current database
	db database.Database

	// metadataDB is used to store one off keys.
	metadataDB database.Database

	// [chaindb] is the database supplied to the Ethereum backend
	chaindb ethdb.Database

	// [acceptedBlockDB] is the database to store the last accepted
	// block.
	acceptedBlockDB database.Database

	// [warpDB] is used to store warp message signatures
	// set to a prefixDB with the prefix [warpPrefix]
	warpDB database.Database

	toEngine chan<- commonEng.Message

	syntacticBlockValidator BlockValidator

	// [atomicTxRepository] maintains two indexes on accepted atomic txs.
	// - txID to accepted atomic tx
	// - block height to list of atomic txs accepted on block at that height
	atomicTxRepository AtomicTxRepository
	// [atomicTrie] maintains a merkle forest of [height]=>[atomic txs].
	atomicTrie AtomicTrie
	// [atomicBackend] abstracts verification and processing of atomic transactions
	atomicBackend AtomicBackend

	builder *blockBuilder

	baseCodec codec.Registry
	clock     mockable.Clock
	mempool   *atomic.Mempool

	shutdownChan chan struct{}
	shutdownWg   sync.WaitGroup

	fx        secp256k1fx.Fx
	secpCache secp256k1.RecoverCache

	// Continuous Profiler
	profiler profiler.ContinuousProfiler

	peer.Network
	client       peer.NetworkClient
	networkCodec codec.Manager

	p2pValidators *p2p.Validators

	// Metrics
	sdkMetrics *prometheus.Registry

	bootstrapped avalancheUtils.Atomic[bool]
	IsPlugin     bool

	logger CorethLogger
	// State sync server and client
	StateSyncServer
	StateSyncClient

	// Avalanche Warp Messaging backend
	// Used to serve BLS signatures of warp messages over RPC
	warpBackend warp.Backend

	// Initialize only sets these if nil so they can be overridden in tests
	p2pSender             commonEng.AppSender
	ethTxGossipHandler    p2p.Handler
	ethTxPushGossiper     avalancheUtils.Atomic[*gossip.PushGossiper[*GossipEthTx]]
	ethTxPullGossiper     gossip.Gossiper
	atomicTxGossipHandler p2p.Handler
	atomicTxPushGossiper  *gossip.PushGossiper[*atomic.GossipAtomicTx]
	atomicTxPullGossiper  gossip.Gossiper

	chainAlias string
	// RPC handlers (should be stopped before closing chaindb)
	rpcHandlers []interface{ Stop() }
}

// CodecRegistry implements the secp256k1fx interface
func (vm *VM) CodecRegistry() codec.Registry { return vm.baseCodec }

// Clock implements the secp256k1fx interface
func (vm *VM) Clock() *mockable.Clock { return &vm.clock }

// Logger implements the secp256k1fx interface
func (vm *VM) Logger() logging.Logger { return vm.ctx.Log }

/*
 ******************************************************************************
 ********************************* Snowman API ********************************
 ******************************************************************************
 */

// implements SnowmanPlusPlusVM interface
func (vm *VM) GetActivationTime() time.Time {
	return utils.Uint64ToTime(vm.chainConfigExtra().ApricotPhase4BlockTimestamp)
}

// Initialize implements the snowman.ChainVM interface
func (vm *VM) Initialize(
	_ context.Context,
	chainCtx *snow.Context,
	db database.Database,
	genesisBytes []byte,
	upgradeBytes []byte,
	configBytes []byte,
	toEngine chan<- commonEng.Message,
	fxs []*commonEng.Fx,
	appSender commonEng.AppSender,
) error {
	vm.config.SetDefaults(defaultTxPoolConfig)
	if len(configBytes) > 0 {
		if err := json.Unmarshal(configBytes, &vm.config); err != nil {
			return fmt.Errorf("failed to unmarshal config %s: %w", string(configBytes), err)
		}
	}
	vm.ctx = chainCtx

	if err := vm.config.Validate(vm.ctx.NetworkID); err != nil {
		return err
	}
	// We should deprecate config flags as the first thing, before we do anything else
	// because this can set old flags to new flags. log the message after we have
	// initialized the logger.
	deprecateMsg := vm.config.Deprecate()

	// Create logger
	alias, err := vm.ctx.BCLookup.PrimaryAlias(vm.ctx.ChainID)
	if err != nil {
		// fallback to ChainID string instead of erroring
		alias = vm.ctx.ChainID.String()
	}
	vm.chainAlias = alias

	var writer io.Writer = vm.ctx.Log
	if vm.IsPlugin {
		writer = originalStderr
	}

	corethLogger, err := InitLogger(vm.chainAlias, vm.config.LogLevel, vm.config.LogJSONFormat, writer)
	if err != nil {
		return fmt.Errorf("failed to initialize logger due to: %w ", err)
	}
	vm.logger = corethLogger

	log.Info("Initializing Coreth VM", "Version", Version, "Config", vm.config)

	if deprecateMsg != "" {
		log.Warn("Deprecation Warning", "msg", deprecateMsg)
	}

	if len(fxs) > 0 {
		return errUnsupportedFXs
	}

	// Enable debug-level metrics that might impact runtime performance
	metrics.EnabledExpensive = vm.config.MetricsExpensiveEnabled

	vm.toEngine = toEngine
	vm.shutdownChan = make(chan struct{}, 1)

	if err := vm.initializeMetrics(); err != nil {
		return fmt.Errorf("failed to initialize metrics: %w", err)
	}

	// Initialize the database
	if err := vm.initializeDBs(db); err != nil {
		return fmt.Errorf("failed to initialize databases: %w", err)
	}
	if vm.config.InspectDatabase {
		if err := vm.inspectDatabases(); err != nil {
			return err
		}
	}

	g := new(core.Genesis)
	if err := json.Unmarshal(genesisBytes, g); err != nil {
		return err
	}

	var extDataHashes map[common.Hash]common.Hash
	var chainID *big.Int
	// Set the chain config for mainnet/fuji chain IDs
	switch chainCtx.NetworkID {
	case avalanchegoConstants.MainnetID:
		chainID = params.AvalancheMainnetChainID
		extDataHashes = mainnetExtDataHashes
	case avalanchegoConstants.FujiID:
		chainID = params.AvalancheFujiChainID
		extDataHashes = fujiExtDataHashes
	case avalanchegoConstants.LocalID:
		chainID = params.AvalancheLocalChainID
	default:
		chainID = g.Config.ChainID
	}

	// if the chainCtx.NetworkUpgrades is not empty, set the chain config
	// normally it should not be empty, but some tests may not set it
	if chainCtx.NetworkUpgrades != (upgrade.Config{}) {
		g.Config = params.GetChainConfig(chainCtx.NetworkUpgrades, new(big.Int).Set(chainID))
	}

	// If the Durango is activated, activate the Warp Precompile at the same time
	configExtra := params.GetExtra(g.Config)
	if configExtra.DurangoBlockTimestamp != nil {
		configExtra.PrecompileUpgrades = append(configExtra.PrecompileUpgrades, extras.PrecompileUpgrade{
			Config: warpcontract.NewDefaultConfig(configExtra.DurangoBlockTimestamp),
		})
	}

	// Set the Avalanche Context on the ChainConfig
	configExtra.AvalancheContext = extras.AvalancheContext{
		SnowCtx: chainCtx,
	}
	vm.syntacticBlockValidator = NewBlockValidator(extDataHashes)

	// Free the memory of the extDataHash map that is not used (i.e. if mainnet
	// config, free fuji)
	fujiExtDataHashes = nil
	mainnetExtDataHashes = nil

	vm.chainID = g.Config.ChainID

	params.SetEthUpgrades(g.Config)

	vm.ethConfig = ethconfig.NewDefaultConfig()
	vm.ethConfig.Genesis = g
	vm.ethConfig.NetworkId = vm.chainID.Uint64()
	vm.genesisHash = vm.ethConfig.Genesis.ToBlock().Hash() // must create genesis hash before [vm.readLastAccepted]
	lastAcceptedHash, lastAcceptedHeight, err := vm.readLastAccepted()
	if err != nil {
		return err
	}
	log.Info(fmt.Sprintf("lastAccepted = %s", lastAcceptedHash))

	// Set minimum price for mining and default gas price oracle value to the min
	// gas price to prevent so transactions and blocks all use the correct fees
	vm.ethConfig.RPCGasCap = vm.config.RPCGasCap
	vm.ethConfig.RPCEVMTimeout = vm.config.APIMaxDuration.Duration
	vm.ethConfig.RPCTxFeeCap = vm.config.RPCTxFeeCap

	vm.ethConfig.TxPool.NoLocals = !vm.config.LocalTxsEnabled
	vm.ethConfig.TxPool.PriceLimit = vm.config.TxPoolPriceLimit
	vm.ethConfig.TxPool.PriceBump = vm.config.TxPoolPriceBump
	vm.ethConfig.TxPool.AccountSlots = vm.config.TxPoolAccountSlots
	vm.ethConfig.TxPool.GlobalSlots = vm.config.TxPoolGlobalSlots
	vm.ethConfig.TxPool.AccountQueue = vm.config.TxPoolAccountQueue
	vm.ethConfig.TxPool.GlobalQueue = vm.config.TxPoolGlobalQueue
	vm.ethConfig.TxPool.Lifetime = vm.config.TxPoolLifetime.Duration

	vm.ethConfig.AllowUnfinalizedQueries = vm.config.AllowUnfinalizedQueries
	vm.ethConfig.AllowUnprotectedTxs = vm.config.AllowUnprotectedTxs
	vm.ethConfig.AllowUnprotectedTxHashes = vm.config.AllowUnprotectedTxHashes
	vm.ethConfig.Preimages = vm.config.Preimages
	vm.ethConfig.Pruning = vm.config.Pruning
	vm.ethConfig.TrieCleanCache = vm.config.TrieCleanCache
	vm.ethConfig.TrieDirtyCache = vm.config.TrieDirtyCache
	vm.ethConfig.TrieDirtyCommitTarget = vm.config.TrieDirtyCommitTarget
	vm.ethConfig.TriePrefetcherParallelism = vm.config.TriePrefetcherParallelism
	vm.ethConfig.SnapshotCache = vm.config.SnapshotCache
	vm.ethConfig.AcceptorQueueLimit = vm.config.AcceptorQueueLimit
	vm.ethConfig.PopulateMissingTries = vm.config.PopulateMissingTries
	vm.ethConfig.PopulateMissingTriesParallelism = vm.config.PopulateMissingTriesParallelism
	vm.ethConfig.AllowMissingTries = vm.config.AllowMissingTries
	vm.ethConfig.SnapshotDelayInit = vm.stateSyncEnabled(lastAcceptedHeight)
	vm.ethConfig.SnapshotWait = vm.config.SnapshotWait
	vm.ethConfig.SnapshotVerify = vm.config.SnapshotVerify
	vm.ethConfig.OfflinePruning = vm.config.OfflinePruning
	vm.ethConfig.OfflinePruningBloomFilterSize = vm.config.OfflinePruningBloomFilterSize
	vm.ethConfig.OfflinePruningDataDirectory = vm.config.OfflinePruningDataDirectory
	vm.ethConfig.CommitInterval = vm.config.CommitInterval
	vm.ethConfig.SkipUpgradeCheck = vm.config.SkipUpgradeCheck
	vm.ethConfig.AcceptedCacheSize = vm.config.AcceptedCacheSize
	vm.ethConfig.TransactionHistory = vm.config.TransactionHistory
	vm.ethConfig.SkipTxIndexing = vm.config.SkipTxIndexing

	// Create directory for offline pruning
	if len(vm.ethConfig.OfflinePruningDataDirectory) != 0 {
		if err := os.MkdirAll(vm.ethConfig.OfflinePruningDataDirectory, perms.ReadWriteExecute); err != nil {
			log.Error("failed to create offline pruning data directory", "error", err)
			return err
		}
	}

	vm.chainConfig = g.Config
	vm.networkID = vm.ethConfig.NetworkId
	vm.secpCache = secp256k1.RecoverCache{
		LRU: cache.LRU[ids.ID, *secp256k1.PublicKey]{
			Size: secpCacheSize,
		},
	}

	if err := configExtra.Verify(); err != nil {
		return fmt.Errorf("failed to verify chain config: %w", err)
	}

	// TODO: read size from settings
	vm.mempool, err = atomic.NewMempool(chainCtx, vm.sdkMetrics, defaultMempoolSize, vm.verifyTxAtTip)
	if err != nil {
		return fmt.Errorf("failed to initialize mempool: %w", err)
	}

	// initialize peer network
	if vm.p2pSender == nil {
		vm.p2pSender = appSender
	}

	// TODO: move all network stuff to peer.NewNetwork
	p2pNetwork, err := p2p.NewNetwork(vm.ctx.Log, vm.p2pSender, vm.sdkMetrics, "p2p")
	if err != nil {
		return fmt.Errorf("failed to initialize p2p network: %w", err)
	}
	vm.p2pValidators = p2p.NewValidators(p2pNetwork.Peers, vm.ctx.Log, vm.ctx.SubnetID, vm.ctx.ValidatorState, maxValidatorSetStaleness)
	vm.networkCodec = message.Codec
	vm.Network = peer.NewNetwork(p2pNetwork, appSender, vm.networkCodec, chainCtx.NodeID, vm.config.MaxOutboundActiveRequests)
	vm.client = peer.NewNetworkClient(vm.Network)

	// Initialize warp backend
	offchainWarpMessages := make([][]byte, len(vm.config.WarpOffChainMessages))
	for i, hexMsg := range vm.config.WarpOffChainMessages {
		offchainWarpMessages[i] = []byte(hexMsg)
	}
	warpSignatureCache := &cache.LRU[ids.ID, []byte]{Size: warpSignatureCacheSize}
	meteredCache, err := metercacher.New("warp_signature_cache", vm.sdkMetrics, warpSignatureCache)
	if err != nil {
		return fmt.Errorf("failed to create warp signature cache: %w", err)
	}

	// clear warpdb on initialization if config enabled
	if vm.config.PruneWarpDB {
		if err := database.Clear(vm.warpDB, ethdb.IdealBatchSize); err != nil {
			return fmt.Errorf("failed to prune warpDB: %w", err)
		}
	}

	vm.warpBackend, err = warp.NewBackend(
		vm.ctx.NetworkID,
		vm.ctx.ChainID,
		vm.ctx.WarpSigner,
		vm,
		vm.warpDB,
		meteredCache,
		offchainWarpMessages,
	)
	if err != nil {
		return err
	}
	if err := vm.initializeChain(lastAcceptedHash); err != nil {
		return err
	}
	// initialize bonus blocks on mainnet
	var (
		bonusBlockHeights map[uint64]ids.ID
	)
	if vm.ctx.NetworkID == avalanchegoConstants.MainnetID {
		bonusBlockHeights, err = readMainnetBonusBlocks()
		if err != nil {
			return fmt.Errorf("failed to read mainnet bonus blocks: %w", err)
		}
	}

	// initialize atomic repository
	vm.atomicTxRepository, err = NewAtomicTxRepository(vm.versiondb, atomic.Codec, lastAcceptedHeight)
	if err != nil {
		return fmt.Errorf("failed to create atomic repository: %w", err)
	}
	vm.atomicBackend, err = NewAtomicBackend(
		vm.versiondb, vm.ctx.SharedMemory, bonusBlockHeights,
		vm.atomicTxRepository, lastAcceptedHeight, lastAcceptedHash,
		vm.config.CommitInterval,
	)
	if err != nil {
		return fmt.Errorf("failed to create atomic backend: %w", err)
	}
	vm.atomicTrie = vm.atomicBackend.AtomicTrie()

	go vm.ctx.Log.RecoverAndPanic(vm.startContinuousProfiler)

	// so [vm.baseCodec] is a dummy codec use to fulfill the secp256k1fx VM
	// interface. The fx will register all of its types, which can be safely
	// ignored by the VM's codec.
	vm.baseCodec = linearcodec.NewDefault()

	if err := vm.fx.Initialize(vm); err != nil {
		return err
	}

	// Add p2p warp message warpHandler
	warpHandler := acp118.NewCachedHandler(meteredCache, vm.warpBackend, vm.ctx.WarpSigner)
	vm.Network.AddHandler(p2p.SignatureRequestHandlerID, warpHandler)

	vm.setAppRequestHandlers()

	vm.StateSyncServer = NewStateSyncServer(&stateSyncServerConfig{
		Chain:            vm.blockChain,
		AtomicTrie:       vm.atomicTrie,
		SyncableInterval: vm.config.StateSyncCommitInterval,
	})
	return vm.initializeStateSyncClient(lastAcceptedHeight)
}

func (vm *VM) initializeMetrics() error {
	vm.sdkMetrics = prometheus.NewRegistry()
	// If metrics are enabled, register the default metrics registry
	if !metrics.Enabled {
		return nil
	}

	gatherer := corethPrometheus.Gatherer(metrics.DefaultRegistry)
	if err := vm.ctx.Metrics.Register(ethMetricsPrefix, gatherer); err != nil {
		return err
	}
	return vm.ctx.Metrics.Register(sdkMetricsPrefix, vm.sdkMetrics)
}

func (vm *VM) initializeChain(lastAcceptedHash common.Hash) error {
	nodecfg := &node.Config{
		CorethVersion:         Version,
		KeyStoreDir:           vm.config.KeystoreDirectory,
		ExternalSigner:        vm.config.KeystoreExternalSigner,
		InsecureUnlockAllowed: vm.config.KeystoreInsecureUnlockAllowed,
	}
	node, err := node.New(nodecfg)
	if err != nil {
		return err
	}
	callbacks := vm.createConsensusCallbacks()
	vm.eth, err = eth.New(
		node,
		&vm.ethConfig,
		&EthPushGossiper{vm: vm},
		vm.chaindb,
		eth.Settings{MaxBlocksPerRequest: vm.config.MaxBlocksPerRequest},
		lastAcceptedHash,
		dummy.NewFakerWithClock(callbacks, &vm.clock),
		&vm.clock,
	)
	if err != nil {
		return err
	}
	vm.eth.SetEtherbase(constants.BlackholeAddr)
	vm.txPool = vm.eth.TxPool()
	vm.blockChain = vm.eth.BlockChain()
	vm.miner = vm.eth.Miner()

	// Set the gas parameters for the tx pool to the minimum gas price for the
	// latest upgrade.
	vm.txPool.SetGasTip(big.NewInt(0))
	vm.txPool.SetMinFee(big.NewInt(params.EtnaMinBaseFee))

	vm.eth.Start()
	return vm.initChainState(vm.blockChain.LastAcceptedBlock())
}

<<<<<<< HEAD
// TODO: remove this after Etna is activated
func (vm *VM) setMinFeeAtEtna() {
	now := vm.clock.Time()
	if vm.chainConfigExtra().EtnaTimestamp == nil {
		// If Etna is not set, set the min fee according to the latest upgrade
		vm.txPool.SetMinFee(big.NewInt(params.ApricotPhase4MinBaseFee))
		return
	} else if vm.chainConfigExtra().IsEtna(uint64(now.Unix())) {
		// If Etna is activated, set the min fee to the Etna min fee
		vm.txPool.SetMinFee(big.NewInt(params.EtnaMinBaseFee))
		return
	}

	vm.txPool.SetMinFee(big.NewInt(params.ApricotPhase4MinBaseFee))
	vm.shutdownWg.Add(1)
	go func() {
		defer vm.shutdownWg.Done()

		wait := utils.Uint64ToTime(vm.chainConfigExtra().EtnaTimestamp).Sub(now)
		t := time.NewTimer(wait)
		select {
		case <-t.C: // Wait for Etna to be activated
			vm.txPool.SetMinFee(big.NewInt(params.EtnaMinBaseFee))
		case <-vm.shutdownChan:
		}
		t.Stop()
	}()
}

=======
>>>>>>> 14e9d303
// initializeStateSyncClient initializes the client for performing state sync.
// If state sync is disabled, this function will wipe any ongoing summary from
// disk to ensure that we do not continue syncing from an invalid snapshot.
func (vm *VM) initializeStateSyncClient(lastAcceptedHeight uint64) error {
	stateSyncEnabled := vm.stateSyncEnabled(lastAcceptedHeight)
	// parse nodeIDs from state sync IDs in vm config
	var stateSyncIDs []ids.NodeID
	if stateSyncEnabled && len(vm.config.StateSyncIDs) > 0 {
		nodeIDs := strings.Split(vm.config.StateSyncIDs, ",")
		stateSyncIDs = make([]ids.NodeID, len(nodeIDs))
		for i, nodeIDString := range nodeIDs {
			nodeID, err := ids.NodeIDFromString(nodeIDString)
			if err != nil {
				return fmt.Errorf("failed to parse %s as NodeID: %w", nodeIDString, err)
			}
			stateSyncIDs[i] = nodeID
		}
	}

	vm.StateSyncClient = NewStateSyncClient(&stateSyncClientConfig{
		chain: vm.eth,
		state: vm.State,
		client: statesyncclient.NewClient(
			&statesyncclient.ClientConfig{
				NetworkClient:    vm.client,
				Codec:            vm.networkCodec,
				Stats:            stats.NewClientSyncerStats(),
				StateSyncNodeIDs: stateSyncIDs,
				BlockParser:      vm,
			},
		),
		enabled:              stateSyncEnabled,
		skipResume:           vm.config.StateSyncSkipResume,
		stateSyncMinBlocks:   vm.config.StateSyncMinBlocks,
		stateSyncRequestSize: vm.config.StateSyncRequestSize,
		lastAcceptedHeight:   lastAcceptedHeight, // TODO clean up how this is passed around
		chaindb:              vm.chaindb,
		metadataDB:           vm.metadataDB,
		acceptedBlockDB:      vm.acceptedBlockDB,
		db:                   vm.versiondb,
		atomicBackend:        vm.atomicBackend,
		toEngine:             vm.toEngine,
	})

	// If StateSync is disabled, clear any ongoing summary so that we will not attempt to resume
	// sync using a snapshot that has been modified by the node running normal operations.
	if !stateSyncEnabled {
		return vm.StateSyncClient.ClearOngoingSummary()
	}

	return nil
}

func (vm *VM) initChainState(lastAcceptedBlock *types.Block) error {
	block, err := vm.newBlock(lastAcceptedBlock)
	if err != nil {
		return fmt.Errorf("failed to create block wrapper for the last accepted block: %w", err)
	}

	config := &chain.Config{
		DecidedCacheSize:      decidedCacheSize,
		MissingCacheSize:      missingCacheSize,
		UnverifiedCacheSize:   unverifiedCacheSize,
		BytesToIDCacheSize:    bytesToIDCacheSize,
		GetBlock:              vm.getBlock,
		UnmarshalBlock:        vm.parseBlock,
		BuildBlock:            vm.buildBlock,
		BuildBlockWithContext: vm.buildBlockWithContext,
		LastAcceptedBlock:     block,
	}

	// Register chain state metrics
	chainStateRegisterer := prometheus.NewRegistry()
	state, err := chain.NewMeteredState(chainStateRegisterer, config)
	if err != nil {
		return fmt.Errorf("could not create metered state: %w", err)
	}
	vm.State = state

	if !metrics.Enabled {
		return nil
	}

	return vm.ctx.Metrics.Register(chainStateMetricsPrefix, chainStateRegisterer)
}

func (vm *VM) createConsensusCallbacks() dummy.ConsensusCallbacks {
	return dummy.ConsensusCallbacks{
		OnFinalizeAndAssemble: vm.onFinalizeAndAssemble,
		OnExtraStateChange:    vm.onExtraStateChange,
	}
}

func (vm *VM) preBatchOnFinalizeAndAssemble(header *types.Header, state *state.StateDB, txs []*types.Transaction) ([]byte, *big.Int, *big.Int, error) {
	for {
		tx, exists := vm.mempool.NextTx()
		if !exists {
			break
		}
		// Take a snapshot of [state] before calling verifyTx so that if the transaction fails verification
		// we can revert to [snapshot].
		// Note: snapshot is taken inside the loop because you cannot revert to the same snapshot more than
		// once.
		snapshot := state.Snapshot()
		rules := vm.chainConfig.Rules(header.Number, params.IsMergeTODO, header.Time)
		rulesExtra := params.GetRulesExtra(rules)
		if err := vm.verifyTx(tx, header.ParentHash, header.BaseFee, state, *rulesExtra); err != nil {
			// Discard the transaction from the mempool on failed verification.
			log.Debug("discarding tx from mempool on failed verification", "txID", tx.ID(), "err", err)
			vm.mempool.DiscardCurrentTx(tx.ID())
			state.RevertToSnapshot(snapshot)
			continue
		}

		atomicTxBytes, err := atomic.Codec.Marshal(atomic.CodecVersion, tx)
		if err != nil {
			// Discard the transaction from the mempool and error if the transaction
			// cannot be marshalled. This should never happen.
			log.Debug("discarding tx due to unmarshal err", "txID", tx.ID(), "err", err)
			vm.mempool.DiscardCurrentTx(tx.ID())
			return nil, nil, nil, fmt.Errorf("failed to marshal atomic transaction %s due to %w", tx.ID(), err)
		}
		var contribution, gasUsed *big.Int
		if rulesExtra.IsApricotPhase4 {
			contribution, gasUsed, err = tx.BlockFeeContribution(rulesExtra.IsApricotPhase5, vm.ctx.AVAXAssetID, header.BaseFee)
			if err != nil {
				return nil, nil, nil, err
			}
		}
		return atomicTxBytes, contribution, gasUsed, nil
	}

	if len(txs) == 0 {
		// this could happen due to the async logic of geth tx pool
		return nil, nil, nil, errEmptyBlock
	}

	return nil, nil, nil, nil
}

// assumes that we are in at least Apricot Phase 5.
func (vm *VM) postBatchOnFinalizeAndAssemble(header *types.Header, state *state.StateDB, txs []*types.Transaction) ([]byte, *big.Int, *big.Int, error) {
	var (
		batchAtomicTxs    []*atomic.Tx
		batchAtomicUTXOs  set.Set[ids.ID]
		batchContribution *big.Int = new(big.Int).Set(common.Big0)
		batchGasUsed      *big.Int = new(big.Int).Set(common.Big0)
		rules                      = vm.chainConfig.Rules(header.Number, params.IsMergeTODO, header.Time)
		rulesExtra                 = *params.GetRulesExtra(rules)
		size              int
	)

	for {
		tx, exists := vm.mempool.NextTx()
		if !exists {
			break
		}

		// Ensure that adding [tx] to the block will not exceed the block size soft limit.
		txSize := len(tx.SignedBytes())
		if size+txSize > targetAtomicTxsSize {
			vm.mempool.CancelCurrentTx(tx.ID())
			break
		}

		var (
			txGasUsed, txContribution *big.Int
			err                       error
		)

		// Note: we do not need to check if we are in at least ApricotPhase4 here because
		// we assume that this function will only be called when the block is in at least
		// ApricotPhase5.
		txContribution, txGasUsed, err = tx.BlockFeeContribution(true, vm.ctx.AVAXAssetID, header.BaseFee)
		if err != nil {
			return nil, nil, nil, err
		}
		// ensure [gasUsed] + [batchGasUsed] doesnt exceed the [atomicGasLimit]
		if totalGasUsed := new(big.Int).Add(batchGasUsed, txGasUsed); totalGasUsed.Cmp(params.AtomicGasLimit) > 0 {
			// Send [tx] back to the mempool's tx heap.
			vm.mempool.CancelCurrentTx(tx.ID())
			break
		}

		if batchAtomicUTXOs.Overlaps(tx.InputUTXOs()) {
			// Discard the transaction from the mempool since it will fail verification
			// after this block has been accepted.
			// Note: if the proposed block is not accepted, the transaction may still be
			// valid, but we discard it early here based on the assumption that the proposed
			// block will most likely be accepted.
			// Discard the transaction from the mempool on failed verification.
			log.Debug("discarding tx due to overlapping input utxos", "txID", tx.ID())
			vm.mempool.DiscardCurrentTx(tx.ID())
			continue
		}

		snapshot := state.Snapshot()
		if err := vm.verifyTx(tx, header.ParentHash, header.BaseFee, state, rulesExtra); err != nil {
			// Discard the transaction from the mempool and reset the state to [snapshot]
			// if it fails verification here.
			// Note: prior to this point, we have not modified [state] so there is no need to
			// revert to a snapshot if we discard the transaction prior to this point.
			log.Debug("discarding tx from mempool due to failed verification", "txID", tx.ID(), "err", err)
			vm.mempool.DiscardCurrentTx(tx.ID())
			state.RevertToSnapshot(snapshot)
			continue
		}

		batchAtomicTxs = append(batchAtomicTxs, tx)
		batchAtomicUTXOs.Union(tx.InputUTXOs())
		// Add the [txGasUsed] to the [batchGasUsed] when the [tx] has passed verification
		batchGasUsed.Add(batchGasUsed, txGasUsed)
		batchContribution.Add(batchContribution, txContribution)
		size += txSize
	}

	// If there is a non-zero number of transactions, marshal them and return the byte slice
	// for the block's extra data along with the contribution and gas used.
	if len(batchAtomicTxs) > 0 {
		atomicTxBytes, err := atomic.Codec.Marshal(atomic.CodecVersion, batchAtomicTxs)
		if err != nil {
			// If we fail to marshal the batch of atomic transactions for any reason,
			// discard the entire set of current transactions.
			log.Debug("discarding txs due to error marshaling atomic transactions", "err", err)
			vm.mempool.DiscardCurrentTxs()
			return nil, nil, nil, fmt.Errorf("failed to marshal batch of atomic transactions due to %w", err)
		}
		return atomicTxBytes, batchContribution, batchGasUsed, nil
	}

	// If there are no regular transactions and there were also no atomic transactions to be included,
	// then the block is empty and should be considered invalid.
	if len(txs) == 0 {
		// this could happen due to the async logic of geth tx pool
		return nil, nil, nil, errEmptyBlock
	}

	// If there are no atomic transactions, but there is a non-zero number of regular transactions, then
	// we return a nil slice with no contribution from the atomic transactions and a nil error.
	return nil, nil, nil, nil
}

func (vm *VM) onFinalizeAndAssemble(header *types.Header, state *state.StateDB, txs []*types.Transaction) ([]byte, *big.Int, *big.Int, error) {
	if !vm.chainConfigExtra().IsApricotPhase5(header.Time) {
		return vm.preBatchOnFinalizeAndAssemble(header, state, txs)
	}
	return vm.postBatchOnFinalizeAndAssemble(header, state, txs)
}

func (vm *VM) onExtraStateChange(block *types.Block, state *state.StateDB) (*big.Int, *big.Int, error) {
	var (
		batchContribution *big.Int = big.NewInt(0)
		batchGasUsed      *big.Int = big.NewInt(0)
		header                     = block.Header()
		rules                      = vm.chainConfig.Rules(header.Number, params.IsMergeTODO, header.Time)
		rulesExtra                 = *params.GetRulesExtra(rules)
	)

<<<<<<< HEAD
	txs, err := ExtractAtomicTxs(block.ExtData(), rulesExtra.IsApricotPhase5, vm.codec)
=======
	txs, err := atomic.ExtractAtomicTxs(block.ExtData(), rules.IsApricotPhase5, atomic.Codec)
>>>>>>> 14e9d303
	if err != nil {
		return nil, nil, err
	}

	// If [atomicBackend] is nil, the VM is still initializing and is reprocessing accepted blocks.
	if vm.atomicBackend != nil {
		if vm.atomicBackend.IsBonus(block.NumberU64(), block.Hash()) {
			log.Info("skipping atomic tx verification on bonus block", "block", block.Hash())
		} else {
			// Verify [txs] do not conflict with themselves or ancestor blocks.
			if err := vm.verifyTxs(txs, block.ParentHash(), block.BaseFee(), block.NumberU64(), rulesExtra); err != nil {
				return nil, nil, err
			}
		}
		// Update the atomic backend with [txs] from this block.
		//
		// Note: The atomic trie canonically contains the duplicate operations
		// from any bonus blocks.
		_, err := vm.atomicBackend.InsertTxs(block.Hash(), block.NumberU64(), block.ParentHash(), txs)
		if err != nil {
			return nil, nil, err
		}
	}

	// If there are no transactions, we can return early.
	if len(txs) == 0 {
		return nil, nil, nil
	}

	for _, tx := range txs {
		if err := tx.UnsignedAtomicTx.EVMStateTransfer(vm.ctx, state); err != nil {
			return nil, nil, err
		}
		// If ApricotPhase4 is enabled, calculate the block fee contribution
		if rulesExtra.IsApricotPhase4 {
			contribution, gasUsed, err := tx.BlockFeeContribution(rulesExtra.IsApricotPhase5, vm.ctx.AVAXAssetID, block.BaseFee())
			if err != nil {
				return nil, nil, err
			}

			batchContribution.Add(batchContribution, contribution)
			batchGasUsed.Add(batchGasUsed, gasUsed)
		}

		// If ApricotPhase5 is enabled, enforce that the atomic gas used does not exceed the
		// atomic gas limit.
		if rulesExtra.IsApricotPhase5 {
			// Ensure that [tx] does not push [block] above the atomic gas limit.
			if batchGasUsed.Cmp(params.AtomicGasLimit) == 1 {
				return nil, nil, fmt.Errorf("atomic gas used (%d) by block (%s), exceeds atomic gas limit (%d)", batchGasUsed, block.Hash().Hex(), params.AtomicGasLimit)
			}
		}
	}
	return batchContribution, batchGasUsed, nil
}

func (vm *VM) SetState(_ context.Context, state snow.State) error {
	switch state {
	case snow.StateSyncing:
		vm.bootstrapped.Set(false)
		return nil
	case snow.Bootstrapping:
		return vm.onBootstrapStarted()
	case snow.NormalOp:
		return vm.onNormalOperationsStarted()
	default:
		return snow.ErrUnknownState
	}
}

// onBootstrapStarted marks this VM as bootstrapping
func (vm *VM) onBootstrapStarted() error {
	vm.bootstrapped.Set(false)
	if err := vm.StateSyncClient.Error(); err != nil {
		return err
	}
	// After starting bootstrapping, do not attempt to resume a previous state sync.
	if err := vm.StateSyncClient.ClearOngoingSummary(); err != nil {
		return err
	}
	// Ensure snapshots are initialized before bootstrapping (i.e., if state sync is skipped).
	// Note calling this function has no effect if snapshots are already initialized.
	vm.blockChain.InitializeSnapshots()

	return vm.fx.Bootstrapping()
}

// onNormalOperationsStarted marks this VM as bootstrapped
func (vm *VM) onNormalOperationsStarted() error {
	if vm.bootstrapped.Get() {
		return nil
	}
	vm.bootstrapped.Set(true)
	if err := vm.fx.Bootstrapped(); err != nil {
		return err
	}
	// Initialize goroutines related to block building
	// once we enter normal operation as there is no need to handle mempool gossip before this point.
	return vm.initBlockBuilding()
}

// initBlockBuilding starts goroutines to manage block building
func (vm *VM) initBlockBuilding() error {
	ctx, cancel := context.WithCancel(context.TODO())
	vm.cancel = cancel

	ethTxGossipMarshaller := GossipEthTxMarshaller{}
	ethTxGossipClient := vm.Network.NewClient(p2p.TxGossipHandlerID, p2p.WithValidatorSampling(vm.p2pValidators))
	ethTxGossipMetrics, err := gossip.NewMetrics(vm.sdkMetrics, ethTxGossipNamespace)
	if err != nil {
		return fmt.Errorf("failed to initialize eth tx gossip metrics: %w", err)
	}
	ethTxPool, err := NewGossipEthTxPool(vm.txPool, vm.sdkMetrics)
	if err != nil {
		return fmt.Errorf("failed to initialize gossip eth tx pool: %w", err)
	}
	vm.shutdownWg.Add(1)
	go func() {
		ethTxPool.Subscribe(ctx)
		vm.shutdownWg.Done()
	}()

	atomicTxGossipMarshaller := atomic.GossipAtomicTxMarshaller{}
	atomicTxGossipClient := vm.Network.NewClient(p2p.AtomicTxGossipHandlerID, p2p.WithValidatorSampling(vm.p2pValidators))
	atomicTxGossipMetrics, err := gossip.NewMetrics(vm.sdkMetrics, atomicTxGossipNamespace)
	if err != nil {
		return fmt.Errorf("failed to initialize atomic tx gossip metrics: %w", err)
	}

	pushGossipParams := gossip.BranchingFactor{
		StakePercentage: vm.config.PushGossipPercentStake,
		Validators:      vm.config.PushGossipNumValidators,
		Peers:           vm.config.PushGossipNumPeers,
	}
	pushRegossipParams := gossip.BranchingFactor{
		Validators: vm.config.PushRegossipNumValidators,
		Peers:      vm.config.PushRegossipNumPeers,
	}

	ethTxPushGossiper := vm.ethTxPushGossiper.Get()
	if ethTxPushGossiper == nil {
		ethTxPushGossiper, err = gossip.NewPushGossiper[*GossipEthTx](
			ethTxGossipMarshaller,
			ethTxPool,
			vm.p2pValidators,
			ethTxGossipClient,
			ethTxGossipMetrics,
			pushGossipParams,
			pushRegossipParams,
			pushGossipDiscardedElements,
			txGossipTargetMessageSize,
			vm.config.RegossipFrequency.Duration,
		)
		if err != nil {
			return fmt.Errorf("failed to initialize eth tx push gossiper: %w", err)
		}
		vm.ethTxPushGossiper.Set(ethTxPushGossiper)
	}

	if vm.atomicTxPushGossiper == nil {
		vm.atomicTxPushGossiper, err = gossip.NewPushGossiper[*atomic.GossipAtomicTx](
			atomicTxGossipMarshaller,
			vm.mempool,
			vm.p2pValidators,
			atomicTxGossipClient,
			atomicTxGossipMetrics,
			pushGossipParams,
			pushRegossipParams,
			pushGossipDiscardedElements,
			txGossipTargetMessageSize,
			vm.config.RegossipFrequency.Duration,
		)
		if err != nil {
			return fmt.Errorf("failed to initialize atomic tx push gossiper: %w", err)
		}
	}

	// NOTE: gossip network must be initialized first otherwise ETH tx gossip will not work.
	vm.builder = vm.NewBlockBuilder(vm.toEngine)
	vm.builder.awaitSubmittedTxs()

	if vm.ethTxGossipHandler == nil {
		vm.ethTxGossipHandler = newTxGossipHandler[*GossipEthTx](
			vm.ctx.Log,
			ethTxGossipMarshaller,
			ethTxPool,
			ethTxGossipMetrics,
			txGossipTargetMessageSize,
			txGossipThrottlingPeriod,
			txGossipThrottlingLimit,
			vm.p2pValidators,
		)
	}

	if err := vm.Network.AddHandler(p2p.TxGossipHandlerID, vm.ethTxGossipHandler); err != nil {
		return fmt.Errorf("failed to add eth tx gossip handler: %w", err)
	}

	if vm.atomicTxGossipHandler == nil {
		vm.atomicTxGossipHandler = newTxGossipHandler[*atomic.GossipAtomicTx](
			vm.ctx.Log,
			atomicTxGossipMarshaller,
			vm.mempool,
			atomicTxGossipMetrics,
			txGossipTargetMessageSize,
			txGossipThrottlingPeriod,
			txGossipThrottlingLimit,
			vm.p2pValidators,
		)
	}

	if err := vm.Network.AddHandler(p2p.AtomicTxGossipHandlerID, vm.atomicTxGossipHandler); err != nil {
		return fmt.Errorf("failed to add atomic tx gossip handler: %w", err)
	}

	if vm.ethTxPullGossiper == nil {
		ethTxPullGossiper := gossip.NewPullGossiper[*GossipEthTx](
			vm.ctx.Log,
			ethTxGossipMarshaller,
			ethTxPool,
			ethTxGossipClient,
			ethTxGossipMetrics,
			txGossipPollSize,
		)

		vm.ethTxPullGossiper = gossip.ValidatorGossiper{
			Gossiper:   ethTxPullGossiper,
			NodeID:     vm.ctx.NodeID,
			Validators: vm.p2pValidators,
		}
	}

	vm.shutdownWg.Add(2)
	go func() {
		gossip.Every(ctx, vm.ctx.Log, ethTxPushGossiper, vm.config.PushGossipFrequency.Duration)
		vm.shutdownWg.Done()
	}()
	go func() {
		gossip.Every(ctx, vm.ctx.Log, vm.ethTxPullGossiper, vm.config.PullGossipFrequency.Duration)
		vm.shutdownWg.Done()
	}()

	if vm.atomicTxPullGossiper == nil {
		atomicTxPullGossiper := gossip.NewPullGossiper[*atomic.GossipAtomicTx](
			vm.ctx.Log,
			atomicTxGossipMarshaller,
			vm.mempool,
			atomicTxGossipClient,
			atomicTxGossipMetrics,
			txGossipPollSize,
		)

		vm.atomicTxPullGossiper = &gossip.ValidatorGossiper{
			Gossiper:   atomicTxPullGossiper,
			NodeID:     vm.ctx.NodeID,
			Validators: vm.p2pValidators,
		}
	}

	vm.shutdownWg.Add(2)
	go func() {
		gossip.Every(ctx, vm.ctx.Log, vm.atomicTxPushGossiper, vm.config.PushGossipFrequency.Duration)
		vm.shutdownWg.Done()
	}()
	go func() {
		gossip.Every(ctx, vm.ctx.Log, vm.atomicTxPullGossiper, vm.config.PullGossipFrequency.Duration)
		vm.shutdownWg.Done()
	}()

	return nil
}

// setAppRequestHandlers sets the request handlers for the VM to serve state sync
// requests.
func (vm *VM) setAppRequestHandlers() {
	// Create standalone EVM TrieDB (read only) for serving leafs requests.
	// We create a standalone TrieDB here, so that it has a standalone cache from the one
	// used by the node when processing blocks.
	evmTrieDB := triedb.NewDatabase(
		vm.chaindb,
		&triedb.Config{
			DBOverride: hashdb.Config{
				CleanCacheSize: vm.config.StateSyncServerTrieCache * units.MiB,
			}.BackendConstructor,
		},
	)
	networkHandler := newNetworkHandler(
		vm.blockChain,
		vm.chaindb,
		evmTrieDB,
		vm.atomicTrie.TrieDB(),
		vm.warpBackend,
		vm.networkCodec,
	)
	vm.Network.SetRequestHandler(networkHandler)
}

// Shutdown implements the snowman.ChainVM interface
func (vm *VM) Shutdown(context.Context) error {
	if vm.ctx == nil {
		return nil
	}
	if vm.cancel != nil {
		vm.cancel()
	}
	vm.Network.Shutdown()
	if err := vm.StateSyncClient.Shutdown(); err != nil {
		log.Error("error stopping state syncer", "err", err)
	}
	close(vm.shutdownChan)
	// Stop RPC handlers before eth.Stop which will close the database
	for _, handler := range vm.rpcHandlers {
		handler.Stop()
	}
	vm.eth.Stop()
	vm.shutdownWg.Wait()
	return nil
}

// buildBlock builds a block to be wrapped by ChainState
func (vm *VM) buildBlock(ctx context.Context) (snowman.Block, error) {
	return vm.buildBlockWithContext(ctx, nil)
}

func (vm *VM) buildBlockWithContext(ctx context.Context, proposerVMBlockCtx *block.Context) (snowman.Block, error) {
	if proposerVMBlockCtx != nil {
		log.Debug("Building block with context", "pChainBlockHeight", proposerVMBlockCtx.PChainHeight)
	} else {
		log.Debug("Building block without context")
	}
	predicateCtx := &precompileconfig.PredicateContext{
		SnowCtx:            vm.ctx,
		ProposerVMBlockCtx: proposerVMBlockCtx,
	}

	block, err := vm.miner.GenerateBlock(predicateCtx)
	vm.builder.handleGenerateBlock()
	if err != nil {
		vm.mempool.CancelCurrentTxs()
		return nil, err
	}

	// Note: the status of block is set by ChainState
	blk, err := vm.newBlock(block)
	if err != nil {
		log.Debug("discarding txs due to error making new block", "err", err)
		vm.mempool.DiscardCurrentTxs()
		return nil, err
	}

	// Verify is called on a non-wrapped block here, such that this
	// does not add [blk] to the processing blocks map in ChainState.
	//
	// TODO cache verification since Verify() will be called by the
	// consensus engine as well.
	//
	// Note: this is only called when building a new block, so caching
	// verification will only be a significant optimization for nodes
	// that produce a large number of blocks.
	// We call verify without writes here to avoid generating a reference
	// to the blk state root in the triedb when we are going to call verify
	// again from the consensus engine with writes enabled.
	if err := blk.verify(predicateCtx, false /*=writes*/); err != nil {
		vm.mempool.CancelCurrentTxs()
		return nil, fmt.Errorf("block failed verification due to: %w", err)
	}

	log.Debug(fmt.Sprintf("Built block %s", blk.ID()))
	// Marks the current transactions from the mempool as being successfully issued
	// into a block.
	vm.mempool.IssueCurrentTxs()
	return blk, nil
}

// parseBlock parses [b] into a block to be wrapped by ChainState.
func (vm *VM) parseBlock(_ context.Context, b []byte) (snowman.Block, error) {
	ethBlock := new(types.Block)
	if err := rlp.DecodeBytes(b, ethBlock); err != nil {
		return nil, err
	}

	// Note: the status of block is set by ChainState
	block, err := vm.newBlock(ethBlock)
	if err != nil {
		return nil, err
	}
	// Performing syntactic verification in ParseBlock allows for
	// short-circuiting bad blocks before they are processed by the VM.
	if err := block.syntacticVerify(); err != nil {
		return nil, fmt.Errorf("syntactic block verification failed: %w", err)
	}
	return block, nil
}

func (vm *VM) ParseEthBlock(b []byte) (*types.Block, error) {
	block, err := vm.parseBlock(context.TODO(), b)
	if err != nil {
		return nil, err
	}

	return block.(*Block).ethBlock, nil
}

// getBlock attempts to retrieve block [id] from the VM to be wrapped
// by ChainState.
func (vm *VM) getBlock(_ context.Context, id ids.ID) (snowman.Block, error) {
	ethBlock := vm.blockChain.GetBlockByHash(common.Hash(id))
	// If [ethBlock] is nil, return [database.ErrNotFound] here
	// so that the miss is considered cacheable.
	if ethBlock == nil {
		return nil, database.ErrNotFound
	}
	// Note: the status of block is set by ChainState
	return vm.newBlock(ethBlock)
}

// GetAcceptedBlock attempts to retrieve block [blkID] from the VM. This method
// only returns accepted blocks.
func (vm *VM) GetAcceptedBlock(ctx context.Context, blkID ids.ID) (snowman.Block, error) {
	blk, err := vm.GetBlock(ctx, blkID)
	if err != nil {
		return nil, err
	}

	height := blk.Height()
	acceptedBlkID, err := vm.GetBlockIDAtHeight(ctx, height)
	if err != nil {
		return nil, err
	}

	if acceptedBlkID != blkID {
		// The provided block is not accepted.
		return nil, database.ErrNotFound
	}
	return blk, nil
}

// SetPreference sets what the current tail of the chain is
func (vm *VM) SetPreference(ctx context.Context, blkID ids.ID) error {
	// Since each internal handler used by [vm.State] always returns a block
	// with non-nil ethBlock value, GetBlockInternal should never return a
	// (*Block) with a nil ethBlock value.
	block, err := vm.GetBlockInternal(ctx, blkID)
	if err != nil {
		return fmt.Errorf("failed to set preference to %s: %w", blkID, err)
	}

	return vm.blockChain.SetPreference(block.(*Block).ethBlock)
}

// VerifyHeightIndex always returns a nil error since the index is maintained by
// vm.blockChain.
func (vm *VM) VerifyHeightIndex(context.Context) error {
	return nil
}

// GetBlockIDAtHeight returns the canonical block at [height].
// Note: the engine assumes that if a block is not found at [height], then
// [database.ErrNotFound] will be returned. This indicates that the VM has state
// synced and does not have all historical blocks available.
func (vm *VM) GetBlockIDAtHeight(_ context.Context, height uint64) (ids.ID, error) {
	lastAcceptedBlock := vm.LastAcceptedBlock()
	if lastAcceptedBlock.Height() < height {
		return ids.ID{}, database.ErrNotFound
	}

	hash := vm.blockChain.GetCanonicalHash(height)
	if hash == (common.Hash{}) {
		return ids.ID{}, database.ErrNotFound
	}
	return ids.ID(hash), nil
}

func (vm *VM) Version(context.Context) (string, error) {
	return Version, nil
}

// NewHandler returns a new Handler for a service where:
//   - The handler's functionality is defined by [service]
//     [service] should be a gorilla RPC service (see https://www.gorillatoolkit.org/pkg/rpc/v2)
//   - The name of the service is [name]
func newHandler(name string, service interface{}) (http.Handler, error) {
	server := avalancheRPC.NewServer()
	server.RegisterCodec(avalancheJSON.NewCodec(), "application/json")
	server.RegisterCodec(avalancheJSON.NewCodec(), "application/json;charset=UTF-8")
	return server, server.RegisterService(service, name)
}

// CreateHandlers makes new http handlers that can handle API calls
func (vm *VM) CreateHandlers(context.Context) (map[string]http.Handler, error) {
	handler := rpc.NewServer(vm.config.APIMaxDuration.Duration)
	if vm.config.HttpBodyLimit > 0 {
		handler.SetHTTPBodyLimit(int(vm.config.HttpBodyLimit))
	}

	enabledAPIs := vm.config.EthAPIs()
	if err := attachEthService(handler, vm.eth.APIs(), enabledAPIs); err != nil {
		return nil, err
	}

	apis := make(map[string]http.Handler)
	avaxAPI, err := newHandler("avax", &AvaxAPI{vm})
	if err != nil {
		return nil, fmt.Errorf("failed to register service for AVAX API due to %w", err)
	}
	enabledAPIs = append(enabledAPIs, "avax")
	apis[avaxEndpoint] = avaxAPI

	if vm.config.AdminAPIEnabled {
		adminAPI, err := newHandler("admin", NewAdminService(vm, os.ExpandEnv(fmt.Sprintf("%s_coreth_performance_%s", vm.config.AdminAPIDir, vm.chainAlias))))
		if err != nil {
			return nil, fmt.Errorf("failed to register service for admin API due to %w", err)
		}
		apis[adminEndpoint] = adminAPI
		enabledAPIs = append(enabledAPIs, "coreth-admin")
	}

	// RPC APIs
	if vm.config.SnowmanAPIEnabled {
		if err := handler.RegisterName("snowman", &SnowmanAPI{vm}); err != nil {
			return nil, err
		}
		enabledAPIs = append(enabledAPIs, "snowman")
	}

	if vm.config.WarpAPIEnabled {
		if err := handler.RegisterName("warp", warp.NewAPI(vm.ctx.NetworkID, vm.ctx.SubnetID, vm.ctx.ChainID, vm.ctx.ValidatorState, vm.warpBackend, vm.client, vm.requirePrimaryNetworkSigners)); err != nil {
			return nil, err
		}
		enabledAPIs = append(enabledAPIs, "warp")
	}

	log.Info(fmt.Sprintf("Enabled APIs: %s", strings.Join(enabledAPIs, ", ")))
	apis[ethRPCEndpoint] = handler
	apis[ethWSEndpoint] = handler.WebsocketHandlerWithDuration(
		[]string{"*"},
		vm.config.APIMaxDuration.Duration,
		vm.config.WSCPURefillRate.Duration,
		vm.config.WSCPUMaxStored.Duration,
	)

	vm.rpcHandlers = append(vm.rpcHandlers, handler)
	return apis, nil
}

// CreateStaticHandlers makes new http handlers that can handle API calls
func (vm *VM) CreateStaticHandlers(context.Context) (map[string]http.Handler, error) {
	handler := rpc.NewServer(0)
	if vm.config.HttpBodyLimit > 0 {
		handler.SetHTTPBodyLimit(int(vm.config.HttpBodyLimit))
	}
	if err := handler.RegisterName("static", &StaticService{}); err != nil {
		return nil, err
	}

	vm.rpcHandlers = append(vm.rpcHandlers, handler)
	return map[string]http.Handler{
		"/rpc": handler,
	}, nil
}

/*
 ******************************************************************************
 *********************************** Helpers **********************************
 ******************************************************************************
 */

// getAtomicTx returns the requested transaction, status, and height.
// If the status is Unknown, then the returned transaction will be nil.
func (vm *VM) getAtomicTx(txID ids.ID) (*atomic.Tx, atomic.Status, uint64, error) {
	if tx, height, err := vm.atomicTxRepository.GetByTxID(txID); err == nil {
		return tx, atomic.Accepted, height, nil
	} else if err != database.ErrNotFound {
		return nil, atomic.Unknown, 0, err
	}
	tx, dropped, found := vm.mempool.GetTx(txID)
	switch {
	case found && dropped:
		return tx, atomic.Dropped, 0, nil
	case found:
		return tx, atomic.Processing, 0, nil
	default:
		return nil, atomic.Unknown, 0, nil
	}
}

// ParseAddress takes in an address and produces the ID of the chain it's for
// the ID of the address
func (vm *VM) ParseAddress(addrStr string) (ids.ID, ids.ShortID, error) {
	chainIDAlias, hrp, addrBytes, err := address.Parse(addrStr)
	if err != nil {
		return ids.ID{}, ids.ShortID{}, err
	}

	chainID, err := vm.ctx.BCLookup.Lookup(chainIDAlias)
	if err != nil {
		return ids.ID{}, ids.ShortID{}, err
	}

	expectedHRP := avalanchegoConstants.GetHRP(vm.ctx.NetworkID)
	if hrp != expectedHRP {
		return ids.ID{}, ids.ShortID{}, fmt.Errorf("expected hrp %q but got %q",
			expectedHRP, hrp)
	}

	addr, err := ids.ToShortID(addrBytes)
	if err != nil {
		return ids.ID{}, ids.ShortID{}, err
	}
	return chainID, addr, nil
}

// verifyTxAtTip verifies that [tx] is valid to be issued on top of the currently preferred block
func (vm *VM) verifyTxAtTip(tx *atomic.Tx) error {
	if txByteLen := len(tx.SignedBytes()); txByteLen > targetAtomicTxsSize {
		return fmt.Errorf("tx size (%d) exceeds total atomic txs size target (%d)", txByteLen, targetAtomicTxsSize)
	}
	gasUsed, err := tx.GasUsed(true)
	if err != nil {
		return err
	}
	if new(big.Int).SetUint64(gasUsed).Cmp(params.AtomicGasLimit) > 0 {
		return fmt.Errorf("tx gas usage (%d) exceeds atomic gas limit (%d)", gasUsed, params.AtomicGasLimit.Uint64())
	}

	// Note: we fetch the current block and then the state at that block instead of the current state directly
	// since we need the header of the current block below.
	preferredBlock := vm.blockChain.CurrentBlock()
	preferredState, err := vm.blockChain.StateAt(preferredBlock.Root)
	if err != nil {
		return fmt.Errorf("failed to retrieve block state at tip while verifying atomic tx: %w", err)
	}
	rules := vm.currentRules()
	parentHeader := preferredBlock
	var nextBaseFee *big.Int
	timestamp := uint64(vm.clock.Time().Unix())
	if vm.chainConfigExtra().IsApricotPhase3(timestamp) {
		_, nextBaseFee, err = dummy.EstimateNextBaseFee(vm.chainConfig, parentHeader, timestamp)
		if err != nil {
			// Return extremely detailed error since CalcBaseFee should never encounter an issue here
			return fmt.Errorf("failed to calculate base fee with parent timestamp (%d), parent ExtraData: (0x%x), and current timestamp (%d): %w", parentHeader.Time, parentHeader.Extra, timestamp, err)
		}
	}

	// We don’t need to revert the state here in case verifyTx errors, because
	// [preferredState] is thrown away either way.
	return vm.verifyTx(tx, parentHeader.Hash(), nextBaseFee, preferredState, rules)
}

// verifyTx verifies that [tx] is valid to be issued into a block with parent block [parentHash]
// and validated at [state] using [rules] as the current rule set.
// Note: verifyTx may modify [state]. If [state] needs to be properly maintained, the caller is responsible
// for reverting to the correct snapshot after calling this function. If this function is called with a
// throwaway state, then this is not necessary.
<<<<<<< HEAD
func (vm *VM) verifyTx(tx *Tx, parentHash common.Hash, baseFee *big.Int, state *state.StateDB, rules extras.Rules) error {
=======
func (vm *VM) verifyTx(tx *atomic.Tx, parentHash common.Hash, baseFee *big.Int, state *state.StateDB, rules params.Rules) error {
>>>>>>> 14e9d303
	parentIntf, err := vm.GetBlockInternal(context.TODO(), ids.ID(parentHash))
	if err != nil {
		return fmt.Errorf("failed to get parent block: %w", err)
	}
	parent, ok := parentIntf.(*Block)
	if !ok {
		return fmt.Errorf("parent block %s had unexpected type %T", parentIntf.ID(), parentIntf)
	}
	atomicBackend := &atomic.Backend{
		Ctx:          vm.ctx,
		Fx:           &vm.fx,
		Rules:        rules,
		Bootstrapped: vm.bootstrapped.Get(),
		BlockFetcher: vm,
		SecpCache:    &vm.secpCache,
	}
	if err := tx.UnsignedAtomicTx.SemanticVerify(atomicBackend, tx, parent, baseFee); err != nil {
		return err
	}
	return tx.UnsignedAtomicTx.EVMStateTransfer(vm.ctx, state)
}

// verifyTxs verifies that [txs] are valid to be issued into a block with parent block [parentHash]
// using [rules] as the current rule set.
<<<<<<< HEAD
func (vm *VM) verifyTxs(txs []*Tx, parentHash common.Hash, baseFee *big.Int, height uint64, rules extras.Rules) error {
=======
func (vm *VM) verifyTxs(txs []*atomic.Tx, parentHash common.Hash, baseFee *big.Int, height uint64, rules params.Rules) error {
>>>>>>> 14e9d303
	// Ensure that the parent was verified and inserted correctly.
	if !vm.blockChain.HasBlock(parentHash, height-1) {
		return errRejectedParent
	}

	ancestorID := ids.ID(parentHash)
	// If the ancestor is unknown, then the parent failed verification when
	// it was called.
	// If the ancestor is rejected, then this block shouldn't be inserted
	// into the canonical chain because the parent will be missing.
	ancestorInf, err := vm.GetBlockInternal(context.TODO(), ancestorID)
	if err != nil {
		return errRejectedParent
	}
	ancestor, ok := ancestorInf.(*Block)
	if !ok {
		return fmt.Errorf("expected parent block %s, to be *Block but is %T", ancestor.ID(), ancestorInf)
	}

	// Ensure each tx in [txs] doesn't conflict with any other atomic tx in
	// a processing ancestor block.
	inputs := set.Set[ids.ID]{}
	atomicBackend := &atomic.Backend{
		Ctx:          vm.ctx,
		Fx:           &vm.fx,
		Rules:        rules,
		Bootstrapped: vm.bootstrapped.Get(),
		BlockFetcher: vm,
		SecpCache:    &vm.secpCache,
	}
	for _, atomicTx := range txs {
		utx := atomicTx.UnsignedAtomicTx
		if err := utx.SemanticVerify(atomicBackend, atomicTx, ancestor, baseFee); err != nil {
			return fmt.Errorf("invalid block due to failed semanatic verify: %w at height %d", err, height)
		}
		txInputs := utx.InputUTXOs()
		if inputs.Overlaps(txInputs) {
			return atomic.ErrConflictingAtomicInputs
		}
		inputs.Union(txInputs)
	}
	return nil
}

// GetAtomicUTXOs returns the utxos that at least one of the provided addresses is
// referenced in.
func (vm *VM) GetAtomicUTXOs(
	chainID ids.ID,
	addrs set.Set[ids.ShortID],
	startAddr ids.ShortID,
	startUTXOID ids.ID,
	limit int,
) ([]*avax.UTXO, ids.ShortID, ids.ID, error) {
	if limit <= 0 || limit > maxUTXOsToFetch {
		limit = maxUTXOsToFetch
	}

	return avax.GetAtomicUTXOs(
		vm.ctx.SharedMemory,
		atomic.Codec,
		chainID,
		addrs,
		startAddr,
		startUTXOID,
		limit,
	)
}

<<<<<<< HEAD
// GetSpendableFunds returns a list of EVMInputs and keys (in corresponding
// order) to total [amount] of [assetID] owned by [keys].
// Note: we return [][]*secp256k1.PrivateKey even though each input
// corresponds to a single key, so that the signers can be passed in to
// [tx.Sign] which supports multiple keys on a single input.
func (vm *VM) GetSpendableFunds(
	keys []*secp256k1.PrivateKey,
	assetID ids.ID,
	amount uint64,
) ([]EVMInput, [][]*secp256k1.PrivateKey, error) {
	// Note: current state uses the state of the preferred block.
	state, err := vm.blockChain.State()
	if err != nil {
		return nil, nil, err
	}
	inputs := []EVMInput{}
	signers := [][]*secp256k1.PrivateKey{}
	// Note: we assume that each key in [keys] is unique, so that iterating over
	// the keys will not produce duplicated nonces in the returned EVMInput slice.
	for _, key := range keys {
		if amount == 0 {
			break
		}
		addr := GetEthAddress(key)
		var balance uint64
		if assetID == vm.ctx.AVAXAssetID {
			// If the asset is AVAX, we divide by the x2cRate to convert back to the correct
			// denomination of AVAX that can be exported.
			balance = new(uint256.Int).Div(state.GetBalance(addr), x2cRate).Uint64()
		} else {
			balance = state.GetBalanceMultiCoin(addr, common.Hash(assetID)).Uint64()
		}
		if balance == 0 {
			continue
		}
		if amount < balance {
			balance = amount
		}
		nonce, err := vm.GetCurrentNonce(addr)
		if err != nil {
			return nil, nil, err
		}
		inputs = append(inputs, EVMInput{
			Address: addr,
			Amount:  balance,
			AssetID: assetID,
			Nonce:   nonce,
		})
		signers = append(signers, []*secp256k1.PrivateKey{key})
		amount -= balance
	}

	if amount > 0 {
		return nil, nil, errInsufficientFunds
	}

	return inputs, signers, nil
}

// GetSpendableAVAXWithFee returns a list of EVMInputs and keys (in corresponding
// order) to total [amount] + [fee] of [AVAX] owned by [keys].
// This function accounts for the added cost of the additional inputs needed to
// create the transaction and makes sure to skip any keys with a balance that is
// insufficient to cover the additional fee.
// Note: we return [][]*secp256k1.PrivateKey even though each input
// corresponds to a single key, so that the signers can be passed in to
// [tx.Sign] which supports multiple keys on a single input.
func (vm *VM) GetSpendableAVAXWithFee(
	keys []*secp256k1.PrivateKey,
	amount uint64,
	cost uint64,
	baseFee *big.Int,
) ([]EVMInput, [][]*secp256k1.PrivateKey, error) {
	// Note: current state uses the state of the preferred block.
	state, err := vm.blockChain.State()
	if err != nil {
		return nil, nil, err
	}

	initialFee, err := CalculateDynamicFee(cost, baseFee)
	if err != nil {
		return nil, nil, err
	}

	newAmount, err := math.Add64(amount, initialFee)
	if err != nil {
		return nil, nil, err
	}
	amount = newAmount

	inputs := []EVMInput{}
	signers := [][]*secp256k1.PrivateKey{}
	// Note: we assume that each key in [keys] is unique, so that iterating over
	// the keys will not produce duplicated nonces in the returned EVMInput slice.
	for _, key := range keys {
		if amount == 0 {
			break
		}

		prevFee, err := CalculateDynamicFee(cost, baseFee)
		if err != nil {
			return nil, nil, err
		}

		newCost := cost + EVMInputGas
		newFee, err := CalculateDynamicFee(newCost, baseFee)
		if err != nil {
			return nil, nil, err
		}

		additionalFee := newFee - prevFee

		addr := GetEthAddress(key)
		// Since the asset is AVAX, we divide by the x2cRate to convert back to
		// the correct denomination of AVAX that can be exported.
		balance := new(uint256.Int).Div(state.GetBalance(addr), x2cRate).Uint64()
		// If the balance for [addr] is insufficient to cover the additional cost
		// of adding an input to the transaction, skip adding the input altogether
		if balance <= additionalFee {
			continue
		}

		// Update the cost for the next iteration
		cost = newCost

		newAmount, err := math.Add64(amount, additionalFee)
		if err != nil {
			return nil, nil, err
		}
		amount = newAmount

		// Use the entire [balance] as an input, but if the required [amount]
		// is less than the balance, update the [inputAmount] to spend the
		// minimum amount to finish the transaction.
		inputAmount := balance
		if amount < balance {
			inputAmount = amount
		}
		nonce, err := vm.GetCurrentNonce(addr)
		if err != nil {
			return nil, nil, err
		}
		inputs = append(inputs, EVMInput{
			Address: addr,
			Amount:  inputAmount,
			AssetID: vm.ctx.AVAXAssetID,
			Nonce:   nonce,
		})
		signers = append(signers, []*secp256k1.PrivateKey{key})
		amount -= inputAmount
	}

	if amount > 0 {
		return nil, nil, errInsufficientFunds
	}

	return inputs, signers, nil
}

// GetCurrentNonce returns the nonce associated with the address at the
// preferred block
func (vm *VM) GetCurrentNonce(address common.Address) (uint64, error) {
	// Note: current state uses the state of the preferred block.
	state, err := vm.blockChain.State()
	if err != nil {
		return 0, err
	}
	return state.GetNonce(address), nil
}

func (vm *VM) chainConfigExtra() *extras.ChainConfig {
	return params.GetExtra(vm.chainConfig)
}

=======
>>>>>>> 14e9d303
// currentRules returns the chain rules for the current block.
func (vm *VM) currentRules() extras.Rules {
	header := vm.eth.APIBackend.CurrentHeader()
	rules := vm.chainConfig.Rules(header.Number, params.IsMergeTODO, header.Time)
	return *params.GetRulesExtra(rules)
}

// requirePrimaryNetworkSigners returns true if warp messages from the primary
// network must be signed by the primary network validators.
// This is necessary when the subnet is not validating the primary network.
func (vm *VM) requirePrimaryNetworkSigners() bool {
	switch c := vm.currentRules().Precompiles[warpcontract.ContractAddress].(type) {
	case *warpcontract.Config:
		return c.RequirePrimaryNetworkSigners
	default: // includes nil due to non-presence
		return false
	}
}

func (vm *VM) startContinuousProfiler() {
	// If the profiler directory is empty, return immediately
	// without creating or starting a continuous profiler.
	if vm.config.ContinuousProfilerDir == "" {
		return
	}
	vm.profiler = profiler.NewContinuous(
		filepath.Join(vm.config.ContinuousProfilerDir),
		vm.config.ContinuousProfilerFrequency.Duration,
		vm.config.ContinuousProfilerMaxFiles,
	)
	defer vm.profiler.Shutdown()

	vm.shutdownWg.Add(1)
	go func() {
		defer vm.shutdownWg.Done()
		log.Info("Dispatching continuous profiler", "dir", vm.config.ContinuousProfilerDir, "freq", vm.config.ContinuousProfilerFrequency, "maxFiles", vm.config.ContinuousProfilerMaxFiles)
		err := vm.profiler.Dispatch()
		if err != nil {
			log.Error("continuous profiler failed", "err", err)
		}
	}()
	// Wait for shutdownChan to be closed
	<-vm.shutdownChan
}

func (vm *VM) estimateBaseFee(ctx context.Context) (*big.Int, error) {
	// Get the base fee to use
	baseFee, err := vm.eth.APIBackend.EstimateBaseFee(ctx)
	if err != nil {
		return nil, err
	}
	if baseFee == nil {
		baseFee = initialBaseFee
	} else {
		// give some breathing room
		baseFee.Mul(baseFee, big.NewInt(11))
		baseFee.Div(baseFee, big.NewInt(10))
	}

	return baseFee, nil
}

// readLastAccepted reads the last accepted hash from [acceptedBlockDB] and returns the
// last accepted block hash and height by reading directly from [vm.chaindb] instead of relying
// on [chain].
// Note: assumes [vm.chaindb] and [vm.genesisHash] have been initialized.
func (vm *VM) readLastAccepted() (common.Hash, uint64, error) {
	// Attempt to load last accepted block to determine if it is necessary to
	// initialize state with the genesis block.
	lastAcceptedBytes, lastAcceptedErr := vm.acceptedBlockDB.Get(lastAcceptedKey)
	switch {
	case lastAcceptedErr == database.ErrNotFound:
		// If there is nothing in the database, return the genesis block hash and height
		return vm.genesisHash, 0, nil
	case lastAcceptedErr != nil:
		return common.Hash{}, 0, fmt.Errorf("failed to get last accepted block ID due to: %w", lastAcceptedErr)
	case len(lastAcceptedBytes) != common.HashLength:
		return common.Hash{}, 0, fmt.Errorf("last accepted bytes should have been length %d, but found %d", common.HashLength, len(lastAcceptedBytes))
	default:
		lastAcceptedHash := common.BytesToHash(lastAcceptedBytes)
		height := rawdb.ReadHeaderNumber(vm.chaindb, lastAcceptedHash)
		if height == nil {
			return common.Hash{}, 0, fmt.Errorf("failed to retrieve header number of last accepted block: %s", lastAcceptedHash)
		}
		return lastAcceptedHash, *height, nil
	}
}

// attachEthService registers the backend RPC services provided by Ethereum
// to the provided handler under their assigned namespaces.
func attachEthService(handler *rpc.Server, apis []rpc.API, names []string) error {
	enabledServicesSet := make(map[string]struct{})
	for _, ns := range names {
		// handle pre geth v1.10.20 api names as aliases for their updated values
		// to allow configurations to be backwards compatible.
		if newName, isLegacy := legacyApiNames[ns]; isLegacy {
			log.Info("deprecated api name referenced in configuration.", "deprecated", ns, "new", newName)
			enabledServicesSet[newName] = struct{}{}
			continue
		}

		enabledServicesSet[ns] = struct{}{}
	}

	apiSet := make(map[string]rpc.API)
	for _, api := range apis {
		if existingAPI, exists := apiSet[api.Name]; exists {
			return fmt.Errorf("duplicated API name: %s, namespaces %s and %s", api.Name, api.Namespace, existingAPI.Namespace)
		}
		apiSet[api.Name] = api
	}

	for name := range enabledServicesSet {
		api, exists := apiSet[name]
		if !exists {
			return fmt.Errorf("API service %s not found", name)
		}
		if err := handler.RegisterName(api.Namespace, api.Service); err != nil {
			return err
		}
	}

	return nil
}

func (vm *VM) stateSyncEnabled(lastAcceptedHeight uint64) bool {
	if vm.config.StateSyncEnabled != nil {
		// if the config is set, use that
		return *vm.config.StateSyncEnabled
	}

	// enable state sync by default if the chain is empty.
	return lastAcceptedHeight == 0
}

func (vm *VM) newImportTx(
	chainID ids.ID, // chain to import from
	to common.Address, // Address of recipient
	baseFee *big.Int, // fee to use post-AP3
	keys []*secp256k1.PrivateKey, // Keys to import the funds
) (*atomic.Tx, error) {
	kc := secp256k1fx.NewKeychain()
	for _, key := range keys {
		kc.Add(key)
	}

	atomicUTXOs, _, _, err := vm.GetAtomicUTXOs(chainID, kc.Addresses(), ids.ShortEmpty, ids.Empty, -1)
	if err != nil {
		return nil, fmt.Errorf("problem retrieving atomic UTXOs: %w", err)
	}

	return atomic.NewImportTx(vm.ctx, vm.currentRules(), vm.clock.Unix(), chainID, to, baseFee, kc, atomicUTXOs)
}

// newExportTx returns a new ExportTx
func (vm *VM) newExportTx(
	assetID ids.ID, // AssetID of the tokens to export
	amount uint64, // Amount of tokens to export
	chainID ids.ID, // Chain to send the UTXOs to
	to ids.ShortID, // Address of chain recipient
	baseFee *big.Int, // fee to use post-AP3
	keys []*secp256k1.PrivateKey, // Pay the fee and provide the tokens
) (*atomic.Tx, error) {
	state, err := vm.blockChain.State()
	if err != nil {
		return nil, err
	}

	// Create the transaction
	tx, err := atomic.NewExportTx(
		vm.ctx,            // Context
		vm.currentRules(), // VM rules
		state,
		assetID, // AssetID
		amount,  // Amount
		chainID, // ID of the chain to send the funds to
		to,      // Address
		baseFee,
		keys, // Private keys
	)
	if err != nil {
		return nil, err
	}

	return tx, nil
}<|MERGE_RESOLUTION|>--- conflicted
+++ resolved
@@ -684,38 +684,6 @@
 	return vm.initChainState(vm.blockChain.LastAcceptedBlock())
 }
 
-<<<<<<< HEAD
-// TODO: remove this after Etna is activated
-func (vm *VM) setMinFeeAtEtna() {
-	now := vm.clock.Time()
-	if vm.chainConfigExtra().EtnaTimestamp == nil {
-		// If Etna is not set, set the min fee according to the latest upgrade
-		vm.txPool.SetMinFee(big.NewInt(params.ApricotPhase4MinBaseFee))
-		return
-	} else if vm.chainConfigExtra().IsEtna(uint64(now.Unix())) {
-		// If Etna is activated, set the min fee to the Etna min fee
-		vm.txPool.SetMinFee(big.NewInt(params.EtnaMinBaseFee))
-		return
-	}
-
-	vm.txPool.SetMinFee(big.NewInt(params.ApricotPhase4MinBaseFee))
-	vm.shutdownWg.Add(1)
-	go func() {
-		defer vm.shutdownWg.Done()
-
-		wait := utils.Uint64ToTime(vm.chainConfigExtra().EtnaTimestamp).Sub(now)
-		t := time.NewTimer(wait)
-		select {
-		case <-t.C: // Wait for Etna to be activated
-			vm.txPool.SetMinFee(big.NewInt(params.EtnaMinBaseFee))
-		case <-vm.shutdownChan:
-		}
-		t.Stop()
-	}()
-}
-
-=======
->>>>>>> 14e9d303
 // initializeStateSyncClient initializes the client for performing state sync.
 // If state sync is disabled, this function will wipe any ongoing summary from
 // disk to ensure that we do not continue syncing from an invalid snapshot.
@@ -974,11 +942,7 @@
 		rulesExtra                 = *params.GetRulesExtra(rules)
 	)
 
-<<<<<<< HEAD
-	txs, err := ExtractAtomicTxs(block.ExtData(), rulesExtra.IsApricotPhase5, vm.codec)
-=======
-	txs, err := atomic.ExtractAtomicTxs(block.ExtData(), rules.IsApricotPhase5, atomic.Codec)
->>>>>>> 14e9d303
+	txs, err := atomic.ExtractAtomicTxs(block.ExtData(), rulesExtra.IsApricotPhase5, atomic.Codec)
 	if err != nil {
 		return nil, nil, err
 	}
@@ -1633,11 +1597,7 @@
 // Note: verifyTx may modify [state]. If [state] needs to be properly maintained, the caller is responsible
 // for reverting to the correct snapshot after calling this function. If this function is called with a
 // throwaway state, then this is not necessary.
-<<<<<<< HEAD
-func (vm *VM) verifyTx(tx *Tx, parentHash common.Hash, baseFee *big.Int, state *state.StateDB, rules extras.Rules) error {
-=======
-func (vm *VM) verifyTx(tx *atomic.Tx, parentHash common.Hash, baseFee *big.Int, state *state.StateDB, rules params.Rules) error {
->>>>>>> 14e9d303
+func (vm *VM) verifyTx(tx *atomic.Tx, parentHash common.Hash, baseFee *big.Int, state *state.StateDB, rules extras.Rules) error {
 	parentIntf, err := vm.GetBlockInternal(context.TODO(), ids.ID(parentHash))
 	if err != nil {
 		return fmt.Errorf("failed to get parent block: %w", err)
@@ -1662,11 +1622,7 @@
 
 // verifyTxs verifies that [txs] are valid to be issued into a block with parent block [parentHash]
 // using [rules] as the current rule set.
-<<<<<<< HEAD
-func (vm *VM) verifyTxs(txs []*Tx, parentHash common.Hash, baseFee *big.Int, height uint64, rules extras.Rules) error {
-=======
-func (vm *VM) verifyTxs(txs []*atomic.Tx, parentHash common.Hash, baseFee *big.Int, height uint64, rules params.Rules) error {
->>>>>>> 14e9d303
+func (vm *VM) verifyTxs(txs []*atomic.Tx, parentHash common.Hash, baseFee *big.Int, height uint64, rules extras.Rules) error {
 	// Ensure that the parent was verified and inserted correctly.
 	if !vm.blockChain.HasBlock(parentHash, height-1) {
 		return errRejectedParent
@@ -1735,183 +1691,10 @@
 	)
 }
 
-<<<<<<< HEAD
-// GetSpendableFunds returns a list of EVMInputs and keys (in corresponding
-// order) to total [amount] of [assetID] owned by [keys].
-// Note: we return [][]*secp256k1.PrivateKey even though each input
-// corresponds to a single key, so that the signers can be passed in to
-// [tx.Sign] which supports multiple keys on a single input.
-func (vm *VM) GetSpendableFunds(
-	keys []*secp256k1.PrivateKey,
-	assetID ids.ID,
-	amount uint64,
-) ([]EVMInput, [][]*secp256k1.PrivateKey, error) {
-	// Note: current state uses the state of the preferred block.
-	state, err := vm.blockChain.State()
-	if err != nil {
-		return nil, nil, err
-	}
-	inputs := []EVMInput{}
-	signers := [][]*secp256k1.PrivateKey{}
-	// Note: we assume that each key in [keys] is unique, so that iterating over
-	// the keys will not produce duplicated nonces in the returned EVMInput slice.
-	for _, key := range keys {
-		if amount == 0 {
-			break
-		}
-		addr := GetEthAddress(key)
-		var balance uint64
-		if assetID == vm.ctx.AVAXAssetID {
-			// If the asset is AVAX, we divide by the x2cRate to convert back to the correct
-			// denomination of AVAX that can be exported.
-			balance = new(uint256.Int).Div(state.GetBalance(addr), x2cRate).Uint64()
-		} else {
-			balance = state.GetBalanceMultiCoin(addr, common.Hash(assetID)).Uint64()
-		}
-		if balance == 0 {
-			continue
-		}
-		if amount < balance {
-			balance = amount
-		}
-		nonce, err := vm.GetCurrentNonce(addr)
-		if err != nil {
-			return nil, nil, err
-		}
-		inputs = append(inputs, EVMInput{
-			Address: addr,
-			Amount:  balance,
-			AssetID: assetID,
-			Nonce:   nonce,
-		})
-		signers = append(signers, []*secp256k1.PrivateKey{key})
-		amount -= balance
-	}
-
-	if amount > 0 {
-		return nil, nil, errInsufficientFunds
-	}
-
-	return inputs, signers, nil
-}
-
-// GetSpendableAVAXWithFee returns a list of EVMInputs and keys (in corresponding
-// order) to total [amount] + [fee] of [AVAX] owned by [keys].
-// This function accounts for the added cost of the additional inputs needed to
-// create the transaction and makes sure to skip any keys with a balance that is
-// insufficient to cover the additional fee.
-// Note: we return [][]*secp256k1.PrivateKey even though each input
-// corresponds to a single key, so that the signers can be passed in to
-// [tx.Sign] which supports multiple keys on a single input.
-func (vm *VM) GetSpendableAVAXWithFee(
-	keys []*secp256k1.PrivateKey,
-	amount uint64,
-	cost uint64,
-	baseFee *big.Int,
-) ([]EVMInput, [][]*secp256k1.PrivateKey, error) {
-	// Note: current state uses the state of the preferred block.
-	state, err := vm.blockChain.State()
-	if err != nil {
-		return nil, nil, err
-	}
-
-	initialFee, err := CalculateDynamicFee(cost, baseFee)
-	if err != nil {
-		return nil, nil, err
-	}
-
-	newAmount, err := math.Add64(amount, initialFee)
-	if err != nil {
-		return nil, nil, err
-	}
-	amount = newAmount
-
-	inputs := []EVMInput{}
-	signers := [][]*secp256k1.PrivateKey{}
-	// Note: we assume that each key in [keys] is unique, so that iterating over
-	// the keys will not produce duplicated nonces in the returned EVMInput slice.
-	for _, key := range keys {
-		if amount == 0 {
-			break
-		}
-
-		prevFee, err := CalculateDynamicFee(cost, baseFee)
-		if err != nil {
-			return nil, nil, err
-		}
-
-		newCost := cost + EVMInputGas
-		newFee, err := CalculateDynamicFee(newCost, baseFee)
-		if err != nil {
-			return nil, nil, err
-		}
-
-		additionalFee := newFee - prevFee
-
-		addr := GetEthAddress(key)
-		// Since the asset is AVAX, we divide by the x2cRate to convert back to
-		// the correct denomination of AVAX that can be exported.
-		balance := new(uint256.Int).Div(state.GetBalance(addr), x2cRate).Uint64()
-		// If the balance for [addr] is insufficient to cover the additional cost
-		// of adding an input to the transaction, skip adding the input altogether
-		if balance <= additionalFee {
-			continue
-		}
-
-		// Update the cost for the next iteration
-		cost = newCost
-
-		newAmount, err := math.Add64(amount, additionalFee)
-		if err != nil {
-			return nil, nil, err
-		}
-		amount = newAmount
-
-		// Use the entire [balance] as an input, but if the required [amount]
-		// is less than the balance, update the [inputAmount] to spend the
-		// minimum amount to finish the transaction.
-		inputAmount := balance
-		if amount < balance {
-			inputAmount = amount
-		}
-		nonce, err := vm.GetCurrentNonce(addr)
-		if err != nil {
-			return nil, nil, err
-		}
-		inputs = append(inputs, EVMInput{
-			Address: addr,
-			Amount:  inputAmount,
-			AssetID: vm.ctx.AVAXAssetID,
-			Nonce:   nonce,
-		})
-		signers = append(signers, []*secp256k1.PrivateKey{key})
-		amount -= inputAmount
-	}
-
-	if amount > 0 {
-		return nil, nil, errInsufficientFunds
-	}
-
-	return inputs, signers, nil
-}
-
-// GetCurrentNonce returns the nonce associated with the address at the
-// preferred block
-func (vm *VM) GetCurrentNonce(address common.Address) (uint64, error) {
-	// Note: current state uses the state of the preferred block.
-	state, err := vm.blockChain.State()
-	if err != nil {
-		return 0, err
-	}
-	return state.GetNonce(address), nil
-}
-
 func (vm *VM) chainConfigExtra() *extras.ChainConfig {
 	return params.GetExtra(vm.chainConfig)
 }
 
-=======
->>>>>>> 14e9d303
 // currentRules returns the chain rules for the current block.
 func (vm *VM) currentRules() extras.Rules {
 	header := vm.eth.APIBackend.CurrentHeader()

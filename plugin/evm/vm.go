// (c) 2019-2020, Ava Labs, Inc. All rights reserved.
// See the file LICENSE for licensing terms.

package evm

import (
	"context"
	"encoding/json"
	"errors"
	"fmt"
	"io"
	"math/big"
	"net/http"
	"os"
	"path/filepath"
	"strings"
	"sync"
	"time"

	"github.com/ava-labs/avalanchego/cache/metercacher"
	"github.com/ava-labs/avalanchego/network/p2p"
	"github.com/ava-labs/avalanchego/network/p2p/acp118"
	"github.com/ava-labs/avalanchego/network/p2p/gossip"
	"github.com/ava-labs/avalanchego/upgrade"
	avalanchegoConstants "github.com/ava-labs/avalanchego/utils/constants"
	"github.com/prometheus/client_golang/prometheus"

	"github.com/ava-labs/coreth/consensus/dummy"
	"github.com/ava-labs/coreth/constants"
	"github.com/ava-labs/coreth/core"
	"github.com/ava-labs/coreth/core/rawdb"
	"github.com/ava-labs/coreth/core/state"
	"github.com/ava-labs/coreth/core/txpool"
	"github.com/ava-labs/coreth/core/types"
	"github.com/ava-labs/coreth/eth"
	"github.com/ava-labs/coreth/eth/ethconfig"
	"github.com/ava-labs/coreth/metrics"
	corethPrometheus "github.com/ava-labs/coreth/metrics/prometheus"
	"github.com/ava-labs/coreth/miner"
	"github.com/ava-labs/coreth/node"
	"github.com/ava-labs/coreth/params"
	"github.com/ava-labs/coreth/peer"
	"github.com/ava-labs/coreth/plugin/evm/atomic"
	"github.com/ava-labs/coreth/plugin/evm/config"
<<<<<<< HEAD
	"github.com/ava-labs/coreth/plugin/evm/database"
=======
>>>>>>> 75989386
	"github.com/ava-labs/coreth/plugin/evm/message"
	"github.com/ava-labs/coreth/triedb"
	"github.com/ava-labs/coreth/triedb/hashdb"
	"github.com/ava-labs/coreth/utils"

	warpcontract "github.com/ava-labs/coreth/precompile/contracts/warp"
	"github.com/ava-labs/coreth/rpc"
	statesyncclient "github.com/ava-labs/coreth/sync/client"
	"github.com/ava-labs/coreth/sync/client/stats"
	"github.com/ava-labs/coreth/warp"

	// Force-load tracer engine to trigger registration
	//
	// We must import this package (not referenced elsewhere) so that the native "callTracer"
	// is added to a map of client-accessible tracers. In geth, this is done
	// inside of cmd/geth.
	_ "github.com/ava-labs/coreth/eth/tracers/js"
	_ "github.com/ava-labs/coreth/eth/tracers/native"

	"github.com/ava-labs/coreth/precompile/precompileconfig"
	// Force-load precompiles to trigger registration
	_ "github.com/ava-labs/coreth/precompile/registry"

	"github.com/ethereum/go-ethereum/common"
	"github.com/ethereum/go-ethereum/ethdb"
	"github.com/ethereum/go-ethereum/log"
	"github.com/ethereum/go-ethereum/rlp"

	avalancheRPC "github.com/gorilla/rpc/v2"

	"github.com/ava-labs/avalanchego/cache"
	"github.com/ava-labs/avalanchego/codec"
	"github.com/ava-labs/avalanchego/codec/linearcodec"
	avalanchedatabase "github.com/ava-labs/avalanchego/database"
	"github.com/ava-labs/avalanchego/database/prefixdb"
	"github.com/ava-labs/avalanchego/database/versiondb"
	"github.com/ava-labs/avalanchego/ids"
	"github.com/ava-labs/avalanchego/snow"
	"github.com/ava-labs/avalanchego/snow/consensus/snowman"
	"github.com/ava-labs/avalanchego/snow/engine/snowman/block"
	"github.com/ava-labs/avalanchego/utils/crypto/secp256k1"
	"github.com/ava-labs/avalanchego/utils/formatting/address"
	"github.com/ava-labs/avalanchego/utils/logging"
	"github.com/ava-labs/avalanchego/utils/perms"
	"github.com/ava-labs/avalanchego/utils/profiler"
	"github.com/ava-labs/avalanchego/utils/set"
	"github.com/ava-labs/avalanchego/utils/timer/mockable"
	"github.com/ava-labs/avalanchego/utils/units"
	"github.com/ava-labs/avalanchego/vms/components/avax"
	"github.com/ava-labs/avalanchego/vms/components/chain"
	"github.com/ava-labs/avalanchego/vms/secp256k1fx"

	commonEng "github.com/ava-labs/avalanchego/snow/engine/common"

	avalancheUtils "github.com/ava-labs/avalanchego/utils"
	avalancheJSON "github.com/ava-labs/avalanchego/utils/json"
)

var (
	_ block.ChainVM                      = &VM{}
	_ block.BuildBlockWithContextChainVM = &VM{}
	_ block.StateSyncableVM              = &VM{}
	_ statesyncclient.EthBlockParser     = &VM{}
	_ secp256k1fx.VM                     = &VM{}
<<<<<<< HEAD
	_ BlockAcceptor                      = &VM{}
=======
>>>>>>> 75989386
)

const (
	// Max time from current time allowed for blocks, before they're considered future blocks
	// and fail verification
	maxFutureBlockTime = 10 * time.Second
	maxUTXOsToFetch    = 1024
	defaultMempoolSize = 4096

	secpCacheSize          = 1024
	decidedCacheSize       = 10 * units.MiB
	missingCacheSize       = 50
	unverifiedCacheSize    = 5 * units.MiB
	bytesToIDCacheSize     = 5 * units.MiB
	warpSignatureCacheSize = 500

	// Prefixes for metrics gatherers
	ethMetricsPrefix        = "eth"
	sdkMetricsPrefix        = "sdk"
	chainStateMetricsPrefix = "chain_state"

	targetAtomicTxsSize = 40 * units.KiB

	// gossip constants
	pushGossipDiscardedElements = 16_384
	txGossipTargetMessageSize   = 20 * units.KiB
	maxValidatorSetStaleness    = time.Minute
	txGossipThrottlingPeriod    = 10 * time.Second
	txGossipThrottlingLimit     = 2
	txGossipPollSize            = 1
)

// Define the API endpoints for the VM
const (
	avaxEndpoint            = "/avax"
	adminEndpoint           = "/admin"
	ethRPCEndpoint          = "/rpc"
	ethWSEndpoint           = "/ws"
	ethTxGossipNamespace    = "eth_tx_gossip"
	atomicTxGossipNamespace = "atomic_tx_gossip"
)

var (
	// Set last accepted key to be longer than the keys used to store accepted block IDs.
	lastAcceptedKey = []byte("last_accepted_key")
	acceptedPrefix  = []byte("snowman_accepted")
	warpPrefix      = []byte("warp")
	ethDBPrefix     = []byte("ethdb")
)

var (
	errEmptyBlock                     = errors.New("empty block")
	errUnsupportedFXs                 = errors.New("unsupported feature extensions")
	errInvalidBlock                   = errors.New("invalid block")
	errInvalidNonce                   = errors.New("invalid nonce")
	errUnclesUnsupported              = errors.New("uncles unsupported")
	errRejectedParent                 = errors.New("rejected parent")
	errNilBaseFeeApricotPhase3        = errors.New("nil base fee is invalid after apricotPhase3")
	errNilExtDataGasUsedApricotPhase4 = errors.New("nil extDataGasUsed is invalid after apricotPhase4")
	errNilBlockGasCostApricotPhase4   = errors.New("nil blockGasCost is invalid after apricotPhase4")
	errInvalidHeaderPredicateResults  = errors.New("invalid header predicate results")
)

var originalStderr *os.File

// legacyApiNames maps pre geth v1.10.20 api names to their updated counterparts.
// used in attachEthService for backward configuration compatibility.
var legacyApiNames = map[string]string{
	"internal-public-eth":              "internal-eth",
	"internal-public-blockchain":       "internal-blockchain",
	"internal-public-transaction-pool": "internal-transaction",
	"internal-public-tx-pool":          "internal-tx-pool",
	"internal-public-debug":            "internal-debug",
	"internal-private-debug":           "internal-debug",
	"internal-public-account":          "internal-account",
	"internal-private-personal":        "internal-personal",

	"public-eth":        "eth",
	"public-eth-filter": "eth-filter",
	"private-admin":     "admin",
	"public-debug":      "debug",
	"private-debug":     "debug",
}

func init() {
	// Preserve [os.Stderr] prior to the call in plugin/main.go to plugin.Serve(...).
	// Preserving the log level allows us to update the root handler while writing to the original
	// [os.Stderr] that is being piped through to the logger via the rpcchainvm.
	originalStderr = os.Stderr
}

// VM implements the snowman.ChainVM interface
type VM struct {
	ctx *snow.Context
	// [cancel] may be nil until [snow.NormalOp] starts
	cancel context.CancelFunc
	// *chain.State helps to implement the VM interface by wrapping blocks
	// with an efficient caching layer.
	*chain.State

	config config.Config

	chainID     *big.Int
	networkID   uint64
	genesisHash common.Hash
	chainConfig *params.ChainConfig
	ethConfig   ethconfig.Config

	// pointers to eth constructs
	eth        *eth.Ethereum
	txPool     *txpool.TxPool
	blockChain *core.BlockChain
	miner      *miner.Miner

	// [db] is the VM's current database managed by ChainState
	db *versiondb.Database

	// [chaindb] is the database supplied to the Ethereum backend
	chaindb ethdb.Database

	// [acceptedBlockDB] is the database to store the last accepted
	// block.
	acceptedBlockDB avalanchedatabase.Database

	// [warpDB] is used to store warp message signatures
	// set to a prefixDB with the prefix [warpPrefix]
	warpDB avalanchedatabase.Database

	toEngine chan<- commonEng.Message

	syntacticBlockValidator BlockValidator

	// [atomicTxRepository] maintains two indexes on accepted atomic txs.
	// - txID to accepted atomic tx
	// - block height to list of atomic txs accepted on block at that height
	atomicTxRepository atomic.AtomicTxRepository
	// [atomicTrie] maintains a merkle forest of [height]=>[atomic txs].
	atomicTrie atomic.AtomicTrie
	// [atomicBackend] abstracts verification and processing of atomic transactions
	atomicBackend atomic.AtomicBackend

	builder *blockBuilder

	baseCodec codec.Registry
	clock     mockable.Clock
	mempool   *atomic.Mempool

	shutdownChan chan struct{}
	shutdownWg   sync.WaitGroup

	fx        secp256k1fx.Fx
	secpCache secp256k1.RecoverCache

	// Continuous Profiler
	profiler profiler.ContinuousProfiler

	peer.Network
	client       peer.NetworkClient
	networkCodec codec.Manager

	validators *p2p.Validators

	// Metrics
	sdkMetrics *prometheus.Registry

	bootstrapped avalancheUtils.Atomic[bool]
	IsPlugin     bool

	logger CorethLogger
	// State sync server and client
	StateSyncServer
	StateSyncClient

	// Avalanche Warp Messaging backend
	// Used to serve BLS signatures of warp messages over RPC
	warpBackend warp.Backend

	// Initialize only sets these if nil so they can be overridden in tests
	p2pSender             commonEng.AppSender
	ethTxGossipHandler    p2p.Handler
	ethTxPushGossiper     avalancheUtils.Atomic[*gossip.PushGossiper[*GossipEthTx]]
	ethTxPullGossiper     gossip.Gossiper
	atomicTxGossipHandler p2p.Handler
	atomicTxPushGossiper  *gossip.PushGossiper[*atomic.GossipAtomicTx]
	atomicTxPullGossiper  gossip.Gossiper

	chainAlias string
	// RPC handlers (should be stopped before closing chaindb)
	rpcHandlers []interface{ Stop() }
}

// CodecRegistry implements the secp256k1fx interface
func (vm *VM) CodecRegistry() codec.Registry { return vm.baseCodec }

// Clock implements the secp256k1fx interface
func (vm *VM) Clock() *mockable.Clock { return &vm.clock }

// Logger implements the secp256k1fx interface
func (vm *VM) Logger() logging.Logger { return vm.ctx.Log }

/*
 ******************************************************************************
 ********************************* Snowman API ********************************
 ******************************************************************************
 */

// implements SnowmanPlusPlusVM interface
func (vm *VM) GetActivationTime() time.Time {
	return utils.Uint64ToTime(vm.chainConfig.ApricotPhase4BlockTimestamp)
}

// Initialize implements the snowman.ChainVM interface
func (vm *VM) Initialize(
	_ context.Context,
	chainCtx *snow.Context,
	db avalanchedatabase.Database,
	genesisBytes []byte,
	upgradeBytes []byte,
	configBytes []byte,
	toEngine chan<- commonEng.Message,
	fxs []*commonEng.Fx,
	appSender commonEng.AppSender,
) error {
	vm.config.SetDefaults()
	if len(configBytes) > 0 {
		if err := json.Unmarshal(configBytes, &vm.config); err != nil {
			return fmt.Errorf("failed to unmarshal config %s: %w", string(configBytes), err)
		}
	}
	vm.ctx = chainCtx

	if err := vm.config.Validate(vm.ctx.NetworkID); err != nil {
		return err
	}
	// We should deprecate config flags as the first thing, before we do anything else
	// because this can set old flags to new flags. log the message after we have
	// initialized the logger.
	deprecateMsg := vm.config.Deprecate()

	// Create logger
	alias, err := vm.ctx.BCLookup.PrimaryAlias(vm.ctx.ChainID)
	if err != nil {
		// fallback to ChainID string instead of erroring
		alias = vm.ctx.ChainID.String()
	}
	vm.chainAlias = alias

	var writer io.Writer = vm.ctx.Log
	if vm.IsPlugin {
		writer = originalStderr
	}

	corethLogger, err := InitLogger(vm.chainAlias, vm.config.LogLevel, vm.config.LogJSONFormat, writer)
	if err != nil {
		return fmt.Errorf("failed to initialize logger due to: %w ", err)
	}
	vm.logger = corethLogger

	log.Info("Initializing Coreth VM", "Version", Version, "Config", vm.config)

	if deprecateMsg != "" {
		log.Warn("Deprecation Warning", "msg", deprecateMsg)
	}

	if len(fxs) > 0 {
		return errUnsupportedFXs
	}

	// Enable debug-level metrics that might impact runtime performance
	metrics.EnabledExpensive = vm.config.MetricsExpensiveEnabled

	vm.toEngine = toEngine
	vm.shutdownChan = make(chan struct{}, 1)

	if err := vm.initializeMetrics(); err != nil {
		return fmt.Errorf("failed to initialize metrics: %w", err)
	}

	// Initialize the database
	if err := vm.initializeDBs(db); err != nil {
		return fmt.Errorf("failed to initialize databases: %w", err)
	}

	if vm.config.InspectDatabase {
		start := time.Now()
		log.Info("Starting database inspection")
		if err := rawdb.InspectDatabase(vm.chaindb, nil, nil); err != nil {
			return err
		}
		log.Info("Completed database inspection", "elapsed", time.Since(start))
	}

	g := new(core.Genesis)
	if err := json.Unmarshal(genesisBytes, g); err != nil {
		return err
	}

	var extDataHashes map[common.Hash]common.Hash
	var chainID *big.Int
	// Set the chain config for mainnet/fuji chain IDs
	switch chainCtx.NetworkID {
	case avalanchegoConstants.MainnetID:
		chainID = params.AvalancheMainnetChainID
		extDataHashes = mainnetExtDataHashes
	case avalanchegoConstants.FujiID:
		chainID = params.AvalancheFujiChainID
		extDataHashes = fujiExtDataHashes
	case avalanchegoConstants.LocalID:
		chainID = params.AvalancheLocalChainID
	default:
		chainID = g.Config.ChainID
	}

	// if the chainCtx.NetworkUpgrades is not empty, set the chain config
	// normally it should not be empty, but some tests may not set it
	if chainCtx.NetworkUpgrades != (upgrade.Config{}) {
		g.Config = params.GetChainConfig(chainCtx.NetworkUpgrades, new(big.Int).Set(chainID))
	}

	// If the Durango is activated, activate the Warp Precompile at the same time
	if g.Config.DurangoBlockTimestamp != nil {
		g.Config.PrecompileUpgrades = append(g.Config.PrecompileUpgrades, params.PrecompileUpgrade{
			Config: warpcontract.NewDefaultConfig(g.Config.DurangoBlockTimestamp),
		})
	}

	// Set the Avalanche Context on the ChainConfig
	g.Config.AvalancheContext = params.AvalancheContext{
		SnowCtx: chainCtx,
	}
	vm.syntacticBlockValidator = NewBlockValidator(extDataHashes)

	// Free the memory of the extDataHash map that is not used (i.e. if mainnet
	// config, free fuji)
	fujiExtDataHashes = nil
	mainnetExtDataHashes = nil

	vm.chainID = g.Config.ChainID

	g.Config.SetEthUpgrades()

	vm.ethConfig = ethconfig.NewDefaultConfig()
	vm.ethConfig.Genesis = g
	vm.ethConfig.NetworkId = vm.chainID.Uint64()
	vm.genesisHash = vm.ethConfig.Genesis.ToBlock().Hash() // must create genesis hash before [vm.readLastAccepted]
	lastAcceptedHash, lastAcceptedHeight, err := vm.readLastAccepted()
	if err != nil {
		return err
	}
	log.Info(fmt.Sprintf("lastAccepted = %s", lastAcceptedHash))

	// Set minimum price for mining and default gas price oracle value to the min
	// gas price to prevent so transactions and blocks all use the correct fees
	vm.ethConfig.RPCGasCap = vm.config.RPCGasCap
	vm.ethConfig.RPCEVMTimeout = vm.config.APIMaxDuration.Duration
	vm.ethConfig.RPCTxFeeCap = vm.config.RPCTxFeeCap

	vm.ethConfig.TxPool.NoLocals = !vm.config.LocalTxsEnabled
	vm.ethConfig.TxPool.PriceLimit = vm.config.TxPoolPriceLimit
	vm.ethConfig.TxPool.PriceBump = vm.config.TxPoolPriceBump
	vm.ethConfig.TxPool.AccountSlots = vm.config.TxPoolAccountSlots
	vm.ethConfig.TxPool.GlobalSlots = vm.config.TxPoolGlobalSlots
	vm.ethConfig.TxPool.AccountQueue = vm.config.TxPoolAccountQueue
	vm.ethConfig.TxPool.GlobalQueue = vm.config.TxPoolGlobalQueue
	vm.ethConfig.TxPool.Lifetime = vm.config.TxPoolLifetime.Duration

	vm.ethConfig.AllowUnfinalizedQueries = vm.config.AllowUnfinalizedQueries
	vm.ethConfig.AllowUnprotectedTxs = vm.config.AllowUnprotectedTxs
	vm.ethConfig.AllowUnprotectedTxHashes = vm.config.AllowUnprotectedTxHashes
	vm.ethConfig.Preimages = vm.config.Preimages
	vm.ethConfig.Pruning = vm.config.Pruning
	vm.ethConfig.TrieCleanCache = vm.config.TrieCleanCache
	vm.ethConfig.TrieDirtyCache = vm.config.TrieDirtyCache
	vm.ethConfig.TrieDirtyCommitTarget = vm.config.TrieDirtyCommitTarget
	vm.ethConfig.TriePrefetcherParallelism = vm.config.TriePrefetcherParallelism
	vm.ethConfig.SnapshotCache = vm.config.SnapshotCache
	vm.ethConfig.AcceptorQueueLimit = vm.config.AcceptorQueueLimit
	vm.ethConfig.PopulateMissingTries = vm.config.PopulateMissingTries
	vm.ethConfig.PopulateMissingTriesParallelism = vm.config.PopulateMissingTriesParallelism
	vm.ethConfig.AllowMissingTries = vm.config.AllowMissingTries
	vm.ethConfig.SnapshotDelayInit = vm.stateSyncEnabled(lastAcceptedHeight)
	vm.ethConfig.SnapshotWait = vm.config.SnapshotWait
	vm.ethConfig.SnapshotVerify = vm.config.SnapshotVerify
	vm.ethConfig.OfflinePruning = vm.config.OfflinePruning
	vm.ethConfig.OfflinePruningBloomFilterSize = vm.config.OfflinePruningBloomFilterSize
	vm.ethConfig.OfflinePruningDataDirectory = vm.config.OfflinePruningDataDirectory
	vm.ethConfig.CommitInterval = vm.config.CommitInterval
	vm.ethConfig.SkipUpgradeCheck = vm.config.SkipUpgradeCheck
	vm.ethConfig.AcceptedCacheSize = vm.config.AcceptedCacheSize
	vm.ethConfig.TransactionHistory = vm.config.TransactionHistory
	vm.ethConfig.SkipTxIndexing = vm.config.SkipTxIndexing

	// Create directory for offline pruning
	if len(vm.ethConfig.OfflinePruningDataDirectory) != 0 {
		if err := os.MkdirAll(vm.ethConfig.OfflinePruningDataDirectory, perms.ReadWriteExecute); err != nil {
			log.Error("failed to create offline pruning data directory", "error", err)
			return err
		}
	}

	vm.chainConfig = g.Config
	vm.networkID = vm.ethConfig.NetworkId
	vm.secpCache = secp256k1.RecoverCache{
		LRU: cache.LRU[ids.ID, *secp256k1.PublicKey]{
			Size: secpCacheSize,
		},
	}

	if err := vm.chainConfig.Verify(); err != nil {
		return fmt.Errorf("failed to verify chain config: %w", err)
	}

	// TODO: read size from settings
	vm.mempool, err = atomic.NewMempool(chainCtx, vm.sdkMetrics, defaultMempoolSize, vm.verifyTxAtTip)
	if err != nil {
		return fmt.Errorf("failed to initialize mempool: %w", err)
	}

	// initialize peer network
	if vm.p2pSender == nil {
		vm.p2pSender = appSender
	}

	// TODO: move all network stuff to peer.NewNetwork
	p2pNetwork, err := p2p.NewNetwork(vm.ctx.Log, vm.p2pSender, vm.sdkMetrics, "p2p")
	if err != nil {
		return fmt.Errorf("failed to initialize p2p network: %w", err)
	}
	vm.validators = p2p.NewValidators(p2pNetwork.Peers, vm.ctx.Log, vm.ctx.SubnetID, vm.ctx.ValidatorState, maxValidatorSetStaleness)
	vm.networkCodec = message.Codec
	vm.Network = peer.NewNetwork(p2pNetwork, appSender, vm.networkCodec, chainCtx.NodeID, vm.config.MaxOutboundActiveRequests)
	vm.client = peer.NewNetworkClient(vm.Network)

	// Initialize warp backend
	offchainWarpMessages := make([][]byte, len(vm.config.WarpOffChainMessages))
	for i, hexMsg := range vm.config.WarpOffChainMessages {
		offchainWarpMessages[i] = []byte(hexMsg)
	}
	warpSignatureCache := &cache.LRU[ids.ID, []byte]{Size: warpSignatureCacheSize}
	meteredCache, err := metercacher.New("warp_signature_cache", vm.sdkMetrics, warpSignatureCache)
	if err != nil {
		return fmt.Errorf("failed to create warp signature cache: %w", err)
	}

	// clear warpdb on initialization if config enabled
	if vm.config.PruneWarpDB {
		if err := avalanchedatabase.Clear(vm.warpDB, ethdb.IdealBatchSize); err != nil {
			return fmt.Errorf("failed to prune warpDB: %w", err)
		}
	}

	vm.warpBackend, err = warp.NewBackend(
		vm.ctx.NetworkID,
		vm.ctx.ChainID,
		vm.ctx.WarpSigner,
		vm,
		vm.warpDB,
		meteredCache,
		offchainWarpMessages,
	)
	if err != nil {
		return err
	}
	if err := vm.initializeChain(lastAcceptedHash); err != nil {
		return err
	}
	// initialize bonus blocks on mainnet
	var (
		bonusBlockHeights map[uint64]ids.ID
	)
	if vm.ctx.NetworkID == avalanchegoConstants.MainnetID {
		bonusBlockHeights, err = readMainnetBonusBlocks()
		if err != nil {
			return fmt.Errorf("failed to read mainnet bonus blocks: %w", err)
		}
	}

	// initialize atomic repository
<<<<<<< HEAD
	vm.atomicTxRepository, err = atomic.NewAtomicTxRepository(vm.db, atomic.Codec, lastAcceptedHeight)
=======
	vm.atomicTxRepository, err = NewAtomicTxRepository(vm.db, atomic.Codec, lastAcceptedHeight)
>>>>>>> 75989386
	if err != nil {
		return fmt.Errorf("failed to create atomic repository: %w", err)
	}
	vm.atomicBackend, err = atomic.NewAtomicBackend(
		vm.db, vm.ctx.SharedMemory, bonusBlockHeights,
		vm.atomicTxRepository, lastAcceptedHeight, lastAcceptedHash,
		vm.config.CommitInterval,
	)
	if err != nil {
		return fmt.Errorf("failed to create atomic backend: %w", err)
	}
	vm.atomicTrie = vm.atomicBackend.AtomicTrie()

	go vm.ctx.Log.RecoverAndPanic(vm.startContinuousProfiler)

	// so [vm.baseCodec] is a dummy codec use to fulfill the secp256k1fx VM
	// interface. The fx will register all of its types, which can be safely
	// ignored by the VM's codec.
	vm.baseCodec = linearcodec.NewDefault()

	if err := vm.fx.Initialize(vm); err != nil {
		return err
	}

	// Add p2p warp message warpHandler
	warpHandler := acp118.NewCachedHandler(meteredCache, vm.warpBackend, vm.ctx.WarpSigner)
	vm.Network.AddHandler(p2p.SignatureRequestHandlerID, warpHandler)

	vm.setAppRequestHandlers()

	vm.StateSyncServer = NewStateSyncServer(&StateSyncServerConfig{
		Chain:            vm.blockChain,
		AtomicTrie:       vm.atomicTrie,
		SyncableInterval: vm.config.StateSyncCommitInterval,
	})
	return vm.initializeStateSyncClient(lastAcceptedHeight)
}

func (vm *VM) initializeMetrics() error {
	vm.sdkMetrics = prometheus.NewRegistry()
	// If metrics are enabled, register the default metrics registry
	if !metrics.Enabled {
		return nil
	}

	gatherer := corethPrometheus.Gatherer(metrics.DefaultRegistry)
	if err := vm.ctx.Metrics.Register(ethMetricsPrefix, gatherer); err != nil {
		return err
	}
	return vm.ctx.Metrics.Register(sdkMetricsPrefix, vm.sdkMetrics)
}

func (vm *VM) initializeChain(lastAcceptedHash common.Hash) error {
	nodecfg := &node.Config{
		CorethVersion:         Version,
		KeyStoreDir:           vm.config.KeystoreDirectory,
		ExternalSigner:        vm.config.KeystoreExternalSigner,
		InsecureUnlockAllowed: vm.config.KeystoreInsecureUnlockAllowed,
	}
	node, err := node.New(nodecfg)
	if err != nil {
		return err
	}
	callbacks := vm.createConsensusCallbacks()
	vm.eth, err = eth.New(
		node,
		&vm.ethConfig,
		&EthPushGossiper{vm: vm},
		vm.chaindb,
		vm.config.EthBackendSettings(),
		lastAcceptedHash,
		dummy.NewFakerWithClock(callbacks, &vm.clock),
		&vm.clock,
	)
	if err != nil {
		return err
	}
	vm.eth.SetEtherbase(constants.BlackholeAddr)
	vm.txPool = vm.eth.TxPool()
	vm.blockChain = vm.eth.BlockChain()
	vm.miner = vm.eth.Miner()

	// Set the gas parameters for the tx pool to the minimum gas price for the
	// latest upgrade.
	vm.txPool.SetGasTip(big.NewInt(0))
	vm.txPool.SetMinFee(big.NewInt(params.EtnaMinBaseFee))

	vm.eth.Start()
	return vm.initChainState(vm.blockChain.LastAcceptedBlock())
}

// initializeStateSyncClient initializes the client for performing state sync.
// If state sync is disabled, this function will wipe any ongoing summary from
// disk to ensure that we do not continue syncing from an invalid snapshot.
func (vm *VM) initializeStateSyncClient(lastAcceptedHeight uint64) error {
	stateSyncEnabled := vm.stateSyncEnabled(lastAcceptedHeight)
	// parse nodeIDs from state sync IDs in vm config
	var stateSyncIDs []ids.NodeID
	if stateSyncEnabled && len(vm.config.StateSyncIDs) > 0 {
		nodeIDs := strings.Split(vm.config.StateSyncIDs, ",")
		stateSyncIDs = make([]ids.NodeID, len(nodeIDs))
		for i, nodeIDString := range nodeIDs {
			nodeID, err := ids.NodeIDFromString(nodeIDString)
			if err != nil {
				return fmt.Errorf("failed to parse %s as NodeID: %w", nodeIDString, err)
			}
			stateSyncIDs[i] = nodeID
		}
	}

	vm.StateSyncClient = NewStateSyncClient(&StateSyncClientConfig{
		Chain: vm.eth,
		State: vm.State,
		Client: statesyncclient.NewClient(
			&statesyncclient.ClientConfig{
				NetworkClient:    vm.client,
				Codec:            vm.networkCodec,
				Stats:            stats.NewClientSyncerStats(),
				StateSyncNodeIDs: stateSyncIDs,
				BlockParser:      vm,
			},
		),
		Enabled:              stateSyncEnabled,
		SkipResume:           vm.config.StateSyncSkipResume,
		StateSyncMinBlocks:   vm.config.StateSyncMinBlocks,
		StateSyncRequestSize: vm.config.StateSyncRequestSize,
		LastAcceptedHeight:   lastAcceptedHeight, // TODO clean up how this is passed around
		ChaindDB:             vm.chaindb,
		DB:                   vm.db,
		AtomicBackend:        vm.atomicBackend,
		ToEngine:             vm.toEngine,
		Acceptor:             vm,
	})

	// If StateSync is disabled, clear any ongoing summary so that we will not attempt to resume
	// sync using a snapshot that has been modified by the node running normal operations.
	if !stateSyncEnabled {
		return vm.StateSyncClient.ClearOngoingSummary()
	}

	return nil
}

func (vm *VM) initChainState(lastAcceptedBlock *types.Block) error {
	block, err := vm.newBlock(lastAcceptedBlock)
	if err != nil {
		return fmt.Errorf("failed to create block wrapper for the last accepted block: %w", err)
	}

	config := &chain.Config{
		DecidedCacheSize:      decidedCacheSize,
		MissingCacheSize:      missingCacheSize,
		UnverifiedCacheSize:   unverifiedCacheSize,
		BytesToIDCacheSize:    bytesToIDCacheSize,
		GetBlock:              vm.getBlock,
		UnmarshalBlock:        vm.parseBlock,
		BuildBlock:            vm.buildBlock,
		BuildBlockWithContext: vm.buildBlockWithContext,
		LastAcceptedBlock:     block,
	}

	// Register chain state metrics
	chainStateRegisterer := prometheus.NewRegistry()
	state, err := chain.NewMeteredState(chainStateRegisterer, config)
	if err != nil {
		return fmt.Errorf("could not create metered state: %w", err)
	}
	vm.State = state

	if !metrics.Enabled {
		return nil
	}

	return vm.ctx.Metrics.Register(chainStateMetricsPrefix, chainStateRegisterer)
}

func (vm *VM) createConsensusCallbacks() dummy.ConsensusCallbacks {
	return dummy.ConsensusCallbacks{
		OnFinalizeAndAssemble: vm.onFinalizeAndAssemble,
		OnExtraStateChange:    vm.onExtraStateChange,
	}
}

func (vm *VM) preBatchOnFinalizeAndAssemble(header *types.Header, state *state.StateDB, txs []*types.Transaction) ([]byte, *big.Int, *big.Int, error) {
	for {
		tx, exists := vm.mempool.NextTx()
		if !exists {
			break
		}
		// Take a snapshot of [state] before calling verifyTx so that if the transaction fails verification
		// we can revert to [snapshot].
		// Note: snapshot is taken inside the loop because you cannot revert to the same snapshot more than
		// once.
		snapshot := state.Snapshot()
		rules := vm.chainConfig.Rules(header.Number, header.Time)
		if err := vm.verifyTx(tx, header.ParentHash, header.BaseFee, state, rules); err != nil {
			// Discard the transaction from the mempool on failed verification.
			log.Debug("discarding tx from mempool on failed verification", "txID", tx.ID(), "err", err)
			vm.mempool.DiscardCurrentTx(tx.ID())
			state.RevertToSnapshot(snapshot)
			continue
		}

		atomicTxBytes, err := atomic.Codec.Marshal(atomic.CodecVersion, tx)
		if err != nil {
			// Discard the transaction from the mempool and error if the transaction
			// cannot be marshalled. This should never happen.
			log.Debug("discarding tx due to unmarshal err", "txID", tx.ID(), "err", err)
			vm.mempool.DiscardCurrentTx(tx.ID())
			return nil, nil, nil, fmt.Errorf("failed to marshal atomic transaction %s due to %w", tx.ID(), err)
		}
		var contribution, gasUsed *big.Int
		if rules.IsApricotPhase4 {
			contribution, gasUsed, err = tx.BlockFeeContribution(rules.IsApricotPhase5, vm.ctx.AVAXAssetID, header.BaseFee)
			if err != nil {
				return nil, nil, nil, err
			}
		}
		return atomicTxBytes, contribution, gasUsed, nil
	}

	if len(txs) == 0 {
		// this could happen due to the async logic of geth tx pool
		return nil, nil, nil, errEmptyBlock
	}

	return nil, nil, nil, nil
}

// assumes that we are in at least Apricot Phase 5.
func (vm *VM) postBatchOnFinalizeAndAssemble(header *types.Header, state *state.StateDB, txs []*types.Transaction) ([]byte, *big.Int, *big.Int, error) {
	var (
		batchAtomicTxs    []*atomic.Tx
		batchAtomicUTXOs  set.Set[ids.ID]
		batchContribution *big.Int = new(big.Int).Set(common.Big0)
		batchGasUsed      *big.Int = new(big.Int).Set(common.Big0)
		rules                      = vm.chainConfig.Rules(header.Number, header.Time)
		size              int
	)

	for {
		tx, exists := vm.mempool.NextTx()
		if !exists {
			break
		}

		// Ensure that adding [tx] to the block will not exceed the block size soft limit.
		txSize := len(tx.SignedBytes())
		if size+txSize > targetAtomicTxsSize {
			vm.mempool.CancelCurrentTx(tx.ID())
			break
		}

		var (
			txGasUsed, txContribution *big.Int
			err                       error
		)

		// Note: we do not need to check if we are in at least ApricotPhase4 here because
		// we assume that this function will only be called when the block is in at least
		// ApricotPhase5.
		txContribution, txGasUsed, err = tx.BlockFeeContribution(true, vm.ctx.AVAXAssetID, header.BaseFee)
		if err != nil {
			return nil, nil, nil, err
		}
		// ensure [gasUsed] + [batchGasUsed] doesnt exceed the [atomicGasLimit]
		if totalGasUsed := new(big.Int).Add(batchGasUsed, txGasUsed); totalGasUsed.Cmp(params.AtomicGasLimit) > 0 {
			// Send [tx] back to the mempool's tx heap.
			vm.mempool.CancelCurrentTx(tx.ID())
			break
		}

		if batchAtomicUTXOs.Overlaps(tx.InputUTXOs()) {
			// Discard the transaction from the mempool since it will fail verification
			// after this block has been accepted.
			// Note: if the proposed block is not accepted, the transaction may still be
			// valid, but we discard it early here based on the assumption that the proposed
			// block will most likely be accepted.
			// Discard the transaction from the mempool on failed verification.
			log.Debug("discarding tx due to overlapping input utxos", "txID", tx.ID())
			vm.mempool.DiscardCurrentTx(tx.ID())
			continue
		}

		snapshot := state.Snapshot()
		if err := vm.verifyTx(tx, header.ParentHash, header.BaseFee, state, rules); err != nil {
			// Discard the transaction from the mempool and reset the state to [snapshot]
			// if it fails verification here.
			// Note: prior to this point, we have not modified [state] so there is no need to
			// revert to a snapshot if we discard the transaction prior to this point.
			log.Debug("discarding tx from mempool due to failed verification", "txID", tx.ID(), "err", err)
			vm.mempool.DiscardCurrentTx(tx.ID())
			state.RevertToSnapshot(snapshot)
			continue
		}

		batchAtomicTxs = append(batchAtomicTxs, tx)
		batchAtomicUTXOs.Union(tx.InputUTXOs())
		// Add the [txGasUsed] to the [batchGasUsed] when the [tx] has passed verification
		batchGasUsed.Add(batchGasUsed, txGasUsed)
		batchContribution.Add(batchContribution, txContribution)
		size += txSize
	}

	// If there is a non-zero number of transactions, marshal them and return the byte slice
	// for the block's extra data along with the contribution and gas used.
	if len(batchAtomicTxs) > 0 {
		atomicTxBytes, err := atomic.Codec.Marshal(atomic.CodecVersion, batchAtomicTxs)
		if err != nil {
			// If we fail to marshal the batch of atomic transactions for any reason,
			// discard the entire set of current transactions.
			log.Debug("discarding txs due to error marshaling atomic transactions", "err", err)
			vm.mempool.DiscardCurrentTxs()
			return nil, nil, nil, fmt.Errorf("failed to marshal batch of atomic transactions due to %w", err)
		}
		return atomicTxBytes, batchContribution, batchGasUsed, nil
	}

	// If there are no regular transactions and there were also no atomic transactions to be included,
	// then the block is empty and should be considered invalid.
	if len(txs) == 0 {
		// this could happen due to the async logic of geth tx pool
		return nil, nil, nil, errEmptyBlock
	}

	// If there are no atomic transactions, but there is a non-zero number of regular transactions, then
	// we return a nil slice with no contribution from the atomic transactions and a nil error.
	return nil, nil, nil, nil
}

func (vm *VM) onFinalizeAndAssemble(header *types.Header, state *state.StateDB, txs []*types.Transaction) ([]byte, *big.Int, *big.Int, error) {
	if !vm.chainConfig.IsApricotPhase5(header.Time) {
		return vm.preBatchOnFinalizeAndAssemble(header, state, txs)
	}
	return vm.postBatchOnFinalizeAndAssemble(header, state, txs)
}

func (vm *VM) onExtraStateChange(block *types.Block, state *state.StateDB) (*big.Int, *big.Int, error) {
	var (
		batchContribution *big.Int = big.NewInt(0)
		batchGasUsed      *big.Int = big.NewInt(0)
		header                     = block.Header()
		rules                      = vm.chainConfig.Rules(header.Number, header.Time)
	)

	txs, err := atomic.ExtractAtomicTxs(block.ExtData(), rules.IsApricotPhase5, atomic.Codec)
	if err != nil {
		return nil, nil, err
	}

	// If [atomicBackend] is nil, the VM is still initializing and is reprocessing accepted blocks.
	if vm.atomicBackend != nil {
		if vm.atomicBackend.IsBonus(block.NumberU64(), block.Hash()) {
			log.Info("skipping atomic tx verification on bonus block", "block", block.Hash())
		} else {
			// Verify [txs] do not conflict with themselves or ancestor blocks.
			if err := vm.verifyTxs(txs, block.ParentHash(), block.BaseFee(), block.NumberU64(), rules); err != nil {
				return nil, nil, err
			}
		}
		// Update the atomic backend with [txs] from this block.
		//
		// Note: The atomic trie canonically contains the duplicate operations
		// from any bonus blocks.
		_, err := vm.atomicBackend.InsertTxs(block.Hash(), block.NumberU64(), block.ParentHash(), txs)
		if err != nil {
			return nil, nil, err
		}
	}

	// If there are no transactions, we can return early.
	if len(txs) == 0 {
		return nil, nil, nil
	}

	for _, tx := range txs {
		if err := tx.UnsignedAtomicTx.EVMStateTransfer(vm.ctx, state); err != nil {
			return nil, nil, err
		}
		// If ApricotPhase4 is enabled, calculate the block fee contribution
		if rules.IsApricotPhase4 {
			contribution, gasUsed, err := tx.BlockFeeContribution(rules.IsApricotPhase5, vm.ctx.AVAXAssetID, block.BaseFee())
			if err != nil {
				return nil, nil, err
			}

			batchContribution.Add(batchContribution, contribution)
			batchGasUsed.Add(batchGasUsed, gasUsed)
		}

		// If ApricotPhase5 is enabled, enforce that the atomic gas used does not exceed the
		// atomic gas limit.
		if rules.IsApricotPhase5 {
			// Ensure that [tx] does not push [block] above the atomic gas limit.
			if batchGasUsed.Cmp(params.AtomicGasLimit) == 1 {
				return nil, nil, fmt.Errorf("atomic gas used (%d) by block (%s), exceeds atomic gas limit (%d)", batchGasUsed, block.Hash().Hex(), params.AtomicGasLimit)
			}
		}
	}
	return batchContribution, batchGasUsed, nil
}

func (vm *VM) SetState(_ context.Context, state snow.State) error {
	switch state {
	case snow.StateSyncing:
		vm.bootstrapped.Set(false)
		return nil
	case snow.Bootstrapping:
		return vm.onBootstrapStarted()
	case snow.NormalOp:
		return vm.onNormalOperationsStarted()
	default:
		return snow.ErrUnknownState
	}
}

// onBootstrapStarted marks this VM as bootstrapping
func (vm *VM) onBootstrapStarted() error {
	vm.bootstrapped.Set(false)
	if err := vm.StateSyncClient.Error(); err != nil {
		return err
	}
	// After starting bootstrapping, do not attempt to resume a previous state sync.
	if err := vm.StateSyncClient.ClearOngoingSummary(); err != nil {
		return err
	}
	// Ensure snapshots are initialized before bootstrapping (i.e., if state sync is skipped).
	// Note calling this function has no effect if snapshots are already initialized.
	vm.blockChain.InitializeSnapshots()

	return vm.fx.Bootstrapping()
}

// onNormalOperationsStarted marks this VM as bootstrapped
func (vm *VM) onNormalOperationsStarted() error {
	if vm.bootstrapped.Get() {
		return nil
	}
	vm.bootstrapped.Set(true)
	if err := vm.fx.Bootstrapped(); err != nil {
		return err
	}
	// Initialize goroutines related to block building
	// once we enter normal operation as there is no need to handle mempool gossip before this point.
	return vm.initBlockBuilding()
}

// initBlockBuilding starts goroutines to manage block building
func (vm *VM) initBlockBuilding() error {
	ctx, cancel := context.WithCancel(context.TODO())
	vm.cancel = cancel

	ethTxGossipMarshaller := GossipEthTxMarshaller{}
	ethTxGossipClient := vm.Network.NewClient(p2p.TxGossipHandlerID, p2p.WithValidatorSampling(vm.validators))
	ethTxGossipMetrics, err := gossip.NewMetrics(vm.sdkMetrics, ethTxGossipNamespace)
	if err != nil {
		return fmt.Errorf("failed to initialize eth tx gossip metrics: %w", err)
	}
	ethTxPool, err := NewGossipEthTxPool(vm.txPool, vm.sdkMetrics)
	if err != nil {
		return fmt.Errorf("failed to initialize gossip eth tx pool: %w", err)
	}
	vm.shutdownWg.Add(1)
	go func() {
		ethTxPool.Subscribe(ctx)
		vm.shutdownWg.Done()
	}()

	atomicTxGossipMarshaller := atomic.GossipAtomicTxMarshaller{}
	atomicTxGossipClient := vm.Network.NewClient(p2p.AtomicTxGossipHandlerID, p2p.WithValidatorSampling(vm.validators))
	atomicTxGossipMetrics, err := gossip.NewMetrics(vm.sdkMetrics, atomicTxGossipNamespace)
	if err != nil {
		return fmt.Errorf("failed to initialize atomic tx gossip metrics: %w", err)
	}

	pushGossipParams := gossip.BranchingFactor{
		StakePercentage: vm.config.PushGossipPercentStake,
		Validators:      vm.config.PushGossipNumValidators,
		Peers:           vm.config.PushGossipNumPeers,
	}
	pushRegossipParams := gossip.BranchingFactor{
		Validators: vm.config.PushRegossipNumValidators,
		Peers:      vm.config.PushRegossipNumPeers,
	}

	ethTxPushGossiper := vm.ethTxPushGossiper.Get()
	if ethTxPushGossiper == nil {
		ethTxPushGossiper, err = gossip.NewPushGossiper[*GossipEthTx](
			ethTxGossipMarshaller,
			ethTxPool,
			vm.validators,
			ethTxGossipClient,
			ethTxGossipMetrics,
			pushGossipParams,
			pushRegossipParams,
			pushGossipDiscardedElements,
			txGossipTargetMessageSize,
			vm.config.RegossipFrequency.Duration,
		)
		if err != nil {
			return fmt.Errorf("failed to initialize eth tx push gossiper: %w", err)
		}
		vm.ethTxPushGossiper.Set(ethTxPushGossiper)
	}

	if vm.atomicTxPushGossiper == nil {
		vm.atomicTxPushGossiper, err = gossip.NewPushGossiper[*atomic.GossipAtomicTx](
			atomicTxGossipMarshaller,
			vm.mempool,
			vm.validators,
			atomicTxGossipClient,
			atomicTxGossipMetrics,
			pushGossipParams,
			pushRegossipParams,
			pushGossipDiscardedElements,
			txGossipTargetMessageSize,
			vm.config.RegossipFrequency.Duration,
		)
		if err != nil {
			return fmt.Errorf("failed to initialize atomic tx push gossiper: %w", err)
		}
	}

	// NOTE: gossip network must be initialized first otherwise ETH tx gossip will not work.
	vm.builder = vm.NewBlockBuilder(vm.toEngine)
	vm.builder.awaitSubmittedTxs()

	if vm.ethTxGossipHandler == nil {
		vm.ethTxGossipHandler = newTxGossipHandler[*GossipEthTx](
			vm.ctx.Log,
			ethTxGossipMarshaller,
			ethTxPool,
			ethTxGossipMetrics,
			txGossipTargetMessageSize,
			txGossipThrottlingPeriod,
			txGossipThrottlingLimit,
			vm.validators,
		)
	}

	if err := vm.Network.AddHandler(p2p.TxGossipHandlerID, vm.ethTxGossipHandler); err != nil {
		return fmt.Errorf("failed to add eth tx gossip handler: %w", err)
	}

	if vm.atomicTxGossipHandler == nil {
		vm.atomicTxGossipHandler = newTxGossipHandler[*atomic.GossipAtomicTx](
			vm.ctx.Log,
			atomicTxGossipMarshaller,
			vm.mempool,
			atomicTxGossipMetrics,
			txGossipTargetMessageSize,
			txGossipThrottlingPeriod,
			txGossipThrottlingLimit,
			vm.validators,
		)
	}

	if err := vm.Network.AddHandler(p2p.AtomicTxGossipHandlerID, vm.atomicTxGossipHandler); err != nil {
		return fmt.Errorf("failed to add atomic tx gossip handler: %w", err)
	}

	if vm.ethTxPullGossiper == nil {
		ethTxPullGossiper := gossip.NewPullGossiper[*GossipEthTx](
			vm.ctx.Log,
			ethTxGossipMarshaller,
			ethTxPool,
			ethTxGossipClient,
			ethTxGossipMetrics,
			txGossipPollSize,
		)

		vm.ethTxPullGossiper = gossip.ValidatorGossiper{
			Gossiper:   ethTxPullGossiper,
			NodeID:     vm.ctx.NodeID,
			Validators: vm.validators,
		}
	}

	vm.shutdownWg.Add(2)
	go func() {
		gossip.Every(ctx, vm.ctx.Log, ethTxPushGossiper, vm.config.PushGossipFrequency.Duration)
		vm.shutdownWg.Done()
	}()
	go func() {
		gossip.Every(ctx, vm.ctx.Log, vm.ethTxPullGossiper, vm.config.PullGossipFrequency.Duration)
		vm.shutdownWg.Done()
	}()

	if vm.atomicTxPullGossiper == nil {
		atomicTxPullGossiper := gossip.NewPullGossiper[*atomic.GossipAtomicTx](
			vm.ctx.Log,
			atomicTxGossipMarshaller,
			vm.mempool,
			atomicTxGossipClient,
			atomicTxGossipMetrics,
			txGossipPollSize,
		)

		vm.atomicTxPullGossiper = &gossip.ValidatorGossiper{
			Gossiper:   atomicTxPullGossiper,
			NodeID:     vm.ctx.NodeID,
			Validators: vm.validators,
		}
	}

	vm.shutdownWg.Add(2)
	go func() {
		gossip.Every(ctx, vm.ctx.Log, vm.atomicTxPushGossiper, vm.config.PushGossipFrequency.Duration)
		vm.shutdownWg.Done()
	}()
	go func() {
		gossip.Every(ctx, vm.ctx.Log, vm.atomicTxPullGossiper, vm.config.PullGossipFrequency.Duration)
		vm.shutdownWg.Done()
	}()

	return nil
}

// setAppRequestHandlers sets the request handlers for the VM to serve state sync
// requests.
func (vm *VM) setAppRequestHandlers() {
	// Create standalone EVM TrieDB (read only) for serving leafs requests.
	// We create a standalone TrieDB here, so that it has a standalone cache from the one
	// used by the node when processing blocks.
	evmTrieDB := triedb.NewDatabase(
		vm.chaindb,
		&triedb.Config{
			HashDB: &hashdb.Config{
				CleanCacheSize: vm.config.StateSyncServerTrieCache * units.MiB,
			},
		},
	)
	networkHandler := newNetworkHandler(
		vm.blockChain,
		vm.chaindb,
		evmTrieDB,
		vm.atomicTrie.TrieDB(),
		vm.warpBackend,
		vm.networkCodec,
	)
	vm.Network.SetRequestHandler(networkHandler)
}

// Shutdown implements the snowman.ChainVM interface
func (vm *VM) Shutdown(context.Context) error {
	if vm.ctx == nil {
		return nil
	}
	if vm.cancel != nil {
		vm.cancel()
	}
	vm.Network.Shutdown()
	if err := vm.StateSyncClient.Shutdown(); err != nil {
		log.Error("error stopping state syncer", "err", err)
	}
	close(vm.shutdownChan)
	// Stop RPC handlers before eth.Stop which will close the database
	for _, handler := range vm.rpcHandlers {
		handler.Stop()
	}
	vm.eth.Stop()
	vm.shutdownWg.Wait()
	return nil
}

// buildBlock builds a block to be wrapped by ChainState
func (vm *VM) buildBlock(ctx context.Context) (snowman.Block, error) {
	return vm.buildBlockWithContext(ctx, nil)
}

func (vm *VM) buildBlockWithContext(ctx context.Context, proposerVMBlockCtx *block.Context) (snowman.Block, error) {
	if proposerVMBlockCtx != nil {
		log.Debug("Building block with context", "pChainBlockHeight", proposerVMBlockCtx.PChainHeight)
	} else {
		log.Debug("Building block without context")
	}
	predicateCtx := &precompileconfig.PredicateContext{
		SnowCtx:            vm.ctx,
		ProposerVMBlockCtx: proposerVMBlockCtx,
	}

	block, err := vm.miner.GenerateBlock(predicateCtx)
	vm.builder.handleGenerateBlock()
	if err != nil {
		vm.mempool.CancelCurrentTxs()
		return nil, err
	}

	// Note: the status of block is set by ChainState
	blk, err := vm.newBlock(block)
	if err != nil {
		log.Debug("discarding txs due to error making new block", "err", err)
		vm.mempool.DiscardCurrentTxs()
		return nil, err
	}

	// Verify is called on a non-wrapped block here, such that this
	// does not add [blk] to the processing blocks map in ChainState.
	//
	// TODO cache verification since Verify() will be called by the
	// consensus engine as well.
	//
	// Note: this is only called when building a new block, so caching
	// verification will only be a significant optimization for nodes
	// that produce a large number of blocks.
	// We call verify without writes here to avoid generating a reference
	// to the blk state root in the triedb when we are going to call verify
	// again from the consensus engine with writes enabled.
	if err := blk.verify(predicateCtx, false /*=writes*/); err != nil {
		vm.mempool.CancelCurrentTxs()
		return nil, fmt.Errorf("block failed verification due to: %w", err)
	}

	log.Debug(fmt.Sprintf("Built block %s", blk.ID()))
	// Marks the current transactions from the mempool as being successfully issued
	// into a block.
	vm.mempool.IssueCurrentTxs()
	return blk, nil
}

// parseBlock parses [b] into a block to be wrapped by ChainState.
func (vm *VM) parseBlock(_ context.Context, b []byte) (snowman.Block, error) {
	ethBlock := new(types.Block)
	if err := rlp.DecodeBytes(b, ethBlock); err != nil {
		return nil, err
	}

	// Note: the status of block is set by ChainState
	block, err := vm.newBlock(ethBlock)
	if err != nil {
		return nil, err
	}
	// Performing syntactic verification in ParseBlock allows for
	// short-circuiting bad blocks before they are processed by the VM.
	if err := block.syntacticVerify(); err != nil {
		return nil, fmt.Errorf("syntactic block verification failed: %w", err)
	}
	return block, nil
}

func (vm *VM) ParseEthBlock(b []byte) (*types.Block, error) {
	block, err := vm.parseBlock(context.TODO(), b)
	if err != nil {
		return nil, err
	}

	return block.(*Block).ethBlock, nil
}

// getBlock attempts to retrieve block [id] from the VM to be wrapped
// by ChainState.
func (vm *VM) getBlock(_ context.Context, id ids.ID) (snowman.Block, error) {
	ethBlock := vm.blockChain.GetBlockByHash(common.Hash(id))
	// If [ethBlock] is nil, return [avalanchedatabase.ErrNotFound] here
	// so that the miss is considered cacheable.
	if ethBlock == nil {
		return nil, avalanchedatabase.ErrNotFound
	}
	// Note: the status of block is set by ChainState
	return vm.newBlock(ethBlock)
}

// GetAcceptedBlock attempts to retrieve block [blkID] from the VM. This method
// only returns accepted blocks.
func (vm *VM) GetAcceptedBlock(ctx context.Context, blkID ids.ID) (snowman.Block, error) {
	blk, err := vm.GetBlock(ctx, blkID)
	if err != nil {
		return nil, err
	}

	height := blk.Height()
	acceptedBlkID, err := vm.GetBlockIDAtHeight(ctx, height)
	if err != nil {
		return nil, err
	}

	if acceptedBlkID != blkID {
		// The provided block is not accepted.
		return nil, avalanchedatabase.ErrNotFound
	}
	return blk, nil
}

// SetPreference sets what the current tail of the chain is
func (vm *VM) SetPreference(ctx context.Context, blkID ids.ID) error {
	// Since each internal handler used by [vm.State] always returns a block
	// with non-nil ethBlock value, GetBlockInternal should never return a
	// (*Block) with a nil ethBlock value.
	block, err := vm.GetBlockInternal(ctx, blkID)
	if err != nil {
		return fmt.Errorf("failed to set preference to %s: %w", blkID, err)
	}

	return vm.blockChain.SetPreference(block.(*Block).ethBlock)
}

// VerifyHeightIndex always returns a nil error since the index is maintained by
// vm.blockChain.
func (vm *VM) VerifyHeightIndex(context.Context) error {
	return nil
}

// GetBlockIDAtHeight returns the canonical block at [height].
// Note: the engine assumes that if a block is not found at [height], then
// [avalanchedatabase.ErrNotFound] will be returned. This indicates that the VM has state
// synced and does not have all historical blocks available.
func (vm *VM) GetBlockIDAtHeight(_ context.Context, height uint64) (ids.ID, error) {
	lastAcceptedBlock := vm.LastAcceptedBlock()
	if lastAcceptedBlock.Height() < height {
		return ids.ID{}, avalanchedatabase.ErrNotFound
	}

	hash := vm.blockChain.GetCanonicalHash(height)
	if hash == (common.Hash{}) {
		return ids.ID{}, avalanchedatabase.ErrNotFound
	}
	return ids.ID(hash), nil
}

func (vm *VM) Version(context.Context) (string, error) {
	return Version, nil
}

// NewHandler returns a new Handler for a service where:
//   - The handler's functionality is defined by [service]
//     [service] should be a gorilla RPC service (see https://www.gorillatoolkit.org/pkg/rpc/v2)
//   - The name of the service is [name]
func newHandler(name string, service interface{}) (http.Handler, error) {
	server := avalancheRPC.NewServer()
	server.RegisterCodec(avalancheJSON.NewCodec(), "application/json")
	server.RegisterCodec(avalancheJSON.NewCodec(), "application/json;charset=UTF-8")
	return server, server.RegisterService(service, name)
}

// CreateHandlers makes new http handlers that can handle API calls
func (vm *VM) CreateHandlers(context.Context) (map[string]http.Handler, error) {
	handler := rpc.NewServer(vm.config.APIMaxDuration.Duration)
	if vm.config.HttpBodyLimit > 0 {
		handler.SetHTTPBodyLimit(int(vm.config.HttpBodyLimit))
	}

	enabledAPIs := vm.config.EthAPIs()
	if err := attachEthService(handler, vm.eth.APIs(), enabledAPIs); err != nil {
		return nil, err
	}

	apis := make(map[string]http.Handler)
	avaxAPI, err := newHandler("avax", &AvaxAPI{vm})
	if err != nil {
		return nil, fmt.Errorf("failed to register service for AVAX API due to %w", err)
	}
	enabledAPIs = append(enabledAPIs, "avax")
	apis[avaxEndpoint] = avaxAPI

	if vm.config.AdminAPIEnabled {
		adminAPI, err := newHandler("admin", NewAdminService(vm, os.ExpandEnv(fmt.Sprintf("%s_coreth_performance_%s", vm.config.AdminAPIDir, vm.chainAlias))))
		if err != nil {
			return nil, fmt.Errorf("failed to register service for admin API due to %w", err)
		}
		apis[adminEndpoint] = adminAPI
		enabledAPIs = append(enabledAPIs, "coreth-admin")
	}

	if vm.config.SnowmanAPIEnabled {
		if err := handler.RegisterName("snowman", &SnowmanAPI{vm}); err != nil {
			return nil, err
		}
		enabledAPIs = append(enabledAPIs, "snowman")
	}

	if vm.config.WarpAPIEnabled {
		if err := handler.RegisterName("warp", warp.NewAPI(vm.ctx.NetworkID, vm.ctx.SubnetID, vm.ctx.ChainID, vm.ctx.ValidatorState, vm.warpBackend, vm.client, vm.requirePrimaryNetworkSigners)); err != nil {
			return nil, err
		}
		enabledAPIs = append(enabledAPIs, "warp")
	}

	log.Info(fmt.Sprintf("Enabled APIs: %s", strings.Join(enabledAPIs, ", ")))
	apis[ethRPCEndpoint] = handler
	apis[ethWSEndpoint] = handler.WebsocketHandlerWithDuration(
		[]string{"*"},
		vm.config.APIMaxDuration.Duration,
		vm.config.WSCPURefillRate.Duration,
		vm.config.WSCPUMaxStored.Duration,
	)

	vm.rpcHandlers = append(vm.rpcHandlers, handler)
	return apis, nil
}

// initializeDBs initializes the databases used by the VM.
// coreth always uses the avalanchego provided avalanchedatabase.
func (vm *VM) initializeDBs(db avalanchedatabase.Database) error {
	// Use NewNested rather than New so that the structure of the database
	// remains the same regardless of the provided baseDB type.
	vm.chaindb = rawdb.NewDatabase(database.WrapDatabase(prefixdb.NewNested(ethDBPrefix, db)))
	vm.db = versiondb.New(db)
	vm.acceptedBlockDB = prefixdb.New(acceptedPrefix, vm.db)
	// Note warpDB is not part of versiondb because it is not necessary
	// that warp signatures are committed to the database atomically with
	// the last accepted block.
	vm.warpDB = prefixdb.New(warpPrefix, db)
	return nil
}

// CreateStaticHandlers makes new http handlers that can handle API calls
func (vm *VM) CreateStaticHandlers(context.Context) (map[string]http.Handler, error) {
	handler := rpc.NewServer(0)
	if vm.config.HttpBodyLimit > 0 {
		handler.SetHTTPBodyLimit(int(vm.config.HttpBodyLimit))
	}
	if err := handler.RegisterName("static", &StaticService{}); err != nil {
		return nil, err
	}

	vm.rpcHandlers = append(vm.rpcHandlers, handler)
	return map[string]http.Handler{
		"/rpc": handler,
	}, nil
}

/*
 ******************************************************************************
 *********************************** Helpers **********************************
 ******************************************************************************
 */

// getAtomicTx returns the requested transaction, status, and height.
// If the status is Unknown, then the returned transaction will be nil.
func (vm *VM) getAtomicTx(txID ids.ID) (*atomic.Tx, atomic.Status, uint64, error) {
	if tx, height, err := vm.atomicTxRepository.GetByTxID(txID); err == nil {
		return tx, atomic.Accepted, height, nil
<<<<<<< HEAD
	} else if err != avalanchedatabase.ErrNotFound {
=======
	} else if err != database.ErrNotFound {
>>>>>>> 75989386
		return nil, atomic.Unknown, 0, err
	}
	tx, dropped, found := vm.mempool.GetTx(txID)
	switch {
	case found && dropped:
		return tx, atomic.Dropped, 0, nil
	case found:
		return tx, atomic.Processing, 0, nil
	default:
		return nil, atomic.Unknown, 0, nil
	}
}

// ParseAddress takes in an address and produces the ID of the chain it's for
// the ID of the address
func (vm *VM) ParseAddress(addrStr string) (ids.ID, ids.ShortID, error) {
	chainIDAlias, hrp, addrBytes, err := address.Parse(addrStr)
	if err != nil {
		return ids.ID{}, ids.ShortID{}, err
	}

	chainID, err := vm.ctx.BCLookup.Lookup(chainIDAlias)
	if err != nil {
		return ids.ID{}, ids.ShortID{}, err
	}

	expectedHRP := avalanchegoConstants.GetHRP(vm.ctx.NetworkID)
	if hrp != expectedHRP {
		return ids.ID{}, ids.ShortID{}, fmt.Errorf("expected hrp %q but got %q",
			expectedHRP, hrp)
	}

	addr, err := ids.ToShortID(addrBytes)
	if err != nil {
		return ids.ID{}, ids.ShortID{}, err
	}
	return chainID, addr, nil
}

// verifyTxAtTip verifies that [tx] is valid to be issued on top of the currently preferred block
func (vm *VM) verifyTxAtTip(tx *atomic.Tx) error {
	if txByteLen := len(tx.SignedBytes()); txByteLen > targetAtomicTxsSize {
		return fmt.Errorf("tx size (%d) exceeds total atomic txs size target (%d)", txByteLen, targetAtomicTxsSize)
	}
	gasUsed, err := tx.GasUsed(true)
	if err != nil {
		return err
	}
	if new(big.Int).SetUint64(gasUsed).Cmp(params.AtomicGasLimit) > 0 {
		return fmt.Errorf("tx gas usage (%d) exceeds atomic gas limit (%d)", gasUsed, params.AtomicGasLimit.Uint64())
	}

	// Note: we fetch the current block and then the state at that block instead of the current state directly
	// since we need the header of the current block below.
	preferredBlock := vm.blockChain.CurrentBlock()
	preferredState, err := vm.blockChain.StateAt(preferredBlock.Root)
	if err != nil {
		return fmt.Errorf("failed to retrieve block state at tip while verifying atomic tx: %w", err)
	}
	rules := vm.currentRules()
	parentHeader := preferredBlock
	var nextBaseFee *big.Int
	timestamp := uint64(vm.clock.Time().Unix())
	if vm.chainConfig.IsApricotPhase3(timestamp) {
		_, nextBaseFee, err = dummy.EstimateNextBaseFee(vm.chainConfig, parentHeader, timestamp)
		if err != nil {
			// Return extremely detailed error since CalcBaseFee should never encounter an issue here
			return fmt.Errorf("failed to calculate base fee with parent timestamp (%d), parent ExtraData: (0x%x), and current timestamp (%d): %w", parentHeader.Time, parentHeader.Extra, timestamp, err)
		}
	}

	// We don’t need to revert the state here in case verifyTx errors, because
	// [preferredState] is thrown away either way.
	return vm.verifyTx(tx, parentHeader.Hash(), nextBaseFee, preferredState, rules)
}

// verifyTx verifies that [tx] is valid to be issued into a block with parent block [parentHash]
// and validated at [state] using [rules] as the current rule set.
// Note: verifyTx may modify [state]. If [state] needs to be properly maintained, the caller is responsible
// for reverting to the correct snapshot after calling this function. If this function is called with a
// throwaway state, then this is not necessary.
func (vm *VM) verifyTx(tx *atomic.Tx, parentHash common.Hash, baseFee *big.Int, state *state.StateDB, rules params.Rules) error {
	parentIntf, err := vm.GetBlockInternal(context.TODO(), ids.ID(parentHash))
	if err != nil {
		return fmt.Errorf("failed to get parent block: %w", err)
	}
	parent, ok := parentIntf.(*Block)
	if !ok {
		return fmt.Errorf("parent block %s had unexpected type %T", parentIntf.ID(), parentIntf)
	}
<<<<<<< HEAD
	atomicBackend := &atomic.VerifierBackend{
=======
	atomicBackend := &atomic.Backend{
>>>>>>> 75989386
		Ctx:          vm.ctx,
		Fx:           &vm.fx,
		Rules:        rules,
		Bootstrapped: vm.bootstrapped.Get(),
		BlockFetcher: vm,
		SecpCache:    &vm.secpCache,
	}
	if err := tx.UnsignedAtomicTx.SemanticVerify(atomicBackend, tx, parent, baseFee); err != nil {
		return err
	}
	return tx.UnsignedAtomicTx.EVMStateTransfer(vm.ctx, state)
}

// verifyTxs verifies that [txs] are valid to be issued into a block with parent block [parentHash]
// using [rules] as the current rule set.
func (vm *VM) verifyTxs(txs []*atomic.Tx, parentHash common.Hash, baseFee *big.Int, height uint64, rules params.Rules) error {
	// Ensure that the parent was verified and inserted correctly.
	if !vm.blockChain.HasBlock(parentHash, height-1) {
		return errRejectedParent
	}

	ancestorID := ids.ID(parentHash)
	// If the ancestor is unknown, then the parent failed verification when
	// it was called.
	// If the ancestor is rejected, then this block shouldn't be inserted
	// into the canonical chain because the parent will be missing.
	ancestorInf, err := vm.GetBlockInternal(context.TODO(), ancestorID)
	if err != nil {
		return errRejectedParent
	}
	ancestor, ok := ancestorInf.(*Block)
	if !ok {
		return fmt.Errorf("expected parent block %s, to be *Block but is %T", ancestor.ID(), ancestorInf)
	}

	// Ensure each tx in [txs] doesn't conflict with any other atomic tx in
	// a processing ancestor block.
	inputs := set.Set[ids.ID]{}
<<<<<<< HEAD
	atomicBackend := &atomic.VerifierBackend{
=======
	atomicBackend := &atomic.Backend{
>>>>>>> 75989386
		Ctx:          vm.ctx,
		Fx:           &vm.fx,
		Rules:        rules,
		Bootstrapped: vm.bootstrapped.Get(),
		BlockFetcher: vm,
		SecpCache:    &vm.secpCache,
	}
	for _, atomicTx := range txs {
		utx := atomicTx.UnsignedAtomicTx
		if err := utx.SemanticVerify(atomicBackend, atomicTx, ancestor, baseFee); err != nil {
			return fmt.Errorf("invalid block due to failed semanatic verify: %w at height %d", err, height)
		}
		txInputs := utx.InputUTXOs()
		if inputs.Overlaps(txInputs) {
			return atomic.ErrConflictingAtomicInputs
		}
		inputs.Union(txInputs)
	}
	return nil
}

// GetAtomicUTXOs returns the utxos that at least one of the provided addresses is
// referenced in.
func (vm *VM) GetAtomicUTXOs(
	chainID ids.ID,
	addrs set.Set[ids.ShortID],
	startAddr ids.ShortID,
	startUTXOID ids.ID,
	limit int,
) ([]*avax.UTXO, ids.ShortID, ids.ID, error) {
	if limit <= 0 || limit > maxUTXOsToFetch {
		limit = maxUTXOsToFetch
	}

	return avax.GetAtomicUTXOs(
		vm.ctx.SharedMemory,
		atomic.Codec,
		chainID,
		addrs,
		startAddr,
		startUTXOID,
		limit,
	)
}

// currentRules returns the chain rules for the current block.
func (vm *VM) currentRules() params.Rules {
	header := vm.eth.APIBackend.CurrentHeader()
	return vm.chainConfig.Rules(header.Number, header.Time)
}

// requirePrimaryNetworkSigners returns true if warp messages from the primary
// network must be signed by the primary network validators.
// This is necessary when the subnet is not validating the primary network.
func (vm *VM) requirePrimaryNetworkSigners() bool {
	switch c := vm.currentRules().ActivePrecompiles[warpcontract.ContractAddress].(type) {
	case *warpcontract.Config:
		return c.RequirePrimaryNetworkSigners
	default: // includes nil due to non-presence
		return false
	}
}

func (vm *VM) startContinuousProfiler() {
	// If the profiler directory is empty, return immediately
	// without creating or starting a continuous profiler.
	if vm.config.ContinuousProfilerDir == "" {
		return
	}
	vm.profiler = profiler.NewContinuous(
		filepath.Join(vm.config.ContinuousProfilerDir),
		vm.config.ContinuousProfilerFrequency.Duration,
		vm.config.ContinuousProfilerMaxFiles,
	)
	defer vm.profiler.Shutdown()

	vm.shutdownWg.Add(1)
	go func() {
		defer vm.shutdownWg.Done()
		log.Info("Dispatching continuous profiler", "dir", vm.config.ContinuousProfilerDir, "freq", vm.config.ContinuousProfilerFrequency, "maxFiles", vm.config.ContinuousProfilerMaxFiles)
		err := vm.profiler.Dispatch()
		if err != nil {
			log.Error("continuous profiler failed", "err", err)
		}
	}()
	// Wait for shutdownChan to be closed
	<-vm.shutdownChan
}

func (vm *VM) estimateBaseFee(ctx context.Context) (*big.Int, error) {
	// Get the base fee to use
	baseFee, err := vm.eth.APIBackend.EstimateBaseFee(ctx)
	if err != nil {
		return nil, err
	}
	if baseFee == nil {
		baseFee = initialBaseFee
	} else {
		// give some breathing room
		baseFee.Mul(baseFee, big.NewInt(11))
		baseFee.Div(baseFee, big.NewInt(10))
	}

	return baseFee, nil
}

// readLastAccepted reads the last accepted hash from [acceptedBlockDB] and returns the
// last accepted block hash and height by reading directly from [vm.chaindb] instead of relying
// on [chain].
// Note: assumes [vm.chaindb] and [vm.genesisHash] have been initialized.
func (vm *VM) readLastAccepted() (common.Hash, uint64, error) {
	// Attempt to load last accepted block to determine if it is necessary to
	// initialize state with the genesis block.
	lastAcceptedBytes, lastAcceptedErr := vm.acceptedBlockDB.Get(lastAcceptedKey)
	switch {
	case lastAcceptedErr == avalanchedatabase.ErrNotFound:
		// If there is nothing in the database, return the genesis block hash and height
		return vm.genesisHash, 0, nil
	case lastAcceptedErr != nil:
		return common.Hash{}, 0, fmt.Errorf("failed to get last accepted block ID due to: %w", lastAcceptedErr)
	case len(lastAcceptedBytes) != common.HashLength:
		return common.Hash{}, 0, fmt.Errorf("last accepted bytes should have been length %d, but found %d", common.HashLength, len(lastAcceptedBytes))
	default:
		lastAcceptedHash := common.BytesToHash(lastAcceptedBytes)
		height := rawdb.ReadHeaderNumber(vm.chaindb, lastAcceptedHash)
		if height == nil {
			return common.Hash{}, 0, fmt.Errorf("failed to retrieve header number of last accepted block: %s", lastAcceptedHash)
		}
		return lastAcceptedHash, *height, nil
	}
}

// attachEthService registers the backend RPC services provided by Ethereum
// to the provided handler under their assigned namespaces.
func attachEthService(handler *rpc.Server, apis []rpc.API, names []string) error {
	enabledServicesSet := make(map[string]struct{})
	for _, ns := range names {
		// handle pre geth v1.10.20 api names as aliases for their updated values
		// to allow configurations to be backwards compatible.
		if newName, isLegacy := legacyApiNames[ns]; isLegacy {
			log.Info("deprecated api name referenced in configuration.", "deprecated", ns, "new", newName)
			enabledServicesSet[newName] = struct{}{}
			continue
		}

		enabledServicesSet[ns] = struct{}{}
	}

	apiSet := make(map[string]rpc.API)
	for _, api := range apis {
		if existingAPI, exists := apiSet[api.Name]; exists {
			return fmt.Errorf("duplicated API name: %s, namespaces %s and %s", api.Name, api.Namespace, existingAPI.Namespace)
		}
		apiSet[api.Name] = api
	}

	for name := range enabledServicesSet {
		api, exists := apiSet[name]
		if !exists {
			return fmt.Errorf("API service %s not found", name)
		}
		if err := handler.RegisterName(api.Namespace, api.Service); err != nil {
			return err
		}
	}

	return nil
}

func (vm *VM) stateSyncEnabled(lastAcceptedHeight uint64) bool {
	if vm.config.StateSyncEnabled != nil {
		// if the config is set, use that
		return *vm.config.StateSyncEnabled
	}

	// enable state sync by default if the chain is empty.
	return lastAcceptedHeight == 0
}

func (vm *VM) newImportTx(
	chainID ids.ID, // chain to import from
	to common.Address, // Address of recipient
	baseFee *big.Int, // fee to use post-AP3
	keys []*secp256k1.PrivateKey, // Keys to import the funds
) (*atomic.Tx, error) {
	kc := secp256k1fx.NewKeychain()
	for _, key := range keys {
		kc.Add(key)
	}

	atomicUTXOs, _, _, err := vm.GetAtomicUTXOs(chainID, kc.Addresses(), ids.ShortEmpty, ids.Empty, -1)
	if err != nil {
		return nil, fmt.Errorf("problem retrieving atomic UTXOs: %w", err)
	}

	return atomic.NewImportTx(vm.ctx, vm.currentRules(), vm.clock.Unix(), chainID, to, baseFee, kc, atomicUTXOs)
}

// newExportTx returns a new ExportTx
func (vm *VM) newExportTx(
	assetID ids.ID, // AssetID of the tokens to export
	amount uint64, // Amount of tokens to export
	chainID ids.ID, // Chain to send the UTXOs to
	to ids.ShortID, // Address of chain recipient
	baseFee *big.Int, // fee to use post-AP3
	keys []*secp256k1.PrivateKey, // Pay the fee and provide the tokens
) (*atomic.Tx, error) {
	state, err := vm.blockChain.State()
	if err != nil {
		return nil, err
	}

	// Create the transaction
	tx, err := atomic.NewExportTx(
		vm.ctx,            // Context
		vm.currentRules(), // VM rules
		state,
		assetID, // AssetID
		amount,  // Amount
		chainID, // ID of the chain to send the funds to
		to,      // Address
		baseFee,
		keys, // Private keys
	)
	if err != nil {
		return nil, err
	}

	return tx, nil
<<<<<<< HEAD
}

func (vm *VM) PutLastAcceptedID(ID ids.ID) error {
	return vm.acceptedBlockDB.Put(lastAcceptedKey, ID[:])
=======
>>>>>>> 75989386
}<|MERGE_RESOLUTION|>--- conflicted
+++ resolved
@@ -42,10 +42,7 @@
 	"github.com/ava-labs/coreth/peer"
 	"github.com/ava-labs/coreth/plugin/evm/atomic"
 	"github.com/ava-labs/coreth/plugin/evm/config"
-<<<<<<< HEAD
 	"github.com/ava-labs/coreth/plugin/evm/database"
-=======
->>>>>>> 75989386
 	"github.com/ava-labs/coreth/plugin/evm/message"
 	"github.com/ava-labs/coreth/triedb"
 	"github.com/ava-labs/coreth/triedb/hashdb"
@@ -110,10 +107,7 @@
 	_ block.StateSyncableVM              = &VM{}
 	_ statesyncclient.EthBlockParser     = &VM{}
 	_ secp256k1fx.VM                     = &VM{}
-<<<<<<< HEAD
 	_ BlockAcceptor                      = &VM{}
-=======
->>>>>>> 75989386
 )
 
 const (
@@ -592,11 +586,7 @@
 	}
 
 	// initialize atomic repository
-<<<<<<< HEAD
 	vm.atomicTxRepository, err = atomic.NewAtomicTxRepository(vm.db, atomic.Codec, lastAcceptedHeight)
-=======
-	vm.atomicTxRepository, err = NewAtomicTxRepository(vm.db, atomic.Codec, lastAcceptedHeight)
->>>>>>> 75989386
 	if err != nil {
 		return fmt.Errorf("failed to create atomic repository: %w", err)
 	}
@@ -1529,11 +1519,7 @@
 func (vm *VM) getAtomicTx(txID ids.ID) (*atomic.Tx, atomic.Status, uint64, error) {
 	if tx, height, err := vm.atomicTxRepository.GetByTxID(txID); err == nil {
 		return tx, atomic.Accepted, height, nil
-<<<<<<< HEAD
 	} else if err != avalanchedatabase.ErrNotFound {
-=======
-	} else if err != database.ErrNotFound {
->>>>>>> 75989386
 		return nil, atomic.Unknown, 0, err
 	}
 	tx, dropped, found := vm.mempool.GetTx(txID)
@@ -1624,11 +1610,7 @@
 	if !ok {
 		return fmt.Errorf("parent block %s had unexpected type %T", parentIntf.ID(), parentIntf)
 	}
-<<<<<<< HEAD
 	atomicBackend := &atomic.VerifierBackend{
-=======
-	atomicBackend := &atomic.Backend{
->>>>>>> 75989386
 		Ctx:          vm.ctx,
 		Fx:           &vm.fx,
 		Rules:        rules,
@@ -1667,11 +1649,7 @@
 	// Ensure each tx in [txs] doesn't conflict with any other atomic tx in
 	// a processing ancestor block.
 	inputs := set.Set[ids.ID]{}
-<<<<<<< HEAD
 	atomicBackend := &atomic.VerifierBackend{
-=======
-	atomicBackend := &atomic.Backend{
->>>>>>> 75989386
 		Ctx:          vm.ctx,
 		Fx:           &vm.fx,
 		Rules:        rules,
@@ -1901,11 +1879,8 @@
 	}
 
 	return tx, nil
-<<<<<<< HEAD
 }
 
 func (vm *VM) PutLastAcceptedID(ID ids.ID) error {
 	return vm.acceptedBlockDB.Put(lastAcceptedKey, ID[:])
-=======
->>>>>>> 75989386
 }
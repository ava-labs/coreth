// Copyright (C) 2019-2025, Ava Labs, Inc. All rights reserved.
// See the file LICENSE for licensing terms.

package evm

import (
	"context"
	"encoding/json"
	"errors"
	"fmt"
	"io"
	"math/big"
	"net/http"
	"os"
	"path/filepath"
	"strings"
	"sync"
	"time"

	"github.com/ava-labs/avalanchego/cache/metercacher"
	"github.com/ava-labs/avalanchego/network/p2p"
	"github.com/ava-labs/avalanchego/network/p2p/acp118"
	"github.com/ava-labs/coreth/network"
	"github.com/ava-labs/coreth/plugin/evm/customrawdb"
	"github.com/ava-labs/coreth/plugin/evm/extension"
	"github.com/ava-labs/coreth/plugin/evm/gossip"
	"github.com/ava-labs/coreth/plugin/evm/vmerrors"
	"github.com/prometheus/client_golang/prometheus"

	"github.com/ava-labs/coreth/consensus/dummy"
	"github.com/ava-labs/coreth/constants"
	"github.com/ava-labs/coreth/core"
	"github.com/ava-labs/coreth/core/txpool"
	"github.com/ava-labs/coreth/eth"
	"github.com/ava-labs/coreth/eth/ethconfig"
	corethprometheus "github.com/ava-labs/coreth/metrics/prometheus"
	"github.com/ava-labs/coreth/miner"
	"github.com/ava-labs/coreth/node"
	"github.com/ava-labs/coreth/params"
	"github.com/ava-labs/coreth/params/extras"
	"github.com/ava-labs/coreth/plugin/evm/config"
	corethlog "github.com/ava-labs/coreth/plugin/evm/log"
	"github.com/ava-labs/coreth/plugin/evm/message"
	vmsync "github.com/ava-labs/coreth/plugin/evm/sync"
	"github.com/ava-labs/coreth/plugin/evm/upgrade/acp176"
	"github.com/ava-labs/coreth/triedb/hashdb"

	"github.com/ava-labs/libevm/core/rawdb"
	"github.com/ava-labs/libevm/core/types"
	"github.com/ava-labs/libevm/metrics"
	ethparams "github.com/ava-labs/libevm/params"
	"github.com/ava-labs/libevm/triedb"

	warpcontract "github.com/ava-labs/coreth/precompile/contracts/warp"
	"github.com/ava-labs/coreth/precompile/precompileconfig"
	"github.com/ava-labs/coreth/rpc"
	statesyncclient "github.com/ava-labs/coreth/sync/client"
	"github.com/ava-labs/coreth/sync/client/stats"
	"github.com/ava-labs/coreth/sync/handlers"
	handlerstats "github.com/ava-labs/coreth/sync/handlers/stats"
	utilsrpc "github.com/ava-labs/coreth/utils/rpc"
	"github.com/ava-labs/coreth/warp"

	"github.com/ava-labs/libevm/common"
	"github.com/ava-labs/libevm/ethdb"
	"github.com/ava-labs/libevm/log"
	"github.com/ava-labs/libevm/rlp"

	"github.com/ava-labs/avalanchego/cache/lru"
	"github.com/ava-labs/avalanchego/codec"
	"github.com/ava-labs/avalanchego/database"
	"github.com/ava-labs/avalanchego/database/versiondb"
	"github.com/ava-labs/avalanchego/ids"
	avalanchegossip "github.com/ava-labs/avalanchego/network/p2p/gossip"
	"github.com/ava-labs/avalanchego/snow"
	"github.com/ava-labs/avalanchego/snow/consensus/snowman"
	commonEng "github.com/ava-labs/avalanchego/snow/engine/common"
	"github.com/ava-labs/avalanchego/snow/engine/snowman/block"
	avalancheUtils "github.com/ava-labs/avalanchego/utils"
	"github.com/ava-labs/avalanchego/utils/perms"
	"github.com/ava-labs/avalanchego/utils/profiler"
	"github.com/ava-labs/avalanchego/utils/timer/mockable"
	"github.com/ava-labs/avalanchego/utils/units"
	"github.com/ava-labs/avalanchego/vms/components/chain"
	"github.com/ava-labs/avalanchego/vms/components/gas"

	// Force-load tracer engine to trigger registration
	//
	// We must import this package (not referenced elsewhere) so that the native "callTracer"
	// is added to a map of client-accessible tracers. In geth, this is done
	// inside of cmd/geth.
	_ "github.com/ava-labs/libevm/eth/tracers/js"
	_ "github.com/ava-labs/libevm/eth/tracers/native"

	// Force-load precompiles to trigger registration
	_ "github.com/ava-labs/coreth/precompile/registry"
)

var (
	_ block.ChainVM                      = (*VM)(nil)
	_ block.BuildBlockWithContextChainVM = (*VM)(nil)
	_ block.StateSyncableVM              = (*VM)(nil)
	_ statesyncclient.EthBlockParser     = (*VM)(nil)
	_ vmsync.BlockAcceptor               = (*VM)(nil)
)

const (
	// Max time from current time allowed for blocks, before they're considered future blocks
	// and fail verification
	maxFutureBlockTime = 10 * time.Second

	secpCacheSize          = 1024
	decidedCacheSize       = 10 * units.MiB
	missingCacheSize       = 50
	unverifiedCacheSize    = 5 * units.MiB
	bytesToIDCacheSize     = 5 * units.MiB
	warpSignatureCacheSize = 500

	// Prefixes for metrics gatherers
	ethMetricsPrefix        = "eth"
	sdkMetricsPrefix        = "sdk"
	chainStateMetricsPrefix = "chain_state"
)

// Define the API endpoints for the VM
const (
	adminEndpoint        = "/admin"
	ethRPCEndpoint       = "/rpc"
	ethWSEndpoint        = "/ws"
	ethTxGossipNamespace = "eth_tx_gossip"
)

var (
	// Set last accepted key to be longer than the keys used to store accepted block IDs.
	lastAcceptedKey = []byte("last_accepted_key")
	acceptedPrefix  = []byte("snowman_accepted")
	metadataPrefix  = []byte("metadata")
	warpPrefix      = []byte("warp")
	ethDBPrefix     = []byte("ethdb")
)

var (
	errInvalidBlock                  = errors.New("invalid block")
	errInvalidNonce                  = errors.New("invalid nonce")
	errUnclesUnsupported             = errors.New("uncles unsupported")
	errNilBaseFeeApricotPhase3       = errors.New("nil base fee is invalid after apricotPhase3")
	errNilBlockGasCostApricotPhase4  = errors.New("nil blockGasCost is invalid after apricotPhase4")
	errInvalidHeaderPredicateResults = errors.New("invalid header predicate results")
	errInitializingLogger            = errors.New("failed to initialize logger")
	errShuttingDownVM                = errors.New("shutting down VM")
)

var originalStderr *os.File

// legacyApiNames maps pre geth v1.10.20 api names to their updated counterparts.
// used in attachEthService for backward configuration compatibility.
var legacyApiNames = map[string]string{
	"internal-public-eth":              "internal-eth",
	"internal-public-blockchain":       "internal-blockchain",
	"internal-public-transaction-pool": "internal-transaction",
	"internal-public-tx-pool":          "internal-tx-pool",
	"internal-public-debug":            "internal-debug",
	"internal-private-debug":           "internal-debug",
	"internal-public-account":          "internal-account",
	"internal-private-personal":        "internal-personal",

	"public-eth":        "eth",
	"public-eth-filter": "eth-filter",
	"private-admin":     "admin",
	"public-debug":      "debug",
	"private-debug":     "debug",
}

func init() {
	// Preserve [os.Stderr] prior to the call in plugin/main.go to plugin.Serve(...).
	// Preserving the log level allows us to update the root handler while writing to the original
	// [os.Stderr] that is being piped through to the logger via the rpcchainvm.
	originalStderr = os.Stderr
}

// VM implements the snowman.ChainVM interface
type VM struct {
	ctx *snow.Context
	// [cancel] may be nil until [snow.NormalOp] starts
	cancel context.CancelFunc
	// *chain.State helps to implement the VM interface by wrapping blocks
	// with an efficient caching layer.
	*chain.State

	config config.Config

	chainID     *big.Int
	genesisHash common.Hash
	chainConfig *params.ChainConfig
	ethConfig   ethconfig.Config

	// Extension Points
	extensionConfig *extension.Config

	// pointers to eth constructs
	eth        *eth.Ethereum
	txPool     *txpool.TxPool
	blockChain *core.BlockChain
	miner      *miner.Miner

	// [versiondb] is the VM's current versioned database
	versiondb *versiondb.Database

	// [db] is the VM's current database
	db database.Database

	// metadataDB is used to store one off keys.
	metadataDB database.Database

	// [chaindb] is the database supplied to the Ethereum backend
	chaindb ethdb.Database

	// [acceptedBlockDB] is the database to store the last accepted
	// block.
	acceptedBlockDB database.Database

	// [warpDB] is used to store warp message signatures
	// set to a prefixDB with the prefix [warpPrefix]
	warpDB database.Database

	// builderLock is used to synchronize access to the block builder,
	// as it is uninitialized at first and is only initialized when onNormalOperationsStarted is called.
	builderLock sync.Mutex
	builder     *blockBuilder

	clock *mockable.Clock

	shutdownChan chan struct{}
	shutdownWg   sync.WaitGroup

	// Continuous Profiler
	profiler profiler.ContinuousProfiler

	network.Network
	networkCodec codec.Manager

	// Metrics
	sdkMetrics *prometheus.Registry

	bootstrapped avalancheUtils.Atomic[bool]
	IsPlugin     bool

	stateSyncDone chan struct{}

	logger corethlog.Logger
	// State sync server and client
	vmsync.Server
	vmsync.Client

	// Avalanche Warp Messaging backend
	// Used to serve BLS signatures of warp messages over RPC
	warpBackend warp.Backend

	// Initialize only sets these if nil so they can be overridden in tests
	ethTxGossipHandler p2p.Handler
	ethTxPushGossiper  avalancheUtils.Atomic[*avalanchegossip.PushGossiper[*GossipEthTx]]
	ethTxPullGossiper  avalanchegossip.Gossiper

	chainAlias string
	// RPC handlers (should be stopped before closing chaindb)
	rpcHandlers []interface{ Stop() }
}

// Initialize implements the snowman.ChainVM interface
func (vm *VM) Initialize(
	_ context.Context,
	chainCtx *snow.Context,
	db database.Database,
	genesisBytes []byte,
	_ []byte,
	configBytes []byte,
	_ []*commonEng.Fx,
	appSender commonEng.AppSender,
) error {
	if err := vm.extensionConfig.Validate(); err != nil {
		return fmt.Errorf("failed to validate extension config: %w", err)
	}

	vm.clock = vm.extensionConfig.Clock

	vm.config.SetDefaults(defaultTxPoolConfig)
	if len(configBytes) > 0 {
		if err := json.Unmarshal(configBytes, &vm.config); err != nil {
			return fmt.Errorf("failed to unmarshal config %s: %w", string(configBytes), err)
		}
	}
	vm.ctx = chainCtx

	if err := vm.config.Validate(vm.ctx.NetworkID); err != nil {
		return err
	}
	// We should deprecate config flags as the first thing, before we do anything else
	// because this can set old flags to new flags. log the message after we have
	// initialized the logger.
	deprecateMsg := vm.config.Deprecate()

	// Create logger
	alias, err := vm.ctx.BCLookup.PrimaryAlias(vm.ctx.ChainID)
	if err != nil {
		// fallback to ChainID string instead of erroring
		alias = vm.ctx.ChainID.String()
	}
	vm.chainAlias = alias

	var writer io.Writer = vm.ctx.Log
	if vm.IsPlugin {
		writer = originalStderr
	}

	corethLogger, err := corethlog.InitLogger(vm.chainAlias, vm.config.LogLevel, vm.config.LogJSONFormat, writer)
	if err != nil {
		return fmt.Errorf("%w: %w ", errInitializingLogger, err)
	}
	vm.logger = corethLogger

	log.Info("Initializing Coreth VM", "Version", Version, "libevm version", ethparams.LibEVMVersion, "Config", vm.config)

	if deprecateMsg != "" {
		log.Warn("Deprecation Warning", "msg", deprecateMsg)
	}

	// Enable debug-level metrics that might impact runtime performance
	metrics.EnabledExpensive = vm.config.MetricsExpensiveEnabled

	vm.shutdownChan = make(chan struct{}, 1)

	if err := vm.initializeMetrics(); err != nil {
		return fmt.Errorf("failed to initialize metrics: %w", err)
	}

	// Initialize the database
	if err := vm.initializeDBs(db); err != nil {
		return fmt.Errorf("failed to initialize databases: %w", err)
	}
	if vm.config.InspectDatabase {
		if err := vm.inspectDatabases(); err != nil {
			return err
		}
	}

	g, err := parseGenesis(chainCtx, genesisBytes)
	if err != nil {
		return err
	}

	// vm.ChainConfig() should be available for wrapping VMs before vm.initializeChain()
	vm.chainConfig = g.Config
	vm.chainID = g.Config.ChainID

	vm.ethConfig = ethconfig.NewDefaultConfig()
	vm.ethConfig.Genesis = g
	vm.ethConfig.NetworkId = vm.chainID.Uint64()
	vm.genesisHash = vm.ethConfig.Genesis.ToBlock().Hash() // must create genesis hash before [vm.ReadLastAccepted]
	lastAcceptedHash, lastAcceptedHeight, err := vm.ReadLastAccepted()
	if err != nil {
		return err
	}
	log.Info("read last accepted",
		"hash", lastAcceptedHash,
		"height", lastAcceptedHeight,
	)

	// Set minimum price for mining and default gas price oracle value to the min
	// gas price to prevent so transactions and blocks all use the correct fees
	vm.ethConfig.RPCGasCap = vm.config.RPCGasCap
	vm.ethConfig.RPCEVMTimeout = vm.config.APIMaxDuration.Duration
	vm.ethConfig.RPCTxFeeCap = vm.config.RPCTxFeeCap
	vm.ethConfig.PriceOptionConfig.SlowFeePercentage = vm.config.PriceOptionSlowFeePercentage
	vm.ethConfig.PriceOptionConfig.FastFeePercentage = vm.config.PriceOptionFastFeePercentage
	vm.ethConfig.PriceOptionConfig.MaxTip = vm.config.PriceOptionMaxTip

	vm.ethConfig.TxPool.NoLocals = !vm.config.LocalTxsEnabled
	vm.ethConfig.TxPool.PriceLimit = vm.config.TxPoolPriceLimit
	vm.ethConfig.TxPool.PriceBump = vm.config.TxPoolPriceBump
	vm.ethConfig.TxPool.AccountSlots = vm.config.TxPoolAccountSlots
	vm.ethConfig.TxPool.GlobalSlots = vm.config.TxPoolGlobalSlots
	vm.ethConfig.TxPool.AccountQueue = vm.config.TxPoolAccountQueue
	vm.ethConfig.TxPool.GlobalQueue = vm.config.TxPoolGlobalQueue
	vm.ethConfig.TxPool.Lifetime = vm.config.TxPoolLifetime.Duration

	vm.ethConfig.AllowUnfinalizedQueries = vm.config.AllowUnfinalizedQueries
	vm.ethConfig.AllowUnprotectedTxs = vm.config.AllowUnprotectedTxs
	vm.ethConfig.AllowUnprotectedTxHashes = vm.config.AllowUnprotectedTxHashes
	vm.ethConfig.Preimages = vm.config.Preimages
	vm.ethConfig.Pruning = vm.config.Pruning
	vm.ethConfig.TrieCleanCache = vm.config.TrieCleanCache
	vm.ethConfig.TrieDirtyCache = vm.config.TrieDirtyCache
	vm.ethConfig.TrieDirtyCommitTarget = vm.config.TrieDirtyCommitTarget
	vm.ethConfig.TriePrefetcherParallelism = vm.config.TriePrefetcherParallelism
	vm.ethConfig.SnapshotCache = vm.config.SnapshotCache
	vm.ethConfig.AcceptorQueueLimit = vm.config.AcceptorQueueLimit
	vm.ethConfig.PopulateMissingTries = vm.config.PopulateMissingTries
	vm.ethConfig.PopulateMissingTriesParallelism = vm.config.PopulateMissingTriesParallelism
	vm.ethConfig.AllowMissingTries = vm.config.AllowMissingTries
	vm.ethConfig.SnapshotDelayInit = vm.stateSyncEnabled(lastAcceptedHeight)
	vm.ethConfig.SnapshotWait = vm.config.SnapshotWait
	vm.ethConfig.SnapshotVerify = vm.config.SnapshotVerify
	vm.ethConfig.HistoricalProofQueryWindow = vm.config.HistoricalProofQueryWindow
	vm.ethConfig.OfflinePruning = vm.config.OfflinePruning
	vm.ethConfig.OfflinePruningBloomFilterSize = vm.config.OfflinePruningBloomFilterSize
	vm.ethConfig.OfflinePruningDataDirectory = vm.config.OfflinePruningDataDirectory
	vm.ethConfig.CommitInterval = vm.config.CommitInterval
	vm.ethConfig.SkipUpgradeCheck = vm.config.SkipUpgradeCheck
	vm.ethConfig.AcceptedCacheSize = vm.config.AcceptedCacheSize
	vm.ethConfig.StateHistory = vm.config.StateHistory
	vm.ethConfig.TransactionHistory = vm.config.TransactionHistory
	vm.ethConfig.SkipTxIndexing = vm.config.SkipTxIndexing
	vm.ethConfig.StateScheme = vm.config.StateScheme

	if vm.ethConfig.StateScheme == customrawdb.FirewoodScheme {
		log.Warn("Firewood state scheme is enabled")
		log.Warn("This is untested in production, use at your own risk")
		// Firewood only supports pruning for now.
		if !vm.config.Pruning {
			return errors.New("Pruning must be enabled for Firewood")
		}
		// Firewood does not support iterators, so the snapshot cannot be constructed
		if vm.config.SnapshotCache > 0 {
			return errors.New("Snapshot cache must be disabled for Firewood")
		}
		if vm.config.OfflinePruning {
			return errors.New("Offline pruning is not supported for Firewood")
		}
		if vm.config.StateSyncEnabled == nil || *vm.config.StateSyncEnabled {
			return errors.New("State sync is not yet supported for Firewood")
		}
	}
	if vm.ethConfig.StateScheme == rawdb.PathScheme {
		log.Error("Path state scheme is not supported. Please use HashDB or Firewood state schemes instead")
		return errors.New("Path state scheme is not supported")
	}

	// Create directory for offline pruning
	if len(vm.ethConfig.OfflinePruningDataDirectory) != 0 {
		if err := os.MkdirAll(vm.ethConfig.OfflinePruningDataDirectory, perms.ReadWriteExecute); err != nil {
			log.Error("failed to create offline pruning data directory", "error", err)
			return err
		}
	}

	vm.chainConfig = g.Config

	vm.networkCodec = message.Codec
	vm.Network, err = network.NewNetwork(vm.ctx, appSender, vm.networkCodec, vm.config.MaxOutboundActiveRequests, vm.sdkMetrics)
	if err != nil {
		return fmt.Errorf("failed to create network: %w", err)
	}
<<<<<<< HEAD
	vm.p2pValidators = p2p.NewValidators(p2pNetwork.Peers, vm.ctx.Log, vm.ctx.SubnetID, vm.ctx.ValidatorState, maxValidatorSetStaleness)
	vm.networkCodec = message.Codec
	vm.Network = peer.NewNetwork(p2pNetwork, vm.p2pSender, vm.networkCodec, chainCtx.NodeID, vm.config.MaxOutboundActiveRequests)
	vm.client = peer.NewNetworkClient(vm.Network)
=======
>>>>>>> ed1c6050

	// Initialize warp backend
	offchainWarpMessages := make([][]byte, len(vm.config.WarpOffChainMessages))
	for i, hexMsg := range vm.config.WarpOffChainMessages {
		offchainWarpMessages[i] = []byte(hexMsg)
	}
	warpSignatureCache := lru.NewCache[ids.ID, []byte](warpSignatureCacheSize)
	meteredCache, err := metercacher.New("warp_signature_cache", vm.sdkMetrics, warpSignatureCache)
	if err != nil {
		return fmt.Errorf("failed to create warp signature cache: %w", err)
	}

	// clear warpdb on initialization if config enabled
	if vm.config.PruneWarpDB {
		if err := database.Clear(vm.warpDB, ethdb.IdealBatchSize); err != nil {
			return fmt.Errorf("failed to prune warpDB: %w", err)
		}
	}

	vm.warpBackend, err = warp.NewBackend(
		vm.ctx.NetworkID,
		vm.ctx.ChainID,
		vm.ctx.WarpSigner,
		vm,
		vm.warpDB,
		meteredCache,
		offchainWarpMessages,
	)
	if err != nil {
		return err
	}
	if err := vm.initializeChain(lastAcceptedHash); err != nil {
		return err
	}

	go vm.ctx.Log.RecoverAndPanic(vm.startContinuousProfiler)

	// Add p2p warp message warpHandler
	warpHandler := acp118.NewCachedHandler(meteredCache, vm.warpBackend, vm.ctx.WarpSigner)
	vm.Network.AddHandler(p2p.SignatureRequestHandlerID, warpHandler)

	vm.stateSyncDone = make(chan struct{})

	return vm.initializeStateSync(lastAcceptedHeight)
}

func parseGenesis(ctx *snow.Context, bytes []byte) (*core.Genesis, error) {
	g := new(core.Genesis)
	if err := json.Unmarshal(bytes, g); err != nil {
		return nil, fmt.Errorf("parsing genesis: %w", err)
	}

	// Populate the Avalanche config extras.
	configExtra := params.GetExtra(g.Config)
	configExtra.AvalancheContext = extras.AvalancheContext{
		SnowCtx: ctx,
	}
	configExtra.NetworkUpgrades = extras.GetNetworkUpgrades(ctx.NetworkUpgrades)

	// If Durango is scheduled, schedule the Warp Precompile at the same time.
	if configExtra.DurangoBlockTimestamp != nil {
		configExtra.PrecompileUpgrades = append(configExtra.PrecompileUpgrades, extras.PrecompileUpgrade{
			Config: warpcontract.NewDefaultConfig(configExtra.DurangoBlockTimestamp),
		})
	}
	if err := configExtra.Verify(); err != nil {
		return nil, fmt.Errorf("invalid chain config: %w", err)
	}

	// Align all the Ethereum upgrades to the Avalanche upgrades
	if err := params.SetEthUpgrades(g.Config); err != nil {
		return nil, fmt.Errorf("setting eth upgrades: %w", err)
	}
	return g, nil
}

func (vm *VM) initializeMetrics() error {
	metrics.Enabled = true
	vm.sdkMetrics = prometheus.NewRegistry()
	gatherer := corethprometheus.NewGatherer(metrics.DefaultRegistry)
	if err := vm.ctx.Metrics.Register(ethMetricsPrefix, gatherer); err != nil {
		return err
	}
	return vm.ctx.Metrics.Register(sdkMetricsPrefix, vm.sdkMetrics)
}

func (vm *VM) initializeChain(lastAcceptedHash common.Hash) error {
	nodecfg := &node.Config{
		CorethVersion:         Version,
		KeyStoreDir:           vm.config.KeystoreDirectory,
		ExternalSigner:        vm.config.KeystoreExternalSigner,
		InsecureUnlockAllowed: vm.config.KeystoreInsecureUnlockAllowed,
	}
	node, err := node.New(nodecfg)
	if err != nil {
		return err
	}

	// If the gas target is specified, calculate the desired target excess and
	// use it during block creation.
	var desiredTargetExcess *gas.Gas
	if vm.config.GasTarget != nil {
		desiredTargetExcess = new(gas.Gas)
		*desiredTargetExcess = acp176.DesiredTargetExcess(*vm.config.GasTarget)
	}

	vm.eth, err = eth.New(
		node,
		&vm.ethConfig,
		&EthPushGossiper{vm: vm},
		vm.chaindb,
		eth.Settings{MaxBlocksPerRequest: vm.config.MaxBlocksPerRequest},
		lastAcceptedHash,
		dummy.NewDummyEngine(
			vm.extensionConfig.ConsensusCallbacks,
			dummy.Mode{},
			vm.clock,
			desiredTargetExcess,
		),
		vm.clock,
	)
	if err != nil {
		return err
	}
	vm.eth.SetEtherbase(constants.BlackholeAddr)
	vm.txPool = vm.eth.TxPool()
	vm.blockChain = vm.eth.BlockChain()
	vm.miner = vm.eth.Miner()

	// Set the gas parameters for the tx pool to the minimum gas price for the
	// latest upgrade.
	vm.txPool.SetGasTip(big.NewInt(0))
	vm.txPool.SetMinFee(big.NewInt(acp176.MinGasPrice))

	vm.eth.Start()
	return vm.initChainState(vm.blockChain.LastAcceptedBlock())
}

// initializeStateSync initializes the vm for performing state sync and responding to peer requests.
// If state sync is disabled, this function will wipe any ongoing summary from
// disk to ensure that we do not continue syncing from an invalid snapshot.
func (vm *VM) initializeStateSync(lastAcceptedHeight uint64) error {
	// Create standalone EVM TrieDB (read only) for serving leafs requests.
	// We create a standalone TrieDB here, so that it has a standalone cache from the one
	// used by the node when processing blocks.
	// However, Firewood does not support multiple TrieDBs, so we use the same one.
	evmTrieDB := vm.eth.BlockChain().TrieDB()
	if vm.ethConfig.StateScheme != customrawdb.FirewoodScheme {
		evmTrieDB = triedb.NewDatabase(
			vm.chaindb,
			&triedb.Config{
				DBOverride: hashdb.Config{
					CleanCacheSize: vm.config.StateSyncServerTrieCache * units.MiB,
				}.BackendConstructor,
			},
		)
	}
	leafHandlers := make(LeafHandlers)
	leafMetricsNames := make(map[message.NodeType]string)
	// register default leaf request handler for state trie
	syncStats := handlerstats.GetOrRegisterHandlerStats(metrics.Enabled)
	stateLeafRequestConfig := &extension.LeafRequestConfig{
		LeafType:   message.StateTrieNode,
		MetricName: "sync_state_trie_leaves",
		Handler: handlers.NewLeafsRequestHandler(evmTrieDB,
			message.StateTrieKeyLength,
			vm.blockChain, vm.networkCodec,
			syncStats,
		),
	}
	leafHandlers[stateLeafRequestConfig.LeafType] = stateLeafRequestConfig.Handler
	leafMetricsNames[stateLeafRequestConfig.LeafType] = stateLeafRequestConfig.MetricName

	extraLeafConfig := vm.extensionConfig.ExtraSyncLeafHandlerConfig
	if extraLeafConfig != nil {
		leafHandlers[extraLeafConfig.LeafType] = extraLeafConfig.Handler
		leafMetricsNames[extraLeafConfig.LeafType] = extraLeafConfig.MetricName
	}

	networkHandler := newNetworkHandler(
		vm.blockChain,
		vm.chaindb,
		vm.warpBackend,
		vm.networkCodec,
		leafHandlers,
		syncStats,
	)
	vm.Network.SetRequestHandler(networkHandler)

	vm.Server = vmsync.NewServer(vm.blockChain, vm.extensionConfig.SyncSummaryProvider, vm.config.StateSyncCommitInterval)
	stateSyncEnabled := vm.stateSyncEnabled(lastAcceptedHeight)
	// parse nodeIDs from state sync IDs in vm config
	var stateSyncIDs []ids.NodeID
	if stateSyncEnabled && len(vm.config.StateSyncIDs) > 0 {
		nodeIDs := strings.Split(vm.config.StateSyncIDs, ",")
		stateSyncIDs = make([]ids.NodeID, len(nodeIDs))
		for i, nodeIDString := range nodeIDs {
			nodeID, err := ids.NodeIDFromString(nodeIDString)
			if err != nil {
				return fmt.Errorf("failed to parse %s as NodeID: %w", nodeIDString, err)
			}
			stateSyncIDs[i] = nodeID
		}
	}

	// Initialize the state sync client
	vm.Client = vmsync.NewClient(&vmsync.ClientConfig{
		StateSyncDone: vm.stateSyncDone,
		Chain:         vm.eth,
		State:         vm.State,
		Client: statesyncclient.NewClient(
			&statesyncclient.ClientConfig{
				NetworkClient:    vm.Network,
				Codec:            vm.networkCodec,
				Stats:            stats.NewClientSyncerStats(leafMetricsNames),
				StateSyncNodeIDs: stateSyncIDs,
				BlockParser:      vm,
			},
		),
		Enabled:            stateSyncEnabled,
		SkipResume:         vm.config.StateSyncSkipResume,
		MinBlocks:          vm.config.StateSyncMinBlocks,
		RequestSize:        vm.config.StateSyncRequestSize,
		LastAcceptedHeight: lastAcceptedHeight, // TODO clean up how this is passed around
		ChaindDB:           vm.chaindb,
		VerDB:              vm.versiondb,
		MetadataDB:         vm.metadataDB,
		Acceptor:           vm,
		Parser:             vm.extensionConfig.SyncableParser,
		Extender:           vm.extensionConfig.SyncExtender,
	})

	// If StateSync is disabled, clear any ongoing summary so that we will not attempt to resume
	// sync using a snapshot that has been modified by the node running normal operations.
	if !stateSyncEnabled {
		return vm.Client.ClearOngoingSummary()
	}

	return nil
}

func (vm *VM) initChainState(lastAcceptedBlock *types.Block) error {
	block, err := wrapBlock(lastAcceptedBlock, vm)
	if err != nil {
		return fmt.Errorf("failed to create block wrapper for the last accepted block: %w", err)
	}

	config := &chain.Config{
		DecidedCacheSize:      decidedCacheSize,
		MissingCacheSize:      missingCacheSize,
		UnverifiedCacheSize:   unverifiedCacheSize,
		BytesToIDCacheSize:    bytesToIDCacheSize,
		GetBlock:              vm.getBlock,
		UnmarshalBlock:        vm.parseBlock,
		BuildBlock:            vm.buildBlock,
		BuildBlockWithContext: vm.buildBlockWithContext,
		LastAcceptedBlock:     block,
	}

	// Register chain state metrics
	chainStateRegisterer := prometheus.NewRegistry()
	state, err := chain.NewMeteredState(chainStateRegisterer, config)
	if err != nil {
		return fmt.Errorf("could not create metered state: %w", err)
	}
	vm.State = state

	if !metrics.Enabled {
		return nil
	}

	return vm.ctx.Metrics.Register(chainStateMetricsPrefix, chainStateRegisterer)
}

func (vm *VM) SetState(_ context.Context, state snow.State) error {
	switch state {
	case snow.StateSyncing:
		vm.bootstrapped.Set(false)
		return nil
	case snow.Bootstrapping:
		return vm.onBootstrapStarted()
	case snow.NormalOp:
		return vm.onNormalOperationsStarted()
	default:
		return snow.ErrUnknownState
	}
}

// onBootstrapStarted marks this VM as bootstrapping
func (vm *VM) onBootstrapStarted() error {
	vm.bootstrapped.Set(false)
	if err := vm.Client.Error(); err != nil {
		return err
	}
	// After starting bootstrapping, do not attempt to resume a previous state sync.
	if err := vm.Client.ClearOngoingSummary(); err != nil {
		return err
	}
	// Ensure snapshots are initialized before bootstrapping (i.e., if state sync is skipped).
	// Note calling this function has no effect if snapshots are already initialized.
	vm.blockChain.InitializeSnapshots()
	return nil
}

// onNormalOperationsStarted marks this VM as bootstrapped
func (vm *VM) onNormalOperationsStarted() error {
	if vm.bootstrapped.Get() {
		return nil
	}
	vm.bootstrapped.Set(true)
	// Initialize goroutines related to block building
	// once we enter normal operation as there is no need to handle mempool gossip before this point.
	return vm.initBlockBuilding()
}

// initBlockBuilding starts goroutines to manage block building
func (vm *VM) initBlockBuilding() error {
	ctx, cancel := context.WithCancel(context.TODO())
	vm.cancel = cancel

	ethTxGossipMarshaller := GossipEthTxMarshaller{}
	ethTxGossipClient := vm.Network.NewClient(p2p.TxGossipHandlerID, p2p.WithValidatorSampling(vm.P2PValidators()))
	ethTxGossipMetrics, err := avalanchegossip.NewMetrics(vm.sdkMetrics, ethTxGossipNamespace)
	if err != nil {
		return fmt.Errorf("failed to initialize eth tx gossip metrics: %w", err)
	}
	ethTxPool, err := NewGossipEthTxPool(vm.txPool, vm.sdkMetrics)
	if err != nil {
		return fmt.Errorf("failed to initialize gossip eth tx pool: %w", err)
	}
	vm.shutdownWg.Add(1)
	go func() {
		ethTxPool.Subscribe(ctx)
		vm.shutdownWg.Done()
	}()
	pushGossipParams := avalanchegossip.BranchingFactor{
		StakePercentage: vm.config.PushGossipPercentStake,
		Validators:      vm.config.PushGossipNumValidators,
		Peers:           vm.config.PushGossipNumPeers,
	}
	pushRegossipParams := avalanchegossip.BranchingFactor{
		Validators: vm.config.PushRegossipNumValidators,
		Peers:      vm.config.PushRegossipNumPeers,
	}

	ethTxPushGossiper, err := avalanchegossip.NewPushGossiper[*GossipEthTx](
		ethTxGossipMarshaller,
		ethTxPool,
		vm.P2PValidators(),
		ethTxGossipClient,
		ethTxGossipMetrics,
		pushGossipParams,
		pushRegossipParams,
		config.PushGossipDiscardedElements,
		config.TxGossipTargetMessageSize,
		vm.config.RegossipFrequency.Duration,
	)
	if err != nil {
		return fmt.Errorf("failed to initialize eth tx push gossiper: %w", err)
	}
	vm.ethTxPushGossiper.Set(ethTxPushGossiper)

	// NOTE: gossip network must be initialized first otherwise ETH tx gossip will not work.
	vm.builderLock.Lock()
	vm.builder = vm.NewBlockBuilder(vm.extensionConfig.ExtraMempool)
	vm.builder.awaitSubmittedTxs()
	vm.builderLock.Unlock()

	vm.ethTxGossipHandler = gossip.NewTxGossipHandler[*GossipEthTx](
		vm.ctx.Log,
		ethTxGossipMarshaller,
		ethTxPool,
		ethTxGossipMetrics,
		config.TxGossipTargetMessageSize,
		config.TxGossipThrottlingPeriod,
		config.TxGossipThrottlingLimit,
		vm.P2PValidators(),
	)

	if err := vm.Network.AddHandler(p2p.TxGossipHandlerID, vm.ethTxGossipHandler); err != nil {
		return fmt.Errorf("failed to add eth tx gossip handler: %w", err)
	}

	ethTxPullGossiper := avalanchegossip.NewPullGossiper[*GossipEthTx](
		vm.ctx.Log,
		ethTxGossipMarshaller,
		ethTxPool,
		ethTxGossipClient,
		ethTxGossipMetrics,
		config.TxGossipPollSize,
	)

	vm.ethTxPullGossiper = avalanchegossip.ValidatorGossiper{
		Gossiper:   ethTxPullGossiper,
		NodeID:     vm.ctx.NodeID,
		Validators: vm.P2PValidators(),
	}

	vm.shutdownWg.Add(1)
	go func() {
		avalanchegossip.Every(ctx, vm.ctx.Log, ethTxPushGossiper, vm.config.PushGossipFrequency.Duration)
		vm.shutdownWg.Done()
	}()
	vm.shutdownWg.Add(1)
	go func() {
		avalanchegossip.Every(ctx, vm.ctx.Log, vm.ethTxPullGossiper, vm.config.PullGossipFrequency.Duration)
		vm.shutdownWg.Done()
	}()

	vm.shutdownWg.Add(1)
	go func() {
		avalanchegossip.Every(ctx, vm.ctx.Log, ethTxPushGossiper, vm.config.PushGossipFrequency.Duration)
		vm.shutdownWg.Done()
	}()
	vm.shutdownWg.Add(1)
	go func() {
		avalanchegossip.Every(ctx, vm.ctx.Log, vm.ethTxPullGossiper, vm.config.PullGossipFrequency.Duration)
		vm.shutdownWg.Done()
	}()

	return nil
}

func (vm *VM) WaitForEvent(ctx context.Context) (commonEng.Message, error) {
	vm.builderLock.Lock()
	builder := vm.builder
	vm.builderLock.Unlock()

	// Block building is not initialized yet, so we haven't finished syncing or bootstrapping.
	if builder == nil {
		select {
		case <-ctx.Done():
			return 0, ctx.Err()
		case <-vm.stateSyncDone:
			return commonEng.StateSyncDone, nil
		case <-vm.shutdownChan:
			return commonEng.Message(0), errShuttingDownVM
		}
	}

	return builder.waitForEvent(ctx)
}

// Shutdown implements the snowman.ChainVM interface
func (vm *VM) Shutdown(context.Context) error {
	if vm.ctx == nil {
		return nil
	}
	if vm.cancel != nil {
		vm.cancel()
	}
	vm.Network.Shutdown()
	if err := vm.Client.Shutdown(); err != nil {
		log.Error("error stopping state syncer", "err", err)
	}
	close(vm.shutdownChan)
	// Stop RPC handlers before eth.Stop which will close the database
	for _, handler := range vm.rpcHandlers {
		handler.Stop()
	}
	vm.eth.Stop()
	vm.shutdownWg.Wait()
	return nil
}

// buildBlock builds a block to be wrapped by ChainState
func (vm *VM) buildBlock(ctx context.Context) (snowman.Block, error) {
	return vm.buildBlockWithContext(ctx, nil)
}

func (vm *VM) buildBlockWithContext(ctx context.Context, proposerVMBlockCtx *block.Context) (snowman.Block, error) {
	if proposerVMBlockCtx != nil {
		log.Debug("Building block with context", "pChainBlockHeight", proposerVMBlockCtx.PChainHeight)
	} else {
		log.Debug("Building block without context")
	}
	predicateCtx := &precompileconfig.PredicateContext{
		SnowCtx:            vm.ctx,
		ProposerVMBlockCtx: proposerVMBlockCtx,
	}

	block, err := vm.miner.GenerateBlock(predicateCtx)
	vm.builder.handleGenerateBlock()
	if err != nil {
		return nil, fmt.Errorf("%w: %w", vmerrors.ErrGenerateBlockFailed, err)
	}

	// Note: the status of block is set by ChainState
	blk, err := wrapBlock(block, vm)
	if err != nil {
		return nil, fmt.Errorf("%w: %w", vmerrors.ErrWrapBlockFailed, err)
	}
	// Verify is called on a non-wrapped block here, such that this
	// does not add [blk] to the processing blocks map in ChainState.
	//
	// TODO cache verification since Verify() will be called by the
	// consensus engine as well.
	//
	// Note: this is only called when building a new block, so caching
	// verification will only be a significant optimization for nodes
	// that produce a large number of blocks.
	// We call verify without writes here to avoid generating a reference
	// to the blk state root in the triedb when we are going to call verify
	// again from the consensus engine with writes enabled.
	if err := blk.verify(predicateCtx, false /*=writes*/); err != nil {
		return nil, fmt.Errorf("%w: %w", vmerrors.ErrBlockVerificationFailed, err)
	}

	log.Debug("built block",
		"id", blk.ID(),
	)
	return blk, nil
}

// parseBlock parses [b] into a block to be wrapped by ChainState.
func (vm *VM) parseBlock(_ context.Context, b []byte) (snowman.Block, error) {
	ethBlock := new(types.Block)
	if err := rlp.DecodeBytes(b, ethBlock); err != nil {
		return nil, err
	}

	// Note: the status of block is set by ChainState
	block, err := wrapBlock(ethBlock, vm)
	if err != nil {
		return nil, err
	}
	// Performing syntactic verification in ParseBlock allows for
	// short-circuiting bad blocks before they are processed by the VM.
	if err := block.syntacticVerify(); err != nil {
		return nil, fmt.Errorf("syntactic block verification failed: %w", err)
	}
	return block, nil
}

func (vm *VM) ParseEthBlock(b []byte) (*types.Block, error) {
	block, err := vm.parseBlock(context.TODO(), b)
	if err != nil {
		return nil, err
	}

	return block.(*wrappedBlock).ethBlock, nil
}

// getBlock attempts to retrieve block [id] from the VM to be wrapped
// by ChainState.
func (vm *VM) getBlock(_ context.Context, id ids.ID) (snowman.Block, error) {
	ethBlock := vm.blockChain.GetBlockByHash(common.Hash(id))
	// If [ethBlock] is nil, return [database.ErrNotFound] here
	// so that the miss is considered cacheable.
	if ethBlock == nil {
		return nil, database.ErrNotFound
	}
	// Note: the status of block is set by ChainState
	return wrapBlock(ethBlock, vm)
}

// GetAcceptedBlock attempts to retrieve block [blkID] from the VM. This method
// only returns accepted blocks.
func (vm *VM) GetAcceptedBlock(ctx context.Context, blkID ids.ID) (snowman.Block, error) {
	blk, err := vm.GetBlock(ctx, blkID)
	if err != nil {
		return nil, err
	}

	height := blk.Height()
	acceptedBlkID, err := vm.GetBlockIDAtHeight(ctx, height)
	if err != nil {
		return nil, err
	}

	if acceptedBlkID != blkID {
		// The provided block is not accepted.
		return nil, database.ErrNotFound
	}
	return blk, nil
}

// SetPreference sets what the current tail of the chain is
func (vm *VM) SetPreference(ctx context.Context, blkID ids.ID) error {
	// Since each internal handler used by [vm.State] always returns a block
	// with non-nil ethBlock value, GetExtendedBlock should never return a
	// (*Block) with a nil ethBlock value.
	block, err := vm.GetExtendedBlock(ctx, blkID)
	if err != nil {
		return fmt.Errorf("failed to set preference to %s: %w", blkID, err)
	}

	return vm.blockChain.SetPreference(block.GetEthBlock())
}

// GetBlockIDAtHeight returns the canonical block at [height].
// Note: the engine assumes that if a block is not found at [height], then
// [database.ErrNotFound] will be returned. This indicates that the VM has state
// synced and does not have all historical blocks available.
func (vm *VM) GetBlockIDAtHeight(_ context.Context, height uint64) (ids.ID, error) {
	lastAcceptedBlock := vm.LastAcceptedBlock()
	if lastAcceptedBlock.Height() < height {
		return ids.ID{}, database.ErrNotFound
	}

	hash := vm.blockChain.GetCanonicalHash(height)
	if hash == (common.Hash{}) {
		return ids.ID{}, database.ErrNotFound
	}
	return ids.ID(hash), nil
}

func (vm *VM) Version(context.Context) (string, error) {
	return Version, nil
}

// CreateHandlers makes new http handlers that can handle API calls
func (vm *VM) CreateHandlers(context.Context) (map[string]http.Handler, error) {
	handler := rpc.NewServer(vm.config.APIMaxDuration.Duration)
	if vm.config.HttpBodyLimit > 0 {
		handler.SetHTTPBodyLimit(int(vm.config.HttpBodyLimit))
	}

	enabledAPIs := vm.config.EthAPIs()
	if err := attachEthService(handler, vm.eth.APIs(), enabledAPIs); err != nil {
		return nil, err
	}

	apis := make(map[string]http.Handler)

	if vm.config.AdminAPIEnabled {
		adminAPI, err := utilsrpc.NewHandler("admin", NewAdminService(vm, os.ExpandEnv(fmt.Sprintf("%s_coreth_performance_%s", vm.config.AdminAPIDir, vm.chainAlias))))
		if err != nil {
			return nil, fmt.Errorf("failed to register service for admin API due to %w", err)
		}
		apis[adminEndpoint] = adminAPI
		enabledAPIs = append(enabledAPIs, "coreth-admin")
	}

	if vm.config.WarpAPIEnabled {
		warpSDKClient := vm.Network.NewClient(p2p.SignatureRequestHandlerID)
		signatureAggregator := acp118.NewSignatureAggregator(vm.ctx.Log, warpSDKClient)

		if err := handler.RegisterName("warp", warp.NewAPI(vm.ctx, vm.warpBackend, signatureAggregator, vm.requirePrimaryNetworkSigners)); err != nil {
			return nil, err
		}
		enabledAPIs = append(enabledAPIs, "warp")
	}

	log.Info("enabling apis",
		"apis", enabledAPIs,
	)
	apis[ethRPCEndpoint] = handler
	apis[ethWSEndpoint] = handler.WebsocketHandlerWithDuration(
		[]string{"*"},
		vm.config.APIMaxDuration.Duration,
		vm.config.WSCPURefillRate.Duration,
		vm.config.WSCPUMaxStored.Duration,
	)

	vm.rpcHandlers = append(vm.rpcHandlers, handler)
	return apis, nil
}

func (*VM) NewHTTPHandler(context.Context) (http.Handler, error) {
	return nil, nil
}

func (vm *VM) chainConfigExtra() *extras.ChainConfig {
	return params.GetExtra(vm.chainConfig)
}

func (vm *VM) rules(number *big.Int, time uint64) extras.Rules {
	ethrules := vm.chainConfig.Rules(number, params.IsMergeTODO, time)
	return *params.GetRulesExtra(ethrules)
}

// currentRules returns the chain rules for the current block.
func (vm *VM) currentRules() extras.Rules {
	header := vm.eth.APIBackend.CurrentHeader()
	return vm.rules(header.Number, header.Time)
}

// requirePrimaryNetworkSigners returns true if warp messages from the primary
// network must be signed by the primary network validators.
// This is necessary when the subnet is not validating the primary network.
func (vm *VM) requirePrimaryNetworkSigners() bool {
	switch c := vm.currentRules().Precompiles[warpcontract.ContractAddress].(type) {
	case *warpcontract.Config:
		return c.RequirePrimaryNetworkSigners
	default: // includes nil due to non-presence
		return false
	}
}

func (vm *VM) startContinuousProfiler() {
	// If the profiler directory is empty, return immediately
	// without creating or starting a continuous profiler.
	if vm.config.ContinuousProfilerDir == "" {
		return
	}
	vm.profiler = profiler.NewContinuous(
		filepath.Join(vm.config.ContinuousProfilerDir),
		vm.config.ContinuousProfilerFrequency.Duration,
		vm.config.ContinuousProfilerMaxFiles,
	)
	defer vm.profiler.Shutdown()

	vm.shutdownWg.Add(1)
	go func() {
		defer vm.shutdownWg.Done()
		log.Info("Dispatching continuous profiler", "dir", vm.config.ContinuousProfilerDir, "freq", vm.config.ContinuousProfilerFrequency, "maxFiles", vm.config.ContinuousProfilerMaxFiles)
		err := vm.profiler.Dispatch()
		if err != nil {
			log.Error("continuous profiler failed", "err", err)
		}
	}()
	// Wait for shutdownChan to be closed
	<-vm.shutdownChan
}

// readLastAccepted reads the last accepted hash from [acceptedBlockDB] and returns the
// last accepted block hash and height by reading directly from [vm.chaindb] instead of relying
// on [chain].
// Note: assumes [vm.chaindb] and [vm.genesisHash] have been initialized.
func (vm *VM) ReadLastAccepted() (common.Hash, uint64, error) {
	// Attempt to load last accepted block to determine if it is necessary to
	// initialize state with the genesis block.
	lastAcceptedBytes, lastAcceptedErr := vm.acceptedBlockDB.Get(lastAcceptedKey)
	switch {
	case lastAcceptedErr == database.ErrNotFound:
		// If there is nothing in the database, return the genesis block hash and height
		return vm.genesisHash, 0, nil
	case lastAcceptedErr != nil:
		return common.Hash{}, 0, fmt.Errorf("failed to get last accepted block ID due to: %w", lastAcceptedErr)
	case len(lastAcceptedBytes) != common.HashLength:
		return common.Hash{}, 0, fmt.Errorf("last accepted bytes should have been length %d, but found %d", common.HashLength, len(lastAcceptedBytes))
	default:
		lastAcceptedHash := common.BytesToHash(lastAcceptedBytes)
		height := rawdb.ReadHeaderNumber(vm.chaindb, lastAcceptedHash)
		if height == nil {
			return common.Hash{}, 0, fmt.Errorf("failed to retrieve header number of last accepted block: %s", lastAcceptedHash)
		}
		return lastAcceptedHash, *height, nil
	}
}

// attachEthService registers the backend RPC services provided by Ethereum
// to the provided handler under their assigned namespaces.
func attachEthService(handler *rpc.Server, apis []rpc.API, names []string) error {
	enabledServicesSet := make(map[string]struct{})
	for _, ns := range names {
		// handle pre geth v1.10.20 api names as aliases for their updated values
		// to allow configurations to be backwards compatible.
		if newName, isLegacy := legacyApiNames[ns]; isLegacy {
			log.Info("deprecated api name referenced in configuration.", "deprecated", ns, "new", newName)
			enabledServicesSet[newName] = struct{}{}
			continue
		}

		enabledServicesSet[ns] = struct{}{}
	}

	apiSet := make(map[string]rpc.API)
	for _, api := range apis {
		if existingAPI, exists := apiSet[api.Name]; exists {
			return fmt.Errorf("duplicated API name: %s, namespaces %s and %s", api.Name, api.Namespace, existingAPI.Namespace)
		}
		apiSet[api.Name] = api
	}

	for name := range enabledServicesSet {
		api, exists := apiSet[name]
		if !exists {
			return fmt.Errorf("API service %s not found", name)
		}
		if err := handler.RegisterName(api.Namespace, api.Service); err != nil {
			return err
		}
	}

	return nil
}

func (vm *VM) stateSyncEnabled(lastAcceptedHeight uint64) bool {
	if vm.config.StateSyncEnabled != nil {
		// if the config is set, use that
		return *vm.config.StateSyncEnabled
	}

	// enable state sync by default if the chain is empty.
	return lastAcceptedHeight == 0
}

func (vm *VM) PutLastAcceptedID(ID ids.ID) error {
	return vm.acceptedBlockDB.Put(lastAcceptedKey, ID[:])
}<|MERGE_RESOLUTION|>--- conflicted
+++ resolved
@@ -444,19 +444,12 @@
 	}
 
 	vm.chainConfig = g.Config
-
+  
 	vm.networkCodec = message.Codec
-	vm.Network, err = network.NewNetwork(vm.ctx, appSender, vm.networkCodec, vm.config.MaxOutboundActiveRequests, vm.sdkMetrics)
+	vm.Network, err = network.NewNetwork(vm.ctx, vm.p2pSender, vm.networkCodec, vm.config.MaxOutboundActiveRequests, vm.sdkMetrics)
 	if err != nil {
 		return fmt.Errorf("failed to create network: %w", err)
 	}
-<<<<<<< HEAD
-	vm.p2pValidators = p2p.NewValidators(p2pNetwork.Peers, vm.ctx.Log, vm.ctx.SubnetID, vm.ctx.ValidatorState, maxValidatorSetStaleness)
-	vm.networkCodec = message.Codec
-	vm.Network = peer.NewNetwork(p2pNetwork, vm.p2pSender, vm.networkCodec, chainCtx.NodeID, vm.config.MaxOutboundActiveRequests)
-	vm.client = peer.NewNetworkClient(vm.Network)
-=======
->>>>>>> ed1c6050
 
 	// Initialize warp backend
 	offchainWarpMessages := make([][]byte, len(vm.config.WarpOffChainMessages))

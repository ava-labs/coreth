--- conflicted
+++ resolved
@@ -17,16 +17,6 @@
 	"sync"
 	"time"
 
-<<<<<<< HEAD
-=======
-	"github.com/ava-labs/avalanchego/cache/metercacher"
-	"github.com/ava-labs/avalanchego/network/p2p"
-	"github.com/ava-labs/avalanchego/network/p2p/acp118"
-	"github.com/ava-labs/avalanchego/network/p2p/gossip"
-	avalanchegoConstants "github.com/ava-labs/avalanchego/utils/constants"
-	"github.com/ava-labs/coreth/network"
-	"github.com/ava-labs/coreth/plugin/evm/customtypes"
->>>>>>> de6a088a
 	"github.com/prometheus/client_golang/prometheus"
 
 	"github.com/ava-labs/coreth/consensus/dummy"
@@ -37,21 +27,13 @@
 	"github.com/ava-labs/coreth/eth/ethconfig"
 	corethprometheus "github.com/ava-labs/coreth/metrics/prometheus"
 	"github.com/ava-labs/coreth/miner"
+	"github.com/ava-labs/coreth/network"
 	"github.com/ava-labs/coreth/node"
 	"github.com/ava-labs/coreth/params"
 	"github.com/ava-labs/coreth/params/extras"
-<<<<<<< HEAD
-	"github.com/ava-labs/coreth/peer"
 	"github.com/ava-labs/coreth/plugin/evm/config"
 	"github.com/ava-labs/coreth/plugin/evm/extension"
 	"github.com/ava-labs/coreth/plugin/evm/gossip"
-=======
-	"github.com/ava-labs/coreth/plugin/evm/atomic"
-	atomicstate "github.com/ava-labs/coreth/plugin/evm/atomic/state"
-	atomictxpool "github.com/ava-labs/coreth/plugin/evm/atomic/txpool"
-	"github.com/ava-labs/coreth/plugin/evm/config"
-	customheader "github.com/ava-labs/coreth/plugin/evm/header"
->>>>>>> de6a088a
 	corethlog "github.com/ava-labs/coreth/plugin/evm/log"
 	"github.com/ava-labs/coreth/plugin/evm/message"
 	vmsync "github.com/ava-labs/coreth/plugin/evm/sync"
@@ -111,20 +93,11 @@
 )
 
 var (
-<<<<<<< HEAD
-	_ block.ChainVM                      = &VM{}
-	_ block.BuildBlockWithContextChainVM = &VM{}
-	_ block.StateSyncableVM              = &VM{}
-	_ statesyncclient.EthBlockParser     = &VM{}
-	_ vmsync.BlockAcceptor               = &VM{}
-	_ extension.InnerVM                  = &VM{}
-=======
 	_ block.ChainVM                      = (*VM)(nil)
 	_ block.BuildBlockWithContextChainVM = (*VM)(nil)
 	_ block.StateSyncableVM              = (*VM)(nil)
 	_ statesyncclient.EthBlockParser     = (*VM)(nil)
-	_ secp256k1fx.VM                     = (*VM)(nil)
->>>>>>> de6a088a
+	_ vmsync.BlockAcceptor               = (*VM)(nil)
 )
 
 const (
@@ -142,17 +115,6 @@
 	ethMetricsPrefix        = "eth"
 	sdkMetricsPrefix        = "sdk"
 	chainStateMetricsPrefix = "chain_state"
-
-	// gossip constants
-<<<<<<< HEAD
-	maxValidatorSetStaleness = time.Minute
-=======
-	pushGossipDiscardedElements = 16_384
-	txGossipTargetMessageSize   = 20 * units.KiB
-	txGossipThrottlingPeriod    = 10 * time.Second
-	txGossipThrottlingLimit     = 2
-	txGossipPollSize            = 1
->>>>>>> de6a088a
 )
 
 // Define the API endpoints for the VM
@@ -254,26 +216,11 @@
 
 	metadataDB avalanchedatabase.Database
 
-<<<<<<< HEAD
 	toEngine chan<- commonEng.Message
 
 	builder *blockBuilder
 
 	clock *mockable.Clock
-=======
-	// [atomicTxRepository] maintains two indexes on accepted atomic txs.
-	// - txID to accepted atomic tx
-	// - block height to list of atomic txs accepted on block at that height
-	atomicTxRepository *atomicstate.AtomicRepository
-	// [atomicBackend] abstracts verification and processing of atomic transactions
-	atomicBackend *atomicstate.AtomicBackend
-
-	builder *blockBuilder
-
-	baseCodec codec.Registry
-	clock     mockable.Clock
-	mempool   *atomictxpool.Mempool
->>>>>>> de6a088a
 
 	shutdownChan chan struct{}
 	shutdownWg   sync.WaitGroup
@@ -281,13 +228,7 @@
 	// Continuous Profiler
 	profiler profiler.ContinuousProfiler
 
-<<<<<<< HEAD
-	peer.Network
-	client peer.NetworkClient
-=======
 	network.Network
-	networkCodec codec.Manager
->>>>>>> de6a088a
 
 	// Metrics
 	sdkMetrics *prometheus.Registry
@@ -305,18 +246,9 @@
 	warpBackend warp.Backend
 
 	// Initialize only sets these if nil so they can be overridden in tests
-<<<<<<< HEAD
 	ethTxGossipHandler p2p.Handler
 	ethTxPushGossiper  avalancheUtils.Atomic[*avalanchegossip.PushGossiper[*GossipEthTx]]
 	ethTxPullGossiper  avalanchegossip.Gossiper
-=======
-	ethTxGossipHandler    p2p.Handler
-	ethTxPushGossiper     avalancheUtils.Atomic[*gossip.PushGossiper[*GossipEthTx]]
-	ethTxPullGossiper     gossip.Gossiper
-	atomicTxGossipHandler p2p.Handler
-	atomicTxPushGossiper  *gossip.PushGossiper[*atomic.Tx]
-	atomicTxPullGossiper  gossip.Gossiper
->>>>>>> de6a088a
 
 	chainAlias string
 	// RPC handlers (should be stopped before closing chaindb)
@@ -479,30 +411,11 @@
 	}
 
 	vm.chainConfig = g.Config
-<<<<<<< HEAD
-
-	p2pNetwork, err := p2p.NewNetwork(vm.ctx.Log, appSender, vm.sdkMetrics, "p2p")
-=======
-	vm.secpCache = secp256k1.NewRecoverCache(secpCacheSize)
-
-	// TODO: read size from settings
-	vm.mempool, err = atomictxpool.NewMempool(chainCtx, vm.sdkMetrics, defaultMempoolSize, vm.verifyTxAtTip)
-	if err != nil {
-		return fmt.Errorf("failed to initialize mempool: %w", err)
-	}
-
-	vm.networkCodec = message.Codec
-	vm.Network, err = network.NewNetwork(vm.ctx, appSender, vm.networkCodec, vm.config.MaxOutboundActiveRequests, vm.sdkMetrics)
->>>>>>> de6a088a
+
+	vm.Network, err = network.NewNetwork(vm.ctx, appSender, vm.extensionConfig.NetworkCodec, vm.config.MaxOutboundActiveRequests, vm.sdkMetrics)
 	if err != nil {
 		return fmt.Errorf("failed to create network: %w", err)
 	}
-<<<<<<< HEAD
-	vm.p2pValidators = p2p.NewValidators(p2pNetwork.Peers, vm.ctx.Log, vm.ctx.SubnetID, vm.ctx.ValidatorState, maxValidatorSetStaleness)
-	vm.Network = peer.NewNetwork(p2pNetwork, appSender, vm.extensionConfig.NetworkCodec, chainCtx.NodeID, vm.config.MaxOutboundActiveRequests)
-	vm.client = peer.NewNetworkClient(vm.Network)
-=======
->>>>>>> de6a088a
 
 	// Initialize warp backend
 	offchainWarpMessages := make([][]byte, len(vm.config.WarpOffChainMessages))
@@ -537,33 +450,6 @@
 	if err := vm.initializeChain(lastAcceptedHash); err != nil {
 		return err
 	}
-<<<<<<< HEAD
-=======
-	// initialize bonus blocks on mainnet
-	var (
-		bonusBlockHeights map[uint64]ids.ID
-	)
-	if vm.ctx.NetworkID == avalanchegoConstants.MainnetID {
-		bonusBlockHeights, err = readMainnetBonusBlocks()
-		if err != nil {
-			return fmt.Errorf("failed to read mainnet bonus blocks: %w", err)
-		}
-	}
-
-	// initialize atomic repository
-	vm.atomicTxRepository, err = atomicstate.NewAtomicTxRepository(vm.versiondb, atomic.Codec, lastAcceptedHeight)
-	if err != nil {
-		return fmt.Errorf("failed to create atomic repository: %w", err)
-	}
-	vm.atomicBackend, err = atomicstate.NewAtomicBackend(
-		vm.ctx.SharedMemory, bonusBlockHeights,
-		vm.atomicTxRepository, lastAcceptedHeight, lastAcceptedHash,
-		vm.config.CommitInterval,
-	)
-	if err != nil {
-		return fmt.Errorf("failed to create atomic backend: %w", err)
-	}
->>>>>>> de6a088a
 
 	go vm.ctx.Log.RecoverAndPanic(vm.startContinuousProfiler)
 
@@ -571,18 +457,7 @@
 	warpHandler := acp118.NewCachedHandler(meteredCache, vm.warpBackend, vm.ctx.WarpSigner)
 	vm.Network.AddHandler(p2p.SignatureRequestHandlerID, warpHandler)
 
-<<<<<<< HEAD
 	return vm.initializeStateSync(lastAcceptedHeight)
-=======
-	vm.setAppRequestHandlers()
-
-	vm.StateSyncServer = NewStateSyncServer(&stateSyncServerConfig{
-		Chain:            vm.blockChain,
-		AtomicTrie:       vm.atomicBackend.AtomicTrie(),
-		SyncableInterval: vm.config.StateSyncCommitInterval,
-	})
-	return vm.initializeStateSyncClient(lastAcceptedHeight)
->>>>>>> de6a088a
 }
 
 func parseGenesis(ctx *snow.Context, bytes []byte) (*core.Genesis, error) {
@@ -752,15 +627,9 @@
 		State: vm.State,
 		Client: statesyncclient.NewClient(
 			&statesyncclient.ClientConfig{
-<<<<<<< HEAD
-				NetworkClient:    vm.client,
+				NetworkClient:    vm.Network,
 				Codec:            vm.extensionConfig.NetworkCodec,
 				Stats:            stats.NewClientSyncerStats(leafMetricsNames),
-=======
-				NetworkClient:    vm.Network,
-				Codec:            vm.networkCodec,
-				Stats:            stats.NewClientSyncerStats(),
->>>>>>> de6a088a
 				StateSyncNodeIDs: stateSyncIDs,
 				BlockParser:      vm,
 			},
@@ -868,13 +737,8 @@
 	vm.cancel = cancel
 
 	ethTxGossipMarshaller := GossipEthTxMarshaller{}
-<<<<<<< HEAD
-	ethTxGossipClient := vm.Network.NewClient(p2p.TxGossipHandlerID, p2p.WithValidatorSampling(vm.p2pValidators))
+	ethTxGossipClient := vm.Network.NewClient(p2p.TxGossipHandlerID, p2p.WithValidatorSampling(vm.P2PValidators()))
 	ethTxGossipMetrics, err := avalanchegossip.NewMetrics(vm.sdkMetrics, ethTxGossipNamespace)
-=======
-	ethTxGossipClient := vm.Network.NewClient(p2p.TxGossipHandlerID, p2p.WithValidatorSampling(vm.P2PValidators()))
-	ethTxGossipMetrics, err := gossip.NewMetrics(vm.sdkMetrics, ethTxGossipNamespace)
->>>>>>> de6a088a
 	if err != nil {
 		return fmt.Errorf("failed to initialize eth tx gossip metrics: %w", err)
 	}
@@ -887,19 +751,7 @@
 		ethTxPool.Subscribe(ctx)
 		vm.shutdownWg.Done()
 	}()
-<<<<<<< HEAD
 	pushGossipParams := avalanchegossip.BranchingFactor{
-=======
-
-	atomicTxGossipMarshaller := &atomic.TxMarshaller{}
-	atomicTxGossipClient := vm.Network.NewClient(p2p.AtomicTxGossipHandlerID, p2p.WithValidatorSampling(vm.P2PValidators()))
-	atomicTxGossipMetrics, err := gossip.NewMetrics(vm.sdkMetrics, atomicTxGossipNamespace)
-	if err != nil {
-		return fmt.Errorf("failed to initialize atomic tx gossip metrics: %w", err)
-	}
-
-	pushGossipParams := gossip.BranchingFactor{
->>>>>>> de6a088a
 		StakePercentage: vm.config.PushGossipPercentStake,
 		Validators:      vm.config.PushGossipNumValidators,
 		Peers:           vm.config.PushGossipNumPeers,
@@ -929,27 +781,6 @@
 		vm.ethTxPushGossiper.Set(ethTxPushGossiper)
 	}
 
-<<<<<<< HEAD
-=======
-	if vm.atomicTxPushGossiper == nil {
-		vm.atomicTxPushGossiper, err = gossip.NewPushGossiper[*atomic.Tx](
-			atomicTxGossipMarshaller,
-			vm.mempool,
-			vm.P2PValidators(),
-			atomicTxGossipClient,
-			atomicTxGossipMetrics,
-			pushGossipParams,
-			pushRegossipParams,
-			pushGossipDiscardedElements,
-			txGossipTargetMessageSize,
-			vm.config.RegossipFrequency.Duration,
-		)
-		if err != nil {
-			return fmt.Errorf("failed to initialize atomic tx push gossiper: %w", err)
-		}
-	}
-
->>>>>>> de6a088a
 	// NOTE: gossip network must be initialized first otherwise ETH tx gossip will not work.
 	vm.builder = vm.NewBlockBuilder(vm.toEngine, vm.extensionConfig.ExtraMempool)
 	vm.builder.awaitSubmittedTxs()
@@ -960,17 +791,10 @@
 			ethTxGossipMarshaller,
 			ethTxPool,
 			ethTxGossipMetrics,
-<<<<<<< HEAD
 			config.TxGossipTargetMessageSize,
 			config.TxGossipThrottlingPeriod,
 			config.TxGossipThrottlingLimit,
-			vm.p2pValidators,
-=======
-			txGossipTargetMessageSize,
-			txGossipThrottlingPeriod,
-			txGossipThrottlingLimit,
 			vm.P2PValidators(),
->>>>>>> de6a088a
 		)
 	}
 
@@ -978,26 +802,6 @@
 		return fmt.Errorf("failed to add eth tx gossip handler: %w", err)
 	}
 
-<<<<<<< HEAD
-=======
-	if vm.atomicTxGossipHandler == nil {
-		vm.atomicTxGossipHandler = newTxGossipHandler[*atomic.Tx](
-			vm.ctx.Log,
-			atomicTxGossipMarshaller,
-			vm.mempool,
-			atomicTxGossipMetrics,
-			txGossipTargetMessageSize,
-			txGossipThrottlingPeriod,
-			txGossipThrottlingLimit,
-			vm.P2PValidators(),
-		)
-	}
-
-	if err := vm.Network.AddHandler(p2p.AtomicTxGossipHandlerID, vm.atomicTxGossipHandler); err != nil {
-		return fmt.Errorf("failed to add atomic tx gossip handler: %w", err)
-	}
-
->>>>>>> de6a088a
 	if vm.ethTxPullGossiper == nil {
 		ethTxPullGossiper := avalanchegossip.NewPullGossiper[*GossipEthTx](
 			vm.ctx.Log,
@@ -1026,32 +830,12 @@
 		vm.shutdownWg.Done()
 	}()
 
-<<<<<<< HEAD
-	vm.shutdownWg.Add(2)
-=======
-	if vm.atomicTxPullGossiper == nil {
-		atomicTxPullGossiper := gossip.NewPullGossiper[*atomic.Tx](
-			vm.ctx.Log,
-			atomicTxGossipMarshaller,
-			vm.mempool,
-			atomicTxGossipClient,
-			atomicTxGossipMetrics,
-			txGossipPollSize,
-		)
-
-		vm.atomicTxPullGossiper = &gossip.ValidatorGossiper{
-			Gossiper:   atomicTxPullGossiper,
-			NodeID:     vm.ctx.NodeID,
-			Validators: vm.P2PValidators(),
-		}
-	}
-
 	vm.shutdownWg.Add(1)
->>>>>>> de6a088a
 	go func() {
 		avalanchegossip.Every(ctx, vm.ctx.Log, ethTxPushGossiper, vm.config.PushGossipFrequency.Duration)
 		vm.shutdownWg.Done()
 	}()
+	vm.shutdownWg.Add(1)
 	go func() {
 		avalanchegossip.Every(ctx, vm.ctx.Log, vm.ethTxPullGossiper, vm.config.PullGossipFrequency.Duration)
 		vm.shutdownWg.Done()
@@ -1060,34 +844,6 @@
 	return nil
 }
 
-<<<<<<< HEAD
-=======
-// setAppRequestHandlers sets the request handlers for the VM to serve state sync
-// requests.
-func (vm *VM) setAppRequestHandlers() {
-	// Create standalone EVM TrieDB (read only) for serving leafs requests.
-	// We create a standalone TrieDB here, so that it has a standalone cache from the one
-	// used by the node when processing blocks.
-	evmTrieDB := triedb.NewDatabase(
-		vm.chaindb,
-		&triedb.Config{
-			DBOverride: hashdb.Config{
-				CleanCacheSize: vm.config.StateSyncServerTrieCache * units.MiB,
-			}.BackendConstructor,
-		},
-	)
-	networkHandler := newNetworkHandler(
-		vm.blockChain,
-		vm.chaindb,
-		evmTrieDB,
-		vm.atomicBackend.AtomicTrie().TrieDB(),
-		vm.warpBackend,
-		vm.networkCodec,
-	)
-	vm.Network.SetRequestHandler(networkHandler)
-}
-
->>>>>>> de6a088a
 // Shutdown implements the snowman.ChainVM interface
 func (vm *VM) Shutdown(context.Context) error {
 	if vm.ctx == nil {
@@ -1281,11 +1037,7 @@
 	}
 
 	if vm.config.WarpAPIEnabled {
-<<<<<<< HEAD
-		warpAPI := warp.NewAPI(vm.ctx, vm.extensionConfig.NetworkCodec, vm.warpBackend, vm.client, vm.requirePrimaryNetworkSigners)
-=======
-		warpAPI := warp.NewAPI(vm.ctx, vm.networkCodec, vm.warpBackend, vm.Network, vm.requirePrimaryNetworkSigners)
->>>>>>> de6a088a
+		warpAPI := warp.NewAPI(vm.ctx, vm.extensionConfig.NetworkCodec, vm.warpBackend, vm.Network, vm.requirePrimaryNetworkSigners)
 		if err := handler.RegisterName("warp", warpAPI); err != nil {
 			return nil, err
 		}
@@ -1307,206 +1059,6 @@
 	return apis, nil
 }
 
-<<<<<<< HEAD
-=======
-/*
- ******************************************************************************
- *********************************** Helpers **********************************
- ******************************************************************************
- */
-
-// getAtomicTx returns the requested transaction, status, and height.
-// If the status is Unknown, then the returned transaction will be nil.
-func (vm *VM) getAtomicTx(txID ids.ID) (*atomic.Tx, atomic.Status, uint64, error) {
-	if tx, height, err := vm.atomicTxRepository.GetByTxID(txID); err == nil {
-		return tx, atomic.Accepted, height, nil
-	} else if err != database.ErrNotFound {
-		return nil, atomic.Unknown, 0, err
-	}
-	tx, dropped, found := vm.mempool.GetTx(txID)
-	switch {
-	case found && dropped:
-		return tx, atomic.Dropped, 0, nil
-	case found:
-		return tx, atomic.Processing, 0, nil
-	default:
-		return nil, atomic.Unknown, 0, nil
-	}
-}
-
-// ParseAddress takes in an address and produces the ID of the chain it's for
-// the ID of the address
-func (vm *VM) ParseAddress(addrStr string) (ids.ID, ids.ShortID, error) {
-	chainIDAlias, hrp, addrBytes, err := address.Parse(addrStr)
-	if err != nil {
-		return ids.ID{}, ids.ShortID{}, err
-	}
-
-	chainID, err := vm.ctx.BCLookup.Lookup(chainIDAlias)
-	if err != nil {
-		return ids.ID{}, ids.ShortID{}, err
-	}
-
-	expectedHRP := avalanchegoConstants.GetHRP(vm.ctx.NetworkID)
-	if hrp != expectedHRP {
-		return ids.ID{}, ids.ShortID{}, fmt.Errorf("expected hrp %q but got %q",
-			expectedHRP, hrp)
-	}
-
-	addr, err := ids.ToShortID(addrBytes)
-	if err != nil {
-		return ids.ID{}, ids.ShortID{}, err
-	}
-	return chainID, addr, nil
-}
-
-// verifyTxAtTip verifies that [tx] is valid to be issued on top of the currently preferred block
-func (vm *VM) verifyTxAtTip(tx *atomic.Tx) error {
-	if txByteLen := len(tx.SignedBytes()); txByteLen > targetAtomicTxsSize {
-		return fmt.Errorf("tx size (%d) exceeds total atomic txs size target (%d)", txByteLen, targetAtomicTxsSize)
-	}
-	gasUsed, err := tx.GasUsed(true)
-	if err != nil {
-		return err
-	}
-	if gasUsed > maxAtomicTxMempoolGas {
-		return fmt.Errorf("tx gas usage (%d) exceeds maximum allowed mempool gas usage (%d)", gasUsed, maxAtomicTxMempoolGas)
-	}
-
-	// Note: we fetch the current block and then the state at that block instead of the current state directly
-	// since we need the header of the current block below.
-	preferredBlock := vm.blockChain.CurrentBlock()
-	preferredState, err := vm.blockChain.StateAt(preferredBlock.Root)
-	if err != nil {
-		return fmt.Errorf("failed to retrieve block state at tip while verifying atomic tx: %w", err)
-	}
-	rules := vm.currentRules()
-	parentHeader := preferredBlock
-	var nextBaseFee *big.Int
-	timestamp := uint64(vm.clock.Time().Unix())
-	if vm.chainConfigExtra().IsApricotPhase3(timestamp) {
-		nextBaseFee, err = customheader.EstimateNextBaseFee(vm.chainConfigExtra(), parentHeader, timestamp)
-		if err != nil {
-			// Return extremely detailed error since CalcBaseFee should never encounter an issue here
-			return fmt.Errorf("failed to calculate base fee with parent timestamp (%d), parent ExtraData: (0x%x), and current timestamp (%d): %w", parentHeader.Time, parentHeader.Extra, timestamp, err)
-		}
-	}
-
-	// We don’t need to revert the state here in case verifyTx errors, because
-	// [preferredState] is thrown away either way.
-	return vm.verifyTx(tx, parentHeader.Hash(), nextBaseFee, preferredState, rules)
-}
-
-// verifyTx verifies that [tx] is valid to be issued into a block with parent block [parentHash]
-// and validated at [state] using [rules] as the current rule set.
-// Note: verifyTx may modify [state]. If [state] needs to be properly maintained, the caller is responsible
-// for reverting to the correct snapshot after calling this function. If this function is called with a
-// throwaway state, then this is not necessary.
-func (vm *VM) verifyTx(tx *atomic.Tx, parentHash common.Hash, baseFee *big.Int, state *state.StateDB, rules extras.Rules) error {
-	parentIntf, err := vm.GetBlockInternal(context.TODO(), ids.ID(parentHash))
-	if err != nil {
-		return fmt.Errorf("failed to get parent block: %w", err)
-	}
-	parent, ok := parentIntf.(*Block)
-	if !ok {
-		return fmt.Errorf("parent block %s had unexpected type %T", parentIntf.ID(), parentIntf)
-	}
-	atomicBackend := &atomic.VerifierBackend{
-		Ctx:          vm.ctx,
-		Fx:           &vm.fx,
-		Rules:        rules,
-		Bootstrapped: vm.bootstrapped.Get(),
-		BlockFetcher: vm,
-		SecpCache:    vm.secpCache,
-	}
-	if err := tx.UnsignedAtomicTx.Visit(&atomic.SemanticVerifier{
-		Backend: atomicBackend,
-		Tx:      tx,
-		Parent:  parent,
-		BaseFee: baseFee,
-	}); err != nil {
-		return err
-	}
-	return tx.UnsignedAtomicTx.EVMStateTransfer(vm.ctx, state)
-}
-
-// verifyTxs verifies that [txs] are valid to be issued into a block with parent block [parentHash]
-// using [rules] as the current rule set.
-func (vm *VM) verifyTxs(txs []*atomic.Tx, parentHash common.Hash, baseFee *big.Int, height uint64, rules extras.Rules) error {
-	// Ensure that the parent was verified and inserted correctly.
-	if !vm.blockChain.HasBlock(parentHash, height-1) {
-		return errRejectedParent
-	}
-
-	ancestorID := ids.ID(parentHash)
-	// If the ancestor is unknown, then the parent failed verification when
-	// it was called.
-	// If the ancestor is rejected, then this block shouldn't be inserted
-	// into the canonical chain because the parent will be missing.
-	ancestorInf, err := vm.GetBlockInternal(context.TODO(), ancestorID)
-	if err != nil {
-		return errRejectedParent
-	}
-	ancestor, ok := ancestorInf.(*Block)
-	if !ok {
-		return fmt.Errorf("expected parent block %s, to be *Block but is %T", ancestor.ID(), ancestorInf)
-	}
-
-	// Ensure each tx in [txs] doesn't conflict with any other atomic tx in
-	// a processing ancestor block.
-	inputs := set.Set[ids.ID]{}
-	atomicBackend := &atomic.VerifierBackend{
-		Ctx:          vm.ctx,
-		Fx:           &vm.fx,
-		Rules:        rules,
-		Bootstrapped: vm.bootstrapped.Get(),
-		BlockFetcher: vm,
-		SecpCache:    vm.secpCache,
-	}
-	for _, atomicTx := range txs {
-		utx := atomicTx.UnsignedAtomicTx
-		if err := utx.Visit(&atomic.SemanticVerifier{
-			Backend: atomicBackend,
-			Tx:      atomicTx,
-			Parent:  ancestor,
-			BaseFee: baseFee,
-		}); err != nil {
-			return fmt.Errorf("invalid block due to failed semanatic verify: %w at height %d", err, height)
-		}
-		txInputs := utx.InputUTXOs()
-		if inputs.Overlaps(txInputs) {
-			return atomic.ErrConflictingAtomicInputs
-		}
-		inputs.Union(txInputs)
-	}
-	return nil
-}
-
-// GetAtomicUTXOs returns the utxos that at least one of the provided addresses is
-// referenced in.
-func (vm *VM) GetAtomicUTXOs(
-	chainID ids.ID,
-	addrs set.Set[ids.ShortID],
-	startAddr ids.ShortID,
-	startUTXOID ids.ID,
-	limit int,
-) ([]*avax.UTXO, ids.ShortID, ids.ID, error) {
-	if limit <= 0 || limit > maxUTXOsToFetch {
-		limit = maxUTXOsToFetch
-	}
-
-	return avax.GetAtomicUTXOs(
-		vm.ctx.SharedMemory,
-		atomic.Codec,
-		chainID,
-		addrs,
-		startAddr,
-		startUTXOID,
-		limit,
-	)
-}
-
->>>>>>> de6a088a
 func (vm *VM) chainConfigExtra() *extras.ChainConfig {
 	return params.GetExtra(vm.chainConfig)
 }

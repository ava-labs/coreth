// (c) 2019-2020, Ava Labs, Inc. All rights reserved.
// See the file LICENSE for licensing terms.

package evm

import (
	"context"
	"encoding/json"
	"errors"
	"fmt"
	"io"
	"math/big"
	"net/http"
	"os"
	"path/filepath"
	"strings"
	"sync"
	"time"

	"github.com/ava-labs/avalanchego/cache/metercacher"
	"github.com/ava-labs/avalanchego/network/p2p"
	"github.com/ava-labs/avalanchego/network/p2p/acp118"
	"github.com/ava-labs/avalanchego/network/p2p/gossip"
	"github.com/ava-labs/avalanchego/upgrade"
	avalanchegoConstants "github.com/ava-labs/avalanchego/utils/constants"
	"github.com/prometheus/client_golang/prometheus"

	"github.com/ava-labs/coreth/consensus/dummy"
	"github.com/ava-labs/coreth/constants"
	"github.com/ava-labs/coreth/core"
	"github.com/ava-labs/coreth/core/rawdb"
	"github.com/ava-labs/coreth/core/state"
	"github.com/ava-labs/coreth/core/txpool"
	"github.com/ava-labs/coreth/core/types"
	"github.com/ava-labs/coreth/eth"
	"github.com/ava-labs/coreth/eth/ethconfig"
	"github.com/ava-labs/coreth/metrics"
	corethPrometheus "github.com/ava-labs/coreth/metrics/prometheus"
	"github.com/ava-labs/coreth/miner"
	"github.com/ava-labs/coreth/node"
	"github.com/ava-labs/coreth/params"
	"github.com/ava-labs/coreth/peer"
	"github.com/ava-labs/coreth/plugin/evm/atomic"
	atomicstate "github.com/ava-labs/coreth/plugin/evm/atomic/state"
	atomicsync "github.com/ava-labs/coreth/plugin/evm/atomic/sync"
	atomictxpool "github.com/ava-labs/coreth/plugin/evm/atomic/txpool"
	"github.com/ava-labs/coreth/plugin/evm/config"
	"github.com/ava-labs/coreth/plugin/evm/message"
	vmsync "github.com/ava-labs/coreth/plugin/evm/sync"
	warpcontract "github.com/ava-labs/coreth/precompile/contracts/warp"
	"github.com/ava-labs/coreth/rpc"
	statesyncclient "github.com/ava-labs/coreth/sync/client"
	"github.com/ava-labs/coreth/sync/client/stats"
	"github.com/ava-labs/coreth/triedb"
	"github.com/ava-labs/coreth/triedb/hashdb"
	"github.com/ava-labs/coreth/utils"
	"github.com/ava-labs/coreth/warp"

	// Force-load tracer engine to trigger registration
	//
	// We must import this package (not referenced elsewhere) so that the native "callTracer"
	// is added to a map of client-accessible tracers. In geth, this is done
	// inside of cmd/geth.
	_ "github.com/ava-labs/coreth/eth/tracers/js"
	_ "github.com/ava-labs/coreth/eth/tracers/native"

	"github.com/ava-labs/coreth/precompile/precompileconfig"
	// Force-load precompiles to trigger registration
	_ "github.com/ava-labs/coreth/precompile/registry"

	"github.com/ethereum/go-ethereum/common"
	"github.com/ethereum/go-ethereum/ethdb"
	"github.com/ethereum/go-ethereum/log"
	"github.com/ethereum/go-ethereum/rlp"

	avalancheRPC "github.com/gorilla/rpc/v2"

	"github.com/ava-labs/avalanchego/cache"
	"github.com/ava-labs/avalanchego/codec"
	"github.com/ava-labs/avalanchego/codec/linearcodec"
<<<<<<< HEAD
	avalanchedatabase "github.com/ava-labs/avalanchego/database"
=======
	"github.com/ava-labs/avalanchego/database"
>>>>>>> d00d1db1
	"github.com/ava-labs/avalanchego/database/versiondb"
	"github.com/ava-labs/avalanchego/ids"
	"github.com/ava-labs/avalanchego/snow"
	"github.com/ava-labs/avalanchego/snow/consensus/snowman"
	"github.com/ava-labs/avalanchego/snow/engine/snowman/block"
	"github.com/ava-labs/avalanchego/utils/crypto/secp256k1"
	"github.com/ava-labs/avalanchego/utils/formatting/address"
	"github.com/ava-labs/avalanchego/utils/logging"
	"github.com/ava-labs/avalanchego/utils/perms"
	"github.com/ava-labs/avalanchego/utils/profiler"
	"github.com/ava-labs/avalanchego/utils/set"
	"github.com/ava-labs/avalanchego/utils/timer/mockable"
	"github.com/ava-labs/avalanchego/utils/units"
	"github.com/ava-labs/avalanchego/vms/components/avax"
	"github.com/ava-labs/avalanchego/vms/components/chain"
	"github.com/ava-labs/avalanchego/vms/secp256k1fx"

	commonEng "github.com/ava-labs/avalanchego/snow/engine/common"

	avalancheUtils "github.com/ava-labs/avalanchego/utils"
	avalancheJSON "github.com/ava-labs/avalanchego/utils/json"
)

var (
	_ block.ChainVM                      = &VM{}
	_ block.BuildBlockWithContextChainVM = &VM{}
	_ block.StateSyncableVM              = &VM{}
	_ statesyncclient.EthBlockParser     = &VM{}
	_ secp256k1fx.VM                     = &VM{}
	_ vmsync.BlockAcceptor               = &VM{}
)

const (
	// Max time from current time allowed for blocks, before they're considered future blocks
	// and fail verification
	maxFutureBlockTime = 10 * time.Second
	maxUTXOsToFetch    = 1024
	defaultMempoolSize = 4096

	secpCacheSize          = 1024
	decidedCacheSize       = 10 * units.MiB
	missingCacheSize       = 50
	unverifiedCacheSize    = 5 * units.MiB
	bytesToIDCacheSize     = 5 * units.MiB
	warpSignatureCacheSize = 500

	// Prefixes for metrics gatherers
	ethMetricsPrefix        = "eth"
	sdkMetricsPrefix        = "sdk"
	chainStateMetricsPrefix = "chain_state"

	targetAtomicTxsSize = 40 * units.KiB

	// gossip constants
	pushGossipDiscardedElements = 16_384
	txGossipTargetMessageSize   = 20 * units.KiB
	maxValidatorSetStaleness    = time.Minute
	txGossipThrottlingPeriod    = 10 * time.Second
	txGossipThrottlingLimit     = 2
	txGossipPollSize            = 1
)

// Define the API endpoints for the VM
const (
	avaxEndpoint            = "/avax"
	adminEndpoint           = "/admin"
	ethRPCEndpoint          = "/rpc"
	ethWSEndpoint           = "/ws"
	ethTxGossipNamespace    = "eth_tx_gossip"
	atomicTxGossipNamespace = "atomic_tx_gossip"
)

var (
	// Set last accepted key to be longer than the keys used to store accepted block IDs.
	lastAcceptedKey = []byte("last_accepted_key")
	acceptedPrefix  = []byte("snowman_accepted")
	metadataPrefix  = []byte("metadata")
	warpPrefix      = []byte("warp")
	ethDBPrefix     = []byte("ethdb")

	networkCodec codec.Manager
)

var (
	errEmptyBlock                     = errors.New("empty block")
	errUnsupportedFXs                 = errors.New("unsupported feature extensions")
	errInvalidBlock                   = errors.New("invalid block")
	errInvalidNonce                   = errors.New("invalid nonce")
	errUnclesUnsupported              = errors.New("uncles unsupported")
	errRejectedParent                 = errors.New("rejected parent")
	errNilBaseFeeApricotPhase3        = errors.New("nil base fee is invalid after apricotPhase3")
	errNilExtDataGasUsedApricotPhase4 = errors.New("nil extDataGasUsed is invalid after apricotPhase4")
	errNilBlockGasCostApricotPhase4   = errors.New("nil blockGasCost is invalid after apricotPhase4")
	errInvalidHeaderPredicateResults  = errors.New("invalid header predicate results")
)

var originalStderr *os.File

// legacyApiNames maps pre geth v1.10.20 api names to their updated counterparts.
// used in attachEthService for backward configuration compatibility.
var legacyApiNames = map[string]string{
	"internal-public-eth":              "internal-eth",
	"internal-public-blockchain":       "internal-blockchain",
	"internal-public-transaction-pool": "internal-transaction",
	"internal-public-tx-pool":          "internal-tx-pool",
	"internal-public-debug":            "internal-debug",
	"internal-private-debug":           "internal-debug",
	"internal-public-account":          "internal-account",
	"internal-private-personal":        "internal-personal",

	"public-eth":        "eth",
	"public-eth-filter": "eth-filter",
	"private-admin":     "admin",
	"public-debug":      "debug",
	"private-debug":     "debug",
}

func init() {
	// Preserve [os.Stderr] prior to the call in plugin/main.go to plugin.Serve(...).
	// Preserving the log level allows us to update the root handler while writing to the original
	// [os.Stderr] that is being piped through to the logger via the rpcchainvm.
	originalStderr = os.Stderr

	// Register the codec for the atomic block sync summary
	var err error
	networkCodec, err = message.NewCodec(atomicsync.AtomicSyncSummary{})
	if err != nil {
		panic(fmt.Errorf("failed to create codec manager: %w", err))
	}
}

// VM implements the snowman.ChainVM interface
type VM struct {
	ctx *snow.Context
	// [cancel] may be nil until [snow.NormalOp] starts
	cancel context.CancelFunc
	// *chain.State helps to implement the VM interface by wrapping blocks
	// with an efficient caching layer.
	*chain.State

	config config.Config

	chainID     *big.Int
	networkID   uint64
	genesisHash common.Hash
	chainConfig *params.ChainConfig
	ethConfig   ethconfig.Config

	// pointers to eth constructs
	eth        *eth.Ethereum
	txPool     *txpool.TxPool
	blockChain *core.BlockChain
	miner      *miner.Miner

	// [versiondb] is the VM's current versioned database
	versiondb *versiondb.Database
<<<<<<< HEAD
=======

	// [db] is the VM's current database
	db database.Database
>>>>>>> d00d1db1

	// [db] is the VM's current database
	db avalanchedatabase.Database

	// [chaindb] is the database supplied to the Ethereum backend
	chaindb ethdb.Database

	// [acceptedBlockDB] is the database to store the last accepted
	// block.
	acceptedBlockDB avalanchedatabase.Database

	// [warpDB] is used to store warp message signatures
	// set to a prefixDB with the prefix [warpPrefix]
	warpDB avalanchedatabase.Database

	metadataDB avalanchedatabase.Database

	toEngine chan<- commonEng.Message

	syntacticBlockValidator BlockValidator

	// [atomicTxRepository] maintains two indexes on accepted atomic txs.
	// - txID to accepted atomic tx
	// - block height to list of atomic txs accepted on block at that height
	atomicTxRepository *atomicstate.AtomicTxRepository
	// [atomicBackend] abstracts verification and processing of atomic transactions
	atomicBackend *atomicstate.AtomicBackend

	builder *blockBuilder

	baseCodec codec.Registry
	clock     mockable.Clock
	mempool   *atomictxpool.Mempool

	shutdownChan chan struct{}
	shutdownWg   sync.WaitGroup

	fx        secp256k1fx.Fx
	secpCache secp256k1.RecoverCache

	// Continuous Profiler
	profiler profiler.ContinuousProfiler

	peer.Network
	client peer.NetworkClient

	p2pValidators *p2p.Validators

	// Metrics
	sdkMetrics *prometheus.Registry

	bootstrapped avalancheUtils.Atomic[bool]
	IsPlugin     bool

	logger CorethLogger
	// State sync server and client
	vmsync.Server
	vmsync.Client

	leafRequestTypeConfigs map[message.NodeType]LeafRequestTypeConfig

	// Avalanche Warp Messaging backend
	// Used to serve BLS signatures of warp messages over RPC
	warpBackend warp.Backend

	// Initialize only sets these if nil so they can be overridden in tests
	p2pSender             commonEng.AppSender
	ethTxGossipHandler    p2p.Handler
	ethTxPushGossiper     avalancheUtils.Atomic[*gossip.PushGossiper[*GossipEthTx]]
	ethTxPullGossiper     gossip.Gossiper
	atomicTxGossipHandler p2p.Handler
	atomicTxPushGossiper  *gossip.PushGossiper[*atomic.GossipAtomicTx]
	atomicTxPullGossiper  gossip.Gossiper

	chainAlias string
	// RPC handlers (should be stopped before closing chaindb)
	rpcHandlers []interface{ Stop() }
}

// CodecRegistry implements the secp256k1fx interface
func (vm *VM) CodecRegistry() codec.Registry { return vm.baseCodec }

// Clock implements the secp256k1fx interface
func (vm *VM) Clock() *mockable.Clock { return &vm.clock }

// Logger implements the secp256k1fx interface
func (vm *VM) Logger() logging.Logger { return vm.ctx.Log }

/*
 ******************************************************************************
 ********************************* Snowman API ********************************
 ******************************************************************************
 */

// implements SnowmanPlusPlusVM interface
func (vm *VM) GetActivationTime() time.Time {
	return utils.Uint64ToTime(vm.chainConfig.ApricotPhase4BlockTimestamp)
}

// Initialize implements the snowman.ChainVM interface
func (vm *VM) Initialize(
	_ context.Context,
	chainCtx *snow.Context,
	db avalanchedatabase.Database,
	genesisBytes []byte,
	upgradeBytes []byte,
	configBytes []byte,
	toEngine chan<- commonEng.Message,
	fxs []*commonEng.Fx,
	appSender commonEng.AppSender,
) error {
	vm.config.SetDefaults(defaultTxPoolConfig)
	if len(configBytes) > 0 {
		if err := json.Unmarshal(configBytes, &vm.config); err != nil {
			return fmt.Errorf("failed to unmarshal config %s: %w", string(configBytes), err)
		}
	}
	vm.ctx = chainCtx

	if err := vm.config.Validate(vm.ctx.NetworkID); err != nil {
		return err
	}
	// We should deprecate config flags as the first thing, before we do anything else
	// because this can set old flags to new flags. log the message after we have
	// initialized the logger.
	deprecateMsg := vm.config.Deprecate()

	// Create logger
	alias, err := vm.ctx.BCLookup.PrimaryAlias(vm.ctx.ChainID)
	if err != nil {
		// fallback to ChainID string instead of erroring
		alias = vm.ctx.ChainID.String()
	}
	vm.chainAlias = alias

	var writer io.Writer = vm.ctx.Log
	if vm.IsPlugin {
		writer = originalStderr
	}

	corethLogger, err := InitLogger(vm.chainAlias, vm.config.LogLevel, vm.config.LogJSONFormat, writer)
	if err != nil {
		return fmt.Errorf("failed to initialize logger due to: %w ", err)
	}
	vm.logger = corethLogger

	log.Info("Initializing Coreth VM", "Version", Version, "Config", vm.config)

	if deprecateMsg != "" {
		log.Warn("Deprecation Warning", "msg", deprecateMsg)
	}

	if len(fxs) > 0 {
		return errUnsupportedFXs
	}

	// Enable debug-level metrics that might impact runtime performance
	metrics.EnabledExpensive = vm.config.MetricsExpensiveEnabled

	vm.toEngine = toEngine
	vm.shutdownChan = make(chan struct{}, 1)

	if err := vm.initializeMetrics(); err != nil {
		return fmt.Errorf("failed to initialize metrics: %w", err)
	}

	// Initialize the database
	if err := vm.initializeDBs(db); err != nil {
		return fmt.Errorf("failed to initialize databases: %w", err)
	}
	if vm.config.InspectDatabase {
		if err := vm.inspectDatabases(); err != nil {
			return err
		}
	}

	g := new(core.Genesis)
	if err := json.Unmarshal(genesisBytes, g); err != nil {
		return err
	}

	var extDataHashes map[common.Hash]common.Hash
	var chainID *big.Int
	// Set the chain config for mainnet/fuji chain IDs
	switch chainCtx.NetworkID {
	case avalanchegoConstants.MainnetID:
		chainID = params.AvalancheMainnetChainID
		extDataHashes = mainnetExtDataHashes
	case avalanchegoConstants.FujiID:
		chainID = params.AvalancheFujiChainID
		extDataHashes = fujiExtDataHashes
	case avalanchegoConstants.LocalID:
		chainID = params.AvalancheLocalChainID
	default:
		chainID = g.Config.ChainID
	}

	// if the chainCtx.NetworkUpgrades is not empty, set the chain config
	// normally it should not be empty, but some tests may not set it
	if chainCtx.NetworkUpgrades != (upgrade.Config{}) {
		g.Config = params.GetChainConfig(chainCtx.NetworkUpgrades, new(big.Int).Set(chainID))
	}

	// If the Durango is activated, activate the Warp Precompile at the same time
	if g.Config.DurangoBlockTimestamp != nil {
		g.Config.PrecompileUpgrades = append(g.Config.PrecompileUpgrades, params.PrecompileUpgrade{
			Config: warpcontract.NewDefaultConfig(g.Config.DurangoBlockTimestamp),
		})
	}

	// Set the Avalanche Context on the ChainConfig
	g.Config.AvalancheContext = params.AvalancheContext{
		SnowCtx: chainCtx,
	}
	vm.syntacticBlockValidator = NewBlockValidator(extDataHashes)

	// Free the memory of the extDataHash map that is not used (i.e. if mainnet
	// config, free fuji)
	fujiExtDataHashes = nil
	mainnetExtDataHashes = nil

	vm.chainID = g.Config.ChainID

	g.Config.SetEthUpgrades()

	vm.ethConfig = ethconfig.NewDefaultConfig()
	vm.ethConfig.Genesis = g
	vm.ethConfig.NetworkId = vm.chainID.Uint64()
	vm.genesisHash = vm.ethConfig.Genesis.ToBlock().Hash() // must create genesis hash before [vm.readLastAccepted]
	lastAcceptedHash, lastAcceptedHeight, err := vm.readLastAccepted()
	if err != nil {
		return err
	}
	log.Info(fmt.Sprintf("lastAccepted = %s", lastAcceptedHash))

	// Set minimum price for mining and default gas price oracle value to the min
	// gas price to prevent so transactions and blocks all use the correct fees
	vm.ethConfig.RPCGasCap = vm.config.RPCGasCap
	vm.ethConfig.RPCEVMTimeout = vm.config.APIMaxDuration.Duration
	vm.ethConfig.RPCTxFeeCap = vm.config.RPCTxFeeCap

	vm.ethConfig.TxPool.NoLocals = !vm.config.LocalTxsEnabled
	vm.ethConfig.TxPool.PriceLimit = vm.config.TxPoolPriceLimit
	vm.ethConfig.TxPool.PriceBump = vm.config.TxPoolPriceBump
	vm.ethConfig.TxPool.AccountSlots = vm.config.TxPoolAccountSlots
	vm.ethConfig.TxPool.GlobalSlots = vm.config.TxPoolGlobalSlots
	vm.ethConfig.TxPool.AccountQueue = vm.config.TxPoolAccountQueue
	vm.ethConfig.TxPool.GlobalQueue = vm.config.TxPoolGlobalQueue
	vm.ethConfig.TxPool.Lifetime = vm.config.TxPoolLifetime.Duration

	vm.ethConfig.AllowUnfinalizedQueries = vm.config.AllowUnfinalizedQueries
	vm.ethConfig.AllowUnprotectedTxs = vm.config.AllowUnprotectedTxs
	vm.ethConfig.AllowUnprotectedTxHashes = vm.config.AllowUnprotectedTxHashes
	vm.ethConfig.Preimages = vm.config.Preimages
	vm.ethConfig.Pruning = vm.config.Pruning
	vm.ethConfig.TrieCleanCache = vm.config.TrieCleanCache
	vm.ethConfig.TrieDirtyCache = vm.config.TrieDirtyCache
	vm.ethConfig.TrieDirtyCommitTarget = vm.config.TrieDirtyCommitTarget
	vm.ethConfig.TriePrefetcherParallelism = vm.config.TriePrefetcherParallelism
	vm.ethConfig.SnapshotCache = vm.config.SnapshotCache
	vm.ethConfig.AcceptorQueueLimit = vm.config.AcceptorQueueLimit
	vm.ethConfig.PopulateMissingTries = vm.config.PopulateMissingTries
	vm.ethConfig.PopulateMissingTriesParallelism = vm.config.PopulateMissingTriesParallelism
	vm.ethConfig.AllowMissingTries = vm.config.AllowMissingTries
	vm.ethConfig.SnapshotDelayInit = vm.stateSyncEnabled(lastAcceptedHeight)
	vm.ethConfig.SnapshotWait = vm.config.SnapshotWait
	vm.ethConfig.SnapshotVerify = vm.config.SnapshotVerify
	vm.ethConfig.HistoricalProofQueryWindow = vm.config.HistoricalProofQueryWindow
	vm.ethConfig.OfflinePruning = vm.config.OfflinePruning
	vm.ethConfig.OfflinePruningBloomFilterSize = vm.config.OfflinePruningBloomFilterSize
	vm.ethConfig.OfflinePruningDataDirectory = vm.config.OfflinePruningDataDirectory
	vm.ethConfig.CommitInterval = vm.config.CommitInterval
	vm.ethConfig.SkipUpgradeCheck = vm.config.SkipUpgradeCheck
	vm.ethConfig.AcceptedCacheSize = vm.config.AcceptedCacheSize
	vm.ethConfig.TransactionHistory = vm.config.TransactionHistory
	vm.ethConfig.SkipTxIndexing = vm.config.SkipTxIndexing

	// Create directory for offline pruning
	if len(vm.ethConfig.OfflinePruningDataDirectory) != 0 {
		if err := os.MkdirAll(vm.ethConfig.OfflinePruningDataDirectory, perms.ReadWriteExecute); err != nil {
			log.Error("failed to create offline pruning data directory", "error", err)
			return err
		}
	}

	vm.chainConfig = g.Config
	vm.networkID = vm.ethConfig.NetworkId
	vm.secpCache = secp256k1.RecoverCache{
		LRU: cache.LRU[ids.ID, *secp256k1.PublicKey]{
			Size: secpCacheSize,
		},
	}

	if err := vm.chainConfig.Verify(); err != nil {
		return fmt.Errorf("failed to verify chain config: %w", err)
	}

	// TODO: read size from settings
	vm.mempool, err = atomictxpool.NewMempool(chainCtx, vm.sdkMetrics, defaultMempoolSize, vm.verifyTxAtTip)
	if err != nil {
		return fmt.Errorf("failed to initialize mempool: %w", err)
	}

	// initialize peer network
	if vm.p2pSender == nil {
		vm.p2pSender = appSender
	}

	// TODO: move all network stuff to peer.NewNetwork
	p2pNetwork, err := p2p.NewNetwork(vm.ctx.Log, vm.p2pSender, vm.sdkMetrics, "p2p")
	if err != nil {
		return fmt.Errorf("failed to initialize p2p network: %w", err)
	}
	vm.p2pValidators = p2p.NewValidators(p2pNetwork.Peers, vm.ctx.Log, vm.ctx.SubnetID, vm.ctx.ValidatorState, maxValidatorSetStaleness)
<<<<<<< HEAD
	vm.Network = peer.NewNetwork(p2pNetwork, appSender, networkCodec, chainCtx.NodeID, vm.config.MaxOutboundActiveRequests)
=======
	vm.networkCodec = message.Codec
	vm.Network = peer.NewNetwork(p2pNetwork, appSender, vm.networkCodec, chainCtx.NodeID, vm.config.MaxOutboundActiveRequests)
>>>>>>> d00d1db1
	vm.client = peer.NewNetworkClient(vm.Network)

	// Initialize warp backend
	offchainWarpMessages := make([][]byte, len(vm.config.WarpOffChainMessages))
	for i, hexMsg := range vm.config.WarpOffChainMessages {
		offchainWarpMessages[i] = []byte(hexMsg)
	}
	warpSignatureCache := &cache.LRU[ids.ID, []byte]{Size: warpSignatureCacheSize}
	meteredCache, err := metercacher.New("warp_signature_cache", vm.sdkMetrics, warpSignatureCache)
	if err != nil {
		return fmt.Errorf("failed to create warp signature cache: %w", err)
	}

	// clear warpdb on initialization if config enabled
	if vm.config.PruneWarpDB {
		if err := avalanchedatabase.Clear(vm.warpDB, ethdb.IdealBatchSize); err != nil {
			return fmt.Errorf("failed to prune warpDB: %w", err)
		}
	}

	vm.warpBackend, err = warp.NewBackend(
		vm.ctx.NetworkID,
		vm.ctx.ChainID,
		vm.ctx.WarpSigner,
		vm,
		vm.warpDB,
		meteredCache,
		offchainWarpMessages,
	)
	if err != nil {
		return err
	}
	if err := vm.initializeChain(lastAcceptedHash); err != nil {
		return err
	}
	// initialize bonus blocks on mainnet
	var (
		bonusBlockHeights map[uint64]ids.ID
	)
	if vm.ctx.NetworkID == avalanchegoConstants.MainnetID {
		bonusBlockHeights, err = readMainnetBonusBlocks()
		if err != nil {
			return fmt.Errorf("failed to read mainnet bonus blocks: %w", err)
		}
	}

	// initialize atomic repository
<<<<<<< HEAD
	vm.atomicTxRepository, err = atomicstate.NewAtomicTxRepository(vm.versiondb, atomic.Codec, lastAcceptedHeight)
	if err != nil {
		return fmt.Errorf("failed to create atomic repository: %w", err)
	}
	vm.atomicBackend, err = atomicstate.NewAtomicBackend(
=======
	vm.atomicTxRepository, err = NewAtomicTxRepository(vm.versiondb, atomic.Codec, lastAcceptedHeight)
	if err != nil {
		return fmt.Errorf("failed to create atomic repository: %w", err)
	}
	vm.atomicBackend, err = NewAtomicBackend(
>>>>>>> d00d1db1
		vm.versiondb, vm.ctx.SharedMemory, bonusBlockHeights,
		vm.atomicTxRepository, lastAcceptedHeight, lastAcceptedHash,
		vm.config.CommitInterval,
	)
	if err != nil {
		return fmt.Errorf("failed to create atomic backend: %w", err)
	}

	go vm.ctx.Log.RecoverAndPanic(vm.startContinuousProfiler)

	// so [vm.baseCodec] is a dummy codec use to fulfill the secp256k1fx VM
	// interface. The fx will register all of its types, which can be safely
	// ignored by the VM's codec.
	vm.baseCodec = linearcodec.NewDefault()

	if err := vm.fx.Initialize(vm); err != nil {
		return err
	}

	// Add p2p warp message warpHandler
	warpHandler := acp118.NewCachedHandler(meteredCache, vm.warpBackend, vm.ctx.WarpSigner)
	vm.Network.AddHandler(p2p.SignatureRequestHandlerID, warpHandler)

	vm.setAppRequestHandlers()

	atomicProvider := atomicsync.NewAtomicProvider(vm.blockChain, vm.atomicBackend.AtomicTrie())
	vm.Server = vmsync.SyncServer(vm.blockChain, atomicProvider, vm.config.StateSyncCommitInterval)
	return vm.initializeStateSyncClient(lastAcceptedHeight)
}

func (vm *VM) initializeMetrics() error {
	vm.sdkMetrics = prometheus.NewRegistry()
	// If metrics are enabled, register the default metrics registry
	if !metrics.Enabled {
		return nil
	}

	gatherer := corethPrometheus.Gatherer(metrics.DefaultRegistry)
	if err := vm.ctx.Metrics.Register(ethMetricsPrefix, gatherer); err != nil {
		return err
	}
	return vm.ctx.Metrics.Register(sdkMetricsPrefix, vm.sdkMetrics)
}

func (vm *VM) initializeChain(lastAcceptedHash common.Hash) error {
	nodecfg := &node.Config{
		CorethVersion:         Version,
		KeyStoreDir:           vm.config.KeystoreDirectory,
		ExternalSigner:        vm.config.KeystoreExternalSigner,
		InsecureUnlockAllowed: vm.config.KeystoreInsecureUnlockAllowed,
	}
	node, err := node.New(nodecfg)
	if err != nil {
		return err
	}
	callbacks := vm.createConsensusCallbacks()
	vm.eth, err = eth.New(
		node,
		&vm.ethConfig,
		&EthPushGossiper{vm: vm},
		vm.chaindb,
		eth.Settings{MaxBlocksPerRequest: vm.config.MaxBlocksPerRequest},
		lastAcceptedHash,
		dummy.NewFakerWithClock(callbacks, &vm.clock),
		&vm.clock,
	)
	if err != nil {
		return err
	}
	vm.eth.SetEtherbase(constants.BlackholeAddr)
	vm.txPool = vm.eth.TxPool()
	vm.blockChain = vm.eth.BlockChain()
	vm.miner = vm.eth.Miner()

	// Set the gas parameters for the tx pool to the minimum gas price for the
	// latest upgrade.
	vm.txPool.SetGasTip(big.NewInt(0))
	vm.txPool.SetMinFee(big.NewInt(params.EtnaMinBaseFee))

	vm.eth.Start()
	return vm.initChainState(vm.blockChain.LastAcceptedBlock())
}

// initializeStateSyncClient initializes the client for performing state sync.
// If state sync is disabled, this function will wipe any ongoing summary from
// disk to ensure that we do not continue syncing from an invalid snapshot.
func (vm *VM) initializeStateSyncClient(lastAcceptedHeight uint64) error {
	stateSyncEnabled := vm.stateSyncEnabled(lastAcceptedHeight)
	// parse nodeIDs from state sync IDs in vm config
	var stateSyncIDs []ids.NodeID
	if stateSyncEnabled && len(vm.config.StateSyncIDs) > 0 {
		nodeIDs := strings.Split(vm.config.StateSyncIDs, ",")
		stateSyncIDs = make([]ids.NodeID, len(nodeIDs))
		for i, nodeIDString := range nodeIDs {
			nodeID, err := ids.NodeIDFromString(nodeIDString)
			if err != nil {
				return fmt.Errorf("failed to parse %s as NodeID: %w", nodeIDString, err)
			}
			stateSyncIDs[i] = nodeID
		}
	}

	// Get leaf metrics from config
	leafMetricsNames := make(map[message.NodeType]string, len(vm.leafRequestTypeConfigs))
	for _, nodeType := range vm.leafRequestTypeConfigs {
		leafMetricsNames[nodeType.NodeType] = nodeType.MetricName
	}

	vm.Client = vmsync.NewClient(&vmsync.ClientConfig{
		Chain:       vm.eth,
		State:       vm.State,
		ExtraSyncer: atomicsync.NewAtomicSyncExtender(vm.atomicBackend, vm.atomicBackend.AtomicTrie(), vm.config.StateSyncRequestSize),
		Client: statesyncclient.NewClient(
			&statesyncclient.ClientConfig{
				NetworkClient:    vm.client,
				Codec:            networkCodec,
				Stats:            stats.NewClientSyncerStats(leafMetricsNames),
				StateSyncNodeIDs: stateSyncIDs,
				BlockParser:      vm,
			},
		),
<<<<<<< HEAD
		Enabled:              stateSyncEnabled,
		SkipResume:           vm.config.StateSyncSkipResume,
		StateSyncMinBlocks:   vm.config.StateSyncMinBlocks,
		StateSyncRequestSize: vm.config.StateSyncRequestSize,
		LastAcceptedHeight:   lastAcceptedHeight, // TODO clean up how this is passed around
		ChaindDB:             vm.chaindb,
		VerDB:                vm.versiondb,
		MetadataDB:           vm.metadataDB,
		ToEngine:             vm.toEngine,
		Acceptor:             vm,
		SyncableParser:       atomicsync.NewAtomicSyncSummaryParser(),
=======
		enabled:              stateSyncEnabled,
		skipResume:           vm.config.StateSyncSkipResume,
		stateSyncMinBlocks:   vm.config.StateSyncMinBlocks,
		stateSyncRequestSize: vm.config.StateSyncRequestSize,
		lastAcceptedHeight:   lastAcceptedHeight, // TODO clean up how this is passed around
		chaindb:              vm.chaindb,
		metadataDB:           vm.metadataDB,
		acceptedBlockDB:      vm.acceptedBlockDB,
		db:                   vm.versiondb,
		atomicBackend:        vm.atomicBackend,
		toEngine:             vm.toEngine,
>>>>>>> d00d1db1
	})

	// If StateSync is disabled, clear any ongoing summary so that we will not attempt to resume
	// sync using a snapshot that has been modified by the node running normal operations.
	if !stateSyncEnabled {
		return vm.Client.ClearOngoingSummary()
	}

	return nil
}

func (vm *VM) initChainState(lastAcceptedBlock *types.Block) error {
	block, err := vm.newBlock(lastAcceptedBlock)
	if err != nil {
		return fmt.Errorf("failed to create block wrapper for the last accepted block: %w", err)
	}

	config := &chain.Config{
		DecidedCacheSize:      decidedCacheSize,
		MissingCacheSize:      missingCacheSize,
		UnverifiedCacheSize:   unverifiedCacheSize,
		BytesToIDCacheSize:    bytesToIDCacheSize,
		GetBlock:              vm.getBlock,
		UnmarshalBlock:        vm.parseBlock,
		BuildBlock:            vm.buildBlock,
		BuildBlockWithContext: vm.buildBlockWithContext,
		LastAcceptedBlock:     block,
	}

	// Register chain state metrics
	chainStateRegisterer := prometheus.NewRegistry()
	state, err := chain.NewMeteredState(chainStateRegisterer, config)
	if err != nil {
		return fmt.Errorf("could not create metered state: %w", err)
	}
	vm.State = state

	if !metrics.Enabled {
		return nil
	}

	return vm.ctx.Metrics.Register(chainStateMetricsPrefix, chainStateRegisterer)
}

func (vm *VM) createConsensusCallbacks() dummy.ConsensusCallbacks {
	return dummy.ConsensusCallbacks{
		OnFinalizeAndAssemble: vm.onFinalizeAndAssemble,
		OnExtraStateChange:    vm.onExtraStateChange,
	}
}

func (vm *VM) preBatchOnFinalizeAndAssemble(header *types.Header, state *state.StateDB, txs []*types.Transaction) ([]byte, *big.Int, *big.Int, error) {
	for {
		tx, exists := vm.mempool.NextTx()
		if !exists {
			break
		}
		// Take a snapshot of [state] before calling verifyTx so that if the transaction fails verification
		// we can revert to [snapshot].
		// Note: snapshot is taken inside the loop because you cannot revert to the same snapshot more than
		// once.
		snapshot := state.Snapshot()
		rules := vm.chainConfig.Rules(header.Number, header.Time)
		if err := vm.verifyTx(tx, header.ParentHash, header.BaseFee, state, rules); err != nil {
			// Discard the transaction from the mempool on failed verification.
			log.Debug("discarding tx from mempool on failed verification", "txID", tx.ID(), "err", err)
			vm.mempool.DiscardCurrentTx(tx.ID())
			state.RevertToSnapshot(snapshot)
			continue
		}

		atomicTxBytes, err := atomic.Codec.Marshal(atomic.CodecVersion, tx)
		if err != nil {
			// Discard the transaction from the mempool and error if the transaction
			// cannot be marshalled. This should never happen.
			log.Debug("discarding tx due to unmarshal err", "txID", tx.ID(), "err", err)
			vm.mempool.DiscardCurrentTx(tx.ID())
			return nil, nil, nil, fmt.Errorf("failed to marshal atomic transaction %s due to %w", tx.ID(), err)
		}
		var contribution, gasUsed *big.Int
		if rules.IsApricotPhase4 {
			contribution, gasUsed, err = tx.BlockFeeContribution(rules.IsApricotPhase5, vm.ctx.AVAXAssetID, header.BaseFee)
			if err != nil {
				return nil, nil, nil, err
			}
		}
		return atomicTxBytes, contribution, gasUsed, nil
	}

	if len(txs) == 0 {
		// this could happen due to the async logic of geth tx pool
		return nil, nil, nil, errEmptyBlock
	}

	return nil, nil, nil, nil
}

// assumes that we are in at least Apricot Phase 5.
func (vm *VM) postBatchOnFinalizeAndAssemble(header *types.Header, state *state.StateDB, txs []*types.Transaction) ([]byte, *big.Int, *big.Int, error) {
	var (
		batchAtomicTxs    []*atomic.Tx
		batchAtomicUTXOs  set.Set[ids.ID]
		batchContribution *big.Int = new(big.Int).Set(common.Big0)
		batchGasUsed      *big.Int = new(big.Int).Set(common.Big0)
		rules                      = vm.chainConfig.Rules(header.Number, header.Time)
		size              int
	)

	for {
		tx, exists := vm.mempool.NextTx()
		if !exists {
			break
		}

		// Ensure that adding [tx] to the block will not exceed the block size soft limit.
		txSize := len(tx.SignedBytes())
		if size+txSize > targetAtomicTxsSize {
			vm.mempool.CancelCurrentTx(tx.ID())
			break
		}

		var (
			txGasUsed, txContribution *big.Int
			err                       error
		)

		// Note: we do not need to check if we are in at least ApricotPhase4 here because
		// we assume that this function will only be called when the block is in at least
		// ApricotPhase5.
		txContribution, txGasUsed, err = tx.BlockFeeContribution(true, vm.ctx.AVAXAssetID, header.BaseFee)
		if err != nil {
			return nil, nil, nil, err
		}
		// ensure [gasUsed] + [batchGasUsed] doesnt exceed the [atomicGasLimit]
		if totalGasUsed := new(big.Int).Add(batchGasUsed, txGasUsed); totalGasUsed.Cmp(params.AtomicGasLimit) > 0 {
			// Send [tx] back to the mempool's tx heap.
			vm.mempool.CancelCurrentTx(tx.ID())
			break
		}

		if batchAtomicUTXOs.Overlaps(tx.InputUTXOs()) {
			// Discard the transaction from the mempool since it will fail verification
			// after this block has been accepted.
			// Note: if the proposed block is not accepted, the transaction may still be
			// valid, but we discard it early here based on the assumption that the proposed
			// block will most likely be accepted.
			// Discard the transaction from the mempool on failed verification.
			log.Debug("discarding tx due to overlapping input utxos", "txID", tx.ID())
			vm.mempool.DiscardCurrentTx(tx.ID())
			continue
		}

		snapshot := state.Snapshot()
		if err := vm.verifyTx(tx, header.ParentHash, header.BaseFee, state, rules); err != nil {
			// Discard the transaction from the mempool and reset the state to [snapshot]
			// if it fails verification here.
			// Note: prior to this point, we have not modified [state] so there is no need to
			// revert to a snapshot if we discard the transaction prior to this point.
			log.Debug("discarding tx from mempool due to failed verification", "txID", tx.ID(), "err", err)
			vm.mempool.DiscardCurrentTx(tx.ID())
			state.RevertToSnapshot(snapshot)
			continue
		}

		batchAtomicTxs = append(batchAtomicTxs, tx)
		batchAtomicUTXOs.Union(tx.InputUTXOs())
		// Add the [txGasUsed] to the [batchGasUsed] when the [tx] has passed verification
		batchGasUsed.Add(batchGasUsed, txGasUsed)
		batchContribution.Add(batchContribution, txContribution)
		size += txSize
	}

	// If there is a non-zero number of transactions, marshal them and return the byte slice
	// for the block's extra data along with the contribution and gas used.
	if len(batchAtomicTxs) > 0 {
		atomicTxBytes, err := atomic.Codec.Marshal(atomic.CodecVersion, batchAtomicTxs)
		if err != nil {
			// If we fail to marshal the batch of atomic transactions for any reason,
			// discard the entire set of current transactions.
			log.Debug("discarding txs due to error marshaling atomic transactions", "err", err)
			vm.mempool.DiscardCurrentTxs()
			return nil, nil, nil, fmt.Errorf("failed to marshal batch of atomic transactions due to %w", err)
		}
		return atomicTxBytes, batchContribution, batchGasUsed, nil
	}

	// If there are no regular transactions and there were also no atomic transactions to be included,
	// then the block is empty and should be considered invalid.
	if len(txs) == 0 {
		// this could happen due to the async logic of geth tx pool
		return nil, nil, nil, errEmptyBlock
	}

	// If there are no atomic transactions, but there is a non-zero number of regular transactions, then
	// we return a nil slice with no contribution from the atomic transactions and a nil error.
	return nil, nil, nil, nil
}

func (vm *VM) onFinalizeAndAssemble(header *types.Header, state *state.StateDB, txs []*types.Transaction) ([]byte, *big.Int, *big.Int, error) {
	if !vm.chainConfig.IsApricotPhase5(header.Time) {
		return vm.preBatchOnFinalizeAndAssemble(header, state, txs)
	}
	return vm.postBatchOnFinalizeAndAssemble(header, state, txs)
}

func (vm *VM) onExtraStateChange(block *types.Block, state *state.StateDB) (*big.Int, *big.Int, error) {
	var (
		batchContribution *big.Int = big.NewInt(0)
		batchGasUsed      *big.Int = big.NewInt(0)
		header                     = block.Header()
		rules                      = vm.chainConfig.Rules(header.Number, header.Time)
	)

	txs, err := atomic.ExtractAtomicTxs(block.ExtData(), rules.IsApricotPhase5, atomic.Codec)
	if err != nil {
		return nil, nil, err
	}

	// If [atomicBackend] is nil, the VM is still initializing and is reprocessing accepted blocks.
	if vm.atomicBackend != nil {
		if vm.atomicBackend.IsBonus(block.NumberU64(), block.Hash()) {
			log.Info("skipping atomic tx verification on bonus block", "block", block.Hash())
		} else {
			// Verify [txs] do not conflict with themselves or ancestor blocks.
			if err := vm.verifyTxs(txs, block.ParentHash(), block.BaseFee(), block.NumberU64(), rules); err != nil {
				return nil, nil, err
			}
		}
		// Update the atomic backend with [txs] from this block.
		//
		// Note: The atomic trie canonically contains the duplicate operations
		// from any bonus blocks.
		_, err := vm.atomicBackend.InsertTxs(block.Hash(), block.NumberU64(), block.ParentHash(), txs)
		if err != nil {
			return nil, nil, err
		}
	}

	// If there are no transactions, we can return early.
	if len(txs) == 0 {
		return nil, nil, nil
	}

	for _, tx := range txs {
		if err := tx.UnsignedAtomicTx.EVMStateTransfer(vm.ctx, state); err != nil {
			return nil, nil, err
		}
		// If ApricotPhase4 is enabled, calculate the block fee contribution
		if rules.IsApricotPhase4 {
			contribution, gasUsed, err := tx.BlockFeeContribution(rules.IsApricotPhase5, vm.ctx.AVAXAssetID, block.BaseFee())
			if err != nil {
				return nil, nil, err
			}

			batchContribution.Add(batchContribution, contribution)
			batchGasUsed.Add(batchGasUsed, gasUsed)
		}

		// If ApricotPhase5 is enabled, enforce that the atomic gas used does not exceed the
		// atomic gas limit.
		if rules.IsApricotPhase5 {
			// Ensure that [tx] does not push [block] above the atomic gas limit.
			if batchGasUsed.Cmp(params.AtomicGasLimit) == 1 {
				return nil, nil, fmt.Errorf("atomic gas used (%d) by block (%s), exceeds atomic gas limit (%d)", batchGasUsed, block.Hash().Hex(), params.AtomicGasLimit)
			}
		}
	}
	return batchContribution, batchGasUsed, nil
}

func (vm *VM) SetState(_ context.Context, state snow.State) error {
	switch state {
	case snow.StateSyncing:
		vm.bootstrapped.Set(false)
		return nil
	case snow.Bootstrapping:
		return vm.onBootstrapStarted()
	case snow.NormalOp:
		return vm.onNormalOperationsStarted()
	default:
		return snow.ErrUnknownState
	}
}

// onBootstrapStarted marks this VM as bootstrapping
func (vm *VM) onBootstrapStarted() error {
	vm.bootstrapped.Set(false)
	if err := vm.Client.Error(); err != nil {
		return err
	}
	// After starting bootstrapping, do not attempt to resume a previous state sync.
	if err := vm.Client.ClearOngoingSummary(); err != nil {
		return err
	}
	// Ensure snapshots are initialized before bootstrapping (i.e., if state sync is skipped).
	// Note calling this function has no effect if snapshots are already initialized.
	vm.blockChain.InitializeSnapshots()

	return vm.fx.Bootstrapping()
}

// onNormalOperationsStarted marks this VM as bootstrapped
func (vm *VM) onNormalOperationsStarted() error {
	if vm.bootstrapped.Get() {
		return nil
	}
	vm.bootstrapped.Set(true)
	if err := vm.fx.Bootstrapped(); err != nil {
		return err
	}
	// Initialize goroutines related to block building
	// once we enter normal operation as there is no need to handle mempool gossip before this point.
	return vm.initBlockBuilding()
}

// initBlockBuilding starts goroutines to manage block building
func (vm *VM) initBlockBuilding() error {
	ctx, cancel := context.WithCancel(context.TODO())
	vm.cancel = cancel

	ethTxGossipMarshaller := GossipEthTxMarshaller{}
	ethTxGossipClient := vm.Network.NewClient(p2p.TxGossipHandlerID, p2p.WithValidatorSampling(vm.p2pValidators))
	ethTxGossipMetrics, err := gossip.NewMetrics(vm.sdkMetrics, ethTxGossipNamespace)
	if err != nil {
		return fmt.Errorf("failed to initialize eth tx gossip metrics: %w", err)
	}
	ethTxPool, err := NewGossipEthTxPool(vm.txPool, vm.sdkMetrics)
	if err != nil {
		return fmt.Errorf("failed to initialize gossip eth tx pool: %w", err)
	}
	vm.shutdownWg.Add(1)
	go func() {
		ethTxPool.Subscribe(ctx)
		vm.shutdownWg.Done()
	}()

	atomicTxGossipMarshaller := atomic.GossipAtomicTxMarshaller{}
	atomicTxGossipClient := vm.Network.NewClient(p2p.AtomicTxGossipHandlerID, p2p.WithValidatorSampling(vm.p2pValidators))
	atomicTxGossipMetrics, err := gossip.NewMetrics(vm.sdkMetrics, atomicTxGossipNamespace)
	if err != nil {
		return fmt.Errorf("failed to initialize atomic tx gossip metrics: %w", err)
	}

	pushGossipParams := gossip.BranchingFactor{
		StakePercentage: vm.config.PushGossipPercentStake,
		Validators:      vm.config.PushGossipNumValidators,
		Peers:           vm.config.PushGossipNumPeers,
	}
	pushRegossipParams := gossip.BranchingFactor{
		Validators: vm.config.PushRegossipNumValidators,
		Peers:      vm.config.PushRegossipNumPeers,
	}

	ethTxPushGossiper := vm.ethTxPushGossiper.Get()
	if ethTxPushGossiper == nil {
		ethTxPushGossiper, err = gossip.NewPushGossiper[*GossipEthTx](
			ethTxGossipMarshaller,
			ethTxPool,
			vm.p2pValidators,
			ethTxGossipClient,
			ethTxGossipMetrics,
			pushGossipParams,
			pushRegossipParams,
			pushGossipDiscardedElements,
			txGossipTargetMessageSize,
			vm.config.RegossipFrequency.Duration,
		)
		if err != nil {
			return fmt.Errorf("failed to initialize eth tx push gossiper: %w", err)
		}
		vm.ethTxPushGossiper.Set(ethTxPushGossiper)
	}

	if vm.atomicTxPushGossiper == nil {
		vm.atomicTxPushGossiper, err = gossip.NewPushGossiper[*atomic.GossipAtomicTx](
			atomicTxGossipMarshaller,
			vm.mempool,
			vm.p2pValidators,
			atomicTxGossipClient,
			atomicTxGossipMetrics,
			pushGossipParams,
			pushRegossipParams,
			pushGossipDiscardedElements,
			txGossipTargetMessageSize,
			vm.config.RegossipFrequency.Duration,
		)
		if err != nil {
			return fmt.Errorf("failed to initialize atomic tx push gossiper: %w", err)
		}
	}

	// NOTE: gossip network must be initialized first otherwise ETH tx gossip will not work.
	vm.builder = vm.NewBlockBuilder(vm.toEngine)
	vm.builder.awaitSubmittedTxs()

	if vm.ethTxGossipHandler == nil {
		vm.ethTxGossipHandler = newTxGossipHandler[*GossipEthTx](
			vm.ctx.Log,
			ethTxGossipMarshaller,
			ethTxPool,
			ethTxGossipMetrics,
			txGossipTargetMessageSize,
			txGossipThrottlingPeriod,
			txGossipThrottlingLimit,
			vm.p2pValidators,
		)
	}

	if err := vm.Network.AddHandler(p2p.TxGossipHandlerID, vm.ethTxGossipHandler); err != nil {
		return fmt.Errorf("failed to add eth tx gossip handler: %w", err)
	}

	if vm.atomicTxGossipHandler == nil {
		vm.atomicTxGossipHandler = newTxGossipHandler[*atomic.GossipAtomicTx](
			vm.ctx.Log,
			atomicTxGossipMarshaller,
			vm.mempool,
			atomicTxGossipMetrics,
			txGossipTargetMessageSize,
			txGossipThrottlingPeriod,
			txGossipThrottlingLimit,
			vm.p2pValidators,
		)
	}

	if err := vm.Network.AddHandler(p2p.AtomicTxGossipHandlerID, vm.atomicTxGossipHandler); err != nil {
		return fmt.Errorf("failed to add atomic tx gossip handler: %w", err)
	}

	if vm.ethTxPullGossiper == nil {
		ethTxPullGossiper := gossip.NewPullGossiper[*GossipEthTx](
			vm.ctx.Log,
			ethTxGossipMarshaller,
			ethTxPool,
			ethTxGossipClient,
			ethTxGossipMetrics,
			txGossipPollSize,
		)

		vm.ethTxPullGossiper = gossip.ValidatorGossiper{
			Gossiper:   ethTxPullGossiper,
			NodeID:     vm.ctx.NodeID,
			Validators: vm.p2pValidators,
		}
	}

	vm.shutdownWg.Add(2)
	go func() {
		gossip.Every(ctx, vm.ctx.Log, ethTxPushGossiper, vm.config.PushGossipFrequency.Duration)
		vm.shutdownWg.Done()
	}()
	go func() {
		gossip.Every(ctx, vm.ctx.Log, vm.ethTxPullGossiper, vm.config.PullGossipFrequency.Duration)
		vm.shutdownWg.Done()
	}()

	if vm.atomicTxPullGossiper == nil {
		atomicTxPullGossiper := gossip.NewPullGossiper[*atomic.GossipAtomicTx](
			vm.ctx.Log,
			atomicTxGossipMarshaller,
			vm.mempool,
			atomicTxGossipClient,
			atomicTxGossipMetrics,
			txGossipPollSize,
		)

		vm.atomicTxPullGossiper = &gossip.ValidatorGossiper{
			Gossiper:   atomicTxPullGossiper,
			NodeID:     vm.ctx.NodeID,
			Validators: vm.p2pValidators,
		}
	}

	vm.shutdownWg.Add(2)
	go func() {
		gossip.Every(ctx, vm.ctx.Log, vm.atomicTxPushGossiper, vm.config.PushGossipFrequency.Duration)
		vm.shutdownWg.Done()
	}()
	go func() {
		gossip.Every(ctx, vm.ctx.Log, vm.atomicTxPullGossiper, vm.config.PullGossipFrequency.Duration)
		vm.shutdownWg.Done()
	}()

	return nil
}

// setAppRequestHandlers sets the request handlers for the VM to serve state sync
// requests.
func (vm *VM) setAppRequestHandlers() error {
	// Create standalone EVM TrieDB (read only) for serving leafs requests.
	// We create a standalone TrieDB here, so that it has a standalone cache from the one
	// used by the node when processing blocks.
	evmTrieDB := triedb.NewDatabase(
		vm.chaindb,
		&triedb.Config{
			HashDB: &hashdb.Config{
				CleanCacheSize: vm.config.StateSyncServerTrieCache * units.MiB,
			},
		},
	)
	if err := vm.RegisterLeafRequestHandler(message.StateTrieNode, "sync_state_trie_leaves", evmTrieDB, message.StateTrieKeyLength, true); err != nil {
		return fmt.Errorf("failed to register leaf request handler for state trie: %w", err)
	}
	// Register atomic trieDB for serving atomic leafs requests.
	if err := vm.RegisterLeafRequestHandler(atomicsync.AtomicTrieNode, "sync_atomic_trie_leaves", vm.atomicBackend.AtomicTrie().TrieDB(), atomicstate.AtomicTrieKeyLength, false); err != nil {
		return fmt.Errorf("failed to register leaf request handler for atomic trie: %w", err)
	}

	networkHandler := newNetworkHandler(
		vm.blockChain,
		vm.chaindb,
		vm.warpBackend,
		networkCodec,
		vm.leafRequestTypeConfigs,
	)
	vm.Network.SetRequestHandler(networkHandler)
	return nil
}

func (vm *VM) RegisterLeafRequestHandler(nodeType message.NodeType, metricName string, trieDB *triedb.Database, trieKeyLen int, useSnapshot bool) error {
	if vm.leafRequestTypeConfigs == nil {
		vm.leafRequestTypeConfigs = make(map[message.NodeType]LeafRequestTypeConfig)
	}
	if _, ok := vm.leafRequestTypeConfigs[nodeType]; ok {
		return fmt.Errorf("leaf request handler for node type %d already registered", nodeType)
	}
	handlerConfig := LeafRequestTypeConfig{
		NodeType:     nodeType,
		TrieDB:       trieDB,
		UseSnapshots: useSnapshot,
		NodeKeyLen:   trieKeyLen,
		MetricName:   metricName,
	}
	vm.leafRequestTypeConfigs[nodeType] = handlerConfig
	return nil
}

// Shutdown implements the snowman.ChainVM interface
func (vm *VM) Shutdown(context.Context) error {
	if vm.ctx == nil {
		return nil
	}
	if vm.cancel != nil {
		vm.cancel()
	}
	vm.Network.Shutdown()
	if err := vm.Client.Shutdown(); err != nil {
		log.Error("error stopping state syncer", "err", err)
	}
	close(vm.shutdownChan)
	// Stop RPC handlers before eth.Stop which will close the database
	for _, handler := range vm.rpcHandlers {
		handler.Stop()
	}
	vm.eth.Stop()
	vm.shutdownWg.Wait()
	return nil
}

// buildBlock builds a block to be wrapped by ChainState
func (vm *VM) buildBlock(ctx context.Context) (snowman.Block, error) {
	return vm.buildBlockWithContext(ctx, nil)
}

func (vm *VM) buildBlockWithContext(ctx context.Context, proposerVMBlockCtx *block.Context) (snowman.Block, error) {
	if proposerVMBlockCtx != nil {
		log.Debug("Building block with context", "pChainBlockHeight", proposerVMBlockCtx.PChainHeight)
	} else {
		log.Debug("Building block without context")
	}
	predicateCtx := &precompileconfig.PredicateContext{
		SnowCtx:            vm.ctx,
		ProposerVMBlockCtx: proposerVMBlockCtx,
	}

	block, err := vm.miner.GenerateBlock(predicateCtx)
	vm.builder.handleGenerateBlock()
	if err != nil {
		vm.mempool.CancelCurrentTxs()
		return nil, err
	}

	// Note: the status of block is set by ChainState
	blk, err := vm.newBlock(block)
	if err != nil {
		log.Debug("discarding txs due to error making new block", "err", err)
		vm.mempool.DiscardCurrentTxs()
		return nil, err
	}

	// Verify is called on a non-wrapped block here, such that this
	// does not add [blk] to the processing blocks map in ChainState.
	//
	// TODO cache verification since Verify() will be called by the
	// consensus engine as well.
	//
	// Note: this is only called when building a new block, so caching
	// verification will only be a significant optimization for nodes
	// that produce a large number of blocks.
	// We call verify without writes here to avoid generating a reference
	// to the blk state root in the triedb when we are going to call verify
	// again from the consensus engine with writes enabled.
	if err := blk.verify(predicateCtx, false /*=writes*/); err != nil {
		vm.mempool.CancelCurrentTxs()
		return nil, fmt.Errorf("block failed verification due to: %w", err)
	}

	log.Debug(fmt.Sprintf("Built block %s", blk.ID()))
	// Marks the current transactions from the mempool as being successfully issued
	// into a block.
	vm.mempool.IssueCurrentTxs()
	return blk, nil
}

// parseBlock parses [b] into a block to be wrapped by ChainState.
func (vm *VM) parseBlock(_ context.Context, b []byte) (snowman.Block, error) {
	ethBlock := new(types.Block)
	if err := rlp.DecodeBytes(b, ethBlock); err != nil {
		return nil, err
	}

	// Note: the status of block is set by ChainState
	block, err := vm.newBlock(ethBlock)
	if err != nil {
		return nil, err
	}
	// Performing syntactic verification in ParseBlock allows for
	// short-circuiting bad blocks before they are processed by the VM.
	if err := block.syntacticVerify(); err != nil {
		return nil, fmt.Errorf("syntactic block verification failed: %w", err)
	}
	return block, nil
}

func (vm *VM) ParseEthBlock(b []byte) (*types.Block, error) {
	block, err := vm.parseBlock(context.TODO(), b)
	if err != nil {
		return nil, err
	}

	return block.(*Block).ethBlock, nil
}

// getBlock attempts to retrieve block [id] from the VM to be wrapped
// by ChainState.
func (vm *VM) getBlock(_ context.Context, id ids.ID) (snowman.Block, error) {
	ethBlock := vm.blockChain.GetBlockByHash(common.Hash(id))
	// If [ethBlock] is nil, return [avalanchedatabase.ErrNotFound] here
	// so that the miss is considered cacheable.
	if ethBlock == nil {
		return nil, avalanchedatabase.ErrNotFound
	}
	// Note: the status of block is set by ChainState
	return vm.newBlock(ethBlock)
}

// GetAcceptedBlock attempts to retrieve block [blkID] from the VM. This method
// only returns accepted blocks.
func (vm *VM) GetAcceptedBlock(ctx context.Context, blkID ids.ID) (snowman.Block, error) {
	blk, err := vm.GetBlock(ctx, blkID)
	if err != nil {
		return nil, err
	}

	height := blk.Height()
	acceptedBlkID, err := vm.GetBlockIDAtHeight(ctx, height)
	if err != nil {
		return nil, err
	}

	if acceptedBlkID != blkID {
		// The provided block is not accepted.
		return nil, avalanchedatabase.ErrNotFound
	}
	return blk, nil
}

// SetPreference sets what the current tail of the chain is
func (vm *VM) SetPreference(ctx context.Context, blkID ids.ID) error {
	// Since each internal handler used by [vm.State] always returns a block
	// with non-nil ethBlock value, GetBlockInternal should never return a
	// (*Block) with a nil ethBlock value.
	block, err := vm.GetBlockInternal(ctx, blkID)
	if err != nil {
		return fmt.Errorf("failed to set preference to %s: %w", blkID, err)
	}

	return vm.blockChain.SetPreference(block.(*Block).ethBlock)
}

// VerifyHeightIndex always returns a nil error since the index is maintained by
// vm.blockChain.
func (vm *VM) VerifyHeightIndex(context.Context) error {
	return nil
}

// GetBlockIDAtHeight returns the canonical block at [height].
// Note: the engine assumes that if a block is not found at [height], then
// [avalanchedatabase.ErrNotFound] will be returned. This indicates that the VM has state
// synced and does not have all historical blocks available.
func (vm *VM) GetBlockIDAtHeight(_ context.Context, height uint64) (ids.ID, error) {
	lastAcceptedBlock := vm.LastAcceptedBlock()
	if lastAcceptedBlock.Height() < height {
		return ids.ID{}, avalanchedatabase.ErrNotFound
	}

	hash := vm.blockChain.GetCanonicalHash(height)
	if hash == (common.Hash{}) {
		return ids.ID{}, avalanchedatabase.ErrNotFound
	}
	return ids.ID(hash), nil
}

func (vm *VM) Version(context.Context) (string, error) {
	return Version, nil
}

// NewHandler returns a new Handler for a service where:
//   - The handler's functionality is defined by [service]
//     [service] should be a gorilla RPC service (see https://www.gorillatoolkit.org/pkg/rpc/v2)
//   - The name of the service is [name]
func newHandler(name string, service interface{}) (http.Handler, error) {
	server := avalancheRPC.NewServer()
	server.RegisterCodec(avalancheJSON.NewCodec(), "application/json")
	server.RegisterCodec(avalancheJSON.NewCodec(), "application/json;charset=UTF-8")
	return server, server.RegisterService(service, name)
}

// CreateHandlers makes new http handlers that can handle API calls
func (vm *VM) CreateHandlers(context.Context) (map[string]http.Handler, error) {
	handler := rpc.NewServer(vm.config.APIMaxDuration.Duration)
	if vm.config.HttpBodyLimit > 0 {
		handler.SetHTTPBodyLimit(int(vm.config.HttpBodyLimit))
	}

	enabledAPIs := vm.config.EthAPIs()
	if err := attachEthService(handler, vm.eth.APIs(), enabledAPIs); err != nil {
		return nil, err
	}

	apis := make(map[string]http.Handler)
	avaxAPI, err := newHandler("avax", &AvaxAPI{vm})
	if err != nil {
		return nil, fmt.Errorf("failed to register service for AVAX API due to %w", err)
	}
	enabledAPIs = append(enabledAPIs, "avax")
	apis[avaxEndpoint] = avaxAPI

	if vm.config.AdminAPIEnabled {
		adminAPI, err := newHandler("admin", NewAdminService(vm, os.ExpandEnv(fmt.Sprintf("%s_coreth_performance_%s", vm.config.AdminAPIDir, vm.chainAlias))))
		if err != nil {
			return nil, fmt.Errorf("failed to register service for admin API due to %w", err)
		}
		apis[adminEndpoint] = adminAPI
		enabledAPIs = append(enabledAPIs, "coreth-admin")
	}

	// RPC APIs
	if vm.config.SnowmanAPIEnabled {
		if err := handler.RegisterName("snowman", &SnowmanAPI{vm}); err != nil {
			return nil, err
		}
		enabledAPIs = append(enabledAPIs, "snowman")
	}

	if vm.config.WarpAPIEnabled {
		warpAPI := warp.NewAPI(vm.ctx, networkCodec, vm.warpBackend, vm.client, vm.requirePrimaryNetworkSigners)
		if err := handler.RegisterName("warp", warpAPI); err != nil {
			return nil, err
		}
		enabledAPIs = append(enabledAPIs, "warp")
	}

	log.Info(fmt.Sprintf("Enabled APIs: %s", strings.Join(enabledAPIs, ", ")))
	apis[ethRPCEndpoint] = handler
	apis[ethWSEndpoint] = handler.WebsocketHandlerWithDuration(
		[]string{"*"},
		vm.config.APIMaxDuration.Duration,
		vm.config.WSCPURefillRate.Duration,
		vm.config.WSCPUMaxStored.Duration,
	)

	vm.rpcHandlers = append(vm.rpcHandlers, handler)
	return apis, nil
}

// CreateStaticHandlers makes new http handlers that can handle API calls
func (vm *VM) CreateStaticHandlers(context.Context) (map[string]http.Handler, error) {
	handler := rpc.NewServer(0)
	if vm.config.HttpBodyLimit > 0 {
		handler.SetHTTPBodyLimit(int(vm.config.HttpBodyLimit))
	}
	if err := handler.RegisterName("static", &StaticService{}); err != nil {
		return nil, err
	}

	vm.rpcHandlers = append(vm.rpcHandlers, handler)
	return map[string]http.Handler{
		"/rpc": handler,
	}, nil
}

/*
 ******************************************************************************
 *********************************** Helpers **********************************
 ******************************************************************************
 */

// getAtomicTx returns the requested transaction, status, and height.
// If the status is Unknown, then the returned transaction will be nil.
func (vm *VM) getAtomicTx(txID ids.ID) (*atomic.Tx, atomic.Status, uint64, error) {
	if tx, height, err := vm.atomicTxRepository.GetByTxID(txID); err == nil {
		return tx, atomic.Accepted, height, nil
	} else if err != avalanchedatabase.ErrNotFound {
		return nil, atomic.Unknown, 0, err
	}
	tx, dropped, found := vm.mempool.GetTx(txID)
	switch {
	case found && dropped:
		return tx, atomic.Dropped, 0, nil
	case found:
		return tx, atomic.Processing, 0, nil
	default:
		return nil, atomic.Unknown, 0, nil
	}
}

// ParseAddress takes in an address and produces the ID of the chain it's for
// the ID of the address
func (vm *VM) ParseAddress(addrStr string) (ids.ID, ids.ShortID, error) {
	chainIDAlias, hrp, addrBytes, err := address.Parse(addrStr)
	if err != nil {
		return ids.ID{}, ids.ShortID{}, err
	}

	chainID, err := vm.ctx.BCLookup.Lookup(chainIDAlias)
	if err != nil {
		return ids.ID{}, ids.ShortID{}, err
	}

	expectedHRP := avalanchegoConstants.GetHRP(vm.ctx.NetworkID)
	if hrp != expectedHRP {
		return ids.ID{}, ids.ShortID{}, fmt.Errorf("expected hrp %q but got %q",
			expectedHRP, hrp)
	}

	addr, err := ids.ToShortID(addrBytes)
	if err != nil {
		return ids.ID{}, ids.ShortID{}, err
	}
	return chainID, addr, nil
}

// verifyTxAtTip verifies that [tx] is valid to be issued on top of the currently preferred block
func (vm *VM) verifyTxAtTip(tx *atomic.Tx) error {
	if txByteLen := len(tx.SignedBytes()); txByteLen > targetAtomicTxsSize {
		return fmt.Errorf("tx size (%d) exceeds total atomic txs size target (%d)", txByteLen, targetAtomicTxsSize)
	}
	gasUsed, err := tx.GasUsed(true)
	if err != nil {
		return err
	}
	if new(big.Int).SetUint64(gasUsed).Cmp(params.AtomicGasLimit) > 0 {
		return fmt.Errorf("tx gas usage (%d) exceeds atomic gas limit (%d)", gasUsed, params.AtomicGasLimit.Uint64())
	}

	// Note: we fetch the current block and then the state at that block instead of the current state directly
	// since we need the header of the current block below.
	preferredBlock := vm.blockChain.CurrentBlock()
	preferredState, err := vm.blockChain.StateAt(preferredBlock.Root)
	if err != nil {
		return fmt.Errorf("failed to retrieve block state at tip while verifying atomic tx: %w", err)
	}
	rules := vm.currentRules()
	parentHeader := preferredBlock
	var nextBaseFee *big.Int
	timestamp := uint64(vm.clock.Time().Unix())
	if vm.chainConfig.IsApricotPhase3(timestamp) {
		_, nextBaseFee, err = dummy.EstimateNextBaseFee(vm.chainConfig, parentHeader, timestamp)
		if err != nil {
			// Return extremely detailed error since CalcBaseFee should never encounter an issue here
			return fmt.Errorf("failed to calculate base fee with parent timestamp (%d), parent ExtraData: (0x%x), and current timestamp (%d): %w", parentHeader.Time, parentHeader.Extra, timestamp, err)
		}
	}

	// We don’t need to revert the state here in case verifyTx errors, because
	// [preferredState] is thrown away either way.
	return vm.verifyTx(tx, parentHeader.Hash(), nextBaseFee, preferredState, rules)
}

// verifyTx verifies that [tx] is valid to be issued into a block with parent block [parentHash]
// and validated at [state] using [rules] as the current rule set.
// Note: verifyTx may modify [state]. If [state] needs to be properly maintained, the caller is responsible
// for reverting to the correct snapshot after calling this function. If this function is called with a
// throwaway state, then this is not necessary.
func (vm *VM) verifyTx(tx *atomic.Tx, parentHash common.Hash, baseFee *big.Int, state *state.StateDB, rules params.Rules) error {
	parentIntf, err := vm.GetBlockInternal(context.TODO(), ids.ID(parentHash))
	if err != nil {
		return fmt.Errorf("failed to get parent block: %w", err)
	}
	parent, ok := parentIntf.(*Block)
	if !ok {
		return fmt.Errorf("parent block %s had unexpected type %T", parentIntf.ID(), parentIntf)
	}
	atomicBackend := &atomic.VerifierBackend{
		Ctx:          vm.ctx,
		Fx:           &vm.fx,
		Rules:        rules,
		Bootstrapped: vm.bootstrapped.Get(),
		BlockFetcher: vm,
		SecpCache:    &vm.secpCache,
	}
	if err := tx.UnsignedAtomicTx.SemanticVerify(atomicBackend, tx, parent, baseFee); err != nil {
		return err
	}
	return tx.UnsignedAtomicTx.EVMStateTransfer(vm.ctx, state)
}

// verifyTxs verifies that [txs] are valid to be issued into a block with parent block [parentHash]
// using [rules] as the current rule set.
func (vm *VM) verifyTxs(txs []*atomic.Tx, parentHash common.Hash, baseFee *big.Int, height uint64, rules params.Rules) error {
	// Ensure that the parent was verified and inserted correctly.
	if !vm.blockChain.HasBlock(parentHash, height-1) {
		return errRejectedParent
	}

	ancestorID := ids.ID(parentHash)
	// If the ancestor is unknown, then the parent failed verification when
	// it was called.
	// If the ancestor is rejected, then this block shouldn't be inserted
	// into the canonical chain because the parent will be missing.
	ancestorInf, err := vm.GetBlockInternal(context.TODO(), ancestorID)
	if err != nil {
		return errRejectedParent
	}
	ancestor, ok := ancestorInf.(*Block)
	if !ok {
		return fmt.Errorf("expected parent block %s, to be *Block but is %T", ancestor.ID(), ancestorInf)
	}

	// Ensure each tx in [txs] doesn't conflict with any other atomic tx in
	// a processing ancestor block.
	inputs := set.Set[ids.ID]{}
	atomicBackend := &atomic.VerifierBackend{
		Ctx:          vm.ctx,
		Fx:           &vm.fx,
		Rules:        rules,
		Bootstrapped: vm.bootstrapped.Get(),
		BlockFetcher: vm,
		SecpCache:    &vm.secpCache,
	}
	for _, atomicTx := range txs {
		utx := atomicTx.UnsignedAtomicTx
		if err := utx.SemanticVerify(atomicBackend, atomicTx, ancestor, baseFee); err != nil {
			return fmt.Errorf("invalid block due to failed semanatic verify: %w at height %d", err, height)
		}
		txInputs := utx.InputUTXOs()
		if inputs.Overlaps(txInputs) {
			return atomic.ErrConflictingAtomicInputs
		}
		inputs.Union(txInputs)
	}
	return nil
}

// GetAtomicUTXOs returns the utxos that at least one of the provided addresses is
// referenced in.
func (vm *VM) GetAtomicUTXOs(
	chainID ids.ID,
	addrs set.Set[ids.ShortID],
	startAddr ids.ShortID,
	startUTXOID ids.ID,
	limit int,
) ([]*avax.UTXO, ids.ShortID, ids.ID, error) {
	if limit <= 0 || limit > maxUTXOsToFetch {
		limit = maxUTXOsToFetch
	}

	return avax.GetAtomicUTXOs(
		vm.ctx.SharedMemory,
		atomic.Codec,
		chainID,
		addrs,
		startAddr,
		startUTXOID,
		limit,
	)
}

// currentRules returns the chain rules for the current block.
func (vm *VM) currentRules() params.Rules {
	header := vm.eth.APIBackend.CurrentHeader()
	return vm.chainConfig.Rules(header.Number, header.Time)
}

// requirePrimaryNetworkSigners returns true if warp messages from the primary
// network must be signed by the primary network validators.
// This is necessary when the subnet is not validating the primary network.
func (vm *VM) requirePrimaryNetworkSigners() bool {
	switch c := vm.currentRules().ActivePrecompiles[warpcontract.ContractAddress].(type) {
	case *warpcontract.Config:
		return c.RequirePrimaryNetworkSigners
	default: // includes nil due to non-presence
		return false
	}
}

func (vm *VM) startContinuousProfiler() {
	// If the profiler directory is empty, return immediately
	// without creating or starting a continuous profiler.
	if vm.config.ContinuousProfilerDir == "" {
		return
	}
	vm.profiler = profiler.NewContinuous(
		filepath.Join(vm.config.ContinuousProfilerDir),
		vm.config.ContinuousProfilerFrequency.Duration,
		vm.config.ContinuousProfilerMaxFiles,
	)
	defer vm.profiler.Shutdown()

	vm.shutdownWg.Add(1)
	go func() {
		defer vm.shutdownWg.Done()
		log.Info("Dispatching continuous profiler", "dir", vm.config.ContinuousProfilerDir, "freq", vm.config.ContinuousProfilerFrequency, "maxFiles", vm.config.ContinuousProfilerMaxFiles)
		err := vm.profiler.Dispatch()
		if err != nil {
			log.Error("continuous profiler failed", "err", err)
		}
	}()
	// Wait for shutdownChan to be closed
	<-vm.shutdownChan
}

// readLastAccepted reads the last accepted hash from [acceptedBlockDB] and returns the
// last accepted block hash and height by reading directly from [vm.chaindb] instead of relying
// on [chain].
// Note: assumes [vm.chaindb] and [vm.genesisHash] have been initialized.
func (vm *VM) readLastAccepted() (common.Hash, uint64, error) {
	// Attempt to load last accepted block to determine if it is necessary to
	// initialize state with the genesis block.
	lastAcceptedBytes, lastAcceptedErr := vm.acceptedBlockDB.Get(lastAcceptedKey)
	switch {
	case lastAcceptedErr == avalanchedatabase.ErrNotFound:
		// If there is nothing in the database, return the genesis block hash and height
		return vm.genesisHash, 0, nil
	case lastAcceptedErr != nil:
		return common.Hash{}, 0, fmt.Errorf("failed to get last accepted block ID due to: %w", lastAcceptedErr)
	case len(lastAcceptedBytes) != common.HashLength:
		return common.Hash{}, 0, fmt.Errorf("last accepted bytes should have been length %d, but found %d", common.HashLength, len(lastAcceptedBytes))
	default:
		lastAcceptedHash := common.BytesToHash(lastAcceptedBytes)
		height := rawdb.ReadHeaderNumber(vm.chaindb, lastAcceptedHash)
		if height == nil {
			return common.Hash{}, 0, fmt.Errorf("failed to retrieve header number of last accepted block: %s", lastAcceptedHash)
		}
		return lastAcceptedHash, *height, nil
	}
}

// attachEthService registers the backend RPC services provided by Ethereum
// to the provided handler under their assigned namespaces.
func attachEthService(handler *rpc.Server, apis []rpc.API, names []string) error {
	enabledServicesSet := make(map[string]struct{})
	for _, ns := range names {
		// handle pre geth v1.10.20 api names as aliases for their updated values
		// to allow configurations to be backwards compatible.
		if newName, isLegacy := legacyApiNames[ns]; isLegacy {
			log.Info("deprecated api name referenced in configuration.", "deprecated", ns, "new", newName)
			enabledServicesSet[newName] = struct{}{}
			continue
		}

		enabledServicesSet[ns] = struct{}{}
	}

	apiSet := make(map[string]rpc.API)
	for _, api := range apis {
		if existingAPI, exists := apiSet[api.Name]; exists {
			return fmt.Errorf("duplicated API name: %s, namespaces %s and %s", api.Name, api.Namespace, existingAPI.Namespace)
		}
		apiSet[api.Name] = api
	}

	for name := range enabledServicesSet {
		api, exists := apiSet[name]
		if !exists {
			return fmt.Errorf("API service %s not found", name)
		}
		if err := handler.RegisterName(api.Namespace, api.Service); err != nil {
			return err
		}
	}

	return nil
}

func (vm *VM) stateSyncEnabled(lastAcceptedHeight uint64) bool {
	if vm.config.StateSyncEnabled != nil {
		// if the config is set, use that
		return *vm.config.StateSyncEnabled
	}

	// enable state sync by default if the chain is empty.
	return lastAcceptedHeight == 0
}

func (vm *VM) newImportTx(
	chainID ids.ID, // chain to import from
	to common.Address, // Address of recipient
	baseFee *big.Int, // fee to use post-AP3
	keys []*secp256k1.PrivateKey, // Keys to import the funds
) (*atomic.Tx, error) {
	kc := secp256k1fx.NewKeychain()
	for _, key := range keys {
		kc.Add(key)
	}

	atomicUTXOs, _, _, err := vm.GetAtomicUTXOs(chainID, kc.Addresses(), ids.ShortEmpty, ids.Empty, -1)
	if err != nil {
		return nil, fmt.Errorf("problem retrieving atomic UTXOs: %w", err)
	}

	return atomic.NewImportTx(vm.ctx, vm.currentRules(), vm.clock.Unix(), chainID, to, baseFee, kc, atomicUTXOs)
}

// newExportTx returns a new ExportTx
func (vm *VM) newExportTx(
	assetID ids.ID, // AssetID of the tokens to export
	amount uint64, // Amount of tokens to export
	chainID ids.ID, // Chain to send the UTXOs to
	to ids.ShortID, // Address of chain recipient
	baseFee *big.Int, // fee to use post-AP3
	keys []*secp256k1.PrivateKey, // Pay the fee and provide the tokens
) (*atomic.Tx, error) {
	state, err := vm.blockChain.State()
	if err != nil {
		return nil, err
	}

	// Create the transaction
	tx, err := atomic.NewExportTx(
		vm.ctx,            // Context
		vm.currentRules(), // VM rules
		state,
		assetID, // AssetID
		amount,  // Amount
		chainID, // ID of the chain to send the funds to
		to,      // Address
		baseFee,
		keys, // Private keys
	)
	if err != nil {
		return nil, err
	}

	return tx, nil
}

func (vm *VM) PutLastAcceptedID(ID ids.ID) error {
	return vm.acceptedBlockDB.Put(lastAcceptedKey, ID[:])
}<|MERGE_RESOLUTION|>--- conflicted
+++ resolved
@@ -78,11 +78,7 @@
 	"github.com/ava-labs/avalanchego/cache"
 	"github.com/ava-labs/avalanchego/codec"
 	"github.com/ava-labs/avalanchego/codec/linearcodec"
-<<<<<<< HEAD
 	avalanchedatabase "github.com/ava-labs/avalanchego/database"
-=======
-	"github.com/ava-labs/avalanchego/database"
->>>>>>> d00d1db1
 	"github.com/ava-labs/avalanchego/database/versiondb"
 	"github.com/ava-labs/avalanchego/ids"
 	"github.com/ava-labs/avalanchego/snow"
@@ -239,12 +235,6 @@
 
 	// [versiondb] is the VM's current versioned database
 	versiondb *versiondb.Database
-<<<<<<< HEAD
-=======
-
-	// [db] is the VM's current database
-	db database.Database
->>>>>>> d00d1db1
 
 	// [db] is the VM's current database
 	db avalanchedatabase.Database
@@ -559,12 +549,7 @@
 		return fmt.Errorf("failed to initialize p2p network: %w", err)
 	}
 	vm.p2pValidators = p2p.NewValidators(p2pNetwork.Peers, vm.ctx.Log, vm.ctx.SubnetID, vm.ctx.ValidatorState, maxValidatorSetStaleness)
-<<<<<<< HEAD
 	vm.Network = peer.NewNetwork(p2pNetwork, appSender, networkCodec, chainCtx.NodeID, vm.config.MaxOutboundActiveRequests)
-=======
-	vm.networkCodec = message.Codec
-	vm.Network = peer.NewNetwork(p2pNetwork, appSender, vm.networkCodec, chainCtx.NodeID, vm.config.MaxOutboundActiveRequests)
->>>>>>> d00d1db1
 	vm.client = peer.NewNetworkClient(vm.Network)
 
 	// Initialize warp backend
@@ -612,19 +597,11 @@
 	}
 
 	// initialize atomic repository
-<<<<<<< HEAD
 	vm.atomicTxRepository, err = atomicstate.NewAtomicTxRepository(vm.versiondb, atomic.Codec, lastAcceptedHeight)
 	if err != nil {
 		return fmt.Errorf("failed to create atomic repository: %w", err)
 	}
 	vm.atomicBackend, err = atomicstate.NewAtomicBackend(
-=======
-	vm.atomicTxRepository, err = NewAtomicTxRepository(vm.versiondb, atomic.Codec, lastAcceptedHeight)
-	if err != nil {
-		return fmt.Errorf("failed to create atomic repository: %w", err)
-	}
-	vm.atomicBackend, err = NewAtomicBackend(
->>>>>>> d00d1db1
 		vm.versiondb, vm.ctx.SharedMemory, bonusBlockHeights,
 		vm.atomicTxRepository, lastAcceptedHeight, lastAcceptedHash,
 		vm.config.CommitInterval,
@@ -746,7 +723,6 @@
 				BlockParser:      vm,
 			},
 		),
-<<<<<<< HEAD
 		Enabled:              stateSyncEnabled,
 		SkipResume:           vm.config.StateSyncSkipResume,
 		StateSyncMinBlocks:   vm.config.StateSyncMinBlocks,
@@ -758,19 +734,6 @@
 		ToEngine:             vm.toEngine,
 		Acceptor:             vm,
 		SyncableParser:       atomicsync.NewAtomicSyncSummaryParser(),
-=======
-		enabled:              stateSyncEnabled,
-		skipResume:           vm.config.StateSyncSkipResume,
-		stateSyncMinBlocks:   vm.config.StateSyncMinBlocks,
-		stateSyncRequestSize: vm.config.StateSyncRequestSize,
-		lastAcceptedHeight:   lastAcceptedHeight, // TODO clean up how this is passed around
-		chaindb:              vm.chaindb,
-		metadataDB:           vm.metadataDB,
-		acceptedBlockDB:      vm.acceptedBlockDB,
-		db:                   vm.versiondb,
-		atomicBackend:        vm.atomicBackend,
-		toEngine:             vm.toEngine,
->>>>>>> d00d1db1
 	})
 
 	// If StateSync is disabled, clear any ongoing summary so that we will not attempt to resume

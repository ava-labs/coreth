--- conflicted
+++ resolved
@@ -42,17 +42,11 @@
 	"github.com/ava-labs/coreth/peer"
 	"github.com/ava-labs/coreth/plugin/evm/atomic"
 	atomicstate "github.com/ava-labs/coreth/plugin/evm/atomic/state"
+	atomicsync "github.com/ava-labs/coreth/plugin/evm/atomic/sync"
 	atomictxpool "github.com/ava-labs/coreth/plugin/evm/atomic/txpool"
 	"github.com/ava-labs/coreth/plugin/evm/config"
 	"github.com/ava-labs/coreth/plugin/evm/message"
-<<<<<<< HEAD
 	vmsync "github.com/ava-labs/coreth/plugin/evm/sync"
-	"github.com/ava-labs/coreth/triedb"
-	"github.com/ava-labs/coreth/triedb/hashdb"
-	"github.com/ava-labs/coreth/utils"
-
-=======
->>>>>>> 11bc6e82
 	warpcontract "github.com/ava-labs/coreth/precompile/contracts/warp"
 	"github.com/ava-labs/coreth/rpc"
 	statesyncclient "github.com/ava-labs/coreth/sync/client"
@@ -161,6 +155,7 @@
 	// Set last accepted key to be longer than the keys used to store accepted block IDs.
 	lastAcceptedKey = []byte("last_accepted_key")
 	acceptedPrefix  = []byte("snowman_accepted")
+	metadataPrefix  = []byte("metadata")
 	warpPrefix      = []byte("warp")
 	ethDBPrefix     = []byte("ethdb")
 )
@@ -625,7 +620,7 @@
 
 	vm.setAppRequestHandlers()
 
-	atomicProvider := atomic.NewAtomicProvider(vm.blockChain, vm.atomicTrie)
+	atomicProvider := atomicsync.NewAtomicProvider(vm.blockChain, vm.atomicTrie)
 	vm.StateSyncServer = vmsync.NewStateSyncServer(vm.blockChain, atomicProvider, vm.config.StateSyncCommitInterval)
 	return vm.initializeStateSyncClient(lastAcceptedHeight)
 }
@@ -705,7 +700,7 @@
 	vm.StateSyncClient = vmsync.NewStateSyncClient(&vmsync.StateSyncClientConfig{
 		Chain:       vm.eth,
 		State:       vm.State,
-		ExtraSyncer: atomic.NewAtomicSyncExtender(vm.atomicBackend, vm.config.StateSyncRequestSize),
+		ExtraSyncer: atomicsync.NewAtomicSyncExtender(vm.atomicBackend, vm.config.StateSyncRequestSize),
 		Client: statesyncclient.NewClient(
 			&statesyncclient.ClientConfig{
 				NetworkClient:    vm.client,
@@ -721,16 +716,11 @@
 		StateSyncRequestSize: vm.config.StateSyncRequestSize,
 		LastAcceptedHeight:   lastAcceptedHeight, // TODO clean up how this is passed around
 		ChaindDB:             vm.chaindb,
-<<<<<<< HEAD
-		DB:                   vm.db,
-=======
 		VerDB:                vm.versiondb,
 		MetadataDB:           vm.metadataDB,
-		AtomicBackend:        vm.atomicBackend,
->>>>>>> 11bc6e82
 		ToEngine:             vm.toEngine,
 		Acceptor:             vm,
-		SyncableParser:       atomic.NewAtomicSyncSummaryParser(),
+		SyncableParser:       atomicsync.NewAtomicSyncSummaryParser(),
 	})
 
 	// If StateSync is disabled, clear any ongoing summary so that we will not attempt to resume

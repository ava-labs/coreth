--- conflicted
+++ resolved
@@ -355,11 +355,7 @@
 
 // implements SnowmanPlusPlusVM interface
 func (vm *VM) GetActivationTime() time.Time {
-<<<<<<< HEAD
-	return utils.Uint64ToTime(params.GetExtra(vm.chainConfig).ApricotPhase4BlockTimestamp)
-=======
 	return utils.Uint64ToTime(vm.chainConfigExtra().ApricotPhase4BlockTimestamp)
->>>>>>> d7a7fce2
 }
 
 // Initialize implements the snowman.ChainVM interface
@@ -471,25 +467,15 @@
 	}
 
 	// If the Durango is activated, activate the Warp Precompile at the same time
-<<<<<<< HEAD
-	if params.GetExtra(g.Config).DurangoBlockTimestamp != nil {
-		params.GetExtra(g.Config).PrecompileUpgrades = append(params.GetExtra(g.Config).PrecompileUpgrades, params.PrecompileUpgrade{
-			Config: warpcontract.NewDefaultConfig(params.GetExtra(g.Config).DurangoBlockTimestamp),
-=======
 	configExtra := params.GetExtra(g.Config)
 	if configExtra.DurangoBlockTimestamp != nil {
 		configExtra.PrecompileUpgrades = append(configExtra.PrecompileUpgrades, params.PrecompileUpgrade{
 			Config: warpcontract.NewDefaultConfig(configExtra.DurangoBlockTimestamp),
->>>>>>> d7a7fce2
 		})
 	}
 
 	// Set the Avalanche Context on the ChainConfig
-<<<<<<< HEAD
-	params.GetExtra(g.Config).AvalancheContext = params.AvalancheContext{
-=======
 	configExtra.AvalancheContext = params.AvalancheContext{
->>>>>>> d7a7fce2
 		SnowCtx: chainCtx,
 	}
 	vm.syntacticBlockValidator = NewBlockValidator(extDataHashes)
@@ -580,11 +566,7 @@
 		},
 	}
 
-<<<<<<< HEAD
-	if err := params.GetExtra(vm.chainConfig).Verify(); err != nil {
-=======
 	if err := configExtra.Verify(); err != nil {
->>>>>>> d7a7fce2
 		return fmt.Errorf("failed to verify chain config: %w", err)
 	}
 
@@ -739,19 +721,11 @@
 // TODO: remove this after Etna is activated
 func (vm *VM) setMinFeeAtEtna() {
 	now := vm.clock.Time()
-<<<<<<< HEAD
-	if params.GetExtra(vm.chainConfig).EtnaTimestamp == nil {
-		// If Etna is not set, set the min fee according to the latest upgrade
-		vm.txPool.SetMinFee(big.NewInt(params.ApricotPhase4MinBaseFee))
-		return
-	} else if params.GetExtra(vm.chainConfig).IsEtna(uint64(now.Unix())) {
-=======
 	if vm.chainConfigExtra().EtnaTimestamp == nil {
 		// If Etna is not set, set the min fee according to the latest upgrade
 		vm.txPool.SetMinFee(big.NewInt(params.ApricotPhase4MinBaseFee))
 		return
 	} else if vm.chainConfigExtra().IsEtna(uint64(now.Unix())) {
->>>>>>> d7a7fce2
 		// If Etna is activated, set the min fee to the Etna min fee
 		vm.txPool.SetMinFee(big.NewInt(params.EtnaMinBaseFee))
 		return
@@ -762,11 +736,7 @@
 	go func() {
 		defer vm.shutdownWg.Done()
 
-<<<<<<< HEAD
-		wait := utils.Uint64ToTime(params.GetExtra(vm.chainConfig).EtnaTimestamp).Sub(now)
-=======
 		wait := utils.Uint64ToTime(vm.chainConfigExtra().EtnaTimestamp).Sub(now)
->>>>>>> d7a7fce2
 		t := time.NewTimer(wait)
 		select {
 		case <-t.C: // Wait for Etna to be activated
@@ -896,15 +866,9 @@
 		// Note: snapshot is taken inside the loop because you cannot revert to the same snapshot more than
 		// once.
 		snapshot := state.Snapshot()
-<<<<<<< HEAD
-		rules_ := vm.chainConfig.Rules(header.Number, params.IsMergeTODO, header.Time)
-		rules := params.GetRulesExtra(rules_)
-		if err := vm.verifyTx(tx, header.ParentHash, header.BaseFee, state, rules_); err != nil {
-=======
 		rules := vm.chainConfig.Rules(header.Number, params.IsMergeTODO, header.Time)
 		rulesExtra := params.GetRulesExtra(rules)
 		if err := vm.verifyTx(tx, header.ParentHash, header.BaseFee, state, *rulesExtra); err != nil {
->>>>>>> d7a7fce2
 			// Discard the transaction from the mempool on failed verification.
 			log.Debug("discarding tx from mempool on failed verification", "txID", tx.ID(), "err", err)
 			vm.mempool.DiscardCurrentTx(tx.ID())
@@ -946,10 +910,7 @@
 		batchContribution *big.Int = new(big.Int).Set(common.Big0)
 		batchGasUsed      *big.Int = new(big.Int).Set(common.Big0)
 		rules                      = vm.chainConfig.Rules(header.Number, params.IsMergeTODO, header.Time)
-<<<<<<< HEAD
-=======
 		rulesExtra                 = *params.GetRulesExtra(rules)
->>>>>>> d7a7fce2
 		size              int
 	)
 
@@ -1044,11 +1005,7 @@
 }
 
 func (vm *VM) onFinalizeAndAssemble(header *types.Header, state *state.StateDB, txs []*types.Transaction) ([]byte, *big.Int, *big.Int, error) {
-<<<<<<< HEAD
-	if !params.GetExtra(vm.chainConfig).IsApricotPhase5(header.Time) {
-=======
 	if !vm.chainConfigExtra().IsApricotPhase5(header.Time) {
->>>>>>> d7a7fce2
 		return vm.preBatchOnFinalizeAndAssemble(header, state, txs)
 	}
 	return vm.postBatchOnFinalizeAndAssemble(header, state, txs)
@@ -1059,13 +1016,8 @@
 		batchContribution *big.Int = big.NewInt(0)
 		batchGasUsed      *big.Int = big.NewInt(0)
 		header                     = block.Header()
-<<<<<<< HEAD
-		rules_                     = vm.chainConfig.Rules(header.Number, params.IsMergeTODO, header.Time)
-		rules                      = params.GetRulesExtra(rules_)
-=======
 		rules                      = vm.chainConfig.Rules(header.Number, params.IsMergeTODO, header.Time)
 		rulesExtra                 = *params.GetRulesExtra(rules)
->>>>>>> d7a7fce2
 	)
 
 	txs, err := ExtractAtomicTxs(block.ExtData(), rulesExtra.IsApricotPhase5, vm.codec)
@@ -1079,11 +1031,7 @@
 			log.Info("skipping atomic tx verification on bonus block", "block", block.Hash())
 		} else {
 			// Verify [txs] do not conflict with themselves or ancestor blocks.
-<<<<<<< HEAD
-			if err := vm.verifyTxs(txs, block.ParentHash(), block.BaseFee(), block.NumberU64(), rules_); err != nil {
-=======
 			if err := vm.verifyTxs(txs, block.ParentHash(), block.BaseFee(), block.NumberU64(), rulesExtra); err != nil {
->>>>>>> d7a7fce2
 				return nil, nil, err
 			}
 		}
@@ -1732,11 +1680,7 @@
 	parentHeader := preferredBlock
 	var nextBaseFee *big.Int
 	timestamp := uint64(vm.clock.Time().Unix())
-<<<<<<< HEAD
-	if params.GetExtra(vm.chainConfig).IsApricotPhase3(timestamp) {
-=======
 	if vm.chainConfigExtra().IsApricotPhase3(timestamp) {
->>>>>>> d7a7fce2
 		_, nextBaseFee, err = dummy.EstimateNextBaseFee(vm.chainConfig, parentHeader, timestamp)
 		if err != nil {
 			// Return extremely detailed error since CalcBaseFee should never encounter an issue here
@@ -2009,23 +1953,15 @@
 // currentRules returns the chain rules for the current block.
 func (vm *VM) currentRules() params.RulesExtra {
 	header := vm.eth.APIBackend.CurrentHeader()
-<<<<<<< HEAD
-	return vm.chainConfig.Rules(header.Number, params.IsMergeTODO, header.Time)
-=======
 	rules := vm.chainConfig.Rules(header.Number, params.IsMergeTODO, header.Time)
 	return *params.GetRulesExtra(rules)
->>>>>>> d7a7fce2
 }
 
 // requirePrimaryNetworkSigners returns true if warp messages from the primary
 // network must be signed by the primary network validators.
 // This is necessary when the subnet is not validating the primary network.
 func (vm *VM) requirePrimaryNetworkSigners() bool {
-<<<<<<< HEAD
-	switch c := params.GetRulesExtra(vm.currentRules()).Precompiles[warpcontract.ContractAddress].(type) {
-=======
 	switch c := vm.currentRules().Precompiles[warpcontract.ContractAddress].(type) {
->>>>>>> d7a7fce2
 	case *warpcontract.Config:
 		return c.RequirePrimaryNetworkSigners
 	default: // includes nil due to non-presence

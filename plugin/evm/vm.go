--- conflicted
+++ resolved
@@ -1860,44 +1860,6 @@
 	return atomic.NewImportTx(vm.ctx, vm.currentRules(), vm.clock.Unix(), chainID, to, baseFee, kc, atomicUTXOs)
 }
 
-<<<<<<< HEAD
-func (vm *VM) PutLastAcceptedID(ID []byte) error {
-	return vm.acceptedBlockDB.Put(lastAcceptedKey, ID)
-=======
-// newExportTx returns a new ExportTx
-func (vm *VM) newExportTx(
-	assetID ids.ID, // AssetID of the tokens to export
-	amount uint64, // Amount of tokens to export
-	chainID ids.ID, // Chain to send the UTXOs to
-	to ids.ShortID, // Address of chain recipient
-	baseFee *big.Int, // fee to use post-AP3
-	keys []*secp256k1.PrivateKey, // Pay the fee and provide the tokens
-) (*atomic.Tx, error) {
-	state, err := vm.blockChain.State()
-	if err != nil {
-		return nil, err
-	}
-
-	// Create the transaction
-	tx, err := atomic.NewExportTx(
-		vm.ctx,            // Context
-		vm.currentRules(), // VM rules
-		state,
-		assetID, // AssetID
-		amount,  // Amount
-		chainID, // ID of the chain to send the funds to
-		to,      // Address
-		baseFee,
-		keys, // Private keys
-	)
-	if err != nil {
-		return nil, err
-	}
-
-	return tx, nil
-}
-
 func (vm *VM) PutLastAcceptedID(ID ids.ID) error {
 	return vm.acceptedBlockDB.Put(lastAcceptedKey, ID[:])
->>>>>>> 266a55f6
 }
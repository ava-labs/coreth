// Copyright (C) 2019-2025, Ava Labs, Inc. All rights reserved.
// See the file LICENSE for licensing terms.

package evm

import (
	"context"
	"encoding/json"
	"errors"
	"fmt"
	"io"
	"math/big"
	"net/http"
	"os"
	"path/filepath"
	"strings"
	"sync"
	"time"

	"github.com/ava-labs/avalanchego/cache/metercacher"
	"github.com/ava-labs/avalanchego/network/p2p"
	"github.com/ava-labs/avalanchego/network/p2p/acp118"
	"github.com/ava-labs/avalanchego/network/p2p/gossip"
	avalanchegoConstants "github.com/ava-labs/avalanchego/utils/constants"
	"github.com/ava-labs/coreth/network"
	"github.com/ava-labs/coreth/plugin/evm/customtypes"
	"github.com/ava-labs/coreth/plugin/evm/extension"
	"github.com/prometheus/client_golang/prometheus"

	"github.com/ava-labs/coreth/consensus/dummy"
	"github.com/ava-labs/coreth/constants"
	"github.com/ava-labs/coreth/core"
	"github.com/ava-labs/coreth/core/state"
	"github.com/ava-labs/coreth/core/txpool"
	"github.com/ava-labs/coreth/eth"
	"github.com/ava-labs/coreth/eth/ethconfig"
	corethprometheus "github.com/ava-labs/coreth/metrics/prometheus"
	"github.com/ava-labs/coreth/miner"
	"github.com/ava-labs/coreth/node"
	"github.com/ava-labs/coreth/params"
	"github.com/ava-labs/coreth/params/extras"
	"github.com/ava-labs/coreth/plugin/evm/atomic"
	atomicstate "github.com/ava-labs/coreth/plugin/evm/atomic/state"
	atomicsync "github.com/ava-labs/coreth/plugin/evm/atomic/sync"
	atomictxpool "github.com/ava-labs/coreth/plugin/evm/atomic/txpool"
	atomicvm "github.com/ava-labs/coreth/plugin/evm/atomic/vm"
	"github.com/ava-labs/coreth/plugin/evm/config"
	customheader "github.com/ava-labs/coreth/plugin/evm/header"
	corethlog "github.com/ava-labs/coreth/plugin/evm/log"
	"github.com/ava-labs/coreth/plugin/evm/message"
	vmsync "github.com/ava-labs/coreth/plugin/evm/sync"
	"github.com/ava-labs/coreth/plugin/evm/upgrade/acp176"
	"github.com/ava-labs/coreth/plugin/evm/upgrade/ap5"
	"github.com/ava-labs/coreth/triedb/hashdb"
	"github.com/ava-labs/coreth/utils"

	"github.com/ava-labs/libevm/core/rawdb"
	"github.com/ava-labs/libevm/core/types"
	"github.com/ava-labs/libevm/metrics"
	ethparams "github.com/ava-labs/libevm/params"
	"github.com/ava-labs/libevm/triedb"

	warpcontract "github.com/ava-labs/coreth/precompile/contracts/warp"
	"github.com/ava-labs/coreth/rpc"
	statesyncclient "github.com/ava-labs/coreth/sync/client"
	"github.com/ava-labs/coreth/sync/client/stats"
	"github.com/ava-labs/coreth/sync/handlers"
	handlerstats "github.com/ava-labs/coreth/sync/handlers/stats"
	"github.com/ava-labs/coreth/warp"

	// Force-load tracer engine to trigger registration
	//
	// We must import this package (not referenced elsewhere) so that the native "callTracer"
	// is added to a map of client-accessible tracers. In geth, this is done
	// inside of cmd/geth.
	_ "github.com/ava-labs/libevm/eth/tracers/js"
	_ "github.com/ava-labs/libevm/eth/tracers/native"

	"github.com/ava-labs/coreth/precompile/precompileconfig"
	// Force-load precompiles to trigger registration
	_ "github.com/ava-labs/coreth/precompile/registry"

	"github.com/ava-labs/libevm/common"
	"github.com/ava-labs/libevm/ethdb"
	"github.com/ava-labs/libevm/log"
	"github.com/ava-labs/libevm/rlp"

	avalancheRPC "github.com/gorilla/rpc/v2"

	"github.com/ava-labs/avalanchego/cache/lru"
	"github.com/ava-labs/avalanchego/codec"
	"github.com/ava-labs/avalanchego/codec/linearcodec"
	"github.com/ava-labs/avalanchego/database"
	"github.com/ava-labs/avalanchego/database/versiondb"
	"github.com/ava-labs/avalanchego/ids"
	"github.com/ava-labs/avalanchego/snow"
	"github.com/ava-labs/avalanchego/snow/consensus/snowman"
	"github.com/ava-labs/avalanchego/snow/engine/snowman/block"
	"github.com/ava-labs/avalanchego/utils/crypto/secp256k1"
	"github.com/ava-labs/avalanchego/utils/formatting/address"
	"github.com/ava-labs/avalanchego/utils/logging"
	"github.com/ava-labs/avalanchego/utils/perms"
	"github.com/ava-labs/avalanchego/utils/profiler"
	"github.com/ava-labs/avalanchego/utils/set"
	"github.com/ava-labs/avalanchego/utils/timer/mockable"
	"github.com/ava-labs/avalanchego/utils/units"
	"github.com/ava-labs/avalanchego/vms/components/avax"
	"github.com/ava-labs/avalanchego/vms/components/chain"
	"github.com/ava-labs/avalanchego/vms/components/gas"
	"github.com/ava-labs/avalanchego/vms/secp256k1fx"

	commonEng "github.com/ava-labs/avalanchego/snow/engine/common"

	avalancheUtils "github.com/ava-labs/avalanchego/utils"
	avalancheJSON "github.com/ava-labs/avalanchego/utils/json"
)

var (
	_ block.ChainVM                      = (*VM)(nil)
	_ block.BuildBlockWithContextChainVM = (*VM)(nil)
	_ block.StateSyncableVM              = (*VM)(nil)
	_ statesyncclient.EthBlockParser     = (*VM)(nil)
	_ secp256k1fx.VM                     = (*VM)(nil)
)

const (
	// Max time from current time allowed for blocks, before they're considered future blocks
	// and fail verification
	maxFutureBlockTime = 10 * time.Second
	maxUTXOsToFetch    = 1024
	defaultMempoolSize = 4096

	secpCacheSize          = 1024
	decidedCacheSize       = 10 * units.MiB
	missingCacheSize       = 50
	unverifiedCacheSize    = 5 * units.MiB
	bytesToIDCacheSize     = 5 * units.MiB
	warpSignatureCacheSize = 500

	// Prefixes for metrics gatherers
	ethMetricsPrefix        = "eth"
	sdkMetricsPrefix        = "sdk"
	chainStateMetricsPrefix = "chain_state"

	targetAtomicTxsSize = 40 * units.KiB

	// maxAtomicTxMempoolGas is the maximum amount of gas that is allowed to be
	// used by an atomic transaction in the mempool. It is allowed to build
	// blocks with larger atomic transactions, but they will not be accepted
	// into the mempool.
	maxAtomicTxMempoolGas = ap5.AtomicGasLimit

	// gossip constants
	pushGossipDiscardedElements = 16_384
	txGossipTargetMessageSize   = 20 * units.KiB
	txGossipThrottlingPeriod    = 10 * time.Second
	txGossipThrottlingLimit     = 2
	txGossipPollSize            = 1
)

// Define the API endpoints for the VM
const (
	avaxEndpoint            = "/avax"
	adminEndpoint           = "/admin"
	ethRPCEndpoint          = "/rpc"
	ethWSEndpoint           = "/ws"
	ethTxGossipNamespace    = "eth_tx_gossip"
	atomicTxGossipNamespace = "atomic_tx_gossip"
)

var (
	// Set last accepted key to be longer than the keys used to store accepted block IDs.
	lastAcceptedKey = []byte("last_accepted_key")
	acceptedPrefix  = []byte("snowman_accepted")
	metadataPrefix  = []byte("metadata")
	warpPrefix      = []byte("warp")
	ethDBPrefix     = []byte("ethdb")
)

var (
	errInvalidBlock                  = errors.New("invalid block")
	errInvalidNonce                  = errors.New("invalid nonce")
	errUnclesUnsupported             = errors.New("uncles unsupported")
	errRejectedParent                = errors.New("rejected parent")
	errNilBaseFeeApricotPhase3       = errors.New("nil base fee is invalid after apricotPhase3")
	errNilBlockGasCostApricotPhase4  = errors.New("nil blockGasCost is invalid after apricotPhase4")
	errInvalidHeaderPredicateResults = errors.New("invalid header predicate results")
	errInitializingLogger            = errors.New("failed to initialize logger")
)

var originalStderr *os.File

// legacyApiNames maps pre geth v1.10.20 api names to their updated counterparts.
// used in attachEthService for backward configuration compatibility.
var legacyApiNames = map[string]string{
	"internal-public-eth":              "internal-eth",
	"internal-public-blockchain":       "internal-blockchain",
	"internal-public-transaction-pool": "internal-transaction",
	"internal-public-tx-pool":          "internal-tx-pool",
	"internal-public-debug":            "internal-debug",
	"internal-private-debug":           "internal-debug",
	"internal-public-account":          "internal-account",
	"internal-private-personal":        "internal-personal",

	"public-eth":        "eth",
	"public-eth-filter": "eth-filter",
	"private-admin":     "admin",
	"public-debug":      "debug",
	"private-debug":     "debug",
}

func init() {
	// Preserve [os.Stderr] prior to the call in plugin/main.go to plugin.Serve(...).
	// Preserving the log level allows us to update the root handler while writing to the original
	// [os.Stderr] that is being piped through to the logger via the rpcchainvm.
	originalStderr = os.Stderr
}

// VM implements the snowman.ChainVM interface
type VM struct {
	atomicVM *atomicvm.VM
	ctx      *snow.Context
	// [cancel] may be nil until [snow.NormalOp] starts
	cancel context.CancelFunc
	// *chain.State helps to implement the VM interface by wrapping blocks
	// with an efficient caching layer.
	*chain.State

	config config.Config

	chainID     *big.Int
	genesisHash common.Hash
	chainConfig *params.ChainConfig
	ethConfig   ethconfig.Config

	// Extension Points
	extensionConfig *extension.Config

	// pointers to eth constructs
	eth        *eth.Ethereum
	txPool     *txpool.TxPool
	blockChain *core.BlockChain
	miner      *miner.Miner

	// [versiondb] is the VM's current versioned database
	versiondb *versiondb.Database

	// [db] is the VM's current database
	db database.Database

	// metadataDB is used to store one off keys.
	metadataDB database.Database

	// [chaindb] is the database supplied to the Ethereum backend
	chaindb ethdb.Database

	// [acceptedBlockDB] is the database to store the last accepted
	// block.
	acceptedBlockDB database.Database

	// [warpDB] is used to store warp message signatures
	// set to a prefixDB with the prefix [warpPrefix]
	warpDB database.Database

	toEngine chan<- commonEng.Message

	// [atomicTxRepository] maintains two indexes on accepted atomic txs.
	// - txID to accepted atomic tx
	// - block height to list of atomic txs accepted on block at that height
	atomicTxRepository *atomicstate.AtomicRepository
	// [atomicBackend] abstracts verification and processing of atomic transactions
	atomicBackend *atomicstate.AtomicBackend

	builder *blockBuilder

	baseCodec codec.Registry
	clock     mockable.Clock
	mempool   *atomictxpool.Mempool

	shutdownChan chan struct{}
	shutdownWg   sync.WaitGroup

	fx        secp256k1fx.Fx
	secpCache *secp256k1.RecoverCache

	// Continuous Profiler
	profiler profiler.ContinuousProfiler

	network.Network
	networkCodec codec.Manager

	// Metrics
	sdkMetrics *prometheus.Registry

	bootstrapped avalancheUtils.Atomic[bool]
	IsPlugin     bool

	logger corethlog.Logger
	// State sync server and client
	vmsync.Server
	vmsync.Client

	// Avalanche Warp Messaging backend
	// Used to serve BLS signatures of warp messages over RPC
	warpBackend warp.Backend

	// Initialize only sets these if nil so they can be overridden in tests
	ethTxGossipHandler    p2p.Handler
	ethTxPushGossiper     avalancheUtils.Atomic[*gossip.PushGossiper[*GossipEthTx]]
	ethTxPullGossiper     gossip.Gossiper
	atomicTxGossipHandler p2p.Handler
	atomicTxPushGossiper  *gossip.PushGossiper[*atomic.Tx]
	atomicTxPullGossiper  gossip.Gossiper

	chainAlias string
	// RPC handlers (should be stopped before closing chaindb)
	rpcHandlers []interface{ Stop() }
}

// CodecRegistry implements the secp256k1fx interface
func (vm *VM) CodecRegistry() codec.Registry { return vm.baseCodec }

// Clock implements the secp256k1fx interface
func (vm *VM) Clock() *mockable.Clock { return &vm.clock }

// Logger implements the secp256k1fx interface
func (vm *VM) Logger() logging.Logger { return vm.ctx.Log }

// Initialize implements the snowman.ChainVM interface
func (vm *VM) Initialize(
	_ context.Context,
	chainCtx *snow.Context,
	db database.Database,
	genesisBytes []byte,
	_ []byte,
	configBytes []byte,
	toEngine chan<- commonEng.Message,
	_ []*commonEng.Fx,
	appSender commonEng.AppSender,
) error {
<<<<<<< HEAD
	// TODO: this is to prevent migration of VM tests
	// however this is not the intended change
	// and should be removed after everything is migrated to atomicvm.VM
	// atomicVM.Initialize() should be calling this vm's Initialize()
	// we should prevent infinite recursion
	if vm.atomicVM == nil {
		vm.atomicVM = atomicvm.WrapVM(vm)
		if err := vm.atomicVM.Initialize(nil, chainCtx, db, genesisBytes, nil, configBytes, toEngine, nil, appSender); err != nil {
			return fmt.Errorf("failed to initialize atomic VM: %w", err)
		}
		return nil
	}

	if err := vm.extensionConfig.Validate(); err != nil {
		return fmt.Errorf("failed to validate extension config: %w", err)
	}
=======
	vm.extensionConfig = &extension.Config{}
>>>>>>> 3d7a2c87
	vm.config.SetDefaults(defaultTxPoolConfig)
	if len(configBytes) > 0 {
		if err := json.Unmarshal(configBytes, &vm.config); err != nil {
			return fmt.Errorf("failed to unmarshal config %s: %w", string(configBytes), err)
		}
	}
	vm.ctx = chainCtx

	if err := vm.config.Validate(vm.ctx.NetworkID); err != nil {
		return err
	}
	// We should deprecate config flags as the first thing, before we do anything else
	// because this can set old flags to new flags. log the message after we have
	// initialized the logger.
	deprecateMsg := vm.config.Deprecate()

	// Create logger
	alias, err := vm.ctx.BCLookup.PrimaryAlias(vm.ctx.ChainID)
	if err != nil {
		// fallback to ChainID string instead of erroring
		alias = vm.ctx.ChainID.String()
	}
	vm.chainAlias = alias

	var writer io.Writer = vm.ctx.Log
	if vm.IsPlugin {
		writer = originalStderr
	}

	corethLogger, err := corethlog.InitLogger(vm.chainAlias, vm.config.LogLevel, vm.config.LogJSONFormat, writer)
	if err != nil {
		return fmt.Errorf("%w: %w ", errInitializingLogger, err)
	}
	vm.logger = corethLogger

	log.Info("Initializing Coreth VM", "Version", Version, "libevm version", ethparams.LibEVMVersion, "Config", vm.config)

	if deprecateMsg != "" {
		log.Warn("Deprecation Warning", "msg", deprecateMsg)
	}

	// Enable debug-level metrics that might impact runtime performance
	metrics.EnabledExpensive = vm.config.MetricsExpensiveEnabled

	vm.toEngine = toEngine
	vm.shutdownChan = make(chan struct{}, 1)

	if err := vm.initializeMetrics(); err != nil {
		return fmt.Errorf("failed to initialize metrics: %w", err)
	}

	// Initialize the database
	if err := vm.initializeDBs(db); err != nil {
		return fmt.Errorf("failed to initialize databases: %w", err)
	}
	if vm.config.InspectDatabase {
		if err := vm.inspectDatabases(); err != nil {
			return err
		}
	}

	g, err := parseGenesis(chainCtx, genesisBytes)
	if err != nil {
		return err
	}

<<<<<<< HEAD
=======
	var extDataHashes map[common.Hash]common.Hash
	// Set the chain config for mainnet/fuji chain IDs
	switch chainCtx.NetworkID {
	case avalanchegoConstants.MainnetID:
		extDataHashes = mainnetExtDataHashes
	case avalanchegoConstants.FujiID:
		extDataHashes = fujiExtDataHashes
	}
	vm.extensionConfig.BlockExtender = newBlockExtender(extDataHashes, vm)

	// Free the memory of the extDataHash map that is not used (i.e. if mainnet
	// config, free fuji)
	fujiExtDataHashes = nil
	mainnetExtDataHashes = nil

>>>>>>> 3d7a2c87
	vm.chainID = g.Config.ChainID

	vm.ethConfig = ethconfig.NewDefaultConfig()
	vm.ethConfig.Genesis = g
	vm.ethConfig.NetworkId = vm.chainID.Uint64()
	vm.genesisHash = vm.ethConfig.Genesis.ToBlock().Hash() // must create genesis hash before [vm.readLastAccepted]
	lastAcceptedHash, lastAcceptedHeight, err := vm.readLastAccepted()
	if err != nil {
		return err
	}
	log.Info("read last accepted",
		"hash", lastAcceptedHash,
		"height", lastAcceptedHeight,
	)

	// Set minimum price for mining and default gas price oracle value to the min
	// gas price to prevent so transactions and blocks all use the correct fees
	vm.ethConfig.RPCGasCap = vm.config.RPCGasCap
	vm.ethConfig.RPCEVMTimeout = vm.config.APIMaxDuration.Duration
	vm.ethConfig.RPCTxFeeCap = vm.config.RPCTxFeeCap
	vm.ethConfig.PriceOptionConfig.SlowFeePercentage = vm.config.PriceOptionSlowFeePercentage
	vm.ethConfig.PriceOptionConfig.FastFeePercentage = vm.config.PriceOptionFastFeePercentage
	vm.ethConfig.PriceOptionConfig.MaxTip = vm.config.PriceOptionMaxTip

	vm.ethConfig.TxPool.NoLocals = !vm.config.LocalTxsEnabled
	vm.ethConfig.TxPool.PriceLimit = vm.config.TxPoolPriceLimit
	vm.ethConfig.TxPool.PriceBump = vm.config.TxPoolPriceBump
	vm.ethConfig.TxPool.AccountSlots = vm.config.TxPoolAccountSlots
	vm.ethConfig.TxPool.GlobalSlots = vm.config.TxPoolGlobalSlots
	vm.ethConfig.TxPool.AccountQueue = vm.config.TxPoolAccountQueue
	vm.ethConfig.TxPool.GlobalQueue = vm.config.TxPoolGlobalQueue
	vm.ethConfig.TxPool.Lifetime = vm.config.TxPoolLifetime.Duration

	vm.ethConfig.AllowUnfinalizedQueries = vm.config.AllowUnfinalizedQueries
	vm.ethConfig.AllowUnprotectedTxs = vm.config.AllowUnprotectedTxs
	vm.ethConfig.AllowUnprotectedTxHashes = vm.config.AllowUnprotectedTxHashes
	vm.ethConfig.Preimages = vm.config.Preimages
	vm.ethConfig.Pruning = vm.config.Pruning
	vm.ethConfig.TrieCleanCache = vm.config.TrieCleanCache
	vm.ethConfig.TrieDirtyCache = vm.config.TrieDirtyCache
	vm.ethConfig.TrieDirtyCommitTarget = vm.config.TrieDirtyCommitTarget
	vm.ethConfig.TriePrefetcherParallelism = vm.config.TriePrefetcherParallelism
	vm.ethConfig.SnapshotCache = vm.config.SnapshotCache
	vm.ethConfig.AcceptorQueueLimit = vm.config.AcceptorQueueLimit
	vm.ethConfig.PopulateMissingTries = vm.config.PopulateMissingTries
	vm.ethConfig.PopulateMissingTriesParallelism = vm.config.PopulateMissingTriesParallelism
	vm.ethConfig.AllowMissingTries = vm.config.AllowMissingTries
	vm.ethConfig.SnapshotDelayInit = vm.stateSyncEnabled(lastAcceptedHeight)
	vm.ethConfig.SnapshotWait = vm.config.SnapshotWait
	vm.ethConfig.SnapshotVerify = vm.config.SnapshotVerify
	vm.ethConfig.HistoricalProofQueryWindow = vm.config.HistoricalProofQueryWindow
	vm.ethConfig.OfflinePruning = vm.config.OfflinePruning
	vm.ethConfig.OfflinePruningBloomFilterSize = vm.config.OfflinePruningBloomFilterSize
	vm.ethConfig.OfflinePruningDataDirectory = vm.config.OfflinePruningDataDirectory
	vm.ethConfig.CommitInterval = vm.config.CommitInterval
	vm.ethConfig.SkipUpgradeCheck = vm.config.SkipUpgradeCheck
	vm.ethConfig.AcceptedCacheSize = vm.config.AcceptedCacheSize
	vm.ethConfig.TransactionHistory = vm.config.TransactionHistory
	vm.ethConfig.SkipTxIndexing = vm.config.SkipTxIndexing

	// Create directory for offline pruning
	if len(vm.ethConfig.OfflinePruningDataDirectory) != 0 {
		if err := os.MkdirAll(vm.ethConfig.OfflinePruningDataDirectory, perms.ReadWriteExecute); err != nil {
			log.Error("failed to create offline pruning data directory", "error", err)
			return err
		}
	}

	vm.chainConfig = g.Config
	vm.secpCache = secp256k1.NewRecoverCache(secpCacheSize)

	// TODO: read size from settings
	vm.mempool, err = atomictxpool.NewMempool(chainCtx, vm.sdkMetrics, defaultMempoolSize, vm.verifyTxAtTip)
	if err != nil {
		return fmt.Errorf("failed to initialize mempool: %w", err)
	}

	vm.networkCodec = atomicsync.Codec
	vm.Network, err = network.NewNetwork(vm.ctx, appSender, vm.networkCodec, vm.config.MaxOutboundActiveRequests, vm.sdkMetrics)
	if err != nil {
		return fmt.Errorf("failed to create network: %w", err)
	}

	// Initialize warp backend
	offchainWarpMessages := make([][]byte, len(vm.config.WarpOffChainMessages))
	for i, hexMsg := range vm.config.WarpOffChainMessages {
		offchainWarpMessages[i] = []byte(hexMsg)
	}
	warpSignatureCache := lru.NewCache[ids.ID, []byte](warpSignatureCacheSize)
	meteredCache, err := metercacher.New("warp_signature_cache", vm.sdkMetrics, warpSignatureCache)
	if err != nil {
		return fmt.Errorf("failed to create warp signature cache: %w", err)
	}

	// clear warpdb on initialization if config enabled
	if vm.config.PruneWarpDB {
		if err := database.Clear(vm.warpDB, ethdb.IdealBatchSize); err != nil {
			return fmt.Errorf("failed to prune warpDB: %w", err)
		}
	}

	vm.warpBackend, err = warp.NewBackend(
		vm.ctx.NetworkID,
		vm.ctx.ChainID,
		vm.ctx.WarpSigner,
		vm,
		vm.warpDB,
		meteredCache,
		offchainWarpMessages,
	)
	if err != nil {
		return err
	}
	if err := vm.initializeChain(lastAcceptedHash); err != nil {
		return err
	}
	// initialize bonus blocks on mainnet
	var (
		bonusBlockHeights map[uint64]ids.ID
	)
	if vm.ctx.NetworkID == avalanchegoConstants.MainnetID {
		bonusBlockHeights, err = readMainnetBonusBlocks()
		if err != nil {
			return fmt.Errorf("failed to read mainnet bonus blocks: %w", err)
		}
	}

	// initialize atomic repository
	vm.atomicTxRepository, err = atomicstate.NewAtomicTxRepository(vm.versiondb, atomic.Codec, lastAcceptedHeight)
	if err != nil {
		return fmt.Errorf("failed to create atomic repository: %w", err)
	}
	vm.atomicBackend, err = atomicstate.NewAtomicBackend(
		vm.ctx.SharedMemory, bonusBlockHeights,
		vm.atomicTxRepository, lastAcceptedHeight, lastAcceptedHash,
		vm.config.CommitInterval,
	)
	if err != nil {
		return fmt.Errorf("failed to create atomic backend: %w", err)
	}

	go vm.ctx.Log.RecoverAndPanic(vm.startContinuousProfiler)

	// so [vm.baseCodec] is a dummy codec use to fulfill the secp256k1fx VM
	// interface. The fx will register all of its types, which can be safely
	// ignored by the VM's codec.
	vm.baseCodec = linearcodec.NewDefault()

	if err := vm.fx.Initialize(vm); err != nil {
		return err
	}

	// Add p2p warp message warpHandler
	warpHandler := acp118.NewCachedHandler(meteredCache, vm.warpBackend, vm.ctx.WarpSigner)
	vm.Network.AddHandler(p2p.SignatureRequestHandlerID, warpHandler)

	return vm.initializeStateSync(lastAcceptedHeight)
}

func parseGenesis(ctx *snow.Context, bytes []byte) (*core.Genesis, error) {
	g := new(core.Genesis)
	if err := json.Unmarshal(bytes, g); err != nil {
		return nil, fmt.Errorf("parsing genesis: %w", err)
	}

	// Populate the Avalanche config extras.
	configExtra := params.GetExtra(g.Config)
	configExtra.AvalancheContext = extras.AvalancheContext{
		SnowCtx: ctx,
	}
	configExtra.NetworkUpgrades = extras.GetNetworkUpgrades(ctx.NetworkUpgrades)

	// If Durango is scheduled, schedule the Warp Precompile at the same time.
	if configExtra.DurangoBlockTimestamp != nil {
		configExtra.PrecompileUpgrades = append(configExtra.PrecompileUpgrades, extras.PrecompileUpgrade{
			Config: warpcontract.NewDefaultConfig(configExtra.DurangoBlockTimestamp),
		})
	}
	if err := configExtra.Verify(); err != nil {
		return nil, fmt.Errorf("invalid chain config: %w", err)
	}

	// Align all the Ethereum upgrades to the Avalanche upgrades
	if err := params.SetEthUpgrades(g.Config); err != nil {
		return nil, fmt.Errorf("setting eth upgrades: %w", err)
	}
	return g, nil
}

func (vm *VM) initializeMetrics() error {
	metrics.Enabled = true
	vm.sdkMetrics = prometheus.NewRegistry()
	gatherer := corethprometheus.NewGatherer(metrics.DefaultRegistry)
	if err := vm.ctx.Metrics.Register(ethMetricsPrefix, gatherer); err != nil {
		return err
	}
	return vm.ctx.Metrics.Register(sdkMetricsPrefix, vm.sdkMetrics)
}

func (vm *VM) initializeChain(lastAcceptedHash common.Hash) error {
	nodecfg := &node.Config{
		CorethVersion:         Version,
		KeyStoreDir:           vm.config.KeystoreDirectory,
		ExternalSigner:        vm.config.KeystoreExternalSigner,
		InsecureUnlockAllowed: vm.config.KeystoreInsecureUnlockAllowed,
	}
	node, err := node.New(nodecfg)
	if err != nil {
		return err
	}
	callbacks := vm.createConsensusCallbacks()

	// If the gas target is specified, calculate the desired target excess and
	// use it during block creation.
	var desiredTargetExcess *gas.Gas
	if vm.config.GasTarget != nil {
		desiredTargetExcess = new(gas.Gas)
		*desiredTargetExcess = acp176.DesiredTargetExcess(*vm.config.GasTarget)
	}

	vm.eth, err = eth.New(
		node,
		&vm.ethConfig,
		&EthPushGossiper{vm: vm},
		vm.chaindb,
		eth.Settings{MaxBlocksPerRequest: vm.config.MaxBlocksPerRequest},
		lastAcceptedHash,
		dummy.NewDummyEngine(
			callbacks,
			dummy.Mode{},
			&vm.clock,
			desiredTargetExcess,
		),
		&vm.clock,
	)
	if err != nil {
		return err
	}
	vm.eth.SetEtherbase(constants.BlackholeAddr)
	vm.txPool = vm.eth.TxPool()
	vm.blockChain = vm.eth.BlockChain()
	vm.miner = vm.eth.Miner()

	// Set the gas parameters for the tx pool to the minimum gas price for the
	// latest upgrade.
	vm.txPool.SetGasTip(big.NewInt(0))
	vm.txPool.SetMinFee(big.NewInt(acp176.MinGasPrice))

	vm.eth.Start()
	return vm.initChainState(vm.blockChain.LastAcceptedBlock())
}

// initializeStateSyncClient initializes the client for performing state sync.
// If state sync is disabled, this function will wipe any ongoing summary from
// disk to ensure that we do not continue syncing from an invalid snapshot.
func (vm *VM) initializeStateSync(lastAcceptedHeight uint64) error {
	// Create standalone EVM TrieDB (read only) for serving leafs requests.
	// We create a standalone TrieDB here, so that it has a standalone cache from the one
	// used by the node when processing blocks.
	evmTrieDB := triedb.NewDatabase(
		vm.chaindb,
		&triedb.Config{
			DBOverride: hashdb.Config{
				CleanCacheSize: vm.config.StateSyncServerTrieCache * units.MiB,
			}.BackendConstructor,
		},
	)
<<<<<<< HEAD
	var leafHandlerConfigs []*extension.LeafRequestConfig
	syncStats := handlerstats.GetOrRegisterHandlerStats(metrics.Enabled)
	// register default leaf request handler for state trie
	leafHandlerConfigs = append(leafHandlerConfigs, &extension.LeafRequestConfig{
=======
	// register default leaf request handler for state trie
	syncStats := handlerstats.GetOrRegisterHandlerStats(metrics.Enabled)
	stateLeafRequestConfig := &extension.LeafRequestConfig{
>>>>>>> 3d7a2c87
		LeafType:   message.StateTrieNode,
		MetricName: "sync_state_trie_leaves",
		Handler: handlers.NewLeafsRequestHandler(evmTrieDB,
			message.StateTrieKeyLength,
			vm.blockChain, vm.networkCodec,
			syncStats,
		),
<<<<<<< HEAD
	})
	leafHandler := atomicsync.NewAtomicLeafHandler(vm.atomicBackend.AtomicTrie().TrieDB(), atomicstate.TrieKeyLength, vm.networkCodec)
	leafHandlerConfigs = append(leafHandlerConfigs, &extension.LeafRequestConfig{
		LeafType:   atomicsync.AtomicTrieNode,
		MetricName: "sync_atomic_trie_leaves",
		Handler:    leafHandler,
	})

	leafHandlers := make(LeafHandlers, len(leafHandlerConfigs))
	for _, leafConfig := range leafHandlerConfigs {
		if _, exists := leafHandlers[leafConfig.LeafType]; exists {
			return fmt.Errorf("duplicate leaf type %v", leafConfig.LeafType)
		}
		leafHandlers[leafConfig.LeafType] = leafConfig.Handler
	}
=======
	}

	atomicLeafHandlerConfig := &extension.LeafRequestConfig{
		LeafType:   atomicsync.TrieNode,
		MetricName: "sync_atomic_trie_leaves",
		Handler:    atomicsync.NewLeafHandler(vm.atomicBackend.AtomicTrie().TrieDB(), atomicstate.TrieKeyLength, vm.networkCodec),
	}

	leafHandlers := make(LeafHandlers)
	leafHandlers[stateLeafRequestConfig.LeafType] = stateLeafRequestConfig.Handler
	leafHandlers[atomicLeafHandlerConfig.LeafType] = atomicLeafHandlerConfig.Handler

>>>>>>> 3d7a2c87
	networkHandler := newNetworkHandler(
		vm.blockChain,
		vm.chaindb,
		vm.warpBackend,
		vm.networkCodec,
		leafHandlers,
		syncStats,
	)
	vm.Network.SetRequestHandler(networkHandler)

<<<<<<< HEAD
	vm.Server = vmsync.SyncServer(vm.blockChain, atomicsync.NewAtomicSyncSummaryProvider(vm.atomicBackend.AtomicTrie()), vm.config.StateSyncCommitInterval)
=======
	vm.Server = vmsync.NewServer(vm.blockChain, atomicsync.NewSummaryProvider(vm.atomicBackend.AtomicTrie()), vm.config.StateSyncCommitInterval)
>>>>>>> 3d7a2c87
	stateSyncEnabled := vm.stateSyncEnabled(lastAcceptedHeight)
	// parse nodeIDs from state sync IDs in vm config
	var stateSyncIDs []ids.NodeID
	if stateSyncEnabled && len(vm.config.StateSyncIDs) > 0 {
		nodeIDs := strings.Split(vm.config.StateSyncIDs, ",")
		stateSyncIDs = make([]ids.NodeID, len(nodeIDs))
		for i, nodeIDString := range nodeIDs {
			nodeID, err := ids.NodeIDFromString(nodeIDString)
			if err != nil {
				return fmt.Errorf("failed to parse %s as NodeID: %w", nodeIDString, err)
			}
			stateSyncIDs[i] = nodeID
		}
	}

	// Initialize the state sync client
<<<<<<< HEAD
	leafMetricsNames := make(map[message.NodeType]string, len(leafHandlerConfigs))
	for _, leafConfig := range leafHandlerConfigs {
		leafMetricsNames[leafConfig.LeafType] = leafConfig.MetricName
	}
=======
	leafMetricsNames := make(map[message.NodeType]string)
	leafMetricsNames[stateLeafRequestConfig.LeafType] = stateLeafRequestConfig.MetricName
	leafMetricsNames[atomicLeafHandlerConfig.LeafType] = atomicLeafHandlerConfig.MetricName

>>>>>>> 3d7a2c87
	vm.Client = vmsync.NewClient(&vmsync.ClientConfig{
		Chain: vm.eth,
		State: vm.State,
		Client: statesyncclient.NewClient(
			&statesyncclient.ClientConfig{
				NetworkClient:    vm.Network,
				Codec:            vm.networkCodec,
				Stats:            stats.NewClientSyncerStats(leafMetricsNames),
				StateSyncNodeIDs: stateSyncIDs,
				BlockParser:      vm,
			},
		),
<<<<<<< HEAD
		Enabled:              stateSyncEnabled,
		SkipResume:           vm.config.StateSyncSkipResume,
		StateSyncMinBlocks:   vm.config.StateSyncMinBlocks,
		StateSyncRequestSize: vm.config.StateSyncRequestSize,
		LastAcceptedHeight:   lastAcceptedHeight, // TODO clean up how this is passed around
		ChaindDB:             vm.chaindb,
		VerDB:                vm.versiondb,
		MetadataDB:           vm.metadataDB,
		ToEngine:             vm.toEngine,
		Acceptor:             vm,
		SyncableParser:       atomicsync.NewAtomicSyncSummaryParser(),
		SyncExtender:         atomicsync.NewAtomicSyncExtender(vm.atomicBackend, vm.atomicBackend.AtomicTrie(), vm.config.StateSyncRequestSize),
=======
		Enabled:            stateSyncEnabled,
		SkipResume:         vm.config.StateSyncSkipResume,
		MinBlocks:          vm.config.StateSyncMinBlocks,
		RequestSize:        vm.config.StateSyncRequestSize,
		LastAcceptedHeight: lastAcceptedHeight, // TODO clean up how this is passed around
		ChaindDB:           vm.chaindb,
		VerDB:              vm.versiondb,
		MetadataDB:         vm.metadataDB,
		ToEngine:           vm.toEngine,
		Acceptor:           vm,
		Parser:             atomicsync.NewSummaryParser(),
		Extender:           atomicsync.NewExtender(vm.atomicBackend, vm.atomicBackend.AtomicTrie(), vm.config.StateSyncRequestSize),
>>>>>>> 3d7a2c87
	})

	// If StateSync is disabled, clear any ongoing summary so that we will not attempt to resume
	// sync using a snapshot that has been modified by the node running normal operations.
	if !stateSyncEnabled {
		return vm.Client.ClearOngoingSummary()
	}

	return nil
}

func (vm *VM) initChainState(lastAcceptedBlock *types.Block) error {
	block, err := wrapBlock(lastAcceptedBlock, vm)
	if err != nil {
		return fmt.Errorf("failed to create block wrapper for the last accepted block: %w", err)
	}

	config := &chain.Config{
		DecidedCacheSize:      decidedCacheSize,
		MissingCacheSize:      missingCacheSize,
		UnverifiedCacheSize:   unverifiedCacheSize,
		BytesToIDCacheSize:    bytesToIDCacheSize,
		GetBlock:              vm.getBlock,
		UnmarshalBlock:        vm.parseBlock,
		BuildBlock:            vm.buildBlock,
		BuildBlockWithContext: vm.buildBlockWithContext,
		LastAcceptedBlock:     block,
	}

	// Register chain state metrics
	chainStateRegisterer := prometheus.NewRegistry()
	state, err := chain.NewMeteredState(chainStateRegisterer, config)
	if err != nil {
		return fmt.Errorf("could not create metered state: %w", err)
	}
	vm.State = state

	if !metrics.Enabled {
		return nil
	}

	return vm.ctx.Metrics.Register(chainStateMetricsPrefix, chainStateRegisterer)
}

func (vm *VM) createConsensusCallbacks() dummy.ConsensusCallbacks {
	return dummy.ConsensusCallbacks{
		OnFinalizeAndAssemble: vm.onFinalizeAndAssemble,
		OnExtraStateChange:    vm.onExtraStateChange,
	}
}

func (vm *VM) preBatchOnFinalizeAndAssemble(header *types.Header, state *state.StateDB, txs []*types.Transaction) ([]byte, *big.Int, *big.Int, error) {
	for {
		tx, exists := vm.mempool.NextTx()
		if !exists {
			break
		}
		// Take a snapshot of [state] before calling verifyTx so that if the transaction fails verification
		// we can revert to [snapshot].
		// Note: snapshot is taken inside the loop because you cannot revert to the same snapshot more than
		// once.
		snapshot := state.Snapshot()
		rules := vm.rules(header.Number, header.Time)
		if err := vm.verifyTx(tx, header.ParentHash, header.BaseFee, state, rules); err != nil {
			// Discard the transaction from the mempool on failed verification.
			log.Debug("discarding tx from mempool on failed verification", "txID", tx.ID(), "err", err)
			vm.mempool.DiscardCurrentTx(tx.ID())
			state.RevertToSnapshot(snapshot)
			continue
		}

		atomicTxBytes, err := atomic.Codec.Marshal(atomic.CodecVersion, tx)
		if err != nil {
			// Discard the transaction from the mempool and error if the transaction
			// cannot be marshalled. This should never happen.
			log.Debug("discarding tx due to unmarshal err", "txID", tx.ID(), "err", err)
			vm.mempool.DiscardCurrentTx(tx.ID())
			return nil, nil, nil, fmt.Errorf("failed to marshal atomic transaction %s due to %w", tx.ID(), err)
		}
		var contribution, gasUsed *big.Int
		if rules.IsApricotPhase4 {
			contribution, gasUsed, err = tx.BlockFeeContribution(rules.IsApricotPhase5, vm.ctx.AVAXAssetID, header.BaseFee)
			if err != nil {
				return nil, nil, nil, err
			}
		}
		return atomicTxBytes, contribution, gasUsed, nil
	}

	if len(txs) == 0 {
		// this could happen due to the async logic of geth tx pool
		return nil, nil, nil, atomicvm.ErrEmptyBlock
	}

	return nil, nil, nil, nil
}

// assumes that we are in at least Apricot Phase 5.
func (vm *VM) postBatchOnFinalizeAndAssemble(
	header *types.Header,
	parent *types.Header,
	state *state.StateDB,
	txs []*types.Transaction,
) ([]byte, *big.Int, *big.Int, error) {
	var (
		batchAtomicTxs    []*atomic.Tx
		batchAtomicUTXOs  set.Set[ids.ID]
		batchContribution *big.Int = new(big.Int).Set(common.Big0)
		batchGasUsed      *big.Int = new(big.Int).Set(common.Big0)
		rules                      = vm.rules(header.Number, header.Time)
		size              int
	)

	atomicGasLimit, err := customheader.RemainingAtomicGasCapacity(vm.chainConfigExtra(), parent, header)
	if err != nil {
		return nil, nil, nil, err
	}

	for {
		tx, exists := vm.mempool.NextTx()
		if !exists {
			break
		}

		// Ensure that adding [tx] to the block will not exceed the block size soft limit.
		txSize := len(tx.SignedBytes())
		if size+txSize > targetAtomicTxsSize {
			vm.mempool.CancelCurrentTx(tx.ID())
			break
		}

		var (
			txGasUsed, txContribution *big.Int
			err                       error
		)

		// Note: we do not need to check if we are in at least ApricotPhase4 here because
		// we assume that this function will only be called when the block is in at least
		// ApricotPhase5.
		txContribution, txGasUsed, err = tx.BlockFeeContribution(true, vm.ctx.AVAXAssetID, header.BaseFee)
		if err != nil {
			return nil, nil, nil, err
		}
		// ensure `gasUsed + batchGasUsed` doesn't exceed `atomicGasLimit`
		if totalGasUsed := new(big.Int).Add(batchGasUsed, txGasUsed); !utils.BigLessOrEqualUint64(totalGasUsed, atomicGasLimit) {
			// Send [tx] back to the mempool's tx heap.
			vm.mempool.CancelCurrentTx(tx.ID())
			break
		}

		if batchAtomicUTXOs.Overlaps(tx.InputUTXOs()) {
			// Discard the transaction from the mempool since it will fail verification
			// after this block has been accepted.
			// Note: if the proposed block is not accepted, the transaction may still be
			// valid, but we discard it early here based on the assumption that the proposed
			// block will most likely be accepted.
			// Discard the transaction from the mempool on failed verification.
			log.Debug("discarding tx due to overlapping input utxos", "txID", tx.ID())
			vm.mempool.DiscardCurrentTx(tx.ID())
			continue
		}

		snapshot := state.Snapshot()
		if err := vm.verifyTx(tx, header.ParentHash, header.BaseFee, state, rules); err != nil {
			// Discard the transaction from the mempool and reset the state to [snapshot]
			// if it fails verification here.
			// Note: prior to this point, we have not modified [state] so there is no need to
			// revert to a snapshot if we discard the transaction prior to this point.
			log.Debug("discarding tx from mempool due to failed verification", "txID", tx.ID(), "err", err)
			vm.mempool.DiscardCurrentTx(tx.ID())
			state.RevertToSnapshot(snapshot)
			continue
		}

		batchAtomicTxs = append(batchAtomicTxs, tx)
		batchAtomicUTXOs.Union(tx.InputUTXOs())
		// Add the [txGasUsed] to the [batchGasUsed] when the [tx] has passed verification
		batchGasUsed.Add(batchGasUsed, txGasUsed)
		batchContribution.Add(batchContribution, txContribution)
		size += txSize
	}

	// If there is a non-zero number of transactions, marshal them and return the byte slice
	// for the block's extra data along with the contribution and gas used.
	if len(batchAtomicTxs) > 0 {
		atomicTxBytes, err := atomic.Codec.Marshal(atomic.CodecVersion, batchAtomicTxs)
		if err != nil {
			// If we fail to marshal the batch of atomic transactions for any reason,
			// discard the entire set of current transactions.
			log.Debug("discarding txs due to error marshaling atomic transactions", "err", err)
			vm.mempool.DiscardCurrentTxs()
			return nil, nil, nil, fmt.Errorf("failed to marshal batch of atomic transactions due to %w", err)
		}
		return atomicTxBytes, batchContribution, batchGasUsed, nil
	}

	// If there are no regular transactions and there were also no atomic transactions to be included,
	// then the block is empty and should be considered invalid.
	if len(txs) == 0 {
		// this could happen due to the async logic of geth tx pool
		return nil, nil, nil, atomicvm.ErrEmptyBlock
	}

	// If there are no atomic transactions, but there is a non-zero number of regular transactions, then
	// we return a nil slice with no contribution from the atomic transactions and a nil error.
	return nil, nil, nil, nil
}

func (vm *VM) onFinalizeAndAssemble(
	header *types.Header,
	parent *types.Header,
	state *state.StateDB,
	txs []*types.Transaction,
) ([]byte, *big.Int, *big.Int, error) {
	if !vm.chainConfigExtra().IsApricotPhase5(header.Time) {
		return vm.preBatchOnFinalizeAndAssemble(header, state, txs)
	}
	return vm.postBatchOnFinalizeAndAssemble(header, parent, state, txs)
}

func (vm *VM) onExtraStateChange(block *types.Block, parent *types.Header, state *state.StateDB) (*big.Int, *big.Int, error) {
	var (
		batchContribution *big.Int = big.NewInt(0)
		batchGasUsed      *big.Int = big.NewInt(0)
		header                     = block.Header()
		rules                      = vm.rules(header.Number, header.Time)
	)

	txs, err := atomic.ExtractAtomicTxs(customtypes.BlockExtData(block), rules.IsApricotPhase5, atomic.Codec)
	if err != nil {
		return nil, nil, err
	}

	// If [atomicBackend] is nil, the VM is still initializing and is reprocessing accepted blocks.
	if vm.atomicBackend != nil {
		if vm.atomicBackend.IsBonus(block.NumberU64(), block.Hash()) {
			log.Info("skipping atomic tx verification on bonus block", "block", block.Hash())
		} else {
			// Verify [txs] do not conflict with themselves or ancestor blocks.
			if err := vm.verifyTxs(txs, block.ParentHash(), block.BaseFee(), block.NumberU64(), rules); err != nil {
				return nil, nil, err
			}
		}
		// Update the atomic backend with [txs] from this block.
		//
		// Note: The atomic trie canonically contains the duplicate operations
		// from any bonus blocks.
		_, err := vm.atomicBackend.InsertTxs(block.Hash(), block.NumberU64(), block.ParentHash(), txs)
		if err != nil {
			return nil, nil, err
		}
	}

	// If there are no transactions, we can return early.
	if len(txs) == 0 {
		return nil, nil, nil
	}

	for _, tx := range txs {
		if err := tx.UnsignedAtomicTx.EVMStateTransfer(vm.ctx, state); err != nil {
			return nil, nil, err
		}
		// If ApricotPhase4 is enabled, calculate the block fee contribution
		if rules.IsApricotPhase4 {
			contribution, gasUsed, err := tx.BlockFeeContribution(rules.IsApricotPhase5, vm.ctx.AVAXAssetID, block.BaseFee())
			if err != nil {
				return nil, nil, err
			}

			batchContribution.Add(batchContribution, contribution)
			batchGasUsed.Add(batchGasUsed, gasUsed)
		}
	}

	// If ApricotPhase5 is enabled, enforce that the atomic gas used does not exceed the
	// atomic gas limit.
	if rules.IsApricotPhase5 {
		atomicGasLimit, err := customheader.RemainingAtomicGasCapacity(vm.chainConfigExtra(), parent, header)
		if err != nil {
			return nil, nil, err
		}

		if !utils.BigLessOrEqualUint64(batchGasUsed, atomicGasLimit) {
			return nil, nil, fmt.Errorf("atomic gas used (%d) by block (%s), exceeds atomic gas limit (%d)", batchGasUsed, block.Hash().Hex(), atomicGasLimit)
		}
	}
	return batchContribution, batchGasUsed, nil
}

func (vm *VM) SetState(_ context.Context, state snow.State) error {
	switch state {
	case snow.StateSyncing:
		vm.bootstrapped.Set(false)
		return nil
	case snow.Bootstrapping:
		return vm.onBootstrapStarted()
	case snow.NormalOp:
		return vm.onNormalOperationsStarted()
	default:
		return snow.ErrUnknownState
	}
}

// onBootstrapStarted marks this VM as bootstrapping
func (vm *VM) onBootstrapStarted() error {
	vm.bootstrapped.Set(false)
	if err := vm.Client.Error(); err != nil {
		return err
	}
	// After starting bootstrapping, do not attempt to resume a previous state sync.
	if err := vm.Client.ClearOngoingSummary(); err != nil {
		return err
	}
	// Ensure snapshots are initialized before bootstrapping (i.e., if state sync is skipped).
	// Note calling this function has no effect if snapshots are already initialized.
	vm.blockChain.InitializeSnapshots()

	return vm.fx.Bootstrapping()
}

// onNormalOperationsStarted marks this VM as bootstrapped
func (vm *VM) onNormalOperationsStarted() error {
	if vm.bootstrapped.Get() {
		return nil
	}
	vm.bootstrapped.Set(true)
	if err := vm.fx.Bootstrapped(); err != nil {
		return err
	}
	// Initialize goroutines related to block building
	// once we enter normal operation as there is no need to handle mempool gossip before this point.
	return vm.initBlockBuilding()
}

// initBlockBuilding starts goroutines to manage block building
func (vm *VM) initBlockBuilding() error {
	ctx, cancel := context.WithCancel(context.TODO())
	vm.cancel = cancel

	ethTxGossipMarshaller := GossipEthTxMarshaller{}
	ethTxGossipClient := vm.Network.NewClient(p2p.TxGossipHandlerID, p2p.WithValidatorSampling(vm.P2PValidators()))
	ethTxGossipMetrics, err := gossip.NewMetrics(vm.sdkMetrics, ethTxGossipNamespace)
	if err != nil {
		return fmt.Errorf("failed to initialize eth tx gossip metrics: %w", err)
	}
	ethTxPool, err := NewGossipEthTxPool(vm.txPool, vm.sdkMetrics)
	if err != nil {
		return fmt.Errorf("failed to initialize gossip eth tx pool: %w", err)
	}
	vm.shutdownWg.Add(1)
	go func() {
		ethTxPool.Subscribe(ctx)
		vm.shutdownWg.Done()
	}()

	atomicTxGossipMarshaller := &atomic.TxMarshaller{}
	atomicTxGossipClient := vm.Network.NewClient(p2p.AtomicTxGossipHandlerID, p2p.WithValidatorSampling(vm.P2PValidators()))
	atomicTxGossipMetrics, err := gossip.NewMetrics(vm.sdkMetrics, atomicTxGossipNamespace)
	if err != nil {
		return fmt.Errorf("failed to initialize atomic tx gossip metrics: %w", err)
	}

	pushGossipParams := gossip.BranchingFactor{
		StakePercentage: vm.config.PushGossipPercentStake,
		Validators:      vm.config.PushGossipNumValidators,
		Peers:           vm.config.PushGossipNumPeers,
	}
	pushRegossipParams := gossip.BranchingFactor{
		Validators: vm.config.PushRegossipNumValidators,
		Peers:      vm.config.PushRegossipNumPeers,
	}

	ethTxPushGossiper := vm.ethTxPushGossiper.Get()
	if ethTxPushGossiper == nil {
		ethTxPushGossiper, err = gossip.NewPushGossiper[*GossipEthTx](
			ethTxGossipMarshaller,
			ethTxPool,
			vm.P2PValidators(),
			ethTxGossipClient,
			ethTxGossipMetrics,
			pushGossipParams,
			pushRegossipParams,
			pushGossipDiscardedElements,
			txGossipTargetMessageSize,
			vm.config.RegossipFrequency.Duration,
		)
		if err != nil {
			return fmt.Errorf("failed to initialize eth tx push gossiper: %w", err)
		}
		vm.ethTxPushGossiper.Set(ethTxPushGossiper)
	}

	if vm.atomicTxPushGossiper == nil {
		vm.atomicTxPushGossiper, err = gossip.NewPushGossiper[*atomic.Tx](
			atomicTxGossipMarshaller,
			vm.mempool,
			vm.P2PValidators(),
			atomicTxGossipClient,
			atomicTxGossipMetrics,
			pushGossipParams,
			pushRegossipParams,
			pushGossipDiscardedElements,
			txGossipTargetMessageSize,
			vm.config.RegossipFrequency.Duration,
		)
		if err != nil {
			return fmt.Errorf("failed to initialize atomic tx push gossiper: %w", err)
		}
	}

	// NOTE: gossip network must be initialized first otherwise ETH tx gossip will not work.
	vm.builder = vm.NewBlockBuilder(vm.toEngine)
	vm.builder.awaitSubmittedTxs()

	if vm.ethTxGossipHandler == nil {
		vm.ethTxGossipHandler = newTxGossipHandler[*GossipEthTx](
			vm.ctx.Log,
			ethTxGossipMarshaller,
			ethTxPool,
			ethTxGossipMetrics,
			txGossipTargetMessageSize,
			txGossipThrottlingPeriod,
			txGossipThrottlingLimit,
			vm.P2PValidators(),
		)
	}

	if err := vm.Network.AddHandler(p2p.TxGossipHandlerID, vm.ethTxGossipHandler); err != nil {
		return fmt.Errorf("failed to add eth tx gossip handler: %w", err)
	}

	if vm.atomicTxGossipHandler == nil {
		vm.atomicTxGossipHandler = newTxGossipHandler[*atomic.Tx](
			vm.ctx.Log,
			atomicTxGossipMarshaller,
			vm.mempool,
			atomicTxGossipMetrics,
			txGossipTargetMessageSize,
			txGossipThrottlingPeriod,
			txGossipThrottlingLimit,
			vm.P2PValidators(),
		)
	}

	if err := vm.Network.AddHandler(p2p.AtomicTxGossipHandlerID, vm.atomicTxGossipHandler); err != nil {
		return fmt.Errorf("failed to add atomic tx gossip handler: %w", err)
	}

	if vm.ethTxPullGossiper == nil {
		ethTxPullGossiper := gossip.NewPullGossiper[*GossipEthTx](
			vm.ctx.Log,
			ethTxGossipMarshaller,
			ethTxPool,
			ethTxGossipClient,
			ethTxGossipMetrics,
			txGossipPollSize,
		)

		vm.ethTxPullGossiper = gossip.ValidatorGossiper{
			Gossiper:   ethTxPullGossiper,
			NodeID:     vm.ctx.NodeID,
			Validators: vm.P2PValidators(),
		}
	}

	vm.shutdownWg.Add(1)
	go func() {
		gossip.Every(ctx, vm.ctx.Log, ethTxPushGossiper, vm.config.PushGossipFrequency.Duration)
		vm.shutdownWg.Done()
	}()
	vm.shutdownWg.Add(1)
	go func() {
		gossip.Every(ctx, vm.ctx.Log, vm.ethTxPullGossiper, vm.config.PullGossipFrequency.Duration)
		vm.shutdownWg.Done()
	}()

	if vm.atomicTxPullGossiper == nil {
		atomicTxPullGossiper := gossip.NewPullGossiper[*atomic.Tx](
			vm.ctx.Log,
			atomicTxGossipMarshaller,
			vm.mempool,
			atomicTxGossipClient,
			atomicTxGossipMetrics,
			txGossipPollSize,
		)

		vm.atomicTxPullGossiper = &gossip.ValidatorGossiper{
			Gossiper:   atomicTxPullGossiper,
			NodeID:     vm.ctx.NodeID,
			Validators: vm.P2PValidators(),
		}
	}

	vm.shutdownWg.Add(1)
	go func() {
		gossip.Every(ctx, vm.ctx.Log, vm.atomicTxPushGossiper, vm.config.PushGossipFrequency.Duration)
		vm.shutdownWg.Done()
	}()
	vm.shutdownWg.Add(1)
	go func() {
		gossip.Every(ctx, vm.ctx.Log, vm.atomicTxPullGossiper, vm.config.PullGossipFrequency.Duration)
		vm.shutdownWg.Done()
	}()

	return nil
}

// Shutdown implements the snowman.ChainVM interface
func (vm *VM) Shutdown(context.Context) error {
	if vm.ctx == nil {
		return nil
	}
	if vm.cancel != nil {
		vm.cancel()
	}
	vm.Network.Shutdown()
	if err := vm.Client.Shutdown(); err != nil {
		log.Error("error stopping state syncer", "err", err)
	}
	close(vm.shutdownChan)
	// Stop RPC handlers before eth.Stop which will close the database
	for _, handler := range vm.rpcHandlers {
		handler.Stop()
	}
	vm.eth.Stop()
	vm.shutdownWg.Wait()
	return nil
}

// buildBlock builds a block to be wrapped by ChainState
func (vm *VM) buildBlock(ctx context.Context) (snowman.Block, error) {
	return vm.buildBlockWithContext(ctx, nil)
}

func (vm *VM) buildBlockWithContext(ctx context.Context, proposerVMBlockCtx *block.Context) (snowman.Block, error) {
	if proposerVMBlockCtx != nil {
		log.Debug("Building block with context", "pChainBlockHeight", proposerVMBlockCtx.PChainHeight)
	} else {
		log.Debug("Building block without context")
	}
	predicateCtx := &precompileconfig.PredicateContext{
		SnowCtx:            vm.ctx,
		ProposerVMBlockCtx: proposerVMBlockCtx,
	}

	block, err := vm.miner.GenerateBlock(predicateCtx)
	vm.builder.handleGenerateBlock()
	if err != nil {
		vm.mempool.CancelCurrentTxs()
		return nil, err
	}

	// Note: the status of block is set by ChainState
	blk, err := wrapBlock(block, vm)
	if err != nil {
		log.Debug("discarding txs due to error making new block", "err", err)
		vm.mempool.DiscardCurrentTxs()
		return nil, err
	}

	// Verify is called on a non-wrapped block here, such that this
	// does not add [blk] to the processing blocks map in ChainState.
	//
	// TODO cache verification since Verify() will be called by the
	// consensus engine as well.
	//
	// Note: this is only called when building a new block, so caching
	// verification will only be a significant optimization for nodes
	// that produce a large number of blocks.
	// We call verify without writes here to avoid generating a reference
	// to the blk state root in the triedb when we are going to call verify
	// again from the consensus engine with writes enabled.
	if err := blk.verify(predicateCtx, false /*=writes*/); err != nil {
		vm.mempool.CancelCurrentTxs()
		return nil, fmt.Errorf("block failed verification due to: %w", err)
	}

	log.Debug("built block",
		"id", blk.ID(),
	)
	// Marks the current transactions from the mempool as being successfully issued
	// into a block.
	vm.mempool.IssueCurrentTxs()
	return blk, nil
}

// parseBlock parses [b] into a block to be wrapped by ChainState.
func (vm *VM) parseBlock(_ context.Context, b []byte) (snowman.Block, error) {
	ethBlock := new(types.Block)
	if err := rlp.DecodeBytes(b, ethBlock); err != nil {
		return nil, err
	}

	// Note: the status of block is set by ChainState
	block, err := wrapBlock(ethBlock, vm)
	if err != nil {
		return nil, err
	}
	// Performing syntactic verification in ParseBlock allows for
	// short-circuiting bad blocks before they are processed by the VM.
	if err := block.syntacticVerify(); err != nil {
		return nil, fmt.Errorf("syntactic block verification failed: %w", err)
	}
	return block, nil
}

func (vm *VM) ParseEthBlock(b []byte) (*types.Block, error) {
	block, err := vm.parseBlock(context.TODO(), b)
	if err != nil {
		return nil, err
	}

	return block.(*wrappedBlock).ethBlock, nil
}

// getBlock attempts to retrieve block [id] from the VM to be wrapped
// by ChainState.
func (vm *VM) getBlock(_ context.Context, id ids.ID) (snowman.Block, error) {
	ethBlock := vm.blockChain.GetBlockByHash(common.Hash(id))
	// If [ethBlock] is nil, return [database.ErrNotFound] here
	// so that the miss is considered cacheable.
	if ethBlock == nil {
		return nil, database.ErrNotFound
	}
	// Note: the status of block is set by ChainState
	return wrapBlock(ethBlock, vm)
}

// GetAcceptedBlock attempts to retrieve block [blkID] from the VM. This method
// only returns accepted blocks.
func (vm *VM) GetAcceptedBlock(ctx context.Context, blkID ids.ID) (snowman.Block, error) {
	blk, err := vm.GetBlock(ctx, blkID)
	if err != nil {
		return nil, err
	}

	height := blk.Height()
	acceptedBlkID, err := vm.GetBlockIDAtHeight(ctx, height)
	if err != nil {
		return nil, err
	}

	if acceptedBlkID != blkID {
		// The provided block is not accepted.
		return nil, database.ErrNotFound
	}
	return blk, nil
}

// SetPreference sets what the current tail of the chain is
func (vm *VM) SetPreference(ctx context.Context, blkID ids.ID) error {
	// Since each internal handler used by [vm.State] always returns a block
	// with non-nil ethBlock value, GetExtendedBlock should never return a
	// (*Block) with a nil ethBlock value.
	block, err := vm.GetExtendedBlock(ctx, blkID)
	if err != nil {
		return fmt.Errorf("failed to set preference to %s: %w", blkID, err)
	}

	return vm.blockChain.SetPreference(block.GetEthBlock())
}

// GetBlockIDAtHeight returns the canonical block at [height].
// Note: the engine assumes that if a block is not found at [height], then
// [database.ErrNotFound] will be returned. This indicates that the VM has state
// synced and does not have all historical blocks available.
func (vm *VM) GetBlockIDAtHeight(_ context.Context, height uint64) (ids.ID, error) {
	lastAcceptedBlock := vm.LastAcceptedBlock()
	if lastAcceptedBlock.Height() < height {
		return ids.ID{}, database.ErrNotFound
	}

	hash := vm.blockChain.GetCanonicalHash(height)
	if hash == (common.Hash{}) {
		return ids.ID{}, database.ErrNotFound
	}
	return ids.ID(hash), nil
}

func (vm *VM) Version(context.Context) (string, error) {
	return Version, nil
}

// NewHandler returns a new Handler for a service where:
//   - The handler's functionality is defined by [service]
//     [service] should be a gorilla RPC service (see https://www.gorillatoolkit.org/pkg/rpc/v2)
//   - The name of the service is [name]
func newHandler(name string, service interface{}) (http.Handler, error) {
	server := avalancheRPC.NewServer()
	server.RegisterCodec(avalancheJSON.NewCodec(), "application/json")
	server.RegisterCodec(avalancheJSON.NewCodec(), "application/json;charset=UTF-8")
	return server, server.RegisterService(service, name)
}

// CreateHandlers makes new http handlers that can handle API calls
func (vm *VM) CreateHandlers(context.Context) (map[string]http.Handler, error) {
	handler := rpc.NewServer(vm.config.APIMaxDuration.Duration)
	if vm.config.HttpBodyLimit > 0 {
		handler.SetHTTPBodyLimit(int(vm.config.HttpBodyLimit))
	}

	enabledAPIs := vm.config.EthAPIs()
	if err := attachEthService(handler, vm.eth.APIs(), enabledAPIs); err != nil {
		return nil, err
	}

	apis := make(map[string]http.Handler)
	avaxAPI, err := newHandler("avax", &AvaxAPI{vm})
	if err != nil {
		return nil, fmt.Errorf("failed to register service for AVAX API due to %w", err)
	}
	enabledAPIs = append(enabledAPIs, "avax")
	apis[avaxEndpoint] = avaxAPI

	if vm.config.AdminAPIEnabled {
		adminAPI, err := newHandler("admin", NewAdminService(vm, os.ExpandEnv(fmt.Sprintf("%s_coreth_performance_%s", vm.config.AdminAPIDir, vm.chainAlias))))
		if err != nil {
			return nil, fmt.Errorf("failed to register service for admin API due to %w", err)
		}
		apis[adminEndpoint] = adminAPI
		enabledAPIs = append(enabledAPIs, "coreth-admin")
	}

	// RPC APIs
	if vm.config.SnowmanAPIEnabled {
		if err := handler.RegisterName("snowman", &SnowmanAPI{vm}); err != nil {
			return nil, err
		}
		enabledAPIs = append(enabledAPIs, "snowman")
	}

	if vm.config.WarpAPIEnabled {
		warpAPI := warp.NewAPI(vm.ctx, vm.networkCodec, vm.warpBackend, vm.Network, vm.requirePrimaryNetworkSigners)
		if err := handler.RegisterName("warp", warpAPI); err != nil {
			return nil, err
		}
		enabledAPIs = append(enabledAPIs, "warp")
	}

	log.Info("enabling apis",
		"apis", enabledAPIs,
	)
	apis[ethRPCEndpoint] = handler
	apis[ethWSEndpoint] = handler.WebsocketHandlerWithDuration(
		[]string{"*"},
		vm.config.APIMaxDuration.Duration,
		vm.config.WSCPURefillRate.Duration,
		vm.config.WSCPUMaxStored.Duration,
	)

	vm.rpcHandlers = append(vm.rpcHandlers, handler)
	return apis, nil
}

/*
 ******************************************************************************
 *********************************** Helpers **********************************
 ******************************************************************************
 */

// getAtomicTx returns the requested transaction, status, and height.
// If the status is Unknown, then the returned transaction will be nil.
func (vm *VM) getAtomicTx(txID ids.ID) (*atomic.Tx, atomic.Status, uint64, error) {
	if tx, height, err := vm.atomicTxRepository.GetByTxID(txID); err == nil {
		return tx, atomic.Accepted, height, nil
	} else if err != database.ErrNotFound {
		return nil, atomic.Unknown, 0, err
	}
	tx, dropped, found := vm.mempool.GetTx(txID)
	switch {
	case found && dropped:
		return tx, atomic.Dropped, 0, nil
	case found:
		return tx, atomic.Processing, 0, nil
	default:
		return nil, atomic.Unknown, 0, nil
	}
}

// ParseAddress takes in an address and produces the ID of the chain it's for
// the ID of the address
func (vm *VM) ParseAddress(addrStr string) (ids.ID, ids.ShortID, error) {
	chainIDAlias, hrp, addrBytes, err := address.Parse(addrStr)
	if err != nil {
		return ids.ID{}, ids.ShortID{}, err
	}

	chainID, err := vm.ctx.BCLookup.Lookup(chainIDAlias)
	if err != nil {
		return ids.ID{}, ids.ShortID{}, err
	}

	expectedHRP := avalanchegoConstants.GetHRP(vm.ctx.NetworkID)
	if hrp != expectedHRP {
		return ids.ID{}, ids.ShortID{}, fmt.Errorf("expected hrp %q but got %q",
			expectedHRP, hrp)
	}

	addr, err := ids.ToShortID(addrBytes)
	if err != nil {
		return ids.ID{}, ids.ShortID{}, err
	}
	return chainID, addr, nil
}

// verifyTxAtTip verifies that [tx] is valid to be issued on top of the currently preferred block
func (vm *VM) verifyTxAtTip(tx *atomic.Tx) error {
	if txByteLen := len(tx.SignedBytes()); txByteLen > targetAtomicTxsSize {
		return fmt.Errorf("tx size (%d) exceeds total atomic txs size target (%d)", txByteLen, targetAtomicTxsSize)
	}
	gasUsed, err := tx.GasUsed(true)
	if err != nil {
		return err
	}
	if gasUsed > maxAtomicTxMempoolGas {
		return fmt.Errorf("tx gas usage (%d) exceeds maximum allowed mempool gas usage (%d)", gasUsed, maxAtomicTxMempoolGas)
	}

	// Note: we fetch the current block and then the state at that block instead of the current state directly
	// since we need the header of the current block below.
	preferredBlock := vm.blockChain.CurrentBlock()
	preferredState, err := vm.blockChain.StateAt(preferredBlock.Root)
	if err != nil {
		return fmt.Errorf("failed to retrieve block state at tip while verifying atomic tx: %w", err)
	}
	rules := vm.currentRules()
	parentHeader := preferredBlock
	var nextBaseFee *big.Int
	timestamp := uint64(vm.clock.Time().Unix())
	if vm.chainConfigExtra().IsApricotPhase3(timestamp) {
		nextBaseFee, err = customheader.EstimateNextBaseFee(vm.chainConfigExtra(), parentHeader, timestamp)
		if err != nil {
			// Return extremely detailed error since CalcBaseFee should never encounter an issue here
			return fmt.Errorf("failed to calculate base fee with parent timestamp (%d), parent ExtraData: (0x%x), and current timestamp (%d): %w", parentHeader.Time, parentHeader.Extra, timestamp, err)
		}
	}

	// We don’t need to revert the state here in case verifyTx errors, because
	// [preferredState] is thrown away either way.
	return vm.verifyTx(tx, parentHeader.Hash(), nextBaseFee, preferredState, rules)
}

// verifyTx verifies that [tx] is valid to be issued into a block with parent block [parentHash]
// and validated at [state] using [rules] as the current rule set.
// Note: verifyTx may modify [state]. If [state] needs to be properly maintained, the caller is responsible
// for reverting to the correct snapshot after calling this function. If this function is called with a
// throwaway state, then this is not necessary.
func (vm *VM) verifyTx(tx *atomic.Tx, parentHash common.Hash, baseFee *big.Int, state *state.StateDB, rules extras.Rules) error {
	parent, err := vm.GetExtendedBlock(context.TODO(), ids.ID(parentHash))
	if err != nil {
		return fmt.Errorf("failed to get parent block: %w", err)
	}
<<<<<<< HEAD
	atomicBackend := &atomicvm.VerifierBackend{
=======
	atomicBackend := &atomic.VerifierBackend{
>>>>>>> 3d7a2c87
		Ctx:          vm.ctx,
		Fx:           &vm.fx,
		Rules:        rules,
		Bootstrapped: vm.bootstrapped.Get(),
		BlockFetcher: vm,
		SecpCache:    vm.secpCache,
	}
	if err := tx.UnsignedAtomicTx.Visit(&atomicvm.SemanticVerifier{
		Backend: atomicBackend,
		Tx:      tx,
		Parent:  parent,
		BaseFee: baseFee,
	}); err != nil {
		return err
	}
	return tx.UnsignedAtomicTx.EVMStateTransfer(vm.ctx, state)
}

// verifyTxs verifies that [txs] are valid to be issued into a block with parent block [parentHash]
// using [rules] as the current rule set.
func (vm *VM) verifyTxs(txs []*atomic.Tx, parentHash common.Hash, baseFee *big.Int, height uint64, rules extras.Rules) error {
	// Ensure that the parent was verified and inserted correctly.
	if !vm.blockChain.HasBlock(parentHash, height-1) {
		return errRejectedParent
	}

	ancestorID := ids.ID(parentHash)
	// If the ancestor is unknown, then the parent failed verification when
	// it was called.
	// If the ancestor is rejected, then this block shouldn't be inserted
	// into the canonical chain because the parent will be missing.
	ancestor, err := vm.GetExtendedBlock(context.TODO(), ancestorID)
	if err != nil {
		return errRejectedParent
	}

	// Ensure each tx in [txs] doesn't conflict with any other atomic tx in
	// a processing ancestor block.
	inputs := set.Set[ids.ID]{}
	atomicBackend := &atomicvm.VerifierBackend{
		Ctx:          vm.ctx,
		Fx:           &vm.fx,
		Rules:        rules,
		Bootstrapped: vm.bootstrapped.Get(),
		BlockFetcher: vm,
		SecpCache:    vm.secpCache,
	}
	for _, atomicTx := range txs {
		utx := atomicTx.UnsignedAtomicTx
		if err := utx.Visit(&atomicvm.SemanticVerifier{
			Backend: atomicBackend,
			Tx:      atomicTx,
			Parent:  ancestor,
			BaseFee: baseFee,
		}); err != nil {
			return fmt.Errorf("invalid block due to failed semanatic verify: %w at height %d", err, height)
		}
		txInputs := utx.InputUTXOs()
		if inputs.Overlaps(txInputs) {
			return atomicvm.ErrConflictingAtomicInputs
		}
		inputs.Union(txInputs)
	}
	return nil
}

// GetAtomicUTXOs returns the utxos that at least one of the provided addresses is
// referenced in.
func (vm *VM) GetAtomicUTXOs(
	chainID ids.ID,
	addrs set.Set[ids.ShortID],
	startAddr ids.ShortID,
	startUTXOID ids.ID,
	limit int,
) ([]*avax.UTXO, ids.ShortID, ids.ID, error) {
	if limit <= 0 || limit > maxUTXOsToFetch {
		limit = maxUTXOsToFetch
	}

	return avax.GetAtomicUTXOs(
		vm.ctx.SharedMemory,
		atomic.Codec,
		chainID,
		addrs,
		startAddr,
		startUTXOID,
		limit,
	)
}

func (vm *VM) chainConfigExtra() *extras.ChainConfig {
	return params.GetExtra(vm.chainConfig)
}

func (vm *VM) rules(number *big.Int, time uint64) extras.Rules {
	ethrules := vm.chainConfig.Rules(number, params.IsMergeTODO, time)
	return *params.GetRulesExtra(ethrules)
}

// currentRules returns the chain rules for the current block.
func (vm *VM) currentRules() extras.Rules {
	header := vm.eth.APIBackend.CurrentHeader()
	return vm.rules(header.Number, header.Time)
}

// requirePrimaryNetworkSigners returns true if warp messages from the primary
// network must be signed by the primary network validators.
// This is necessary when the subnet is not validating the primary network.
func (vm *VM) requirePrimaryNetworkSigners() bool {
	switch c := vm.currentRules().Precompiles[warpcontract.ContractAddress].(type) {
	case *warpcontract.Config:
		return c.RequirePrimaryNetworkSigners
	default: // includes nil due to non-presence
		return false
	}
}

func (vm *VM) startContinuousProfiler() {
	// If the profiler directory is empty, return immediately
	// without creating or starting a continuous profiler.
	if vm.config.ContinuousProfilerDir == "" {
		return
	}
	vm.profiler = profiler.NewContinuous(
		filepath.Join(vm.config.ContinuousProfilerDir),
		vm.config.ContinuousProfilerFrequency.Duration,
		vm.config.ContinuousProfilerMaxFiles,
	)
	defer vm.profiler.Shutdown()

	vm.shutdownWg.Add(1)
	go func() {
		defer vm.shutdownWg.Done()
		log.Info("Dispatching continuous profiler", "dir", vm.config.ContinuousProfilerDir, "freq", vm.config.ContinuousProfilerFrequency, "maxFiles", vm.config.ContinuousProfilerMaxFiles)
		err := vm.profiler.Dispatch()
		if err != nil {
			log.Error("continuous profiler failed", "err", err)
		}
	}()
	// Wait for shutdownChan to be closed
	<-vm.shutdownChan
}

// readLastAccepted reads the last accepted hash from [acceptedBlockDB] and returns the
// last accepted block hash and height by reading directly from [vm.chaindb] instead of relying
// on [chain].
// Note: assumes [vm.chaindb] and [vm.genesisHash] have been initialized.
func (vm *VM) readLastAccepted() (common.Hash, uint64, error) {
	// Attempt to load last accepted block to determine if it is necessary to
	// initialize state with the genesis block.
	lastAcceptedBytes, lastAcceptedErr := vm.acceptedBlockDB.Get(lastAcceptedKey)
	switch {
	case lastAcceptedErr == database.ErrNotFound:
		// If there is nothing in the database, return the genesis block hash and height
		return vm.genesisHash, 0, nil
	case lastAcceptedErr != nil:
		return common.Hash{}, 0, fmt.Errorf("failed to get last accepted block ID due to: %w", lastAcceptedErr)
	case len(lastAcceptedBytes) != common.HashLength:
		return common.Hash{}, 0, fmt.Errorf("last accepted bytes should have been length %d, but found %d", common.HashLength, len(lastAcceptedBytes))
	default:
		lastAcceptedHash := common.BytesToHash(lastAcceptedBytes)
		height := rawdb.ReadHeaderNumber(vm.chaindb, lastAcceptedHash)
		if height == nil {
			return common.Hash{}, 0, fmt.Errorf("failed to retrieve header number of last accepted block: %s", lastAcceptedHash)
		}
		return lastAcceptedHash, *height, nil
	}
}

// attachEthService registers the backend RPC services provided by Ethereum
// to the provided handler under their assigned namespaces.
func attachEthService(handler *rpc.Server, apis []rpc.API, names []string) error {
	enabledServicesSet := make(map[string]struct{})
	for _, ns := range names {
		// handle pre geth v1.10.20 api names as aliases for their updated values
		// to allow configurations to be backwards compatible.
		if newName, isLegacy := legacyApiNames[ns]; isLegacy {
			log.Info("deprecated api name referenced in configuration.", "deprecated", ns, "new", newName)
			enabledServicesSet[newName] = struct{}{}
			continue
		}

		enabledServicesSet[ns] = struct{}{}
	}

	apiSet := make(map[string]rpc.API)
	for _, api := range apis {
		if existingAPI, exists := apiSet[api.Name]; exists {
			return fmt.Errorf("duplicated API name: %s, namespaces %s and %s", api.Name, api.Namespace, existingAPI.Namespace)
		}
		apiSet[api.Name] = api
	}

	for name := range enabledServicesSet {
		api, exists := apiSet[name]
		if !exists {
			return fmt.Errorf("API service %s not found", name)
		}
		if err := handler.RegisterName(api.Namespace, api.Service); err != nil {
			return err
		}
	}

	return nil
}

func (vm *VM) stateSyncEnabled(lastAcceptedHeight uint64) bool {
	if vm.config.StateSyncEnabled != nil {
		// if the config is set, use that
		return *vm.config.StateSyncEnabled
	}

	// enable state sync by default if the chain is empty.
	return lastAcceptedHeight == 0
}

func (vm *VM) newImportTx(
	chainID ids.ID, // chain to import from
	to common.Address, // Address of recipient
	baseFee *big.Int, // fee to use post-AP3
	keys []*secp256k1.PrivateKey, // Keys to import the funds
) (*atomic.Tx, error) {
	kc := secp256k1fx.NewKeychain()
	for _, key := range keys {
		kc.Add(key)
	}

	atomicUTXOs, _, _, err := vm.GetAtomicUTXOs(chainID, kc.Addresses(), ids.ShortEmpty, ids.Empty, -1)
	if err != nil {
		return nil, fmt.Errorf("problem retrieving atomic UTXOs: %w", err)
	}

	return atomic.NewImportTx(vm.ctx, vm.currentRules(), vm.clock.Unix(), chainID, to, baseFee, kc, atomicUTXOs)
}

// newExportTx returns a new ExportTx
func (vm *VM) newExportTx(
	assetID ids.ID, // AssetID of the tokens to export
	amount uint64, // Amount of tokens to export
	chainID ids.ID, // Chain to send the UTXOs to
	to ids.ShortID, // Address of chain recipient
	baseFee *big.Int, // fee to use post-AP3
	keys []*secp256k1.PrivateKey, // Pay the fee and provide the tokens
) (*atomic.Tx, error) {
	state, err := vm.blockChain.State()
	if err != nil {
		return nil, err
	}

	// Create the transaction
	tx, err := atomic.NewExportTx(
		vm.ctx,            // Context
		vm.currentRules(), // VM rules
		state,
		assetID, // AssetID
		amount,  // Amount
		chainID, // ID of the chain to send the funds to
		to,      // Address
		baseFee,
		keys, // Private keys
	)
	if err != nil {
		return nil, err
	}

	return tx, nil
}

func (vm *VM) PutLastAcceptedID(ID ids.ID) error {
	return vm.acceptedBlockDB.Put(lastAcceptedKey, ID[:])
}<|MERGE_RESOLUTION|>--- conflicted
+++ resolved
@@ -338,7 +338,6 @@
 	_ []*commonEng.Fx,
 	appSender commonEng.AppSender,
 ) error {
-<<<<<<< HEAD
 	// TODO: this is to prevent migration of VM tests
 	// however this is not the intended change
 	// and should be removed after everything is migrated to atomicvm.VM
@@ -355,9 +354,6 @@
 	if err := vm.extensionConfig.Validate(); err != nil {
 		return fmt.Errorf("failed to validate extension config: %w", err)
 	}
-=======
-	vm.extensionConfig = &extension.Config{}
->>>>>>> 3d7a2c87
 	vm.config.SetDefaults(defaultTxPoolConfig)
 	if len(configBytes) > 0 {
 		if err := json.Unmarshal(configBytes, &vm.config); err != nil {
@@ -424,24 +420,6 @@
 		return err
 	}
 
-<<<<<<< HEAD
-=======
-	var extDataHashes map[common.Hash]common.Hash
-	// Set the chain config for mainnet/fuji chain IDs
-	switch chainCtx.NetworkID {
-	case avalanchegoConstants.MainnetID:
-		extDataHashes = mainnetExtDataHashes
-	case avalanchegoConstants.FujiID:
-		extDataHashes = fujiExtDataHashes
-	}
-	vm.extensionConfig.BlockExtender = newBlockExtender(extDataHashes, vm)
-
-	// Free the memory of the extDataHash map that is not used (i.e. if mainnet
-	// config, free fuji)
-	fujiExtDataHashes = nil
-	mainnetExtDataHashes = nil
-
->>>>>>> 3d7a2c87
 	vm.chainID = g.Config.ChainID
 
 	vm.ethConfig = ethconfig.NewDefaultConfig()
@@ -519,7 +497,7 @@
 		return fmt.Errorf("failed to initialize mempool: %w", err)
 	}
 
-	vm.networkCodec = atomicsync.Codec
+	vm.networkCodec = message.Codec
 	vm.Network, err = network.NewNetwork(vm.ctx, appSender, vm.networkCodec, vm.config.MaxOutboundActiveRequests, vm.sdkMetrics)
 	if err != nil {
 		return fmt.Errorf("failed to create network: %w", err)
@@ -709,16 +687,9 @@
 			}.BackendConstructor,
 		},
 	)
-<<<<<<< HEAD
-	var leafHandlerConfigs []*extension.LeafRequestConfig
-	syncStats := handlerstats.GetOrRegisterHandlerStats(metrics.Enabled)
-	// register default leaf request handler for state trie
-	leafHandlerConfigs = append(leafHandlerConfigs, &extension.LeafRequestConfig{
-=======
 	// register default leaf request handler for state trie
 	syncStats := handlerstats.GetOrRegisterHandlerStats(metrics.Enabled)
 	stateLeafRequestConfig := &extension.LeafRequestConfig{
->>>>>>> 3d7a2c87
 		LeafType:   message.StateTrieNode,
 		MetricName: "sync_state_trie_leaves",
 		Handler: handlers.NewLeafsRequestHandler(evmTrieDB,
@@ -726,23 +697,6 @@
 			vm.blockChain, vm.networkCodec,
 			syncStats,
 		),
-<<<<<<< HEAD
-	})
-	leafHandler := atomicsync.NewAtomicLeafHandler(vm.atomicBackend.AtomicTrie().TrieDB(), atomicstate.TrieKeyLength, vm.networkCodec)
-	leafHandlerConfigs = append(leafHandlerConfigs, &extension.LeafRequestConfig{
-		LeafType:   atomicsync.AtomicTrieNode,
-		MetricName: "sync_atomic_trie_leaves",
-		Handler:    leafHandler,
-	})
-
-	leafHandlers := make(LeafHandlers, len(leafHandlerConfigs))
-	for _, leafConfig := range leafHandlerConfigs {
-		if _, exists := leafHandlers[leafConfig.LeafType]; exists {
-			return fmt.Errorf("duplicate leaf type %v", leafConfig.LeafType)
-		}
-		leafHandlers[leafConfig.LeafType] = leafConfig.Handler
-	}
-=======
 	}
 
 	atomicLeafHandlerConfig := &extension.LeafRequestConfig{
@@ -755,7 +709,6 @@
 	leafHandlers[stateLeafRequestConfig.LeafType] = stateLeafRequestConfig.Handler
 	leafHandlers[atomicLeafHandlerConfig.LeafType] = atomicLeafHandlerConfig.Handler
 
->>>>>>> 3d7a2c87
 	networkHandler := newNetworkHandler(
 		vm.blockChain,
 		vm.chaindb,
@@ -766,11 +719,7 @@
 	)
 	vm.Network.SetRequestHandler(networkHandler)
 
-<<<<<<< HEAD
-	vm.Server = vmsync.SyncServer(vm.blockChain, atomicsync.NewAtomicSyncSummaryProvider(vm.atomicBackend.AtomicTrie()), vm.config.StateSyncCommitInterval)
-=======
 	vm.Server = vmsync.NewServer(vm.blockChain, atomicsync.NewSummaryProvider(vm.atomicBackend.AtomicTrie()), vm.config.StateSyncCommitInterval)
->>>>>>> 3d7a2c87
 	stateSyncEnabled := vm.stateSyncEnabled(lastAcceptedHeight)
 	// parse nodeIDs from state sync IDs in vm config
 	var stateSyncIDs []ids.NodeID
@@ -787,17 +736,10 @@
 	}
 
 	// Initialize the state sync client
-<<<<<<< HEAD
-	leafMetricsNames := make(map[message.NodeType]string, len(leafHandlerConfigs))
-	for _, leafConfig := range leafHandlerConfigs {
-		leafMetricsNames[leafConfig.LeafType] = leafConfig.MetricName
-	}
-=======
 	leafMetricsNames := make(map[message.NodeType]string)
 	leafMetricsNames[stateLeafRequestConfig.LeafType] = stateLeafRequestConfig.MetricName
 	leafMetricsNames[atomicLeafHandlerConfig.LeafType] = atomicLeafHandlerConfig.MetricName
 
->>>>>>> 3d7a2c87
 	vm.Client = vmsync.NewClient(&vmsync.ClientConfig{
 		Chain: vm.eth,
 		State: vm.State,
@@ -810,20 +752,6 @@
 				BlockParser:      vm,
 			},
 		),
-<<<<<<< HEAD
-		Enabled:              stateSyncEnabled,
-		SkipResume:           vm.config.StateSyncSkipResume,
-		StateSyncMinBlocks:   vm.config.StateSyncMinBlocks,
-		StateSyncRequestSize: vm.config.StateSyncRequestSize,
-		LastAcceptedHeight:   lastAcceptedHeight, // TODO clean up how this is passed around
-		ChaindDB:             vm.chaindb,
-		VerDB:                vm.versiondb,
-		MetadataDB:           vm.metadataDB,
-		ToEngine:             vm.toEngine,
-		Acceptor:             vm,
-		SyncableParser:       atomicsync.NewAtomicSyncSummaryParser(),
-		SyncExtender:         atomicsync.NewAtomicSyncExtender(vm.atomicBackend, vm.atomicBackend.AtomicTrie(), vm.config.StateSyncRequestSize),
-=======
 		Enabled:            stateSyncEnabled,
 		SkipResume:         vm.config.StateSyncSkipResume,
 		MinBlocks:          vm.config.StateSyncMinBlocks,
@@ -836,7 +764,6 @@
 		Acceptor:           vm,
 		Parser:             atomicsync.NewSummaryParser(),
 		Extender:           atomicsync.NewExtender(vm.atomicBackend, vm.atomicBackend.AtomicTrie(), vm.config.StateSyncRequestSize),
->>>>>>> 3d7a2c87
 	})
 
 	// If StateSync is disabled, clear any ongoing summary so that we will not attempt to resume
@@ -1689,11 +1616,7 @@
 	if err != nil {
 		return fmt.Errorf("failed to get parent block: %w", err)
 	}
-<<<<<<< HEAD
 	atomicBackend := &atomicvm.VerifierBackend{
-=======
-	atomicBackend := &atomic.VerifierBackend{
->>>>>>> 3d7a2c87
 		Ctx:          vm.ctx,
 		Fx:           &vm.fx,
 		Rules:        rules,

--- conflicted
+++ resolved
@@ -278,22 +278,9 @@
 	_ []*commonEng.Fx,
 	appSender commonEng.AppSender,
 ) error {
-<<<<<<< HEAD
-=======
-	if err := vm.extensionConfig.Validate(); err != nil {
-		return fmt.Errorf("failed to validate extension config: %w", err)
-	}
-
+	vm.ctx = chainCtx
 	vm.clock = vm.extensionConfig.Clock
 
-	vm.config.SetDefaults(defaultTxPoolConfig)
-	if len(configBytes) > 0 {
-		if err := json.Unmarshal(configBytes, &vm.config); err != nil {
-			return fmt.Errorf("failed to unmarshal config %s: %w", string(configBytes), err)
-		}
-	}
->>>>>>> 764f31d3
-	vm.ctx = chainCtx
 	cfg, deprecateMsg, err := config.GetConfig(configBytes, vm.ctx.NetworkID)
 	if err != nil {
 		return fmt.Errorf("failed to get config: %w", err)

// (c) 2019-2020, Ava Labs, Inc. All rights reserved.
// See the file LICENSE for licensing terms.

package evm

import (
	"context"
	"encoding/json"
	"errors"
	"fmt"
	"io"
	"math/big"
	"net/http"
	"os"
	"path/filepath"
	"strings"
	"sync"
	"time"

	"github.com/ava-labs/avalanchego/cache/metercacher"
	"github.com/ava-labs/avalanchego/network/p2p"
	"github.com/ava-labs/avalanchego/network/p2p/acp118"
	"github.com/ava-labs/avalanchego/network/p2p/gossip"
	"github.com/ava-labs/avalanchego/upgrade"
	avalanchegoConstants "github.com/ava-labs/avalanchego/utils/constants"
	"github.com/prometheus/client_golang/prometheus"

	"github.com/ava-labs/coreth/consensus/dummy"
	"github.com/ava-labs/coreth/constants"
	"github.com/ava-labs/coreth/core"
	"github.com/ava-labs/coreth/core/rawdb"
	"github.com/ava-labs/coreth/core/state"
	"github.com/ava-labs/coreth/core/txpool"
	"github.com/ava-labs/coreth/core/types"
	"github.com/ava-labs/coreth/eth"
	"github.com/ava-labs/coreth/eth/ethconfig"
	corethprometheus "github.com/ava-labs/coreth/metrics/prometheus"
	"github.com/ava-labs/coreth/miner"
	"github.com/ava-labs/coreth/node"
	"github.com/ava-labs/coreth/params"
	"github.com/ava-labs/coreth/peer"
	"github.com/ava-labs/coreth/plugin/evm/acp176"
	"github.com/ava-labs/coreth/plugin/evm/atomic"
	"github.com/ava-labs/coreth/plugin/evm/config"
	"github.com/ava-labs/coreth/plugin/evm/message"
	"github.com/ava-labs/coreth/triedb"
	"github.com/ava-labs/coreth/triedb/hashdb"
	"github.com/ava-labs/coreth/utils"
	"github.com/ethereum/go-ethereum/metrics"

	warpcontract "github.com/ava-labs/coreth/precompile/contracts/warp"
	"github.com/ava-labs/coreth/rpc"
	statesyncclient "github.com/ava-labs/coreth/sync/client"
	"github.com/ava-labs/coreth/sync/client/stats"
	"github.com/ava-labs/coreth/warp"

	// Force-load tracer engine to trigger registration
	//
	// We must import this package (not referenced elsewhere) so that the native "callTracer"
	// is added to a map of client-accessible tracers. In geth, this is done
	// inside of cmd/geth.
	_ "github.com/ava-labs/coreth/eth/tracers/js"
	_ "github.com/ava-labs/coreth/eth/tracers/native"

	"github.com/ava-labs/coreth/precompile/precompileconfig"
	// Force-load precompiles to trigger registration
	_ "github.com/ava-labs/coreth/precompile/registry"

	"github.com/ethereum/go-ethereum/common"
	"github.com/ethereum/go-ethereum/ethdb"
	"github.com/ethereum/go-ethereum/log"
	"github.com/ethereum/go-ethereum/rlp"

	avalancheRPC "github.com/gorilla/rpc/v2"

	"github.com/ava-labs/avalanchego/cache"
	"github.com/ava-labs/avalanchego/codec"
	"github.com/ava-labs/avalanchego/codec/linearcodec"
	"github.com/ava-labs/avalanchego/database"
	"github.com/ava-labs/avalanchego/database/versiondb"
	"github.com/ava-labs/avalanchego/ids"
	"github.com/ava-labs/avalanchego/snow"
	"github.com/ava-labs/avalanchego/snow/consensus/snowman"
	"github.com/ava-labs/avalanchego/snow/engine/snowman/block"
	"github.com/ava-labs/avalanchego/utils/crypto/secp256k1"
	"github.com/ava-labs/avalanchego/utils/formatting/address"
	"github.com/ava-labs/avalanchego/utils/logging"
	"github.com/ava-labs/avalanchego/utils/perms"
	"github.com/ava-labs/avalanchego/utils/profiler"
	"github.com/ava-labs/avalanchego/utils/set"
	"github.com/ava-labs/avalanchego/utils/timer/mockable"
	"github.com/ava-labs/avalanchego/utils/units"
	"github.com/ava-labs/avalanchego/vms/components/avax"
	"github.com/ava-labs/avalanchego/vms/components/chain"
	"github.com/ava-labs/avalanchego/vms/secp256k1fx"

	commonEng "github.com/ava-labs/avalanchego/snow/engine/common"

	avalancheUtils "github.com/ava-labs/avalanchego/utils"
	avalancheJSON "github.com/ava-labs/avalanchego/utils/json"
)

var (
	_ block.ChainVM                      = &VM{}
	_ block.BuildBlockWithContextChainVM = &VM{}
	_ block.StateSyncableVM              = &VM{}
	_ statesyncclient.EthBlockParser     = &VM{}
	_ secp256k1fx.VM                     = &VM{}
)

const (
	// Max time from current time allowed for blocks, before they're considered future blocks
	// and fail verification
	maxFutureBlockTime = 10 * time.Second
	maxUTXOsToFetch    = 1024
	defaultMempoolSize = 4096

	secpCacheSize          = 1024
	decidedCacheSize       = 10 * units.MiB
	missingCacheSize       = 50
	unverifiedCacheSize    = 5 * units.MiB
	bytesToIDCacheSize     = 5 * units.MiB
	warpSignatureCacheSize = 500

	// Prefixes for metrics gatherers
	ethMetricsPrefix        = "eth"
	sdkMetricsPrefix        = "sdk"
	chainStateMetricsPrefix = "chain_state"

	targetAtomicTxsSize = 40 * units.KiB

	// gossip constants
	pushGossipDiscardedElements = 16_384
	txGossipTargetMessageSize   = 20 * units.KiB
	maxValidatorSetStaleness    = time.Minute
	txGossipThrottlingPeriod    = 10 * time.Second
	txGossipThrottlingLimit     = 2
	txGossipPollSize            = 1
)

// Define the API endpoints for the VM
const (
	avaxEndpoint            = "/avax"
	adminEndpoint           = "/admin"
	ethRPCEndpoint          = "/rpc"
	ethWSEndpoint           = "/ws"
	ethTxGossipNamespace    = "eth_tx_gossip"
	atomicTxGossipNamespace = "atomic_tx_gossip"
)

var (
	// Set last accepted key to be longer than the keys used to store accepted block IDs.
	lastAcceptedKey = []byte("last_accepted_key")
	acceptedPrefix  = []byte("snowman_accepted")
	metadataPrefix  = []byte("metadata")
	warpPrefix      = []byte("warp")
	ethDBPrefix     = []byte("ethdb")

	// Prefixes for atomic trie
	atomicTrieDBPrefix     = []byte("atomicTrieDB")
	atomicTrieMetaDBPrefix = []byte("atomicTrieMetaDB")
)

var (
	errEmptyBlock                     = errors.New("empty block")
	errUnsupportedFXs                 = errors.New("unsupported feature extensions")
	errInvalidBlock                   = errors.New("invalid block")
	errInvalidNonce                   = errors.New("invalid nonce")
	errUnclesUnsupported              = errors.New("uncles unsupported")
	errRejectedParent                 = errors.New("rejected parent")
	errNilBaseFeeApricotPhase3        = errors.New("nil base fee is invalid after apricotPhase3")
	errNilExtDataGasUsedApricotPhase4 = errors.New("nil extDataGasUsed is invalid after apricotPhase4")
	errNilBlockGasCostApricotPhase4   = errors.New("nil blockGasCost is invalid after apricotPhase4")
	errInvalidHeaderPredicateResults  = errors.New("invalid header predicate results")
)

var originalStderr *os.File

// legacyApiNames maps pre geth v1.10.20 api names to their updated counterparts.
// used in attachEthService for backward configuration compatibility.
var legacyApiNames = map[string]string{
	"internal-public-eth":              "internal-eth",
	"internal-public-blockchain":       "internal-blockchain",
	"internal-public-transaction-pool": "internal-transaction",
	"internal-public-tx-pool":          "internal-tx-pool",
	"internal-public-debug":            "internal-debug",
	"internal-private-debug":           "internal-debug",
	"internal-public-account":          "internal-account",
	"internal-private-personal":        "internal-personal",

	"public-eth":        "eth",
	"public-eth-filter": "eth-filter",
	"private-admin":     "admin",
	"public-debug":      "debug",
	"private-debug":     "debug",
}

func init() {
	// Preserve [os.Stderr] prior to the call in plugin/main.go to plugin.Serve(...).
	// Preserving the log level allows us to update the root handler while writing to the original
	// [os.Stderr] that is being piped through to the logger via the rpcchainvm.
	originalStderr = os.Stderr
}

// VM implements the snowman.ChainVM interface
type VM struct {
	ctx *snow.Context
	// [cancel] may be nil until [snow.NormalOp] starts
	cancel context.CancelFunc
	// *chain.State helps to implement the VM interface by wrapping blocks
	// with an efficient caching layer.
	*chain.State

	config config.Config

	chainID     *big.Int
	networkID   uint64
	genesisHash common.Hash
	chainConfig *params.ChainConfig
	ethConfig   ethconfig.Config

	// pointers to eth constructs
	eth        *eth.Ethereum
	txPool     *txpool.TxPool
	blockChain *core.BlockChain
	miner      *miner.Miner

	// [versiondb] is the VM's current versioned database
	versiondb *versiondb.Database

	// [db] is the VM's current database
	db database.Database

	// metadataDB is used to store one off keys.
	metadataDB database.Database

	// [chaindb] is the database supplied to the Ethereum backend
	chaindb ethdb.Database

	// [acceptedBlockDB] is the database to store the last accepted
	// block.
	acceptedBlockDB database.Database

	// [warpDB] is used to store warp message signatures
	// set to a prefixDB with the prefix [warpPrefix]
	warpDB database.Database

	toEngine chan<- commonEng.Message

	syntacticBlockValidator BlockValidator

	// [atomicTxRepository] maintains two indexes on accepted atomic txs.
	// - txID to accepted atomic tx
	// - block height to list of atomic txs accepted on block at that height
	atomicTxRepository AtomicTxRepository
	// [atomicTrie] maintains a merkle forest of [height]=>[atomic txs].
	atomicTrie AtomicTrie
	// [atomicBackend] abstracts verification and processing of atomic transactions
	atomicBackend AtomicBackend

	builder *blockBuilder

	baseCodec codec.Registry
	clock     mockable.Clock
	mempool   *atomic.Mempool

	shutdownChan chan struct{}
	shutdownWg   sync.WaitGroup

	fx        secp256k1fx.Fx
	secpCache secp256k1.RecoverCache

	// Continuous Profiler
	profiler profiler.ContinuousProfiler

	peer.Network
	client       peer.NetworkClient
	networkCodec codec.Manager

	p2pValidators *p2p.Validators

	// Metrics
	sdkMetrics *prometheus.Registry

	bootstrapped avalancheUtils.Atomic[bool]
	IsPlugin     bool

	logger CorethLogger
	// State sync server and client
	StateSyncServer
	StateSyncClient

	// Avalanche Warp Messaging backend
	// Used to serve BLS signatures of warp messages over RPC
	warpBackend warp.Backend

	// Initialize only sets these if nil so they can be overridden in tests
	p2pSender             commonEng.AppSender
	ethTxGossipHandler    p2p.Handler
	ethTxPushGossiper     avalancheUtils.Atomic[*gossip.PushGossiper[*GossipEthTx]]
	ethTxPullGossiper     gossip.Gossiper
	atomicTxGossipHandler p2p.Handler
	atomicTxPushGossiper  *gossip.PushGossiper[*atomic.GossipAtomicTx]
	atomicTxPullGossiper  gossip.Gossiper

	chainAlias string
	// RPC handlers (should be stopped before closing chaindb)
	rpcHandlers []interface{ Stop() }
}

// CodecRegistry implements the secp256k1fx interface
func (vm *VM) CodecRegistry() codec.Registry { return vm.baseCodec }

// Clock implements the secp256k1fx interface
func (vm *VM) Clock() *mockable.Clock { return &vm.clock }

// Logger implements the secp256k1fx interface
func (vm *VM) Logger() logging.Logger { return vm.ctx.Log }

/*
 ******************************************************************************
 ********************************* Snowman API ********************************
 ******************************************************************************
 */

// implements SnowmanPlusPlusVM interface
func (vm *VM) GetActivationTime() time.Time {
	return utils.Uint64ToTime(vm.chainConfig.ApricotPhase4BlockTimestamp)
}

// Initialize implements the snowman.ChainVM interface
func (vm *VM) Initialize(
	_ context.Context,
	chainCtx *snow.Context,
	db database.Database,
	genesisBytes []byte,
	upgradeBytes []byte,
	configBytes []byte,
	toEngine chan<- commonEng.Message,
	fxs []*commonEng.Fx,
	appSender commonEng.AppSender,
) error {
	vm.config.SetDefaults(defaultTxPoolConfig)
	if len(configBytes) > 0 {
		if err := json.Unmarshal(configBytes, &vm.config); err != nil {
			return fmt.Errorf("failed to unmarshal config %s: %w", string(configBytes), err)
		}
	}
	vm.ctx = chainCtx

	if err := vm.config.Validate(vm.ctx.NetworkID); err != nil {
		return err
	}
	// We should deprecate config flags as the first thing, before we do anything else
	// because this can set old flags to new flags. log the message after we have
	// initialized the logger.
	deprecateMsg := vm.config.Deprecate()

	// Create logger
	alias, err := vm.ctx.BCLookup.PrimaryAlias(vm.ctx.ChainID)
	if err != nil {
		// fallback to ChainID string instead of erroring
		alias = vm.ctx.ChainID.String()
	}
	vm.chainAlias = alias

	var writer io.Writer = vm.ctx.Log
	if vm.IsPlugin {
		writer = originalStderr
	}

	corethLogger, err := InitLogger(vm.chainAlias, vm.config.LogLevel, vm.config.LogJSONFormat, writer)
	if err != nil {
		return fmt.Errorf("failed to initialize logger due to: %w ", err)
	}
	vm.logger = corethLogger

	log.Info("Initializing Coreth VM", "Version", Version, "Config", vm.config)

	if deprecateMsg != "" {
		log.Warn("Deprecation Warning", "msg", deprecateMsg)
	}

	if len(fxs) > 0 {
		return errUnsupportedFXs
	}

	// Enable debug-level metrics that might impact runtime performance
	metrics.EnabledExpensive = vm.config.MetricsExpensiveEnabled

	vm.toEngine = toEngine
	vm.shutdownChan = make(chan struct{}, 1)

	if err := vm.initializeMetrics(); err != nil {
		return fmt.Errorf("failed to initialize metrics: %w", err)
	}

	// Initialize the database
	if err := vm.initializeDBs(db); err != nil {
		return fmt.Errorf("failed to initialize databases: %w", err)
	}
	if vm.config.InspectDatabase {
		if err := vm.inspectDatabases(); err != nil {
			return err
		}
	}

	g := new(core.Genesis)
	if err := json.Unmarshal(genesisBytes, g); err != nil {
		return err
	}

	var extDataHashes map[common.Hash]common.Hash
	// Set the chain config for mainnet/fuji chain IDs
	switch chainCtx.NetworkID {
	case avalanchegoConstants.MainnetID:
		extDataHashes = mainnetExtDataHashes
	case avalanchegoConstants.FujiID:
		extDataHashes = fujiExtDataHashes
	}

	// if the chainCtx.NetworkUpgrades is not empty, set the chain config
	// normally it should not be empty, but some tests may not set it
	if chainCtx.NetworkUpgrades != (upgrade.Config{}) {
		g.Config.NetworkUpgrades = params.GetNetworkUpgrades(chainCtx.NetworkUpgrades)
	}

	// If the Durango is activated, activate the Warp Precompile at the same time
	if g.Config.DurangoBlockTimestamp != nil {
		g.Config.PrecompileUpgrades = append(g.Config.PrecompileUpgrades, params.PrecompileUpgrade{
			Config: warpcontract.NewDefaultConfig(g.Config.DurangoBlockTimestamp),
		})
	}

	// Set the Avalanche Context on the ChainConfig
	g.Config.AvalancheContext = params.AvalancheContext{
		SnowCtx: chainCtx,
	}
	vm.syntacticBlockValidator = NewBlockValidator(extDataHashes)

	// Free the memory of the extDataHash map that is not used (i.e. if mainnet
	// config, free fuji)
	fujiExtDataHashes = nil
	mainnetExtDataHashes = nil

	vm.chainID = g.Config.ChainID

	g.Config.SetEthUpgrades()

	vm.ethConfig = ethconfig.NewDefaultConfig()
	vm.ethConfig.Genesis = g
	vm.ethConfig.NetworkId = vm.chainID.Uint64()
	vm.genesisHash = vm.ethConfig.Genesis.ToBlock().Hash() // must create genesis hash before [vm.readLastAccepted]
	lastAcceptedHash, lastAcceptedHeight, err := vm.readLastAccepted()
	if err != nil {
		return err
	}
	log.Info(fmt.Sprintf("lastAccepted = %s", lastAcceptedHash))

	// Set minimum price for mining and default gas price oracle value to the min
	// gas price to prevent so transactions and blocks all use the correct fees
	vm.ethConfig.RPCGasCap = vm.config.RPCGasCap
	vm.ethConfig.RPCEVMTimeout = vm.config.APIMaxDuration.Duration
	vm.ethConfig.RPCTxFeeCap = vm.config.RPCTxFeeCap

	vm.ethConfig.TxPool.NoLocals = !vm.config.LocalTxsEnabled
	vm.ethConfig.TxPool.PriceLimit = vm.config.TxPoolPriceLimit
	vm.ethConfig.TxPool.PriceBump = vm.config.TxPoolPriceBump
	vm.ethConfig.TxPool.AccountSlots = vm.config.TxPoolAccountSlots
	vm.ethConfig.TxPool.GlobalSlots = vm.config.TxPoolGlobalSlots
	vm.ethConfig.TxPool.AccountQueue = vm.config.TxPoolAccountQueue
	vm.ethConfig.TxPool.GlobalQueue = vm.config.TxPoolGlobalQueue
	vm.ethConfig.TxPool.Lifetime = vm.config.TxPoolLifetime.Duration

	vm.ethConfig.AllowUnfinalizedQueries = vm.config.AllowUnfinalizedQueries
	vm.ethConfig.AllowUnprotectedTxs = vm.config.AllowUnprotectedTxs
	vm.ethConfig.AllowUnprotectedTxHashes = vm.config.AllowUnprotectedTxHashes
	vm.ethConfig.Preimages = vm.config.Preimages
	vm.ethConfig.Pruning = vm.config.Pruning
	vm.ethConfig.TrieCleanCache = vm.config.TrieCleanCache
	vm.ethConfig.TrieDirtyCache = vm.config.TrieDirtyCache
	vm.ethConfig.TrieDirtyCommitTarget = vm.config.TrieDirtyCommitTarget
	vm.ethConfig.TriePrefetcherParallelism = vm.config.TriePrefetcherParallelism
	vm.ethConfig.SnapshotCache = vm.config.SnapshotCache
	vm.ethConfig.AcceptorQueueLimit = vm.config.AcceptorQueueLimit
	vm.ethConfig.PopulateMissingTries = vm.config.PopulateMissingTries
	vm.ethConfig.PopulateMissingTriesParallelism = vm.config.PopulateMissingTriesParallelism
	vm.ethConfig.AllowMissingTries = vm.config.AllowMissingTries
	vm.ethConfig.SnapshotDelayInit = vm.stateSyncEnabled(lastAcceptedHeight)
	vm.ethConfig.SnapshotWait = vm.config.SnapshotWait
	vm.ethConfig.SnapshotVerify = vm.config.SnapshotVerify
	vm.ethConfig.HistoricalProofQueryWindow = vm.config.HistoricalProofQueryWindow
	vm.ethConfig.OfflinePruning = vm.config.OfflinePruning
	vm.ethConfig.OfflinePruningBloomFilterSize = vm.config.OfflinePruningBloomFilterSize
	vm.ethConfig.OfflinePruningDataDirectory = vm.config.OfflinePruningDataDirectory
	vm.ethConfig.CommitInterval = vm.config.CommitInterval
	vm.ethConfig.SkipUpgradeCheck = vm.config.SkipUpgradeCheck
	vm.ethConfig.AcceptedCacheSize = vm.config.AcceptedCacheSize
	vm.ethConfig.TransactionHistory = vm.config.TransactionHistory
	vm.ethConfig.SkipTxIndexing = vm.config.SkipTxIndexing

	// Create directory for offline pruning
	if len(vm.ethConfig.OfflinePruningDataDirectory) != 0 {
		if err := os.MkdirAll(vm.ethConfig.OfflinePruningDataDirectory, perms.ReadWriteExecute); err != nil {
			log.Error("failed to create offline pruning data directory", "error", err)
			return err
		}
	}

	vm.chainConfig = g.Config
	vm.networkID = vm.ethConfig.NetworkId
	vm.secpCache = secp256k1.RecoverCache{
		LRU: cache.LRU[ids.ID, *secp256k1.PublicKey]{
			Size: secpCacheSize,
		},
	}

	if err := vm.chainConfig.Verify(); err != nil {
		return fmt.Errorf("failed to verify chain config: %w", err)
	}

	// TODO: read size from settings
	vm.mempool, err = atomic.NewMempool(chainCtx, vm.sdkMetrics, defaultMempoolSize, vm.verifyTxAtTip)
	if err != nil {
		return fmt.Errorf("failed to initialize mempool: %w", err)
	}

	// initialize peer network
	if vm.p2pSender == nil {
		vm.p2pSender = appSender
	}

	// TODO: move all network stuff to peer.NewNetwork
	p2pNetwork, err := p2p.NewNetwork(vm.ctx.Log, vm.p2pSender, vm.sdkMetrics, "p2p")
	if err != nil {
		return fmt.Errorf("failed to initialize p2p network: %w", err)
	}
	vm.p2pValidators = p2p.NewValidators(p2pNetwork.Peers, vm.ctx.Log, vm.ctx.SubnetID, vm.ctx.ValidatorState, maxValidatorSetStaleness)
	vm.networkCodec = message.Codec
	vm.Network = peer.NewNetwork(p2pNetwork, appSender, vm.networkCodec, chainCtx.NodeID, vm.config.MaxOutboundActiveRequests)
	vm.client = peer.NewNetworkClient(vm.Network)

	// Initialize warp backend
	offchainWarpMessages := make([][]byte, len(vm.config.WarpOffChainMessages))
	for i, hexMsg := range vm.config.WarpOffChainMessages {
		offchainWarpMessages[i] = []byte(hexMsg)
	}
	warpSignatureCache := &cache.LRU[ids.ID, []byte]{Size: warpSignatureCacheSize}
	meteredCache, err := metercacher.New("warp_signature_cache", vm.sdkMetrics, warpSignatureCache)
	if err != nil {
		return fmt.Errorf("failed to create warp signature cache: %w", err)
	}

	// clear warpdb on initialization if config enabled
	if vm.config.PruneWarpDB {
		if err := database.Clear(vm.warpDB, ethdb.IdealBatchSize); err != nil {
			return fmt.Errorf("failed to prune warpDB: %w", err)
		}
	}

	vm.warpBackend, err = warp.NewBackend(
		vm.ctx.NetworkID,
		vm.ctx.ChainID,
		vm.ctx.WarpSigner,
		vm,
		vm.warpDB,
		meteredCache,
		offchainWarpMessages,
	)
	if err != nil {
		return err
	}
	if err := vm.initializeChain(lastAcceptedHash); err != nil {
		return err
	}
	// initialize bonus blocks on mainnet
	var (
		bonusBlockHeights map[uint64]ids.ID
	)
	if vm.ctx.NetworkID == avalanchegoConstants.MainnetID {
		bonusBlockHeights, err = readMainnetBonusBlocks()
		if err != nil {
			return fmt.Errorf("failed to read mainnet bonus blocks: %w", err)
		}
	}

	// initialize atomic repository
	vm.atomicTxRepository, err = NewAtomicTxRepository(vm.versiondb, atomic.Codec, lastAcceptedHeight)
	if err != nil {
		return fmt.Errorf("failed to create atomic repository: %w", err)
	}
	vm.atomicBackend, err = NewAtomicBackend(
		vm.versiondb, vm.ctx.SharedMemory, bonusBlockHeights,
		vm.atomicTxRepository, lastAcceptedHeight, lastAcceptedHash,
		vm.config.CommitInterval,
	)
	if err != nil {
		return fmt.Errorf("failed to create atomic backend: %w", err)
	}
	vm.atomicTrie = vm.atomicBackend.AtomicTrie()

	go vm.ctx.Log.RecoverAndPanic(vm.startContinuousProfiler)

	// so [vm.baseCodec] is a dummy codec use to fulfill the secp256k1fx VM
	// interface. The fx will register all of its types, which can be safely
	// ignored by the VM's codec.
	vm.baseCodec = linearcodec.NewDefault()

	if err := vm.fx.Initialize(vm); err != nil {
		return err
	}

	// Add p2p warp message warpHandler
	warpHandler := acp118.NewCachedHandler(meteredCache, vm.warpBackend, vm.ctx.WarpSigner)
	vm.Network.AddHandler(p2p.SignatureRequestHandlerID, warpHandler)

	vm.setAppRequestHandlers()

	vm.StateSyncServer = NewStateSyncServer(&stateSyncServerConfig{
		Chain:            vm.blockChain,
		AtomicTrie:       vm.atomicTrie,
		SyncableInterval: vm.config.StateSyncCommitInterval,
	})
	return vm.initializeStateSyncClient(lastAcceptedHeight)
}

func (vm *VM) initializeMetrics() error {
	metrics.Enabled = true
	vm.sdkMetrics = prometheus.NewRegistry()
	gatherer := corethprometheus.NewGatherer(metrics.DefaultRegistry)
	if err := vm.ctx.Metrics.Register(ethMetricsPrefix, gatherer); err != nil {
		return err
	}
	return vm.ctx.Metrics.Register(sdkMetricsPrefix, vm.sdkMetrics)
}

func (vm *VM) initializeChain(lastAcceptedHash common.Hash) error {
	nodecfg := &node.Config{
		CorethVersion:         Version,
		KeyStoreDir:           vm.config.KeystoreDirectory,
		ExternalSigner:        vm.config.KeystoreExternalSigner,
		InsecureUnlockAllowed: vm.config.KeystoreInsecureUnlockAllowed,
	}
	node, err := node.New(nodecfg)
	if err != nil {
		return err
	}
	callbacks := vm.createConsensusCallbacks()

	desiredTargetExcess := acp176.DesiredTargetExcess(1_500_000)
	vm.eth, err = eth.New(
		node,
		&vm.ethConfig,
		&EthPushGossiper{vm: vm},
		vm.chaindb,
		eth.Settings{MaxBlocksPerRequest: vm.config.MaxBlocksPerRequest},
		lastAcceptedHash,
		dummy.NewDummyEngine(
			callbacks,
			dummy.Mode{},
			&vm.clock,
			&desiredTargetExcess,
		),
		&vm.clock,
	)
	if err != nil {
		return err
	}
	vm.eth.SetEtherbase(constants.BlackholeAddr)
	vm.txPool = vm.eth.TxPool()
	vm.blockChain = vm.eth.BlockChain()
	vm.miner = vm.eth.Miner()

	// Set the gas parameters for the tx pool to the minimum gas price for the
	// latest upgrade.
	vm.txPool.SetGasTip(big.NewInt(0))
	vm.txPool.SetMinFee(big.NewInt(params.EtnaMinBaseFee))

	vm.eth.Start()
	return vm.initChainState(vm.blockChain.LastAcceptedBlock())
}

// initializeStateSyncClient initializes the client for performing state sync.
// If state sync is disabled, this function will wipe any ongoing summary from
// disk to ensure that we do not continue syncing from an invalid snapshot.
func (vm *VM) initializeStateSyncClient(lastAcceptedHeight uint64) error {
	stateSyncEnabled := vm.stateSyncEnabled(lastAcceptedHeight)
	// parse nodeIDs from state sync IDs in vm config
	var stateSyncIDs []ids.NodeID
	if stateSyncEnabled && len(vm.config.StateSyncIDs) > 0 {
		nodeIDs := strings.Split(vm.config.StateSyncIDs, ",")
		stateSyncIDs = make([]ids.NodeID, len(nodeIDs))
		for i, nodeIDString := range nodeIDs {
			nodeID, err := ids.NodeIDFromString(nodeIDString)
			if err != nil {
				return fmt.Errorf("failed to parse %s as NodeID: %w", nodeIDString, err)
			}
			stateSyncIDs[i] = nodeID
		}
	}

	vm.StateSyncClient = NewStateSyncClient(&stateSyncClientConfig{
		chain: vm.eth,
		state: vm.State,
		client: statesyncclient.NewClient(
			&statesyncclient.ClientConfig{
				NetworkClient:    vm.client,
				Codec:            vm.networkCodec,
				Stats:            stats.NewClientSyncerStats(),
				StateSyncNodeIDs: stateSyncIDs,
				BlockParser:      vm,
			},
		),
		enabled:              stateSyncEnabled,
		skipResume:           vm.config.StateSyncSkipResume,
		stateSyncMinBlocks:   vm.config.StateSyncMinBlocks,
		stateSyncRequestSize: vm.config.StateSyncRequestSize,
		lastAcceptedHeight:   lastAcceptedHeight, // TODO clean up how this is passed around
		chaindb:              vm.chaindb,
		metadataDB:           vm.metadataDB,
		acceptedBlockDB:      vm.acceptedBlockDB,
		db:                   vm.versiondb,
		atomicBackend:        vm.atomicBackend,
		toEngine:             vm.toEngine,
	})

	// If StateSync is disabled, clear any ongoing summary so that we will not attempt to resume
	// sync using a snapshot that has been modified by the node running normal operations.
	if !stateSyncEnabled {
		return vm.StateSyncClient.ClearOngoingSummary()
	}

	return nil
}

func (vm *VM) initChainState(lastAcceptedBlock *types.Block) error {
	block, err := vm.newBlock(lastAcceptedBlock)
	if err != nil {
		return fmt.Errorf("failed to create block wrapper for the last accepted block: %w", err)
	}

	config := &chain.Config{
		DecidedCacheSize:      decidedCacheSize,
		MissingCacheSize:      missingCacheSize,
		UnverifiedCacheSize:   unverifiedCacheSize,
		BytesToIDCacheSize:    bytesToIDCacheSize,
		GetBlock:              vm.getBlock,
		UnmarshalBlock:        vm.parseBlock,
		BuildBlock:            vm.buildBlock,
		BuildBlockWithContext: vm.buildBlockWithContext,
		LastAcceptedBlock:     block,
	}

	// Register chain state metrics
	chainStateRegisterer := prometheus.NewRegistry()
	state, err := chain.NewMeteredState(chainStateRegisterer, config)
	if err != nil {
		return fmt.Errorf("could not create metered state: %w", err)
	}
	vm.State = state

	if !metrics.Enabled {
		return nil
	}

	return vm.ctx.Metrics.Register(chainStateMetricsPrefix, chainStateRegisterer)
}

func (vm *VM) createConsensusCallbacks() dummy.ConsensusCallbacks {
	return dummy.ConsensusCallbacks{
		OnFinalizeAndAssemble: vm.onFinalizeAndAssemble,
		OnExtraStateChange:    vm.onExtraStateChange,
	}
}

func (vm *VM) preBatchOnFinalizeAndAssemble(header *types.Header, state *state.StateDB, txs []*types.Transaction) ([]byte, *big.Int, *big.Int, error) {
	for {
		tx, exists := vm.mempool.NextTx()
		if !exists {
			break
		}
		// Take a snapshot of [state] before calling verifyTx so that if the transaction fails verification
		// we can revert to [snapshot].
		// Note: snapshot is taken inside the loop because you cannot revert to the same snapshot more than
		// once.
		snapshot := state.Snapshot()
		rules := vm.chainConfig.Rules(header.Number, header.Time)
		if err := vm.verifyTx(tx, header.ParentHash, header.BaseFee, state, rules); err != nil {
			// Discard the transaction from the mempool on failed verification.
			log.Debug("discarding tx from mempool on failed verification", "txID", tx.ID(), "err", err)
			vm.mempool.DiscardCurrentTx(tx.ID())
			state.RevertToSnapshot(snapshot)
			continue
		}

		atomicTxBytes, err := atomic.Codec.Marshal(atomic.CodecVersion, tx)
		if err != nil {
			// Discard the transaction from the mempool and error if the transaction
			// cannot be marshalled. This should never happen.
			log.Debug("discarding tx due to unmarshal err", "txID", tx.ID(), "err", err)
			vm.mempool.DiscardCurrentTx(tx.ID())
			return nil, nil, nil, fmt.Errorf("failed to marshal atomic transaction %s due to %w", tx.ID(), err)
		}
		var contribution, gasUsed *big.Int
		if rules.IsApricotPhase4 {
			contribution, gasUsed, err = tx.BlockFeeContribution(rules.IsApricotPhase5, vm.ctx.AVAXAssetID, header.BaseFee)
			if err != nil {
				return nil, nil, nil, err
			}
		}
		return atomicTxBytes, contribution, gasUsed, nil
	}

	if len(txs) == 0 {
		// this could happen due to the async logic of geth tx pool
		return nil, nil, nil, errEmptyBlock
	}

	return nil, nil, nil, nil
}

// assumes that we are in at least Apricot Phase 5.
func (vm *VM) postBatchOnFinalizeAndAssemble(header *types.Header, state *state.StateDB, txs []*types.Transaction) ([]byte, *big.Int, *big.Int, error) {
	var (
		batchAtomicTxs    []*atomic.Tx
		batchAtomicUTXOs  set.Set[ids.ID]
		batchContribution *big.Int = new(big.Int).Set(common.Big0)
		batchGasUsed      *big.Int = new(big.Int).Set(common.Big0)
		rules                      = vm.chainConfig.Rules(header.Number, header.Time)
		size              int
	)

	for {
		tx, exists := vm.mempool.NextTx()
		if !exists {
			break
		}

		// Ensure that adding [tx] to the block will not exceed the block size soft limit.
		txSize := len(tx.SignedBytes())
		if size+txSize > targetAtomicTxsSize {
			vm.mempool.CancelCurrentTx(tx.ID())
			break
		}

		var (
			txGasUsed, txContribution *big.Int
			err                       error
		)

		// Note: we do not need to check if we are in at least ApricotPhase4 here because
		// we assume that this function will only be called when the block is in at least
		// ApricotPhase5.
		txContribution, txGasUsed, err = tx.BlockFeeContribution(true, vm.ctx.AVAXAssetID, header.BaseFee)
		if err != nil {
			return nil, nil, nil, err
		}
		// ensure [gasUsed] + [batchGasUsed] doesnt exceed the [atomicGasLimit]
		if totalGasUsed := new(big.Int).Add(batchGasUsed, txGasUsed); totalGasUsed.Cmp(params.AtomicGasLimit) > 0 {
			// Send [tx] back to the mempool's tx heap.
			vm.mempool.CancelCurrentTx(tx.ID())
			break
		}

		if batchAtomicUTXOs.Overlaps(tx.InputUTXOs()) {
			// Discard the transaction from the mempool since it will fail verification
			// after this block has been accepted.
			// Note: if the proposed block is not accepted, the transaction may still be
			// valid, but we discard it early here based on the assumption that the proposed
			// block will most likely be accepted.
			// Discard the transaction from the mempool on failed verification.
			log.Debug("discarding tx due to overlapping input utxos", "txID", tx.ID())
			vm.mempool.DiscardCurrentTx(tx.ID())
			continue
		}

		snapshot := state.Snapshot()
		if err := vm.verifyTx(tx, header.ParentHash, header.BaseFee, state, rules); err != nil {
			// Discard the transaction from the mempool and reset the state to [snapshot]
			// if it fails verification here.
			// Note: prior to this point, we have not modified [state] so there is no need to
			// revert to a snapshot if we discard the transaction prior to this point.
			log.Debug("discarding tx from mempool due to failed verification", "txID", tx.ID(), "err", err)
			vm.mempool.DiscardCurrentTx(tx.ID())
			state.RevertToSnapshot(snapshot)
			continue
		}

		batchAtomicTxs = append(batchAtomicTxs, tx)
		batchAtomicUTXOs.Union(tx.InputUTXOs())
		// Add the [txGasUsed] to the [batchGasUsed] when the [tx] has passed verification
		batchGasUsed.Add(batchGasUsed, txGasUsed)
		batchContribution.Add(batchContribution, txContribution)
		size += txSize
	}

	// If there is a non-zero number of transactions, marshal them and return the byte slice
	// for the block's extra data along with the contribution and gas used.
	if len(batchAtomicTxs) > 0 {
		atomicTxBytes, err := atomic.Codec.Marshal(atomic.CodecVersion, batchAtomicTxs)
		if err != nil {
			// If we fail to marshal the batch of atomic transactions for any reason,
			// discard the entire set of current transactions.
			log.Debug("discarding txs due to error marshaling atomic transactions", "err", err)
			vm.mempool.DiscardCurrentTxs()
			return nil, nil, nil, fmt.Errorf("failed to marshal batch of atomic transactions due to %w", err)
		}
		return atomicTxBytes, batchContribution, batchGasUsed, nil
	}

	// If there are no regular transactions and there were also no atomic transactions to be included,
	// then the block is empty and should be considered invalid.
	if len(txs) == 0 {
		// this could happen due to the async logic of geth tx pool
		return nil, nil, nil, errEmptyBlock
	}

	// If there are no atomic transactions, but there is a non-zero number of regular transactions, then
	// we return a nil slice with no contribution from the atomic transactions and a nil error.
	return nil, nil, nil, nil
}

func (vm *VM) onFinalizeAndAssemble(header *types.Header, state *state.StateDB, txs []*types.Transaction) ([]byte, *big.Int, *big.Int, error) {
	if !vm.chainConfig.IsApricotPhase5(header.Time) {
		return vm.preBatchOnFinalizeAndAssemble(header, state, txs)
	}
	return vm.postBatchOnFinalizeAndAssemble(header, state, txs)
}

func (vm *VM) onExtraStateChange(block *types.Block, state *state.StateDB) (*big.Int, *big.Int, error) {
	var (
		batchContribution *big.Int = big.NewInt(0)
		batchGasUsed      *big.Int = big.NewInt(0)
		header                     = block.Header()
		rules                      = vm.chainConfig.Rules(header.Number, header.Time)
	)

	txs, err := atomic.ExtractAtomicTxs(block.ExtData(), rules.IsApricotPhase5, atomic.Codec)
	if err != nil {
		return nil, nil, err
	}

	// If [atomicBackend] is nil, the VM is still initializing and is reprocessing accepted blocks.
	if vm.atomicBackend != nil {
		if vm.atomicBackend.IsBonus(block.NumberU64(), block.Hash()) {
			log.Info("skipping atomic tx verification on bonus block", "block", block.Hash())
		} else {
			// Verify [txs] do not conflict with themselves or ancestor blocks.
			if err := vm.verifyTxs(txs, block.ParentHash(), block.BaseFee(), block.NumberU64(), rules); err != nil {
				return nil, nil, err
			}
		}
		// Update the atomic backend with [txs] from this block.
		//
		// Note: The atomic trie canonically contains the duplicate operations
		// from any bonus blocks.
		_, err := vm.atomicBackend.InsertTxs(block.Hash(), block.NumberU64(), block.ParentHash(), txs)
		if err != nil {
			return nil, nil, err
		}
	}

	// If there are no transactions, we can return early.
	if len(txs) == 0 {
		return nil, nil, nil
	}

	for _, tx := range txs {
		if err := tx.UnsignedAtomicTx.EVMStateTransfer(vm.ctx, state); err != nil {
			return nil, nil, err
		}
		// If ApricotPhase4 is enabled, calculate the block fee contribution
		if rules.IsApricotPhase4 {
			contribution, gasUsed, err := tx.BlockFeeContribution(rules.IsApricotPhase5, vm.ctx.AVAXAssetID, block.BaseFee())
			if err != nil {
				return nil, nil, err
			}

			batchContribution.Add(batchContribution, contribution)
			batchGasUsed.Add(batchGasUsed, gasUsed)
		}

		// If ApricotPhase5 is enabled, enforce that the atomic gas used does not exceed the
		// atomic gas limit.
		if rules.IsApricotPhase5 {
			// Ensure that [tx] does not push [block] above the atomic gas limit.
			if batchGasUsed.Cmp(params.AtomicGasLimit) == 1 {
				return nil, nil, fmt.Errorf("atomic gas used (%d) by block (%s), exceeds atomic gas limit (%d)", batchGasUsed, block.Hash().Hex(), params.AtomicGasLimit)
			}
		}
	}
	return batchContribution, batchGasUsed, nil
}

func (vm *VM) SetState(_ context.Context, state snow.State) error {
	switch state {
	case snow.StateSyncing:
		vm.bootstrapped.Set(false)
		return nil
	case snow.Bootstrapping:
		return vm.onBootstrapStarted()
	case snow.NormalOp:
		return vm.onNormalOperationsStarted()
	default:
		return snow.ErrUnknownState
	}
}

// onBootstrapStarted marks this VM as bootstrapping
func (vm *VM) onBootstrapStarted() error {
	vm.bootstrapped.Set(false)
	if err := vm.StateSyncClient.Error(); err != nil {
		return err
	}
	// After starting bootstrapping, do not attempt to resume a previous state sync.
	if err := vm.StateSyncClient.ClearOngoingSummary(); err != nil {
		return err
	}
	// Ensure snapshots are initialized before bootstrapping (i.e., if state sync is skipped).
	// Note calling this function has no effect if snapshots are already initialized.
	vm.blockChain.InitializeSnapshots()

	return vm.fx.Bootstrapping()
}

// onNormalOperationsStarted marks this VM as bootstrapped
func (vm *VM) onNormalOperationsStarted() error {
	if vm.bootstrapped.Get() {
		return nil
	}
	vm.bootstrapped.Set(true)
	if err := vm.fx.Bootstrapped(); err != nil {
		return err
	}
	// Initialize goroutines related to block building
	// once we enter normal operation as there is no need to handle mempool gossip before this point.
	return vm.initBlockBuilding()
}

// initBlockBuilding starts goroutines to manage block building
func (vm *VM) initBlockBuilding() error {
	ctx, cancel := context.WithCancel(context.TODO())
	vm.cancel = cancel

	ethTxGossipMarshaller := GossipEthTxMarshaller{}
	ethTxGossipClient := vm.Network.NewClient(p2p.TxGossipHandlerID, p2p.WithValidatorSampling(vm.p2pValidators))
	ethTxGossipMetrics, err := gossip.NewMetrics(vm.sdkMetrics, ethTxGossipNamespace)
	if err != nil {
		return fmt.Errorf("failed to initialize eth tx gossip metrics: %w", err)
	}
	ethTxPool, err := NewGossipEthTxPool(vm.txPool, vm.sdkMetrics)
	if err != nil {
		return fmt.Errorf("failed to initialize gossip eth tx pool: %w", err)
	}
	vm.shutdownWg.Add(1)
	go func() {
		ethTxPool.Subscribe(ctx)
		vm.shutdownWg.Done()
	}()

	atomicTxGossipMarshaller := atomic.GossipAtomicTxMarshaller{}
	atomicTxGossipClient := vm.Network.NewClient(p2p.AtomicTxGossipHandlerID, p2p.WithValidatorSampling(vm.p2pValidators))
	atomicTxGossipMetrics, err := gossip.NewMetrics(vm.sdkMetrics, atomicTxGossipNamespace)
	if err != nil {
		return fmt.Errorf("failed to initialize atomic tx gossip metrics: %w", err)
	}

	pushGossipParams := gossip.BranchingFactor{
		StakePercentage: vm.config.PushGossipPercentStake,
		Validators:      vm.config.PushGossipNumValidators,
		Peers:           vm.config.PushGossipNumPeers,
	}
	pushRegossipParams := gossip.BranchingFactor{
		Validators: vm.config.PushRegossipNumValidators,
		Peers:      vm.config.PushRegossipNumPeers,
	}

	ethTxPushGossiper := vm.ethTxPushGossiper.Get()
	if ethTxPushGossiper == nil {
		ethTxPushGossiper, err = gossip.NewPushGossiper[*GossipEthTx](
			ethTxGossipMarshaller,
			ethTxPool,
			vm.p2pValidators,
			ethTxGossipClient,
			ethTxGossipMetrics,
			pushGossipParams,
			pushRegossipParams,
			pushGossipDiscardedElements,
			txGossipTargetMessageSize,
			vm.config.RegossipFrequency.Duration,
		)
		if err != nil {
			return fmt.Errorf("failed to initialize eth tx push gossiper: %w", err)
		}
		vm.ethTxPushGossiper.Set(ethTxPushGossiper)
	}

	if vm.atomicTxPushGossiper == nil {
		vm.atomicTxPushGossiper, err = gossip.NewPushGossiper[*atomic.GossipAtomicTx](
			atomicTxGossipMarshaller,
			vm.mempool,
			vm.p2pValidators,
			atomicTxGossipClient,
			atomicTxGossipMetrics,
			pushGossipParams,
			pushRegossipParams,
			pushGossipDiscardedElements,
			txGossipTargetMessageSize,
			vm.config.RegossipFrequency.Duration,
		)
		if err != nil {
			return fmt.Errorf("failed to initialize atomic tx push gossiper: %w", err)
		}
	}

	// NOTE: gossip network must be initialized first otherwise ETH tx gossip will not work.
	vm.builder = vm.NewBlockBuilder(vm.toEngine)
	vm.builder.awaitSubmittedTxs()

	var p2pValidators p2p.ValidatorSet = &validatorSet{}
	if vm.config.PullGossipFrequency.Duration > 0 {
		p2pValidators = vm.p2pValidators
	}

	if vm.ethTxGossipHandler == nil {
		vm.ethTxGossipHandler = newTxGossipHandler[*GossipEthTx](
			vm.ctx.Log,
			ethTxGossipMarshaller,
			ethTxPool,
			ethTxGossipMetrics,
			txGossipTargetMessageSize,
			txGossipThrottlingPeriod,
			txGossipThrottlingLimit,
			p2pValidators,
		)
	}

	if err := vm.Network.AddHandler(p2p.TxGossipHandlerID, vm.ethTxGossipHandler); err != nil {
		return fmt.Errorf("failed to add eth tx gossip handler: %w", err)
	}

	if vm.atomicTxGossipHandler == nil {
		vm.atomicTxGossipHandler = newTxGossipHandler[*atomic.GossipAtomicTx](
			vm.ctx.Log,
			atomicTxGossipMarshaller,
			vm.mempool,
			atomicTxGossipMetrics,
			txGossipTargetMessageSize,
			txGossipThrottlingPeriod,
			txGossipThrottlingLimit,
			p2pValidators,
		)
	}

	if err := vm.Network.AddHandler(p2p.AtomicTxGossipHandlerID, vm.atomicTxGossipHandler); err != nil {
		return fmt.Errorf("failed to add atomic tx gossip handler: %w", err)
	}

	if vm.ethTxPullGossiper == nil {
		ethTxPullGossiper := gossip.NewPullGossiper[*GossipEthTx](
			vm.ctx.Log,
			ethTxGossipMarshaller,
			ethTxPool,
			ethTxGossipClient,
			ethTxGossipMetrics,
			txGossipPollSize,
		)

		vm.ethTxPullGossiper = gossip.ValidatorGossiper{
			Gossiper:   ethTxPullGossiper,
			NodeID:     vm.ctx.NodeID,
			Validators: vm.p2pValidators,
		}
	}

	if vm.config.PushGossipFrequency.Duration > 0 {
		vm.shutdownWg.Add(1)
		go func() {
			gossip.Every(ctx, vm.ctx.Log, ethTxPushGossiper, vm.config.PushGossipFrequency.Duration)
			vm.shutdownWg.Done()
		}()
	}
	if vm.config.PullGossipFrequency.Duration > 0 {
		vm.shutdownWg.Add(1)
		go func() {
			gossip.Every(ctx, vm.ctx.Log, vm.ethTxPullGossiper, vm.config.PullGossipFrequency.Duration)
			vm.shutdownWg.Done()
		}()
	}

	if vm.atomicTxPullGossiper == nil {
		atomicTxPullGossiper := gossip.NewPullGossiper[*atomic.GossipAtomicTx](
			vm.ctx.Log,
			atomicTxGossipMarshaller,
			vm.mempool,
			atomicTxGossipClient,
			atomicTxGossipMetrics,
			txGossipPollSize,
		)

		vm.atomicTxPullGossiper = &gossip.ValidatorGossiper{
			Gossiper:   atomicTxPullGossiper,
			NodeID:     vm.ctx.NodeID,
			Validators: vm.p2pValidators,
		}
	}

	if vm.config.PushGossipFrequency.Duration > 0 {
		vm.shutdownWg.Add(1)
		go func() {
			gossip.Every(ctx, vm.ctx.Log, vm.atomicTxPushGossiper, vm.config.PushGossipFrequency.Duration)
			vm.shutdownWg.Done()
		}()
	}
	if vm.config.PullGossipFrequency.Duration > 0 {
		vm.shutdownWg.Add(1)
		go func() {
			gossip.Every(ctx, vm.ctx.Log, vm.atomicTxPullGossiper, vm.config.PullGossipFrequency.Duration)
			vm.shutdownWg.Done()
		}()
	}

	return nil
}

// setAppRequestHandlers sets the request handlers for the VM to serve state sync
// requests.
func (vm *VM) setAppRequestHandlers() {
	// Create standalone EVM TrieDB (read only) for serving leafs requests.
	// We create a standalone TrieDB here, so that it has a standalone cache from the one
	// used by the node when processing blocks.
	evmTrieDB := triedb.NewDatabase(
		vm.chaindb,
		&triedb.Config{
			HashDB: &hashdb.Config{
				CleanCacheSize: vm.config.StateSyncServerTrieCache * units.MiB,
			},
		},
	)
	networkHandler := newNetworkHandler(
		vm.blockChain,
		vm.chaindb,
		evmTrieDB,
		vm.atomicTrie.TrieDB(),
		vm.warpBackend,
		vm.networkCodec,
	)
	vm.Network.SetRequestHandler(networkHandler)
}

// Shutdown implements the snowman.ChainVM interface
func (vm *VM) Shutdown(context.Context) error {
	if vm.ctx == nil {
		return nil
	}
	if vm.cancel != nil {
		vm.cancel()
	}
	vm.Network.Shutdown()
	if err := vm.StateSyncClient.Shutdown(); err != nil {
		log.Error("error stopping state syncer", "err", err)
	}
	close(vm.shutdownChan)
	// Stop RPC handlers before eth.Stop which will close the database
	for _, handler := range vm.rpcHandlers {
		handler.Stop()
	}
	vm.eth.Stop()
	vm.shutdownWg.Wait()
	return nil
}

// buildBlock builds a block to be wrapped by ChainState
func (vm *VM) buildBlock(ctx context.Context) (snowman.Block, error) {
	return vm.buildBlockWithContext(ctx, nil)
}

func (vm *VM) buildBlockWithContext(ctx context.Context, proposerVMBlockCtx *block.Context) (snowman.Block, error) {
	if proposerVMBlockCtx != nil {
		log.Debug("Building block with context", "pChainBlockHeight", proposerVMBlockCtx.PChainHeight)
	} else {
		log.Debug("Building block without context")
	}
	predicateCtx := &precompileconfig.PredicateContext{
		SnowCtx:            vm.ctx,
		ProposerVMBlockCtx: proposerVMBlockCtx,
	}

	block, err := vm.miner.GenerateBlock(predicateCtx)
	vm.builder.handleGenerateBlock()
	if err != nil {
		vm.mempool.CancelCurrentTxs()
		return nil, err
	}

	// Note: the status of block is set by ChainState
	blk, err := vm.newBlock(block)
	if err != nil {
		log.Debug("discarding txs due to error making new block", "err", err)
		vm.mempool.DiscardCurrentTxs()
		return nil, err
	}

	// Verify is called on a non-wrapped block here, such that this
	// does not add [blk] to the processing blocks map in ChainState.
	//
	// TODO cache verification since Verify() will be called by the
	// consensus engine as well.
	//
	// Note: this is only called when building a new block, so caching
	// verification will only be a significant optimization for nodes
	// that produce a large number of blocks.
	// We call verify without writes here to avoid generating a reference
	// to the blk state root in the triedb when we are going to call verify
	// again from the consensus engine with writes enabled.
	if err := blk.verify(predicateCtx, false /*=writes*/); err != nil {
		vm.mempool.CancelCurrentTxs()
		return nil, fmt.Errorf("block failed verification due to: %w", err)
	}

	log.Debug(fmt.Sprintf("Built block %s", blk.ID()))
	// Marks the current transactions from the mempool as being successfully issued
	// into a block.
	vm.mempool.IssueCurrentTxs()
	return blk, nil
}

// parseBlock parses [b] into a block to be wrapped by ChainState.
func (vm *VM) parseBlock(_ context.Context, b []byte) (snowman.Block, error) {
	ethBlock := new(types.Block)
	if err := rlp.DecodeBytes(b, ethBlock); err != nil {
		return nil, err
	}

	// Note: the status of block is set by ChainState
	block, err := vm.newBlock(ethBlock)
	if err != nil {
		return nil, err
	}
	// Performing syntactic verification in ParseBlock allows for
	// short-circuiting bad blocks before they are processed by the VM.
	if err := block.syntacticVerify(); err != nil {
		return nil, fmt.Errorf("syntactic block verification failed: %w", err)
	}
	return block, nil
}

func (vm *VM) ParseEthBlock(b []byte) (*types.Block, error) {
	block, err := vm.parseBlock(context.TODO(), b)
	if err != nil {
		return nil, err
	}

	return block.(*Block).ethBlock, nil
}

// getBlock attempts to retrieve block [id] from the VM to be wrapped
// by ChainState.
func (vm *VM) getBlock(_ context.Context, id ids.ID) (snowman.Block, error) {
	ethBlock := vm.blockChain.GetBlockByHash(common.Hash(id))
	// If [ethBlock] is nil, return [database.ErrNotFound] here
	// so that the miss is considered cacheable.
	if ethBlock == nil {
		return nil, database.ErrNotFound
	}
	// Note: the status of block is set by ChainState
	return vm.newBlock(ethBlock)
}

// GetAcceptedBlock attempts to retrieve block [blkID] from the VM. This method
// only returns accepted blocks.
func (vm *VM) GetAcceptedBlock(ctx context.Context, blkID ids.ID) (snowman.Block, error) {
	blk, err := vm.GetBlock(ctx, blkID)
	if err != nil {
		return nil, err
	}

	height := blk.Height()
	acceptedBlkID, err := vm.GetBlockIDAtHeight(ctx, height)
	if err != nil {
		return nil, err
	}

	if acceptedBlkID != blkID {
		// The provided block is not accepted.
		return nil, database.ErrNotFound
	}
	return blk, nil
}

// SetPreference sets what the current tail of the chain is
func (vm *VM) SetPreference(ctx context.Context, blkID ids.ID) error {
	// Since each internal handler used by [vm.State] always returns a block
	// with non-nil ethBlock value, GetBlockInternal should never return a
	// (*Block) with a nil ethBlock value.
	block, err := vm.GetBlockInternal(ctx, blkID)
	if err != nil {
		return fmt.Errorf("failed to set preference to %s: %w", blkID, err)
	}

	return vm.blockChain.SetPreference(block.(*Block).ethBlock)
}

// VerifyHeightIndex always returns a nil error since the index is maintained by
// vm.blockChain.
func (vm *VM) VerifyHeightIndex(context.Context) error {
	return nil
}

// GetBlockIDAtHeight returns the canonical block at [height].
// Note: the engine assumes that if a block is not found at [height], then
// [database.ErrNotFound] will be returned. This indicates that the VM has state
// synced and does not have all historical blocks available.
func (vm *VM) GetBlockIDAtHeight(_ context.Context, height uint64) (ids.ID, error) {
	lastAcceptedBlock := vm.LastAcceptedBlock()
	if lastAcceptedBlock.Height() < height {
		return ids.ID{}, database.ErrNotFound
	}

	hash := vm.blockChain.GetCanonicalHash(height)
	if hash == (common.Hash{}) {
		return ids.ID{}, database.ErrNotFound
	}
	return ids.ID(hash), nil
}

func (vm *VM) Version(context.Context) (string, error) {
	return Version, nil
}

// NewHandler returns a new Handler for a service where:
//   - The handler's functionality is defined by [service]
//     [service] should be a gorilla RPC service (see https://www.gorillatoolkit.org/pkg/rpc/v2)
//   - The name of the service is [name]
func newHandler(name string, service interface{}) (http.Handler, error) {
	server := avalancheRPC.NewServer()
	server.RegisterCodec(avalancheJSON.NewCodec(), "application/json")
	server.RegisterCodec(avalancheJSON.NewCodec(), "application/json;charset=UTF-8")
	return server, server.RegisterService(service, name)
}

// CreateHandlers makes new http handlers that can handle API calls
func (vm *VM) CreateHandlers(context.Context) (map[string]http.Handler, error) {
	handler := rpc.NewServer(vm.config.APIMaxDuration.Duration)
	if vm.config.HttpBodyLimit > 0 {
		handler.SetHTTPBodyLimit(int(vm.config.HttpBodyLimit))
	}

	enabledAPIs := vm.config.EthAPIs()
	if err := attachEthService(handler, vm.eth.APIs(), enabledAPIs); err != nil {
		return nil, err
	}

	apis := make(map[string]http.Handler)
	avaxAPI, err := newHandler("avax", &AvaxAPI{vm})
	if err != nil {
		return nil, fmt.Errorf("failed to register service for AVAX API due to %w", err)
	}
	enabledAPIs = append(enabledAPIs, "avax")
	apis[avaxEndpoint] = avaxAPI

	if vm.config.AdminAPIEnabled {
		adminAPI, err := newHandler("admin", NewAdminService(vm, os.ExpandEnv(fmt.Sprintf("%s_coreth_performance_%s", vm.config.AdminAPIDir, vm.chainAlias))))
		if err != nil {
			return nil, fmt.Errorf("failed to register service for admin API due to %w", err)
		}
		apis[adminEndpoint] = adminAPI
		enabledAPIs = append(enabledAPIs, "coreth-admin")
	}

	// RPC APIs
	if vm.config.SnowmanAPIEnabled {
		if err := handler.RegisterName("snowman", &SnowmanAPI{vm}); err != nil {
			return nil, err
		}
		enabledAPIs = append(enabledAPIs, "snowman")
	}

	if vm.config.WarpAPIEnabled {
		if err := handler.RegisterName("warp", warp.NewAPI(vm.ctx.NetworkID, vm.ctx.SubnetID, vm.ctx.ChainID, vm.ctx.ValidatorState, vm.warpBackend, vm.client, vm.requirePrimaryNetworkSigners)); err != nil {
			return nil, err
		}
		enabledAPIs = append(enabledAPIs, "warp")
	}

	log.Info(fmt.Sprintf("Enabled APIs: %s", strings.Join(enabledAPIs, ", ")))
	apis[ethRPCEndpoint] = handler
	apis[ethWSEndpoint] = handler.WebsocketHandlerWithDuration(
		[]string{"*"},
		vm.config.APIMaxDuration.Duration,
		vm.config.WSCPURefillRate.Duration,
		vm.config.WSCPUMaxStored.Duration,
	)

	vm.rpcHandlers = append(vm.rpcHandlers, handler)
	return apis, nil
}

// CreateStaticHandlers makes new http handlers that can handle API calls
func (vm *VM) CreateStaticHandlers(context.Context) (map[string]http.Handler, error) {
	handler := rpc.NewServer(0)
	if vm.config.HttpBodyLimit > 0 {
		handler.SetHTTPBodyLimit(int(vm.config.HttpBodyLimit))
	}
	if err := handler.RegisterName("static", &StaticService{}); err != nil {
		return nil, err
	}

	vm.rpcHandlers = append(vm.rpcHandlers, handler)
	return map[string]http.Handler{
		"/rpc": handler,
	}, nil
}

/*
 ******************************************************************************
 *********************************** Helpers **********************************
 ******************************************************************************
 */

// getAtomicTx returns the requested transaction, status, and height.
// If the status is Unknown, then the returned transaction will be nil.
func (vm *VM) getAtomicTx(txID ids.ID) (*atomic.Tx, atomic.Status, uint64, error) {
	if tx, height, err := vm.atomicTxRepository.GetByTxID(txID); err == nil {
		return tx, atomic.Accepted, height, nil
	} else if err != database.ErrNotFound {
		return nil, atomic.Unknown, 0, err
	}
	tx, dropped, found := vm.mempool.GetTx(txID)
	switch {
	case found && dropped:
		return tx, atomic.Dropped, 0, nil
	case found:
		return tx, atomic.Processing, 0, nil
	default:
		return nil, atomic.Unknown, 0, nil
	}
}

// ParseAddress takes in an address and produces the ID of the chain it's for
// the ID of the address
func (vm *VM) ParseAddress(addrStr string) (ids.ID, ids.ShortID, error) {
	chainIDAlias, hrp, addrBytes, err := address.Parse(addrStr)
	if err != nil {
		return ids.ID{}, ids.ShortID{}, err
	}

	chainID, err := vm.ctx.BCLookup.Lookup(chainIDAlias)
	if err != nil {
		return ids.ID{}, ids.ShortID{}, err
	}

	expectedHRP := avalanchegoConstants.GetHRP(vm.ctx.NetworkID)
	if hrp != expectedHRP {
		return ids.ID{}, ids.ShortID{}, fmt.Errorf("expected hrp %q but got %q",
			expectedHRP, hrp)
	}

	addr, err := ids.ToShortID(addrBytes)
	if err != nil {
		return ids.ID{}, ids.ShortID{}, err
	}
	return chainID, addr, nil
}

// verifyTxAtTip verifies that [tx] is valid to be issued on top of the currently preferred block
func (vm *VM) verifyTxAtTip(tx *atomic.Tx) error {
	if txByteLen := len(tx.SignedBytes()); txByteLen > targetAtomicTxsSize {
		return fmt.Errorf("tx size (%d) exceeds total atomic txs size target (%d)", txByteLen, targetAtomicTxsSize)
	}
	gasUsed, err := tx.GasUsed(true)
	if err != nil {
		return err
	}
	if new(big.Int).SetUint64(gasUsed).Cmp(params.AtomicGasLimit) > 0 {
		return fmt.Errorf("tx gas usage (%d) exceeds atomic gas limit (%d)", gasUsed, params.AtomicGasLimit.Uint64())
	}

	// Note: we fetch the current block and then the state at that block instead of the current state directly
	// since we need the header of the current block below.
	preferredBlock := vm.blockChain.CurrentBlock()
	preferredState, err := vm.blockChain.StateAt(preferredBlock.Root)
	if err != nil {
		return fmt.Errorf("failed to retrieve block state at tip while verifying atomic tx: %w", err)
	}
	rules := vm.currentRules()

	parentHeader := preferredBlock
	timestamp := uint64(vm.clock.Time().Unix())
<<<<<<< HEAD
	nextBaseFee, err := dummy.EstimateNextBaseFee(vm.chainConfig, parentHeader, timestamp)
	if err != nil {
		// Return extremely detailed error since CalcBaseFee should never encounter an issue here
		return fmt.Errorf("failed to calculate base fee with parent timestamp (%d), parent ExtraData: (0x%x), and current timestamp (%d): %w", parentHeader.Time, parentHeader.Extra, timestamp, err)
=======
	if vm.chainConfig.IsApricotPhase3(timestamp) {
		nextBaseFee, err = dummy.EstimateNextBaseFee(vm.chainConfig, parentHeader, timestamp)
		if err != nil {
			// Return extremely detailed error since CalcBaseFee should never encounter an issue here
			return fmt.Errorf("failed to calculate base fee with parent timestamp (%d), parent ExtraData: (0x%x), and current timestamp (%d): %w", parentHeader.Time, parentHeader.Extra, timestamp, err)
		}
>>>>>>> a55586c0
	}

	// We don’t need to revert the state here in case verifyTx errors, because
	// [preferredState] is thrown away either way.
	return vm.verifyTx(tx, parentHeader.Hash(), nextBaseFee, preferredState, rules)
}

// verifyTx verifies that [tx] is valid to be issued into a block with parent block [parentHash]
// and validated at [state] using [rules] as the current rule set.
// Note: verifyTx may modify [state]. If [state] needs to be properly maintained, the caller is responsible
// for reverting to the correct snapshot after calling this function. If this function is called with a
// throwaway state, then this is not necessary.
func (vm *VM) verifyTx(tx *atomic.Tx, parentHash common.Hash, baseFee *big.Int, state *state.StateDB, rules params.Rules) error {
	parentIntf, err := vm.GetBlockInternal(context.TODO(), ids.ID(parentHash))
	if err != nil {
		return fmt.Errorf("failed to get parent block: %w", err)
	}
	parent, ok := parentIntf.(*Block)
	if !ok {
		return fmt.Errorf("parent block %s had unexpected type %T", parentIntf.ID(), parentIntf)
	}
	atomicBackend := &atomic.Backend{
		Ctx:          vm.ctx,
		Fx:           &vm.fx,
		Rules:        rules,
		Bootstrapped: vm.bootstrapped.Get(),
		BlockFetcher: vm,
		SecpCache:    &vm.secpCache,
	}
	if err := tx.UnsignedAtomicTx.SemanticVerify(atomicBackend, tx, parent, baseFee); err != nil {
		return err
	}
	return tx.UnsignedAtomicTx.EVMStateTransfer(vm.ctx, state)
}

// verifyTxs verifies that [txs] are valid to be issued into a block with parent block [parentHash]
// using [rules] as the current rule set.
func (vm *VM) verifyTxs(txs []*atomic.Tx, parentHash common.Hash, baseFee *big.Int, height uint64, rules params.Rules) error {
	// Ensure that the parent was verified and inserted correctly.
	if !vm.blockChain.HasBlock(parentHash, height-1) {
		return errRejectedParent
	}

	ancestorID := ids.ID(parentHash)
	// If the ancestor is unknown, then the parent failed verification when
	// it was called.
	// If the ancestor is rejected, then this block shouldn't be inserted
	// into the canonical chain because the parent will be missing.
	ancestorInf, err := vm.GetBlockInternal(context.TODO(), ancestorID)
	if err != nil {
		return errRejectedParent
	}
	ancestor, ok := ancestorInf.(*Block)
	if !ok {
		return fmt.Errorf("expected parent block %s, to be *Block but is %T", ancestor.ID(), ancestorInf)
	}

	// Ensure each tx in [txs] doesn't conflict with any other atomic tx in
	// a processing ancestor block.
	inputs := set.Set[ids.ID]{}
	atomicBackend := &atomic.Backend{
		Ctx:          vm.ctx,
		Fx:           &vm.fx,
		Rules:        rules,
		Bootstrapped: vm.bootstrapped.Get(),
		BlockFetcher: vm,
		SecpCache:    &vm.secpCache,
	}
	for _, atomicTx := range txs {
		utx := atomicTx.UnsignedAtomicTx
		if err := utx.SemanticVerify(atomicBackend, atomicTx, ancestor, baseFee); err != nil {
			return fmt.Errorf("invalid block due to failed semanatic verify: %w at height %d", err, height)
		}
		txInputs := utx.InputUTXOs()
		if inputs.Overlaps(txInputs) {
			return atomic.ErrConflictingAtomicInputs
		}
		inputs.Union(txInputs)
	}
	return nil
}

// GetAtomicUTXOs returns the utxos that at least one of the provided addresses is
// referenced in.
func (vm *VM) GetAtomicUTXOs(
	chainID ids.ID,
	addrs set.Set[ids.ShortID],
	startAddr ids.ShortID,
	startUTXOID ids.ID,
	limit int,
) ([]*avax.UTXO, ids.ShortID, ids.ID, error) {
	if limit <= 0 || limit > maxUTXOsToFetch {
		limit = maxUTXOsToFetch
	}

	return avax.GetAtomicUTXOs(
		vm.ctx.SharedMemory,
		atomic.Codec,
		chainID,
		addrs,
		startAddr,
		startUTXOID,
		limit,
	)
}

// currentRules returns the chain rules for the current block.
func (vm *VM) currentRules() params.Rules {
	header := vm.eth.APIBackend.CurrentHeader()
	return vm.chainConfig.Rules(header.Number, header.Time)
}

// requirePrimaryNetworkSigners returns true if warp messages from the primary
// network must be signed by the primary network validators.
// This is necessary when the subnet is not validating the primary network.
func (vm *VM) requirePrimaryNetworkSigners() bool {
	switch c := vm.currentRules().ActivePrecompiles[warpcontract.ContractAddress].(type) {
	case *warpcontract.Config:
		return c.RequirePrimaryNetworkSigners
	default: // includes nil due to non-presence
		return false
	}
}

func (vm *VM) startContinuousProfiler() {
	// If the profiler directory is empty, return immediately
	// without creating or starting a continuous profiler.
	if vm.config.ContinuousProfilerDir == "" {
		return
	}
	vm.profiler = profiler.NewContinuous(
		filepath.Join(vm.config.ContinuousProfilerDir),
		vm.config.ContinuousProfilerFrequency.Duration,
		vm.config.ContinuousProfilerMaxFiles,
	)
	defer vm.profiler.Shutdown()

	vm.shutdownWg.Add(1)
	go func() {
		defer vm.shutdownWg.Done()
		log.Info("Dispatching continuous profiler", "dir", vm.config.ContinuousProfilerDir, "freq", vm.config.ContinuousProfilerFrequency, "maxFiles", vm.config.ContinuousProfilerMaxFiles)
		err := vm.profiler.Dispatch()
		if err != nil {
			log.Error("continuous profiler failed", "err", err)
		}
	}()
	// Wait for shutdownChan to be closed
	<-vm.shutdownChan
}

// readLastAccepted reads the last accepted hash from [acceptedBlockDB] and returns the
// last accepted block hash and height by reading directly from [vm.chaindb] instead of relying
// on [chain].
// Note: assumes [vm.chaindb] and [vm.genesisHash] have been initialized.
func (vm *VM) readLastAccepted() (common.Hash, uint64, error) {
	// Attempt to load last accepted block to determine if it is necessary to
	// initialize state with the genesis block.
	lastAcceptedBytes, lastAcceptedErr := vm.acceptedBlockDB.Get(lastAcceptedKey)
	switch {
	case lastAcceptedErr == database.ErrNotFound:
		// If there is nothing in the database, return the genesis block hash and height
		return vm.genesisHash, 0, nil
	case lastAcceptedErr != nil:
		return common.Hash{}, 0, fmt.Errorf("failed to get last accepted block ID due to: %w", lastAcceptedErr)
	case len(lastAcceptedBytes) != common.HashLength:
		return common.Hash{}, 0, fmt.Errorf("last accepted bytes should have been length %d, but found %d", common.HashLength, len(lastAcceptedBytes))
	default:
		lastAcceptedHash := common.BytesToHash(lastAcceptedBytes)
		height := rawdb.ReadHeaderNumber(vm.chaindb, lastAcceptedHash)
		if height == nil {
			return common.Hash{}, 0, fmt.Errorf("failed to retrieve header number of last accepted block: %s", lastAcceptedHash)
		}
		return lastAcceptedHash, *height, nil
	}
}

// attachEthService registers the backend RPC services provided by Ethereum
// to the provided handler under their assigned namespaces.
func attachEthService(handler *rpc.Server, apis []rpc.API, names []string) error {
	enabledServicesSet := make(map[string]struct{})
	for _, ns := range names {
		// handle pre geth v1.10.20 api names as aliases for their updated values
		// to allow configurations to be backwards compatible.
		if newName, isLegacy := legacyApiNames[ns]; isLegacy {
			log.Info("deprecated api name referenced in configuration.", "deprecated", ns, "new", newName)
			enabledServicesSet[newName] = struct{}{}
			continue
		}

		enabledServicesSet[ns] = struct{}{}
	}

	apiSet := make(map[string]rpc.API)
	for _, api := range apis {
		if existingAPI, exists := apiSet[api.Name]; exists {
			return fmt.Errorf("duplicated API name: %s, namespaces %s and %s", api.Name, api.Namespace, existingAPI.Namespace)
		}
		apiSet[api.Name] = api
	}

	for name := range enabledServicesSet {
		api, exists := apiSet[name]
		if !exists {
			return fmt.Errorf("API service %s not found", name)
		}
		if err := handler.RegisterName(api.Namespace, api.Service); err != nil {
			return err
		}
	}

	return nil
}

func (vm *VM) stateSyncEnabled(lastAcceptedHeight uint64) bool {
	if vm.config.StateSyncEnabled != nil {
		// if the config is set, use that
		return *vm.config.StateSyncEnabled
	}

	// enable state sync by default if the chain is empty.
	return lastAcceptedHeight == 0
}

func (vm *VM) newImportTx(
	chainID ids.ID, // chain to import from
	to common.Address, // Address of recipient
	baseFee *big.Int, // fee to use post-AP3
	keys []*secp256k1.PrivateKey, // Keys to import the funds
) (*atomic.Tx, error) {
	kc := secp256k1fx.NewKeychain()
	for _, key := range keys {
		kc.Add(key)
	}

	atomicUTXOs, _, _, err := vm.GetAtomicUTXOs(chainID, kc.Addresses(), ids.ShortEmpty, ids.Empty, -1)
	if err != nil {
		return nil, fmt.Errorf("problem retrieving atomic UTXOs: %w", err)
	}

	return atomic.NewImportTx(vm.ctx, vm.currentRules(), vm.clock.Unix(), chainID, to, baseFee, kc, atomicUTXOs)
}

// newExportTx returns a new ExportTx
func (vm *VM) newExportTx(
	assetID ids.ID, // AssetID of the tokens to export
	amount uint64, // Amount of tokens to export
	chainID ids.ID, // Chain to send the UTXOs to
	to ids.ShortID, // Address of chain recipient
	baseFee *big.Int, // fee to use post-AP3
	keys []*secp256k1.PrivateKey, // Pay the fee and provide the tokens
) (*atomic.Tx, error) {
	state, err := vm.blockChain.State()
	if err != nil {
		return nil, err
	}

	// Create the transaction
	tx, err := atomic.NewExportTx(
		vm.ctx,            // Context
		vm.currentRules(), // VM rules
		state,
		assetID, // AssetID
		amount,  // Amount
		chainID, // ID of the chain to send the funds to
		to,      // Address
		baseFee,
		keys, // Private keys
	)
	if err != nil {
		return nil, err
	}

	return tx, nil
}<|MERGE_RESOLUTION|>--- conflicted
+++ resolved
@@ -1587,19 +1587,13 @@
 
 	parentHeader := preferredBlock
 	timestamp := uint64(vm.clock.Time().Unix())
-<<<<<<< HEAD
-	nextBaseFee, err := dummy.EstimateNextBaseFee(vm.chainConfig, parentHeader, timestamp)
-	if err != nil {
-		// Return extremely detailed error since CalcBaseFee should never encounter an issue here
-		return fmt.Errorf("failed to calculate base fee with parent timestamp (%d), parent ExtraData: (0x%x), and current timestamp (%d): %w", parentHeader.Time, parentHeader.Extra, timestamp, err)
-=======
+	var nextBaseFee *big.Int
 	if vm.chainConfig.IsApricotPhase3(timestamp) {
 		nextBaseFee, err = dummy.EstimateNextBaseFee(vm.chainConfig, parentHeader, timestamp)
 		if err != nil {
 			// Return extremely detailed error since CalcBaseFee should never encounter an issue here
 			return fmt.Errorf("failed to calculate base fee with parent timestamp (%d), parent ExtraData: (0x%x), and current timestamp (%d): %w", parentHeader.Time, parentHeader.Extra, timestamp, err)
 		}
->>>>>>> a55586c0
 	}
 
 	// We don’t need to revert the state here in case verifyTx errors, because

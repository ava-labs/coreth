--- conflicted
+++ resolved
@@ -18,6 +18,7 @@
 	"time"
 
 	avalanchegoMetrics "github.com/ava-labs/avalanchego/api/metrics"
+	"github.com/ava-labs/avalanchego/cache"
 	"github.com/ava-labs/avalanchego/network/p2p"
 	"github.com/ava-labs/avalanchego/network/p2p/gossip"
 
@@ -303,12 +304,8 @@
 	shutdownChan chan struct{}
 	shutdownWg   sync.WaitGroup
 
-<<<<<<< HEAD
-	fx secp256k1fx.Fx
-=======
 	fx        secp256k1fx.Fx
 	secpCache secp256k1.RecoverCache
->>>>>>> 740c60e0
 
 	// Continuous Profiler
 	profiler profiler.ContinuousProfiler
@@ -534,14 +531,11 @@
 
 	vm.chainConfig = g.Config
 	vm.networkID = vm.ethConfig.NetworkId
-<<<<<<< HEAD
-=======
 	vm.secpCache = secp256k1.RecoverCache{
 		LRU: cache.LRU[ids.ID, *secp256k1.PublicKey]{
 			Size: secpCacheSize,
 		},
 	}
->>>>>>> 740c60e0
 
 	vm.codec = Codec
 

// Copyright (C) 2019-2025, Ava Labs, Inc. All rights reserved.
// See the file LICENSE for licensing terms.

package evm

import (
	"context"
	"encoding/json"
	"errors"
	"fmt"
	"io"
	"math/big"
	"net/http"
	"os"
	"path/filepath"
	"strings"
	"sync"
	"time"

	"github.com/ava-labs/avalanchego/cache/metercacher"
	"github.com/ava-labs/avalanchego/network/p2p"
	"github.com/ava-labs/avalanchego/network/p2p/acp118"
	"github.com/ava-labs/avalanchego/network/p2p/gossip"
	avalanchegoConstants "github.com/ava-labs/avalanchego/utils/constants"
	"github.com/ava-labs/coreth/network"
	"github.com/ava-labs/coreth/plugin/evm/customrawdb"
	"github.com/ava-labs/coreth/plugin/evm/customtypes"
	"github.com/ava-labs/coreth/plugin/evm/extension"
	"github.com/prometheus/client_golang/prometheus"

	"github.com/ava-labs/coreth/consensus/dummy"
	"github.com/ava-labs/coreth/constants"
	"github.com/ava-labs/coreth/core"
	"github.com/ava-labs/coreth/core/state"
	"github.com/ava-labs/coreth/core/txpool"
	"github.com/ava-labs/coreth/eth"
	"github.com/ava-labs/coreth/eth/ethconfig"
	corethprometheus "github.com/ava-labs/coreth/metrics/prometheus"
	"github.com/ava-labs/coreth/miner"
	"github.com/ava-labs/coreth/node"
	"github.com/ava-labs/coreth/params"
	"github.com/ava-labs/coreth/params/extras"
	"github.com/ava-labs/coreth/plugin/evm/atomic"
	atomicstate "github.com/ava-labs/coreth/plugin/evm/atomic/state"
	atomictxpool "github.com/ava-labs/coreth/plugin/evm/atomic/txpool"
	atomicvm "github.com/ava-labs/coreth/plugin/evm/atomic/vm"
	"github.com/ava-labs/coreth/plugin/evm/config"
	customheader "github.com/ava-labs/coreth/plugin/evm/header"
	corethlog "github.com/ava-labs/coreth/plugin/evm/log"
	"github.com/ava-labs/coreth/plugin/evm/message"
	vmsync "github.com/ava-labs/coreth/plugin/evm/sync"
	"github.com/ava-labs/coreth/plugin/evm/upgrade/acp176"
	"github.com/ava-labs/coreth/plugin/evm/upgrade/ap5"
	"github.com/ava-labs/coreth/triedb/hashdb"
	"github.com/ava-labs/coreth/utils"

	"github.com/ava-labs/libevm/core/rawdb"
	"github.com/ava-labs/libevm/core/types"
	"github.com/ava-labs/libevm/metrics"
	ethparams "github.com/ava-labs/libevm/params"
	"github.com/ava-labs/libevm/triedb"

	warpcontract "github.com/ava-labs/coreth/precompile/contracts/warp"
	"github.com/ava-labs/coreth/rpc"
	statesyncclient "github.com/ava-labs/coreth/sync/client"
	"github.com/ava-labs/coreth/sync/client/stats"
	"github.com/ava-labs/coreth/sync/handlers"
	handlerstats "github.com/ava-labs/coreth/sync/handlers/stats"
	"github.com/ava-labs/coreth/warp"

	// Force-load tracer engine to trigger registration
	//
	// We must import this package (not referenced elsewhere) so that the native "callTracer"
	// is added to a map of client-accessible tracers. In geth, this is done
	// inside of cmd/geth.
	_ "github.com/ava-labs/libevm/eth/tracers/js"
	_ "github.com/ava-labs/libevm/eth/tracers/native"

	"github.com/ava-labs/coreth/precompile/precompileconfig"
	// Force-load precompiles to trigger registration
	_ "github.com/ava-labs/coreth/precompile/registry"

	"github.com/ava-labs/libevm/common"
	"github.com/ava-labs/libevm/ethdb"
	"github.com/ava-labs/libevm/log"
	"github.com/ava-labs/libevm/rlp"

	avalancheRPC "github.com/gorilla/rpc/v2"

	"github.com/ava-labs/avalanchego/cache/lru"
	"github.com/ava-labs/avalanchego/codec"
	"github.com/ava-labs/avalanchego/codec/linearcodec"
	"github.com/ava-labs/avalanchego/database"
	"github.com/ava-labs/avalanchego/database/versiondb"
	"github.com/ava-labs/avalanchego/ids"
	"github.com/ava-labs/avalanchego/snow"
	"github.com/ava-labs/avalanchego/snow/consensus/snowman"
	"github.com/ava-labs/avalanchego/snow/engine/snowman/block"
	"github.com/ava-labs/avalanchego/utils/crypto/secp256k1"
	"github.com/ava-labs/avalanchego/utils/formatting/address"
	"github.com/ava-labs/avalanchego/utils/logging"
	"github.com/ava-labs/avalanchego/utils/perms"
	"github.com/ava-labs/avalanchego/utils/profiler"
	"github.com/ava-labs/avalanchego/utils/set"
	"github.com/ava-labs/avalanchego/utils/timer/mockable"
	"github.com/ava-labs/avalanchego/utils/units"
	"github.com/ava-labs/avalanchego/vms/components/avax"
	"github.com/ava-labs/avalanchego/vms/components/chain"
	"github.com/ava-labs/avalanchego/vms/components/gas"
	"github.com/ava-labs/avalanchego/vms/secp256k1fx"

	commonEng "github.com/ava-labs/avalanchego/snow/engine/common"

	avalancheUtils "github.com/ava-labs/avalanchego/utils"
	avalancheJSON "github.com/ava-labs/avalanchego/utils/json"
)

var (
	_ block.ChainVM                      = (*VM)(nil)
	_ block.BuildBlockWithContextChainVM = (*VM)(nil)
	_ block.StateSyncableVM              = (*VM)(nil)
	_ statesyncclient.EthBlockParser     = (*VM)(nil)
	_ secp256k1fx.VM                     = (*VM)(nil)
)

const (
	// Max time from current time allowed for blocks, before they're considered future blocks
	// and fail verification
	maxFutureBlockTime = 10 * time.Second
	maxUTXOsToFetch    = 1024
	defaultMempoolSize = 4096

	secpCacheSize          = 1024
	decidedCacheSize       = 10 * units.MiB
	missingCacheSize       = 50
	unverifiedCacheSize    = 5 * units.MiB
	bytesToIDCacheSize     = 5 * units.MiB
	warpSignatureCacheSize = 500

	// Prefixes for metrics gatherers
	ethMetricsPrefix        = "eth"
	sdkMetricsPrefix        = "sdk"
	chainStateMetricsPrefix = "chain_state"

	targetAtomicTxsSize = 40 * units.KiB

	// maxAtomicTxMempoolGas is the maximum amount of gas that is allowed to be
	// used by an atomic transaction in the mempool. It is allowed to build
	// blocks with larger atomic transactions, but they will not be accepted
	// into the mempool.
	maxAtomicTxMempoolGas = ap5.AtomicGasLimit

	// gossip constants
	pushGossipDiscardedElements = 16_384
	txGossipTargetMessageSize   = 20 * units.KiB
	txGossipThrottlingPeriod    = 10 * time.Second
	txGossipThrottlingLimit     = 2
	txGossipPollSize            = 1
)

// Define the API endpoints for the VM
const (
	avaxEndpoint            = "/avax"
	adminEndpoint           = "/admin"
	ethRPCEndpoint          = "/rpc"
	ethWSEndpoint           = "/ws"
	ethTxGossipNamespace    = "eth_tx_gossip"
	atomicTxGossipNamespace = "atomic_tx_gossip"
)

var (
	// Set last accepted key to be longer than the keys used to store accepted block IDs.
	lastAcceptedKey = []byte("last_accepted_key")
	acceptedPrefix  = []byte("snowman_accepted")
	metadataPrefix  = []byte("metadata")
	warpPrefix      = []byte("warp")
	ethDBPrefix     = []byte("ethdb")
)

var (
	errInvalidBlock                  = errors.New("invalid block")
	errInvalidNonce                  = errors.New("invalid nonce")
	errUnclesUnsupported             = errors.New("uncles unsupported")
	errRejectedParent                = errors.New("rejected parent")
	errNilBaseFeeApricotPhase3       = errors.New("nil base fee is invalid after apricotPhase3")
	errNilBlockGasCostApricotPhase4  = errors.New("nil blockGasCost is invalid after apricotPhase4")
	errInvalidHeaderPredicateResults = errors.New("invalid header predicate results")
	errInitializingLogger            = errors.New("failed to initialize logger")
)

var originalStderr *os.File

// legacyApiNames maps pre geth v1.10.20 api names to their updated counterparts.
// used in attachEthService for backward configuration compatibility.
var legacyApiNames = map[string]string{
	"internal-public-eth":              "internal-eth",
	"internal-public-blockchain":       "internal-blockchain",
	"internal-public-transaction-pool": "internal-transaction",
	"internal-public-tx-pool":          "internal-tx-pool",
	"internal-public-debug":            "internal-debug",
	"internal-private-debug":           "internal-debug",
	"internal-public-account":          "internal-account",
	"internal-private-personal":        "internal-personal",

	"public-eth":        "eth",
	"public-eth-filter": "eth-filter",
	"private-admin":     "admin",
	"public-debug":      "debug",
	"private-debug":     "debug",
}

func init() {
	// Preserve [os.Stderr] prior to the call in plugin/main.go to plugin.Serve(...).
	// Preserving the log level allows us to update the root handler while writing to the original
	// [os.Stderr] that is being piped through to the logger via the rpcchainvm.
	originalStderr = os.Stderr
}

// VM implements the snowman.ChainVM interface
type VM struct {
	atomicVM *atomicvm.VM
	ctx      *snow.Context
	// [cancel] may be nil until [snow.NormalOp] starts
	cancel context.CancelFunc
	// *chain.State helps to implement the VM interface by wrapping blocks
	// with an efficient caching layer.
	*chain.State

	config config.Config

	chainID     *big.Int
	genesisHash common.Hash
	chainConfig *params.ChainConfig
	ethConfig   ethconfig.Config

	// Extension Points
	extensionConfig *extension.Config

	// pointers to eth constructs
	eth        *eth.Ethereum
	txPool     *txpool.TxPool
	blockChain *core.BlockChain
	miner      *miner.Miner

	// [versiondb] is the VM's current versioned database
	versiondb *versiondb.Database

	// [db] is the VM's current database
	db database.Database

	// metadataDB is used to store one off keys.
	metadataDB database.Database

	// [chaindb] is the database supplied to the Ethereum backend
	chaindb ethdb.Database

	// [acceptedBlockDB] is the database to store the last accepted
	// block.
	acceptedBlockDB database.Database

	// [warpDB] is used to store warp message signatures
	// set to a prefixDB with the prefix [warpPrefix]
	warpDB database.Database

	toEngine chan<- commonEng.Message

	// [atomicTxRepository] maintains two indexes on accepted atomic txs.
	// - txID to accepted atomic tx
	// - block height to list of atomic txs accepted on block at that height
	atomicTxRepository *atomicstate.AtomicRepository
	// [atomicBackend] abstracts verification and processing of atomic transactions
	atomicBackend *atomicstate.AtomicBackend

	builder *blockBuilder

	baseCodec codec.Registry
	clock     *mockable.Clock
	mempool   *atomictxpool.Mempool

	shutdownChan chan struct{}
	shutdownWg   sync.WaitGroup

	fx        secp256k1fx.Fx
	secpCache *secp256k1.RecoverCache

	// Continuous Profiler
	profiler profiler.ContinuousProfiler

	network.Network
	networkCodec codec.Manager

	// Metrics
	sdkMetrics *prometheus.Registry

	bootstrapped avalancheUtils.Atomic[bool]
	IsPlugin     bool

	logger corethlog.Logger
	// State sync server and client
	vmsync.Server
	vmsync.Client

	// Avalanche Warp Messaging backend
	// Used to serve BLS signatures of warp messages over RPC
	warpBackend warp.Backend

	// Initialize only sets these if nil so they can be overridden in tests
	ethTxGossipHandler    p2p.Handler
	ethTxPushGossiper     avalancheUtils.Atomic[*gossip.PushGossiper[*GossipEthTx]]
	ethTxPullGossiper     gossip.Gossiper
	atomicTxGossipHandler p2p.Handler
	atomicTxPushGossiper  *gossip.PushGossiper[*atomic.Tx]
	atomicTxPullGossiper  gossip.Gossiper

	chainAlias string
	// RPC handlers (should be stopped before closing chaindb)
	rpcHandlers []interface{ Stop() }
}

// CodecRegistry implements the secp256k1fx interface
func (vm *VM) CodecRegistry() codec.Registry { return vm.baseCodec }

// Clock implements the secp256k1fx interface
func (vm *VM) Clock() *mockable.Clock { return vm.clock }

// Logger implements the secp256k1fx interface
func (vm *VM) Logger() logging.Logger { return vm.ctx.Log }

// Initialize implements the snowman.ChainVM interface
func (vm *VM) Initialize(
	_ context.Context,
	chainCtx *snow.Context,
	db database.Database,
	genesisBytes []byte,
	_ []byte,
	configBytes []byte,
	toEngine chan<- commonEng.Message,
	_ []*commonEng.Fx,
	appSender commonEng.AppSender,
) error {
	// TODO: this is to prevent migration of VM tests
	// however this is not the intended change
	// and should be removed after everything is migrated to atomicvm.VM
	// atomicVM.Initialize() should be calling this vm's Initialize()
	// we should prevent infinite recursion
	// See https://github.com/ava-labs/coreth/pull/998 for the resolution of this TODO.
	if vm.atomicVM == nil {
		vm.atomicVM = atomicvm.WrapVM(vm)
		if err := vm.atomicVM.Initialize(nil, chainCtx, db, genesisBytes, nil, configBytes, toEngine, nil, appSender); err != nil {
			return fmt.Errorf("failed to initialize atomic VM: %w", err)
		}
		return nil
	}

	if err := vm.extensionConfig.Validate(); err != nil {
		return fmt.Errorf("failed to validate extension config: %w", err)
	}
	if vm.extensionConfig.Clock != nil {
		vm.clock = vm.extensionConfig.Clock
	}
	vm.config.SetDefaults(defaultTxPoolConfig)
	if len(configBytes) > 0 {
		if err := json.Unmarshal(configBytes, &vm.config); err != nil {
			return fmt.Errorf("failed to unmarshal config %s: %w", string(configBytes), err)
		}
	}
	vm.ctx = chainCtx

	if err := vm.config.Validate(vm.ctx.NetworkID); err != nil {
		return err
	}
	// We should deprecate config flags as the first thing, before we do anything else
	// because this can set old flags to new flags. log the message after we have
	// initialized the logger.
	deprecateMsg := vm.config.Deprecate()

	// Create logger
	alias, err := vm.ctx.BCLookup.PrimaryAlias(vm.ctx.ChainID)
	if err != nil {
		// fallback to ChainID string instead of erroring
		alias = vm.ctx.ChainID.String()
	}
	vm.chainAlias = alias

	var writer io.Writer = vm.ctx.Log
	if vm.IsPlugin {
		writer = originalStderr
	}

	corethLogger, err := corethlog.InitLogger(vm.chainAlias, vm.config.LogLevel, vm.config.LogJSONFormat, writer)
	if err != nil {
		return fmt.Errorf("%w: %w ", errInitializingLogger, err)
	}
	vm.logger = corethLogger

	log.Info("Initializing Coreth VM", "Version", Version, "libevm version", ethparams.LibEVMVersion, "Config", vm.config)

	if deprecateMsg != "" {
		log.Warn("Deprecation Warning", "msg", deprecateMsg)
	}

	// Enable debug-level metrics that might impact runtime performance
	metrics.EnabledExpensive = vm.config.MetricsExpensiveEnabled

	vm.toEngine = toEngine
	vm.shutdownChan = make(chan struct{}, 1)

	if err := vm.initializeMetrics(); err != nil {
		return fmt.Errorf("failed to initialize metrics: %w", err)
	}

	// Initialize the database
	if err := vm.initializeDBs(db); err != nil {
		return fmt.Errorf("failed to initialize databases: %w", err)
	}
	if vm.config.InspectDatabase {
		if err := vm.inspectDatabases(); err != nil {
			return err
		}
	}

	// Write where the database files are located to be used by any Firewood
	// databases set up later.
	if err := customrawdb.WriteDatabasePath(vm.chaindb, chainCtx.ChainDataDir); err != nil {
		return fmt.Errorf("failed to write database path: %w", err)
	}

	g, err := parseGenesis(chainCtx, genesisBytes)
	if err != nil {
		return err
	}

	vm.chainID = g.Config.ChainID

	vm.ethConfig = ethconfig.NewDefaultConfig()
	vm.ethConfig.Genesis = g
	vm.ethConfig.NetworkId = vm.chainID.Uint64()
	vm.genesisHash = vm.ethConfig.Genesis.ToBlock().Hash() // must create genesis hash before [vm.readLastAccepted]
	lastAcceptedHash, lastAcceptedHeight, err := vm.readLastAccepted()
	if err != nil {
		return err
	}
	log.Info("read last accepted",
		"hash", lastAcceptedHash,
		"height", lastAcceptedHeight,
	)

	// Set minimum price for mining and default gas price oracle value to the min
	// gas price to prevent so transactions and blocks all use the correct fees
	vm.ethConfig.RPCGasCap = vm.config.RPCGasCap
	vm.ethConfig.RPCEVMTimeout = vm.config.APIMaxDuration.Duration
	vm.ethConfig.RPCTxFeeCap = vm.config.RPCTxFeeCap
	vm.ethConfig.PriceOptionConfig.SlowFeePercentage = vm.config.PriceOptionSlowFeePercentage
	vm.ethConfig.PriceOptionConfig.FastFeePercentage = vm.config.PriceOptionFastFeePercentage
	vm.ethConfig.PriceOptionConfig.MaxTip = vm.config.PriceOptionMaxTip

	vm.ethConfig.TxPool.NoLocals = !vm.config.LocalTxsEnabled
	vm.ethConfig.TxPool.PriceLimit = vm.config.TxPoolPriceLimit
	vm.ethConfig.TxPool.PriceBump = vm.config.TxPoolPriceBump
	vm.ethConfig.TxPool.AccountSlots = vm.config.TxPoolAccountSlots
	vm.ethConfig.TxPool.GlobalSlots = vm.config.TxPoolGlobalSlots
	vm.ethConfig.TxPool.AccountQueue = vm.config.TxPoolAccountQueue
	vm.ethConfig.TxPool.GlobalQueue = vm.config.TxPoolGlobalQueue
	vm.ethConfig.TxPool.Lifetime = vm.config.TxPoolLifetime.Duration

	vm.ethConfig.AllowUnfinalizedQueries = vm.config.AllowUnfinalizedQueries
	vm.ethConfig.AllowUnprotectedTxs = vm.config.AllowUnprotectedTxs
	vm.ethConfig.AllowUnprotectedTxHashes = vm.config.AllowUnprotectedTxHashes
	vm.ethConfig.Preimages = vm.config.Preimages
	vm.ethConfig.Pruning = vm.config.Pruning
	vm.ethConfig.TrieCleanCache = vm.config.TrieCleanCache
	vm.ethConfig.TrieDirtyCache = vm.config.TrieDirtyCache
	vm.ethConfig.TrieDirtyCommitTarget = vm.config.TrieDirtyCommitTarget
	vm.ethConfig.TriePrefetcherParallelism = vm.config.TriePrefetcherParallelism
	vm.ethConfig.SnapshotCache = vm.config.SnapshotCache
	vm.ethConfig.AcceptorQueueLimit = vm.config.AcceptorQueueLimit
	vm.ethConfig.PopulateMissingTries = vm.config.PopulateMissingTries
	vm.ethConfig.PopulateMissingTriesParallelism = vm.config.PopulateMissingTriesParallelism
	vm.ethConfig.AllowMissingTries = vm.config.AllowMissingTries
	vm.ethConfig.SnapshotDelayInit = vm.stateSyncEnabled(lastAcceptedHeight)
	vm.ethConfig.SnapshotWait = vm.config.SnapshotWait
	vm.ethConfig.SnapshotVerify = vm.config.SnapshotVerify
	vm.ethConfig.HistoricalProofQueryWindow = vm.config.HistoricalProofQueryWindow
	vm.ethConfig.OfflinePruning = vm.config.OfflinePruning
	vm.ethConfig.OfflinePruningBloomFilterSize = vm.config.OfflinePruningBloomFilterSize
	vm.ethConfig.OfflinePruningDataDirectory = vm.config.OfflinePruningDataDirectory
	vm.ethConfig.CommitInterval = vm.config.CommitInterval
	vm.ethConfig.SkipUpgradeCheck = vm.config.SkipUpgradeCheck
	vm.ethConfig.AcceptedCacheSize = vm.config.AcceptedCacheSize
	vm.ethConfig.TransactionHistory = vm.config.TransactionHistory
	vm.ethConfig.SkipTxIndexing = vm.config.SkipTxIndexing
	vm.ethConfig.StateScheme = vm.config.StateScheme

	if vm.ethConfig.StateScheme == customrawdb.FirewoodScheme {
		log.Warn("Firewood state scheme is enabled")
		log.Warn("This is untested in production, use at your own risk")
		// Firewood automatically prunes, we do not need to prune manually
		if vm.config.Pruning {
			log.Warn("Pruning must be disabled for Firewood, setting to false")
			vm.ethConfig.Pruning = false
			vm.config.Pruning = false
		}
		// Firewood does not support iterators, so the snapshot cannot be constructed
		if vm.config.SnapshotCache > 0 {
			log.Warn("Snapshot cache must be disabled for Firewood, setting to 0")
			vm.ethConfig.SnapshotCache = 0
			vm.config.SnapshotCache = 0
		}
	}

	// Create directory for offline pruning
	if len(vm.ethConfig.OfflinePruningDataDirectory) != 0 {
		if err := os.MkdirAll(vm.ethConfig.OfflinePruningDataDirectory, perms.ReadWriteExecute); err != nil {
			log.Error("failed to create offline pruning data directory", "error", err)
			return err
		}
	}

	vm.chainConfig = g.Config
	vm.secpCache = secp256k1.NewRecoverCache(secpCacheSize)

	// TODO: read size from settings
	vm.mempool, err = atomictxpool.NewMempool(chainCtx, vm.sdkMetrics, defaultMempoolSize, vm.verifyTxAtTip)
	if err != nil {
		return fmt.Errorf("failed to initialize mempool: %w", err)
	}

	vm.networkCodec = message.Codec
	vm.Network, err = network.NewNetwork(vm.ctx, appSender, vm.networkCodec, vm.config.MaxOutboundActiveRequests, vm.sdkMetrics)
	if err != nil {
		return fmt.Errorf("failed to create network: %w", err)
	}

	// Initialize warp backend
	offchainWarpMessages := make([][]byte, len(vm.config.WarpOffChainMessages))
	for i, hexMsg := range vm.config.WarpOffChainMessages {
		offchainWarpMessages[i] = []byte(hexMsg)
	}
	warpSignatureCache := lru.NewCache[ids.ID, []byte](warpSignatureCacheSize)
	meteredCache, err := metercacher.New("warp_signature_cache", vm.sdkMetrics, warpSignatureCache)
	if err != nil {
		return fmt.Errorf("failed to create warp signature cache: %w", err)
	}

	// clear warpdb on initialization if config enabled
	if vm.config.PruneWarpDB {
		if err := database.Clear(vm.warpDB, ethdb.IdealBatchSize); err != nil {
			return fmt.Errorf("failed to prune warpDB: %w", err)
		}
	}

	vm.warpBackend, err = warp.NewBackend(
		vm.ctx.NetworkID,
		vm.ctx.ChainID,
		vm.ctx.WarpSigner,
		vm,
		vm.warpDB,
		meteredCache,
		offchainWarpMessages,
	)
	if err != nil {
		return err
	}
	if err := vm.initializeChain(lastAcceptedHash); err != nil {
		return err
	}
	// initialize bonus blocks on mainnet
	var (
		bonusBlockHeights map[uint64]ids.ID
	)
	if vm.ctx.NetworkID == avalanchegoConstants.MainnetID {
		bonusBlockHeights, err = readMainnetBonusBlocks()
		if err != nil {
			return fmt.Errorf("failed to read mainnet bonus blocks: %w", err)
		}
	}

	// initialize atomic repository
	vm.atomicTxRepository, err = atomicstate.NewAtomicTxRepository(vm.versiondb, atomic.Codec, lastAcceptedHeight)
	if err != nil {
		return fmt.Errorf("failed to create atomic repository: %w", err)
	}
	vm.atomicBackend, err = atomicstate.NewAtomicBackend(
		vm.ctx.SharedMemory, bonusBlockHeights,
		vm.atomicTxRepository, lastAcceptedHeight, lastAcceptedHash,
		vm.config.CommitInterval,
	)
	if err != nil {
		return fmt.Errorf("failed to create atomic backend: %w", err)
	}

	go vm.ctx.Log.RecoverAndPanic(vm.startContinuousProfiler)

	// so [vm.baseCodec] is a dummy codec use to fulfill the secp256k1fx VM
	// interface. The fx will register all of its types, which can be safely
	// ignored by the VM's codec.
	vm.baseCodec = linearcodec.NewDefault()

	if err := vm.fx.Initialize(vm); err != nil {
		return err
	}

	// Add p2p warp message warpHandler
	warpHandler := acp118.NewCachedHandler(meteredCache, vm.warpBackend, vm.ctx.WarpSigner)
	vm.Network.AddHandler(p2p.SignatureRequestHandlerID, warpHandler)

	return vm.initializeStateSync(lastAcceptedHeight)
}

func parseGenesis(ctx *snow.Context, bytes []byte) (*core.Genesis, error) {
	g := new(core.Genesis)
	if err := json.Unmarshal(bytes, g); err != nil {
		return nil, fmt.Errorf("parsing genesis: %w", err)
	}

	// Populate the Avalanche config extras.
	configExtra := params.GetExtra(g.Config)
	configExtra.AvalancheContext = extras.AvalancheContext{
		SnowCtx: ctx,
	}
	configExtra.NetworkUpgrades = extras.GetNetworkUpgrades(ctx.NetworkUpgrades)

	// If Durango is scheduled, schedule the Warp Precompile at the same time.
	if configExtra.DurangoBlockTimestamp != nil {
		configExtra.PrecompileUpgrades = append(configExtra.PrecompileUpgrades, extras.PrecompileUpgrade{
			Config: warpcontract.NewDefaultConfig(configExtra.DurangoBlockTimestamp),
		})
	}
	if err := configExtra.Verify(); err != nil {
		return nil, fmt.Errorf("invalid chain config: %w", err)
	}

	// Align all the Ethereum upgrades to the Avalanche upgrades
	if err := params.SetEthUpgrades(g.Config); err != nil {
		return nil, fmt.Errorf("setting eth upgrades: %w", err)
	}
	return g, nil
}

func (vm *VM) initializeMetrics() error {
	metrics.Enabled = true
	vm.sdkMetrics = prometheus.NewRegistry()
	gatherer := corethprometheus.NewGatherer(metrics.DefaultRegistry)
	if err := vm.ctx.Metrics.Register(ethMetricsPrefix, gatherer); err != nil {
		return err
	}
	return vm.ctx.Metrics.Register(sdkMetricsPrefix, vm.sdkMetrics)
}

func (vm *VM) initializeChain(lastAcceptedHash common.Hash) error {
	nodecfg := &node.Config{
		CorethVersion:         Version,
		KeyStoreDir:           vm.config.KeystoreDirectory,
		ExternalSigner:        vm.config.KeystoreExternalSigner,
		InsecureUnlockAllowed: vm.config.KeystoreInsecureUnlockAllowed,
	}
	node, err := node.New(nodecfg)
	if err != nil {
		return err
	}
	callbacks := vm.createConsensusCallbacks()

	// If the gas target is specified, calculate the desired target excess and
	// use it during block creation.
	var desiredTargetExcess *gas.Gas
	if vm.config.GasTarget != nil {
		desiredTargetExcess = new(gas.Gas)
		*desiredTargetExcess = acp176.DesiredTargetExcess(*vm.config.GasTarget)
	}

	vm.eth, err = eth.New(
		node,
		&vm.ethConfig,
		&EthPushGossiper{vm: vm},
		vm.chaindb,
		eth.Settings{MaxBlocksPerRequest: vm.config.MaxBlocksPerRequest},
		lastAcceptedHash,
		dummy.NewDummyEngine(
			callbacks,
			dummy.Mode{},
			vm.clock,
			desiredTargetExcess,
		),
		vm.clock,
	)
	if err != nil {
		return err
	}
	vm.eth.SetEtherbase(constants.BlackholeAddr)
	vm.txPool = vm.eth.TxPool()
	vm.blockChain = vm.eth.BlockChain()
	vm.miner = vm.eth.Miner()

	// Set the gas parameters for the tx pool to the minimum gas price for the
	// latest upgrade.
	vm.txPool.SetGasTip(big.NewInt(0))
	vm.txPool.SetMinFee(big.NewInt(acp176.MinGasPrice))

	vm.eth.Start()
	return vm.initChainState(vm.blockChain.LastAcceptedBlock())
}

// initializeStateSync initializes the vm for performing state sync and responding to peer requests.
// If state sync is disabled, this function will wipe any ongoing summary from
// disk to ensure that we do not continue syncing from an invalid snapshot.
func (vm *VM) initializeStateSync(lastAcceptedHeight uint64) error {
	// Create standalone EVM TrieDB (read only) for serving leafs requests.
	// We create a standalone TrieDB here, so that it has a standalone cache from the one
	// used by the node when processing blocks.
	evmTrieDB := triedb.NewDatabase(
		vm.chaindb,
		&triedb.Config{
			DBOverride: hashdb.Config{
				CleanCacheSize: vm.config.StateSyncServerTrieCache * units.MiB,
			}.BackendConstructor,
		},
	)
	leafHandlers := make(LeafHandlers)
	leafMetricsNames := make(map[message.NodeType]string)
	// register default leaf request handler for state trie
	syncStats := handlerstats.GetOrRegisterHandlerStats(metrics.Enabled)
	stateLeafRequestConfig := &extension.LeafRequestConfig{
		LeafType:   message.StateTrieNode,
		MetricName: "sync_state_trie_leaves",
		Handler: handlers.NewLeafsRequestHandler(evmTrieDB,
			message.StateTrieKeyLength,
			vm.blockChain, vm.networkCodec,
			syncStats,
		),
	}
	leafHandlers[stateLeafRequestConfig.LeafType] = stateLeafRequestConfig.Handler
	leafMetricsNames[stateLeafRequestConfig.LeafType] = stateLeafRequestConfig.MetricName

	extraLeafConfig := vm.extensionConfig.ExtraSyncLeafHandlerConfig
	if extraLeafConfig != nil {
		leafHandlers[extraLeafConfig.LeafType] = extraLeafConfig.Handler
		leafMetricsNames[extraLeafConfig.LeafType] = extraLeafConfig.MetricName
	}

	networkHandler := newNetworkHandler(
		vm.blockChain,
		vm.chaindb,
		vm.warpBackend,
		vm.networkCodec,
		leafHandlers,
		syncStats,
	)
	vm.Network.SetRequestHandler(networkHandler)

	vm.Server = vmsync.NewServer(vm.blockChain, vm.extensionConfig.SyncSummaryProvider, vm.config.StateSyncCommitInterval)
	stateSyncEnabled := vm.stateSyncEnabled(lastAcceptedHeight)
	// parse nodeIDs from state sync IDs in vm config
	var stateSyncIDs []ids.NodeID
	if stateSyncEnabled && len(vm.config.StateSyncIDs) > 0 {
		nodeIDs := strings.Split(vm.config.StateSyncIDs, ",")
		stateSyncIDs = make([]ids.NodeID, len(nodeIDs))
		for i, nodeIDString := range nodeIDs {
			nodeID, err := ids.NodeIDFromString(nodeIDString)
			if err != nil {
				return fmt.Errorf("failed to parse %s as NodeID: %w", nodeIDString, err)
			}
			stateSyncIDs[i] = nodeID
		}
	}

	// Initialize the state sync client

	vm.Client = vmsync.NewClient(&vmsync.ClientConfig{
		Chain: vm.eth,
		State: vm.State,
		Client: statesyncclient.NewClient(
			&statesyncclient.ClientConfig{
				NetworkClient:    vm.Network,
				Codec:            vm.networkCodec,
				Stats:            stats.NewClientSyncerStats(leafMetricsNames),
				StateSyncNodeIDs: stateSyncIDs,
				BlockParser:      vm,
			},
		),
		Enabled:            stateSyncEnabled,
		SkipResume:         vm.config.StateSyncSkipResume,
		MinBlocks:          vm.config.StateSyncMinBlocks,
		RequestSize:        vm.config.StateSyncRequestSize,
		LastAcceptedHeight: lastAcceptedHeight, // TODO clean up how this is passed around
		ChaindDB:           vm.chaindb,
		VerDB:              vm.versiondb,
		MetadataDB:         vm.metadataDB,
		ToEngine:           vm.toEngine,
		Acceptor:           vm,
		Parser:             vm.extensionConfig.SyncableParser,
		Extender:           vm.extensionConfig.SyncExtender,
	})

	// If StateSync is disabled, clear any ongoing summary so that we will not attempt to resume
	// sync using a snapshot that has been modified by the node running normal operations.
	if !stateSyncEnabled {
		return vm.Client.ClearOngoingSummary()
	}

	return nil
}

func (vm *VM) initChainState(lastAcceptedBlock *types.Block) error {
	block, err := wrapBlock(lastAcceptedBlock, vm)
	if err != nil {
		return fmt.Errorf("failed to create block wrapper for the last accepted block: %w", err)
	}

	config := &chain.Config{
		DecidedCacheSize:      decidedCacheSize,
		MissingCacheSize:      missingCacheSize,
		UnverifiedCacheSize:   unverifiedCacheSize,
		BytesToIDCacheSize:    bytesToIDCacheSize,
		GetBlock:              vm.getBlock,
		UnmarshalBlock:        vm.parseBlock,
		BuildBlock:            vm.buildBlock,
		BuildBlockWithContext: vm.buildBlockWithContext,
		LastAcceptedBlock:     block,
	}

	// Register chain state metrics
	chainStateRegisterer := prometheus.NewRegistry()
	state, err := chain.NewMeteredState(chainStateRegisterer, config)
	if err != nil {
		return fmt.Errorf("could not create metered state: %w", err)
	}
	vm.State = state

	if !metrics.Enabled {
		return nil
	}

	return vm.ctx.Metrics.Register(chainStateMetricsPrefix, chainStateRegisterer)
}

func (vm *VM) createConsensusCallbacks() dummy.ConsensusCallbacks {
	return dummy.ConsensusCallbacks{
		OnFinalizeAndAssemble: vm.onFinalizeAndAssemble,
		OnExtraStateChange:    vm.onExtraStateChange,
	}
}

func (vm *VM) preBatchOnFinalizeAndAssemble(header *types.Header, state *state.StateDB, txs []*types.Transaction) ([]byte, *big.Int, *big.Int, error) {
	for {
		tx, exists := vm.mempool.NextTx()
		if !exists {
			break
		}
		// Take a snapshot of [state] before calling verifyTx so that if the transaction fails verification
		// we can revert to [snapshot].
		// Note: snapshot is taken inside the loop because you cannot revert to the same snapshot more than
		// once.
		snapshot := state.Snapshot()
		rules := vm.rules(header.Number, header.Time)
		if err := vm.verifyTx(tx, header.ParentHash, header.BaseFee, state, rules); err != nil {
			// Discard the transaction from the mempool on failed verification.
			log.Debug("discarding tx from mempool on failed verification", "txID", tx.ID(), "err", err)
			vm.mempool.DiscardCurrentTx(tx.ID())
			state.RevertToSnapshot(snapshot)
			continue
		}

		atomicTxBytes, err := atomic.Codec.Marshal(atomic.CodecVersion, tx)
		if err != nil {
			// Discard the transaction from the mempool and error if the transaction
			// cannot be marshalled. This should never happen.
			log.Debug("discarding tx due to unmarshal err", "txID", tx.ID(), "err", err)
			vm.mempool.DiscardCurrentTx(tx.ID())
			return nil, nil, nil, fmt.Errorf("failed to marshal atomic transaction %s due to %w", tx.ID(), err)
		}
		var contribution, gasUsed *big.Int
		if rules.IsApricotPhase4 {
			contribution, gasUsed, err = tx.BlockFeeContribution(rules.IsApricotPhase5, vm.ctx.AVAXAssetID, header.BaseFee)
			if err != nil {
				return nil, nil, nil, err
			}
		}
		return atomicTxBytes, contribution, gasUsed, nil
	}

	if len(txs) == 0 {
		// this could happen due to the async logic of geth tx pool
		return nil, nil, nil, atomicvm.ErrEmptyBlock
	}

	return nil, nil, nil, nil
}

// assumes that we are in at least Apricot Phase 5.
func (vm *VM) postBatchOnFinalizeAndAssemble(
	header *types.Header,
	parent *types.Header,
	state *state.StateDB,
	txs []*types.Transaction,
) ([]byte, *big.Int, *big.Int, error) {
	var (
		batchAtomicTxs    []*atomic.Tx
		batchAtomicUTXOs  set.Set[ids.ID]
		batchContribution *big.Int = new(big.Int).Set(common.Big0)
		batchGasUsed      *big.Int = new(big.Int).Set(common.Big0)
		rules                      = vm.rules(header.Number, header.Time)
		size              int
	)

	atomicGasLimit, err := customheader.RemainingAtomicGasCapacity(vm.chainConfigExtra(), parent, header)
	if err != nil {
		return nil, nil, nil, err
	}

	for {
		tx, exists := vm.mempool.NextTx()
		if !exists {
			break
		}

		// Ensure that adding [tx] to the block will not exceed the block size soft limit.
		txSize := len(tx.SignedBytes())
		if size+txSize > targetAtomicTxsSize {
			vm.mempool.CancelCurrentTx(tx.ID())
			break
		}

		var (
			txGasUsed, txContribution *big.Int
			err                       error
		)

		// Note: we do not need to check if we are in at least ApricotPhase4 here because
		// we assume that this function will only be called when the block is in at least
		// ApricotPhase5.
		txContribution, txGasUsed, err = tx.BlockFeeContribution(true, vm.ctx.AVAXAssetID, header.BaseFee)
		if err != nil {
			return nil, nil, nil, err
		}
		// ensure `gasUsed + batchGasUsed` doesn't exceed `atomicGasLimit`
		if totalGasUsed := new(big.Int).Add(batchGasUsed, txGasUsed); !utils.BigLessOrEqualUint64(totalGasUsed, atomicGasLimit) {
			// Send [tx] back to the mempool's tx heap.
			vm.mempool.CancelCurrentTx(tx.ID())
			break
		}

		if batchAtomicUTXOs.Overlaps(tx.InputUTXOs()) {
			// Discard the transaction from the mempool since it will fail verification
			// after this block has been accepted.
			// Note: if the proposed block is not accepted, the transaction may still be
			// valid, but we discard it early here based on the assumption that the proposed
			// block will most likely be accepted.
			// Discard the transaction from the mempool on failed verification.
			log.Debug("discarding tx due to overlapping input utxos", "txID", tx.ID())
			vm.mempool.DiscardCurrentTx(tx.ID())
			continue
		}

		snapshot := state.Snapshot()
		if err := vm.verifyTx(tx, header.ParentHash, header.BaseFee, state, rules); err != nil {
			// Discard the transaction from the mempool and reset the state to [snapshot]
			// if it fails verification here.
			// Note: prior to this point, we have not modified [state] so there is no need to
			// revert to a snapshot if we discard the transaction prior to this point.
			log.Debug("discarding tx from mempool due to failed verification", "txID", tx.ID(), "err", err)
			vm.mempool.DiscardCurrentTx(tx.ID())
			state.RevertToSnapshot(snapshot)
			continue
		}

		batchAtomicTxs = append(batchAtomicTxs, tx)
		batchAtomicUTXOs.Union(tx.InputUTXOs())
		// Add the [txGasUsed] to the [batchGasUsed] when the [tx] has passed verification
		batchGasUsed.Add(batchGasUsed, txGasUsed)
		batchContribution.Add(batchContribution, txContribution)
		size += txSize
	}

	// If there is a non-zero number of transactions, marshal them and return the byte slice
	// for the block's extra data along with the contribution and gas used.
	if len(batchAtomicTxs) > 0 {
		atomicTxBytes, err := atomic.Codec.Marshal(atomic.CodecVersion, batchAtomicTxs)
		if err != nil {
			// If we fail to marshal the batch of atomic transactions for any reason,
			// discard the entire set of current transactions.
			log.Debug("discarding txs due to error marshaling atomic transactions", "err", err)
			vm.mempool.DiscardCurrentTxs()
			return nil, nil, nil, fmt.Errorf("failed to marshal batch of atomic transactions due to %w", err)
		}
		return atomicTxBytes, batchContribution, batchGasUsed, nil
	}

	// If there are no regular transactions and there were also no atomic transactions to be included,
	// then the block is empty and should be considered invalid.
	if len(txs) == 0 {
		// this could happen due to the async logic of geth tx pool
		return nil, nil, nil, atomicvm.ErrEmptyBlock
	}

	// If there are no atomic transactions, but there is a non-zero number of regular transactions, then
	// we return a nil slice with no contribution from the atomic transactions and a nil error.
	return nil, nil, nil, nil
}

func (vm *VM) onFinalizeAndAssemble(
	header *types.Header,
	parent *types.Header,
	state *state.StateDB,
	txs []*types.Transaction,
) ([]byte, *big.Int, *big.Int, error) {
	if !vm.chainConfigExtra().IsApricotPhase5(header.Time) {
		return vm.preBatchOnFinalizeAndAssemble(header, state, txs)
	}
	return vm.postBatchOnFinalizeAndAssemble(header, parent, state, txs)
}

func (vm *VM) onExtraStateChange(block *types.Block, parent *types.Header, state *state.StateDB) (*big.Int, *big.Int, error) {
	var (
		batchContribution *big.Int = big.NewInt(0)
		batchGasUsed      *big.Int = big.NewInt(0)
		header                     = block.Header()
		rules                      = vm.rules(header.Number, header.Time)
	)

	txs, err := atomic.ExtractAtomicTxs(customtypes.BlockExtData(block), rules.IsApricotPhase5, atomic.Codec)
	if err != nil {
		return nil, nil, err
	}

	// If [atomicBackend] is nil, the VM is still initializing and is reprocessing accepted blocks.
	if vm.atomicBackend != nil {
		if vm.atomicBackend.IsBonus(block.NumberU64(), block.Hash()) {
			log.Info("skipping atomic tx verification on bonus block", "block", block.Hash())
		} else {
			// Verify [txs] do not conflict with themselves or ancestor blocks.
			if err := vm.verifyTxs(txs, block.ParentHash(), block.BaseFee(), block.NumberU64(), rules); err != nil {
				return nil, nil, err
			}
		}
		// Update the atomic backend with [txs] from this block.
		//
		// Note: The atomic trie canonically contains the duplicate operations
		// from any bonus blocks.
		_, err := vm.atomicBackend.InsertTxs(block.Hash(), block.NumberU64(), block.ParentHash(), txs)
		if err != nil {
			return nil, nil, err
		}
	}

	// If there are no transactions, we can return early.
	if len(txs) == 0 {
		return nil, nil, nil
	}

	for _, tx := range txs {
		if err := tx.UnsignedAtomicTx.EVMStateTransfer(vm.ctx, state); err != nil {
			return nil, nil, err
		}
		// If ApricotPhase4 is enabled, calculate the block fee contribution
		if rules.IsApricotPhase4 {
			contribution, gasUsed, err := tx.BlockFeeContribution(rules.IsApricotPhase5, vm.ctx.AVAXAssetID, block.BaseFee())
			if err != nil {
				return nil, nil, err
			}

			batchContribution.Add(batchContribution, contribution)
			batchGasUsed.Add(batchGasUsed, gasUsed)
		}
	}

	// If ApricotPhase5 is enabled, enforce that the atomic gas used does not exceed the
	// atomic gas limit.
	if rules.IsApricotPhase5 {
		atomicGasLimit, err := customheader.RemainingAtomicGasCapacity(vm.chainConfigExtra(), parent, header)
		if err != nil {
			return nil, nil, err
		}

		if !utils.BigLessOrEqualUint64(batchGasUsed, atomicGasLimit) {
			return nil, nil, fmt.Errorf("atomic gas used (%d) by block (%s), exceeds atomic gas limit (%d)", batchGasUsed, block.Hash().Hex(), atomicGasLimit)
		}
	}
	return batchContribution, batchGasUsed, nil
}

func (vm *VM) SetState(_ context.Context, state snow.State) error {
	switch state {
	case snow.StateSyncing:
		vm.bootstrapped.Set(false)
		return nil
	case snow.Bootstrapping:
		return vm.onBootstrapStarted()
	case snow.NormalOp:
		return vm.onNormalOperationsStarted()
	default:
		return snow.ErrUnknownState
	}
}

// onBootstrapStarted marks this VM as bootstrapping
func (vm *VM) onBootstrapStarted() error {
	vm.bootstrapped.Set(false)
	if err := vm.Client.Error(); err != nil {
		return err
	}
	// After starting bootstrapping, do not attempt to resume a previous state sync.
	if err := vm.Client.ClearOngoingSummary(); err != nil {
		return err
	}
	// Ensure snapshots are initialized before bootstrapping (i.e., if state sync is skipped).
	// Note calling this function has no effect if snapshots are already initialized.
	vm.blockChain.InitializeSnapshots()

	return vm.fx.Bootstrapping()
}

// onNormalOperationsStarted marks this VM as bootstrapped
func (vm *VM) onNormalOperationsStarted() error {
	if vm.bootstrapped.Get() {
		return nil
	}
	vm.bootstrapped.Set(true)
	if err := vm.fx.Bootstrapped(); err != nil {
		return err
	}
	// Initialize goroutines related to block building
	// once we enter normal operation as there is no need to handle mempool gossip before this point.
	return vm.initBlockBuilding()
}

// initBlockBuilding starts goroutines to manage block building
func (vm *VM) initBlockBuilding() error {
	ctx, cancel := context.WithCancel(context.TODO())
	vm.cancel = cancel

	ethTxGossipMarshaller := GossipEthTxMarshaller{}
	ethTxGossipClient := vm.Network.NewClient(p2p.TxGossipHandlerID, p2p.WithValidatorSampling(vm.P2PValidators()))
	ethTxGossipMetrics, err := gossip.NewMetrics(vm.sdkMetrics, ethTxGossipNamespace)
	if err != nil {
		return fmt.Errorf("failed to initialize eth tx gossip metrics: %w", err)
	}
	ethTxPool, err := NewGossipEthTxPool(vm.txPool, vm.sdkMetrics)
	if err != nil {
		return fmt.Errorf("failed to initialize gossip eth tx pool: %w", err)
	}
	vm.shutdownWg.Add(1)
	go func() {
		ethTxPool.Subscribe(ctx)
		vm.shutdownWg.Done()
	}()

	atomicTxGossipMarshaller := &atomic.TxMarshaller{}
	atomicTxGossipClient := vm.Network.NewClient(p2p.AtomicTxGossipHandlerID, p2p.WithValidatorSampling(vm.P2PValidators()))
	atomicTxGossipMetrics, err := gossip.NewMetrics(vm.sdkMetrics, atomicTxGossipNamespace)
	if err != nil {
		return fmt.Errorf("failed to initialize atomic tx gossip metrics: %w", err)
	}

	pushGossipParams := gossip.BranchingFactor{
		StakePercentage: vm.config.PushGossipPercentStake,
		Validators:      vm.config.PushGossipNumValidators,
		Peers:           vm.config.PushGossipNumPeers,
	}
	pushRegossipParams := gossip.BranchingFactor{
		Validators: vm.config.PushRegossipNumValidators,
		Peers:      vm.config.PushRegossipNumPeers,
	}

	ethTxPushGossiper := vm.ethTxPushGossiper.Get()
	if ethTxPushGossiper == nil {
		ethTxPushGossiper, err = gossip.NewPushGossiper[*GossipEthTx](
			ethTxGossipMarshaller,
			ethTxPool,
			vm.P2PValidators(),
			ethTxGossipClient,
			ethTxGossipMetrics,
			pushGossipParams,
			pushRegossipParams,
			pushGossipDiscardedElements,
			txGossipTargetMessageSize,
			vm.config.RegossipFrequency.Duration,
		)
		if err != nil {
			return fmt.Errorf("failed to initialize eth tx push gossiper: %w", err)
		}
		vm.ethTxPushGossiper.Set(ethTxPushGossiper)
	}

	if vm.atomicTxPushGossiper == nil {
		vm.atomicTxPushGossiper, err = gossip.NewPushGossiper[*atomic.Tx](
			atomicTxGossipMarshaller,
			vm.mempool,
			vm.P2PValidators(),
			atomicTxGossipClient,
			atomicTxGossipMetrics,
			pushGossipParams,
			pushRegossipParams,
			pushGossipDiscardedElements,
			txGossipTargetMessageSize,
			vm.config.RegossipFrequency.Duration,
		)
		if err != nil {
			return fmt.Errorf("failed to initialize atomic tx push gossiper: %w", err)
		}
	}

	// NOTE: gossip network must be initialized first otherwise ETH tx gossip will not work.
	vm.builder = vm.NewBlockBuilder(vm.toEngine)
	vm.builder.awaitSubmittedTxs()

	if vm.ethTxGossipHandler == nil {
		vm.ethTxGossipHandler = newTxGossipHandler[*GossipEthTx](
			vm.ctx.Log,
			ethTxGossipMarshaller,
			ethTxPool,
			ethTxGossipMetrics,
			txGossipTargetMessageSize,
			txGossipThrottlingPeriod,
			txGossipThrottlingLimit,
			vm.P2PValidators(),
		)
	}

	if err := vm.Network.AddHandler(p2p.TxGossipHandlerID, vm.ethTxGossipHandler); err != nil {
		return fmt.Errorf("failed to add eth tx gossip handler: %w", err)
	}

	if vm.atomicTxGossipHandler == nil {
		vm.atomicTxGossipHandler = newTxGossipHandler[*atomic.Tx](
			vm.ctx.Log,
			atomicTxGossipMarshaller,
			vm.mempool,
			atomicTxGossipMetrics,
			txGossipTargetMessageSize,
			txGossipThrottlingPeriod,
			txGossipThrottlingLimit,
			vm.P2PValidators(),
		)
	}

	if err := vm.Network.AddHandler(p2p.AtomicTxGossipHandlerID, vm.atomicTxGossipHandler); err != nil {
		return fmt.Errorf("failed to add atomic tx gossip handler: %w", err)
	}

	if vm.ethTxPullGossiper == nil {
		ethTxPullGossiper := gossip.NewPullGossiper[*GossipEthTx](
			vm.ctx.Log,
			ethTxGossipMarshaller,
			ethTxPool,
			ethTxGossipClient,
			ethTxGossipMetrics,
			txGossipPollSize,
		)

		vm.ethTxPullGossiper = gossip.ValidatorGossiper{
			Gossiper:   ethTxPullGossiper,
			NodeID:     vm.ctx.NodeID,
			Validators: vm.P2PValidators(),
		}
	}

	vm.shutdownWg.Add(1)
	go func() {
		gossip.Every(ctx, vm.ctx.Log, ethTxPushGossiper, vm.config.PushGossipFrequency.Duration)
		vm.shutdownWg.Done()
	}()
	vm.shutdownWg.Add(1)
	go func() {
		gossip.Every(ctx, vm.ctx.Log, vm.ethTxPullGossiper, vm.config.PullGossipFrequency.Duration)
		vm.shutdownWg.Done()
	}()

	if vm.atomicTxPullGossiper == nil {
		atomicTxPullGossiper := gossip.NewPullGossiper[*atomic.Tx](
			vm.ctx.Log,
			atomicTxGossipMarshaller,
			vm.mempool,
			atomicTxGossipClient,
			atomicTxGossipMetrics,
			txGossipPollSize,
		)

		vm.atomicTxPullGossiper = &gossip.ValidatorGossiper{
			Gossiper:   atomicTxPullGossiper,
			NodeID:     vm.ctx.NodeID,
			Validators: vm.P2PValidators(),
		}
	}

	vm.shutdownWg.Add(1)
	go func() {
		gossip.Every(ctx, vm.ctx.Log, vm.atomicTxPushGossiper, vm.config.PushGossipFrequency.Duration)
		vm.shutdownWg.Done()
	}()
	vm.shutdownWg.Add(1)
	go func() {
		gossip.Every(ctx, vm.ctx.Log, vm.atomicTxPullGossiper, vm.config.PullGossipFrequency.Duration)
		vm.shutdownWg.Done()
	}()

	return nil
}

<<<<<<< HEAD
// setAppRequestHandlers sets the request handlers for the VM to serve state sync
// requests.
func (vm *VM) setAppRequestHandlers() {
	// Create standalone EVM TrieDB (read only) for serving leafs requests.
	// We create a standalone TrieDB here, so that it has a standalone cache from the one
	// used by the node when processing blocks.
	// However, Firewood does not support multiple TrieDBs, so we use the same one.
	evmTrieDB := vm.eth.BlockChain().TrieDB()
	if vm.ethConfig.StateScheme != customrawdb.FirewoodScheme {
		evmTrieDB = triedb.NewDatabase(
			vm.chaindb,
			&triedb.Config{
				DBOverride: hashdb.Config{
					CleanCacheSize: vm.config.StateSyncServerTrieCache * units.MiB,
				}.BackendConstructor,
			},
		)
	}

	networkHandler := newNetworkHandler(
		vm.blockChain,
		vm.chaindb,
		evmTrieDB,
		vm.atomicBackend.AtomicTrie().TrieDB(),
		vm.warpBackend,
		vm.networkCodec,
	)
	vm.Network.SetRequestHandler(networkHandler)
}

=======
>>>>>>> 2fcf45f8
// Shutdown implements the snowman.ChainVM interface
func (vm *VM) Shutdown(context.Context) error {
	if vm.ctx == nil {
		return nil
	}
	if vm.cancel != nil {
		vm.cancel()
	}
	vm.Network.Shutdown()
	if err := vm.Client.Shutdown(); err != nil {
		log.Error("error stopping state syncer", "err", err)
	}
	close(vm.shutdownChan)
	// Stop RPC handlers before eth.Stop which will close the database
	for _, handler := range vm.rpcHandlers {
		handler.Stop()
	}
	vm.eth.Stop()
	vm.shutdownWg.Wait()
	return nil
}

// buildBlock builds a block to be wrapped by ChainState
func (vm *VM) buildBlock(ctx context.Context) (snowman.Block, error) {
	return vm.buildBlockWithContext(ctx, nil)
}

func (vm *VM) buildBlockWithContext(ctx context.Context, proposerVMBlockCtx *block.Context) (snowman.Block, error) {
	if proposerVMBlockCtx != nil {
		log.Debug("Building block with context", "pChainBlockHeight", proposerVMBlockCtx.PChainHeight)
	} else {
		log.Debug("Building block without context")
	}
	predicateCtx := &precompileconfig.PredicateContext{
		SnowCtx:            vm.ctx,
		ProposerVMBlockCtx: proposerVMBlockCtx,
	}

	block, err := vm.miner.GenerateBlock(predicateCtx)
	vm.builder.handleGenerateBlock()
	if err != nil {
		vm.mempool.CancelCurrentTxs()
		return nil, err
	}

	// Note: the status of block is set by ChainState
	blk, err := wrapBlock(block, vm)
	if err != nil {
		log.Debug("discarding txs due to error making new block", "err", err)
		vm.mempool.DiscardCurrentTxs()
		return nil, err
	}

	// Verify is called on a non-wrapped block here, such that this
	// does not add [blk] to the processing blocks map in ChainState.
	//
	// TODO cache verification since Verify() will be called by the
	// consensus engine as well.
	//
	// Note: this is only called when building a new block, so caching
	// verification will only be a significant optimization for nodes
	// that produce a large number of blocks.
	// We call verify without writes here to avoid generating a reference
	// to the blk state root in the triedb when we are going to call verify
	// again from the consensus engine with writes enabled.
	if err := blk.verify(predicateCtx, false /*=writes*/); err != nil {
		vm.mempool.CancelCurrentTxs()
		return nil, fmt.Errorf("block failed verification due to: %w", err)
	}

	log.Debug("built block",
		"id", blk.ID(),
	)
	// Marks the current transactions from the mempool as being successfully issued
	// into a block.
	vm.mempool.IssueCurrentTxs()
	return blk, nil
}

// parseBlock parses [b] into a block to be wrapped by ChainState.
func (vm *VM) parseBlock(_ context.Context, b []byte) (snowman.Block, error) {
	ethBlock := new(types.Block)
	if err := rlp.DecodeBytes(b, ethBlock); err != nil {
		return nil, err
	}

	// Note: the status of block is set by ChainState
	block, err := wrapBlock(ethBlock, vm)
	if err != nil {
		return nil, err
	}
	// Performing syntactic verification in ParseBlock allows for
	// short-circuiting bad blocks before they are processed by the VM.
	if err := block.syntacticVerify(); err != nil {
		return nil, fmt.Errorf("syntactic block verification failed: %w", err)
	}
	return block, nil
}

func (vm *VM) ParseEthBlock(b []byte) (*types.Block, error) {
	block, err := vm.parseBlock(context.TODO(), b)
	if err != nil {
		return nil, err
	}

	return block.(*wrappedBlock).ethBlock, nil
}

// getBlock attempts to retrieve block [id] from the VM to be wrapped
// by ChainState.
func (vm *VM) getBlock(_ context.Context, id ids.ID) (snowman.Block, error) {
	ethBlock := vm.blockChain.GetBlockByHash(common.Hash(id))
	// If [ethBlock] is nil, return [database.ErrNotFound] here
	// so that the miss is considered cacheable.
	if ethBlock == nil {
		return nil, database.ErrNotFound
	}
	// Note: the status of block is set by ChainState
	return wrapBlock(ethBlock, vm)
}

// GetAcceptedBlock attempts to retrieve block [blkID] from the VM. This method
// only returns accepted blocks.
func (vm *VM) GetAcceptedBlock(ctx context.Context, blkID ids.ID) (snowman.Block, error) {
	blk, err := vm.GetBlock(ctx, blkID)
	if err != nil {
		return nil, err
	}

	height := blk.Height()
	acceptedBlkID, err := vm.GetBlockIDAtHeight(ctx, height)
	if err != nil {
		return nil, err
	}

	if acceptedBlkID != blkID {
		// The provided block is not accepted.
		return nil, database.ErrNotFound
	}
	return blk, nil
}

// SetPreference sets what the current tail of the chain is
func (vm *VM) SetPreference(ctx context.Context, blkID ids.ID) error {
	// Since each internal handler used by [vm.State] always returns a block
	// with non-nil ethBlock value, GetExtendedBlock should never return a
	// (*Block) with a nil ethBlock value.
	block, err := vm.GetExtendedBlock(ctx, blkID)
	if err != nil {
		return fmt.Errorf("failed to set preference to %s: %w", blkID, err)
	}

	return vm.blockChain.SetPreference(block.GetEthBlock())
}

// GetBlockIDAtHeight returns the canonical block at [height].
// Note: the engine assumes that if a block is not found at [height], then
// [database.ErrNotFound] will be returned. This indicates that the VM has state
// synced and does not have all historical blocks available.
func (vm *VM) GetBlockIDAtHeight(_ context.Context, height uint64) (ids.ID, error) {
	lastAcceptedBlock := vm.LastAcceptedBlock()
	if lastAcceptedBlock.Height() < height {
		return ids.ID{}, database.ErrNotFound
	}

	hash := vm.blockChain.GetCanonicalHash(height)
	if hash == (common.Hash{}) {
		return ids.ID{}, database.ErrNotFound
	}
	return ids.ID(hash), nil
}

func (vm *VM) Version(context.Context) (string, error) {
	return Version, nil
}

// NewHandler returns a new Handler for a service where:
//   - The handler's functionality is defined by [service]
//     [service] should be a gorilla RPC service (see https://www.gorillatoolkit.org/pkg/rpc/v2)
//   - The name of the service is [name]
func newHandler(name string, service interface{}) (http.Handler, error) {
	server := avalancheRPC.NewServer()
	server.RegisterCodec(avalancheJSON.NewCodec(), "application/json")
	server.RegisterCodec(avalancheJSON.NewCodec(), "application/json;charset=UTF-8")
	return server, server.RegisterService(service, name)
}

// CreateHandlers makes new http handlers that can handle API calls
func (vm *VM) CreateHandlers(context.Context) (map[string]http.Handler, error) {
	handler := rpc.NewServer(vm.config.APIMaxDuration.Duration)
	if vm.config.HttpBodyLimit > 0 {
		handler.SetHTTPBodyLimit(int(vm.config.HttpBodyLimit))
	}

	enabledAPIs := vm.config.EthAPIs()
	if err := attachEthService(handler, vm.eth.APIs(), enabledAPIs); err != nil {
		return nil, err
	}

	apis := make(map[string]http.Handler)
	avaxAPI, err := newHandler("avax", &AvaxAPI{vm})
	if err != nil {
		return nil, fmt.Errorf("failed to register service for AVAX API due to %w", err)
	}
	enabledAPIs = append(enabledAPIs, "avax")
	apis[avaxEndpoint] = avaxAPI

	if vm.config.AdminAPIEnabled {
		adminAPI, err := newHandler("admin", NewAdminService(vm, os.ExpandEnv(fmt.Sprintf("%s_coreth_performance_%s", vm.config.AdminAPIDir, vm.chainAlias))))
		if err != nil {
			return nil, fmt.Errorf("failed to register service for admin API due to %w", err)
		}
		apis[adminEndpoint] = adminAPI
		enabledAPIs = append(enabledAPIs, "coreth-admin")
	}

	// RPC APIs
	if vm.config.SnowmanAPIEnabled {
		if err := handler.RegisterName("snowman", &SnowmanAPI{vm}); err != nil {
			return nil, err
		}
		enabledAPIs = append(enabledAPIs, "snowman")
	}

	if vm.config.WarpAPIEnabled {
		warpAPI := warp.NewAPI(vm.ctx, vm.networkCodec, vm.warpBackend, vm.Network, vm.requirePrimaryNetworkSigners)
		if err := handler.RegisterName("warp", warpAPI); err != nil {
			return nil, err
		}
		enabledAPIs = append(enabledAPIs, "warp")
	}

	log.Info("enabling apis",
		"apis", enabledAPIs,
	)
	apis[ethRPCEndpoint] = handler
	apis[ethWSEndpoint] = handler.WebsocketHandlerWithDuration(
		[]string{"*"},
		vm.config.APIMaxDuration.Duration,
		vm.config.WSCPURefillRate.Duration,
		vm.config.WSCPUMaxStored.Duration,
	)

	vm.rpcHandlers = append(vm.rpcHandlers, handler)
	return apis, nil
}

func (vm *VM) CreateHTTP2Handler(context.Context) (http.Handler, error) {
	return nil, nil
}

/*
 ******************************************************************************
 *********************************** Helpers **********************************
 ******************************************************************************
 */

// getAtomicTx returns the requested transaction, status, and height.
// If the status is Unknown, then the returned transaction will be nil.
func (vm *VM) getAtomicTx(txID ids.ID) (*atomic.Tx, atomic.Status, uint64, error) {
	if tx, height, err := vm.atomicTxRepository.GetByTxID(txID); err == nil {
		return tx, atomic.Accepted, height, nil
	} else if err != database.ErrNotFound {
		return nil, atomic.Unknown, 0, err
	}
	tx, dropped, found := vm.mempool.GetTx(txID)
	switch {
	case found && dropped:
		return tx, atomic.Dropped, 0, nil
	case found:
		return tx, atomic.Processing, 0, nil
	default:
		return nil, atomic.Unknown, 0, nil
	}
}

// ParseAddress takes in an address and produces the ID of the chain it's for
// the ID of the address
func (vm *VM) ParseAddress(addrStr string) (ids.ID, ids.ShortID, error) {
	chainIDAlias, hrp, addrBytes, err := address.Parse(addrStr)
	if err != nil {
		return ids.ID{}, ids.ShortID{}, err
	}

	chainID, err := vm.ctx.BCLookup.Lookup(chainIDAlias)
	if err != nil {
		return ids.ID{}, ids.ShortID{}, err
	}

	expectedHRP := avalanchegoConstants.GetHRP(vm.ctx.NetworkID)
	if hrp != expectedHRP {
		return ids.ID{}, ids.ShortID{}, fmt.Errorf("expected hrp %q but got %q",
			expectedHRP, hrp)
	}

	addr, err := ids.ToShortID(addrBytes)
	if err != nil {
		return ids.ID{}, ids.ShortID{}, err
	}
	return chainID, addr, nil
}

// verifyTxAtTip verifies that [tx] is valid to be issued on top of the currently preferred block
func (vm *VM) verifyTxAtTip(tx *atomic.Tx) error {
	if txByteLen := len(tx.SignedBytes()); txByteLen > targetAtomicTxsSize {
		return fmt.Errorf("tx size (%d) exceeds total atomic txs size target (%d)", txByteLen, targetAtomicTxsSize)
	}
	gasUsed, err := tx.GasUsed(true)
	if err != nil {
		return err
	}
	if gasUsed > maxAtomicTxMempoolGas {
		return fmt.Errorf("tx gas usage (%d) exceeds maximum allowed mempool gas usage (%d)", gasUsed, maxAtomicTxMempoolGas)
	}

	// Note: we fetch the current block and then the state at that block instead of the current state directly
	// since we need the header of the current block below.
	preferredBlock := vm.blockChain.CurrentBlock()
	preferredState, err := vm.blockChain.StateAt(preferredBlock.Root)
	if err != nil {
		return fmt.Errorf("failed to retrieve block state at tip while verifying atomic tx: %w", err)
	}
	rules := vm.currentRules()
	parentHeader := preferredBlock
	var nextBaseFee *big.Int
	timestamp := uint64(vm.clock.Time().Unix())
	if vm.chainConfigExtra().IsApricotPhase3(timestamp) {
		nextBaseFee, err = customheader.EstimateNextBaseFee(vm.chainConfigExtra(), parentHeader, timestamp)
		if err != nil {
			// Return extremely detailed error since CalcBaseFee should never encounter an issue here
			return fmt.Errorf("failed to calculate base fee with parent timestamp (%d), parent ExtraData: (0x%x), and current timestamp (%d): %w", parentHeader.Time, parentHeader.Extra, timestamp, err)
		}
	}

	// We don’t need to revert the state here in case verifyTx errors, because
	// [preferredState] is thrown away either way.
	return vm.verifyTx(tx, parentHeader.Hash(), nextBaseFee, preferredState, rules)
}

// verifyTx verifies that [tx] is valid to be issued into a block with parent block [parentHash]
// and validated at [state] using [rules] as the current rule set.
// Note: verifyTx may modify [state]. If [state] needs to be properly maintained, the caller is responsible
// for reverting to the correct snapshot after calling this function. If this function is called with a
// throwaway state, then this is not necessary.
func (vm *VM) verifyTx(tx *atomic.Tx, parentHash common.Hash, baseFee *big.Int, state *state.StateDB, rules extras.Rules) error {
	parent, err := vm.GetExtendedBlock(context.TODO(), ids.ID(parentHash))
	if err != nil {
		return fmt.Errorf("failed to get parent block: %w", err)
	}
	atomicBackend := &atomicvm.VerifierBackend{
		Ctx:          vm.ctx,
		Fx:           &vm.fx,
		Rules:        rules,
		Bootstrapped: vm.bootstrapped.Get(),
		BlockFetcher: vm,
		SecpCache:    vm.secpCache,
	}
	if err := tx.UnsignedAtomicTx.Visit(&atomicvm.SemanticVerifier{
		Backend: atomicBackend,
		Tx:      tx,
		Parent:  parent,
		BaseFee: baseFee,
	}); err != nil {
		return err
	}
	return tx.UnsignedAtomicTx.EVMStateTransfer(vm.ctx, state)
}

// verifyTxs verifies that [txs] are valid to be issued into a block with parent block [parentHash]
// using [rules] as the current rule set.
func (vm *VM) verifyTxs(txs []*atomic.Tx, parentHash common.Hash, baseFee *big.Int, height uint64, rules extras.Rules) error {
	// Ensure that the parent was verified and inserted correctly.
	if !vm.blockChain.HasBlock(parentHash, height-1) {
		return errRejectedParent
	}

	ancestorID := ids.ID(parentHash)
	// If the ancestor is unknown, then the parent failed verification when
	// it was called.
	// If the ancestor is rejected, then this block shouldn't be inserted
	// into the canonical chain because the parent will be missing.
	ancestor, err := vm.GetExtendedBlock(context.TODO(), ancestorID)
	if err != nil {
		return errRejectedParent
	}

	// Ensure each tx in [txs] doesn't conflict with any other atomic tx in
	// a processing ancestor block.
	inputs := set.Set[ids.ID]{}
	atomicBackend := &atomicvm.VerifierBackend{
		Ctx:          vm.ctx,
		Fx:           &vm.fx,
		Rules:        rules,
		Bootstrapped: vm.bootstrapped.Get(),
		BlockFetcher: vm,
		SecpCache:    vm.secpCache,
	}
	for _, atomicTx := range txs {
		utx := atomicTx.UnsignedAtomicTx
		if err := utx.Visit(&atomicvm.SemanticVerifier{
			Backend: atomicBackend,
			Tx:      atomicTx,
			Parent:  ancestor,
			BaseFee: baseFee,
		}); err != nil {
			return fmt.Errorf("invalid block due to failed semanatic verify: %w at height %d", err, height)
		}
		txInputs := utx.InputUTXOs()
		if inputs.Overlaps(txInputs) {
			return atomicvm.ErrConflictingAtomicInputs
		}
		inputs.Union(txInputs)
	}
	return nil
}

// GetAtomicUTXOs returns the utxos that at least one of the provided addresses is
// referenced in.
func (vm *VM) GetAtomicUTXOs(
	chainID ids.ID,
	addrs set.Set[ids.ShortID],
	startAddr ids.ShortID,
	startUTXOID ids.ID,
	limit int,
) ([]*avax.UTXO, ids.ShortID, ids.ID, error) {
	if limit <= 0 || limit > maxUTXOsToFetch {
		limit = maxUTXOsToFetch
	}

	return avax.GetAtomicUTXOs(
		vm.ctx.SharedMemory,
		atomic.Codec,
		chainID,
		addrs,
		startAddr,
		startUTXOID,
		limit,
	)
}

func (vm *VM) chainConfigExtra() *extras.ChainConfig {
	return params.GetExtra(vm.chainConfig)
}

func (vm *VM) rules(number *big.Int, time uint64) extras.Rules {
	ethrules := vm.chainConfig.Rules(number, params.IsMergeTODO, time)
	return *params.GetRulesExtra(ethrules)
}

// currentRules returns the chain rules for the current block.
func (vm *VM) currentRules() extras.Rules {
	header := vm.eth.APIBackend.CurrentHeader()
	return vm.rules(header.Number, header.Time)
}

// requirePrimaryNetworkSigners returns true if warp messages from the primary
// network must be signed by the primary network validators.
// This is necessary when the subnet is not validating the primary network.
func (vm *VM) requirePrimaryNetworkSigners() bool {
	switch c := vm.currentRules().Precompiles[warpcontract.ContractAddress].(type) {
	case *warpcontract.Config:
		return c.RequirePrimaryNetworkSigners
	default: // includes nil due to non-presence
		return false
	}
}

func (vm *VM) startContinuousProfiler() {
	// If the profiler directory is empty, return immediately
	// without creating or starting a continuous profiler.
	if vm.config.ContinuousProfilerDir == "" {
		return
	}
	vm.profiler = profiler.NewContinuous(
		filepath.Join(vm.config.ContinuousProfilerDir),
		vm.config.ContinuousProfilerFrequency.Duration,
		vm.config.ContinuousProfilerMaxFiles,
	)
	defer vm.profiler.Shutdown()

	vm.shutdownWg.Add(1)
	go func() {
		defer vm.shutdownWg.Done()
		log.Info("Dispatching continuous profiler", "dir", vm.config.ContinuousProfilerDir, "freq", vm.config.ContinuousProfilerFrequency, "maxFiles", vm.config.ContinuousProfilerMaxFiles)
		err := vm.profiler.Dispatch()
		if err != nil {
			log.Error("continuous profiler failed", "err", err)
		}
	}()
	// Wait for shutdownChan to be closed
	<-vm.shutdownChan
}

// readLastAccepted reads the last accepted hash from [acceptedBlockDB] and returns the
// last accepted block hash and height by reading directly from [vm.chaindb] instead of relying
// on [chain].
// Note: assumes [vm.chaindb] and [vm.genesisHash] have been initialized.
func (vm *VM) readLastAccepted() (common.Hash, uint64, error) {
	// Attempt to load last accepted block to determine if it is necessary to
	// initialize state with the genesis block.
	lastAcceptedBytes, lastAcceptedErr := vm.acceptedBlockDB.Get(lastAcceptedKey)
	switch {
	case lastAcceptedErr == database.ErrNotFound:
		// If there is nothing in the database, return the genesis block hash and height
		return vm.genesisHash, 0, nil
	case lastAcceptedErr != nil:
		return common.Hash{}, 0, fmt.Errorf("failed to get last accepted block ID due to: %w", lastAcceptedErr)
	case len(lastAcceptedBytes) != common.HashLength:
		return common.Hash{}, 0, fmt.Errorf("last accepted bytes should have been length %d, but found %d", common.HashLength, len(lastAcceptedBytes))
	default:
		lastAcceptedHash := common.BytesToHash(lastAcceptedBytes)
		height := rawdb.ReadHeaderNumber(vm.chaindb, lastAcceptedHash)
		if height == nil {
			return common.Hash{}, 0, fmt.Errorf("failed to retrieve header number of last accepted block: %s", lastAcceptedHash)
		}
		return lastAcceptedHash, *height, nil
	}
}

// attachEthService registers the backend RPC services provided by Ethereum
// to the provided handler under their assigned namespaces.
func attachEthService(handler *rpc.Server, apis []rpc.API, names []string) error {
	enabledServicesSet := make(map[string]struct{})
	for _, ns := range names {
		// handle pre geth v1.10.20 api names as aliases for their updated values
		// to allow configurations to be backwards compatible.
		if newName, isLegacy := legacyApiNames[ns]; isLegacy {
			log.Info("deprecated api name referenced in configuration.", "deprecated", ns, "new", newName)
			enabledServicesSet[newName] = struct{}{}
			continue
		}

		enabledServicesSet[ns] = struct{}{}
	}

	apiSet := make(map[string]rpc.API)
	for _, api := range apis {
		if existingAPI, exists := apiSet[api.Name]; exists {
			return fmt.Errorf("duplicated API name: %s, namespaces %s and %s", api.Name, api.Namespace, existingAPI.Namespace)
		}
		apiSet[api.Name] = api
	}

	for name := range enabledServicesSet {
		api, exists := apiSet[name]
		if !exists {
			return fmt.Errorf("API service %s not found", name)
		}
		if err := handler.RegisterName(api.Namespace, api.Service); err != nil {
			return err
		}
	}

	return nil
}

func (vm *VM) stateSyncEnabled(lastAcceptedHeight uint64) bool {
	if vm.config.StateSyncEnabled != nil {
		// if the config is set, use that
		return *vm.config.StateSyncEnabled
	}

	// enable state sync by default if the chain is empty.
	return lastAcceptedHeight == 0
}

func (vm *VM) newImportTx(
	chainID ids.ID, // chain to import from
	to common.Address, // Address of recipient
	baseFee *big.Int, // fee to use post-AP3
	keys []*secp256k1.PrivateKey, // Keys to import the funds
) (*atomic.Tx, error) {
	kc := secp256k1fx.NewKeychain()
	for _, key := range keys {
		kc.Add(key)
	}

	atomicUTXOs, _, _, err := vm.GetAtomicUTXOs(chainID, kc.Addresses(), ids.ShortEmpty, ids.Empty, -1)
	if err != nil {
		return nil, fmt.Errorf("problem retrieving atomic UTXOs: %w", err)
	}

	return atomic.NewImportTx(vm.ctx, vm.currentRules(), vm.clock.Unix(), chainID, to, baseFee, kc, atomicUTXOs)
}

// newExportTx returns a new ExportTx
func (vm *VM) newExportTx(
	assetID ids.ID, // AssetID of the tokens to export
	amount uint64, // Amount of tokens to export
	chainID ids.ID, // Chain to send the UTXOs to
	to ids.ShortID, // Address of chain recipient
	baseFee *big.Int, // fee to use post-AP3
	keys []*secp256k1.PrivateKey, // Pay the fee and provide the tokens
) (*atomic.Tx, error) {
	state, err := vm.blockChain.State()
	if err != nil {
		return nil, err
	}

	// Create the transaction
	tx, err := atomic.NewExportTx(
		vm.ctx,            // Context
		vm.currentRules(), // VM rules
		state,
		assetID, // AssetID
		amount,  // Amount
		chainID, // ID of the chain to send the funds to
		to,      // Address
		baseFee,
		keys, // Private keys
	)
	if err != nil {
		return nil, err
	}

	return tx, nil
}

func (vm *VM) PutLastAcceptedID(ID ids.ID) error {
	return vm.acceptedBlockDB.Put(lastAcceptedKey, ID[:])
}<|MERGE_RESOLUTION|>--- conflicted
+++ resolved
@@ -707,14 +707,18 @@
 	// Create standalone EVM TrieDB (read only) for serving leafs requests.
 	// We create a standalone TrieDB here, so that it has a standalone cache from the one
 	// used by the node when processing blocks.
-	evmTrieDB := triedb.NewDatabase(
-		vm.chaindb,
-		&triedb.Config{
-			DBOverride: hashdb.Config{
-				CleanCacheSize: vm.config.StateSyncServerTrieCache * units.MiB,
-			}.BackendConstructor,
-		},
-	)
+	// However, Firewood does not support multiple TrieDBs, so we use the same one.
+	evmTrieDB := vm.eth.BlockChain().TrieDB()
+	if vm.ethConfig.StateScheme != customrawdb.FirewoodScheme {
+		evmTrieDB = triedb.NewDatabase(
+			vm.chaindb,
+			&triedb.Config{
+				DBOverride: hashdb.Config{
+					CleanCacheSize: vm.config.StateSyncServerTrieCache * units.MiB,
+				}.BackendConstructor,
+			},
+		)
+	}
 	leafHandlers := make(LeafHandlers)
 	leafMetricsNames := make(map[message.NodeType]string)
 	// register default leaf request handler for state trie
@@ -1296,39 +1300,6 @@
 	return nil
 }
 
-<<<<<<< HEAD
-// setAppRequestHandlers sets the request handlers for the VM to serve state sync
-// requests.
-func (vm *VM) setAppRequestHandlers() {
-	// Create standalone EVM TrieDB (read only) for serving leafs requests.
-	// We create a standalone TrieDB here, so that it has a standalone cache from the one
-	// used by the node when processing blocks.
-	// However, Firewood does not support multiple TrieDBs, so we use the same one.
-	evmTrieDB := vm.eth.BlockChain().TrieDB()
-	if vm.ethConfig.StateScheme != customrawdb.FirewoodScheme {
-		evmTrieDB = triedb.NewDatabase(
-			vm.chaindb,
-			&triedb.Config{
-				DBOverride: hashdb.Config{
-					CleanCacheSize: vm.config.StateSyncServerTrieCache * units.MiB,
-				}.BackendConstructor,
-			},
-		)
-	}
-
-	networkHandler := newNetworkHandler(
-		vm.blockChain,
-		vm.chaindb,
-		evmTrieDB,
-		vm.atomicBackend.AtomicTrie().TrieDB(),
-		vm.warpBackend,
-		vm.networkCodec,
-	)
-	vm.Network.SetRequestHandler(networkHandler)
-}
-
-=======
->>>>>>> 2fcf45f8
 // Shutdown implements the snowman.ChainVM interface
 func (vm *VM) Shutdown(context.Context) error {
 	if vm.ctx == nil {

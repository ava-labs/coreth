// (c) 2019-2020, Ava Labs, Inc. All rights reserved.
// See the file LICENSE for licensing terms.

package evm

import (
	"context"
	"encoding/json"
	"errors"
	"fmt"
	"io"
	"math/big"
	"net/http"
	"os"
	"path/filepath"
	"strings"
	"sync"
	"time"

	avalanchegoMetrics "github.com/ava-labs/avalanchego/api/metrics"
	"github.com/ava-labs/avalanchego/network/p2p"
	"github.com/ava-labs/avalanchego/network/p2p/gossip"

	"github.com/ava-labs/coreth/consensus/dummy"
	corethConstants "github.com/ava-labs/coreth/constants"
	"github.com/ava-labs/coreth/core"
	"github.com/ava-labs/coreth/core/rawdb"
	"github.com/ava-labs/coreth/core/state"
	"github.com/ava-labs/coreth/core/txpool"
	"github.com/ava-labs/coreth/core/types"
	"github.com/ava-labs/coreth/eth"
	"github.com/ava-labs/coreth/eth/ethconfig"
	"github.com/ava-labs/coreth/ethdb"
	corethPrometheus "github.com/ava-labs/coreth/metrics/prometheus"
	"github.com/ava-labs/coreth/miner"
	"github.com/ava-labs/coreth/node"
	"github.com/ava-labs/coreth/params"
	"github.com/ava-labs/coreth/peer"
	"github.com/ava-labs/coreth/plugin/evm/message"

	// Force-load precompiles to trigger registration
	warpPrecompile "github.com/ava-labs/coreth/precompile/contracts/warp"
	"github.com/ava-labs/coreth/precompile/precompileconfig"
	_ "github.com/ava-labs/coreth/precompile/registry"
	"github.com/ava-labs/coreth/rpc"
	statesyncclient "github.com/ava-labs/coreth/sync/client"
	"github.com/ava-labs/coreth/sync/client/stats"
	"github.com/ava-labs/coreth/trie"
	"github.com/ava-labs/coreth/utils"
	"github.com/ava-labs/coreth/warp"
	warpValidators "github.com/ava-labs/coreth/warp/validators"

	"github.com/prometheus/client_golang/prometheus"
	// Force-load tracer engine to trigger registration
	//
	// We must import this package (not referenced elsewhere) so that the native "callTracer"
	// is added to a map of client-accessible tracers. In geth, this is done
	// inside of cmd/geth.
	_ "github.com/ava-labs/coreth/eth/tracers/js"
	_ "github.com/ava-labs/coreth/eth/tracers/native"

	"github.com/ethereum/go-ethereum/common"
	"github.com/ethereum/go-ethereum/log"
	"github.com/ethereum/go-ethereum/rlp"

	"github.com/ava-labs/coreth/metrics"

	avalancheRPC "github.com/gorilla/rpc/v2"

	"github.com/ava-labs/avalanchego/cache"
	"github.com/ava-labs/avalanchego/codec"
	"github.com/ava-labs/avalanchego/codec/linearcodec"
	"github.com/ava-labs/avalanchego/database"
	"github.com/ava-labs/avalanchego/database/prefixdb"
	"github.com/ava-labs/avalanchego/database/versiondb"
	"github.com/ava-labs/avalanchego/ids"
	"github.com/ava-labs/avalanchego/snow"
	"github.com/ava-labs/avalanchego/snow/choices"
	"github.com/ava-labs/avalanchego/snow/consensus/snowman"
	"github.com/ava-labs/avalanchego/snow/engine/snowman/block"
	"github.com/ava-labs/avalanchego/utils/constants"
	"github.com/ava-labs/avalanchego/utils/crypto/secp256k1"
	"github.com/ava-labs/avalanchego/utils/formatting/address"
	"github.com/ava-labs/avalanchego/utils/logging"
	"github.com/ava-labs/avalanchego/utils/math"
	"github.com/ava-labs/avalanchego/utils/perms"
	"github.com/ava-labs/avalanchego/utils/profiler"
	"github.com/ava-labs/avalanchego/utils/set"
	"github.com/ava-labs/avalanchego/utils/timer/mockable"
	"github.com/ava-labs/avalanchego/utils/units"
	"github.com/ava-labs/avalanchego/vms/components/avax"
	"github.com/ava-labs/avalanchego/vms/components/chain"
	"github.com/ava-labs/avalanchego/vms/secp256k1fx"

	commonEng "github.com/ava-labs/avalanchego/snow/engine/common"

	avalancheJSON "github.com/ava-labs/avalanchego/utils/json"
)

const (
	x2cRateInt64       int64 = 1_000_000_000
	x2cRateMinus1Int64 int64 = x2cRateInt64 - 1

	// Prefixes for metrics gatherers
	ethMetricsPrefix        = "eth"
	chainStateMetricsPrefix = "chain_state"
)

var (
	// x2cRate is the conversion rate between the smallest denomination on the X-Chain
	// 1 nAVAX and the smallest denomination on the C-Chain 1 wei. Where 1 nAVAX = 1 gWei.
	// This is only required for AVAX because the denomination of 1 AVAX is 9 decimal
	// places on the X and P chains, but is 18 decimal places within the EVM.
	x2cRate       = big.NewInt(x2cRateInt64)
	x2cRateMinus1 = big.NewInt(x2cRateMinus1Int64)

	_ block.ChainVM                  = &VM{}
	_ block.StateSyncableVM          = &VM{}
	_ statesyncclient.EthBlockParser = &VM{}
)

const (
	// Max time from current time allowed for blocks, before they're considered future blocks
	// and fail verification
	maxFutureBlockTime = 10 * time.Second
	maxUTXOsToFetch    = 1024
	defaultMempoolSize = 4096
	codecVersion       = uint16(0)

	secpCacheSize          = 1024
	decidedCacheSize       = 10 * units.MiB
	missingCacheSize       = 50
	unverifiedCacheSize    = 5 * units.MiB
	bytesToIDCacheSize     = 5 * units.MiB
	warpSignatureCacheSize = 500

	targetAtomicTxsSize = 40 * units.KiB

	// p2p app protocols
	ethTxGossipProtocol    = 0x0
	atomicTxGossipProtocol = 0x1

	// gossip constants
	txGossipBloomMaxItems          = 8 * 1024
	txGossipBloomFalsePositiveRate = 0.01
	txGossipMaxFalsePositiveRate   = 0.05
	txGossipTargetMessageSize      = 20 * units.KiB
	maxValidatorSetStaleness       = time.Minute
	txGossipThrottlingPeriod       = 10 * time.Second
	txGossipThrottlingLimit        = 2
	gossipFrequency                = 10 * time.Second
	txGossipPollSize               = 10
)

// Define the API endpoints for the VM
const (
	avaxEndpoint            = "/avax"
	adminEndpoint           = "/admin"
	ethRPCEndpoint          = "/rpc"
	ethWSEndpoint           = "/ws"
	ethTxGossipNamespace    = "eth_tx_gossip"
	atomicTxGossipNamespace = "atomic_tx_gossip"
)

var (
	// Set last accepted key to be longer than the keys used to store accepted block IDs.
	lastAcceptedKey = []byte("last_accepted_key")
	acceptedPrefix  = []byte("snowman_accepted")
	metadataPrefix  = []byte("metadata")
	warpPrefix      = []byte("warp")
	ethDBPrefix     = []byte("ethdb")

	// Prefixes for atomic trie
	atomicTrieDBPrefix     = []byte("atomicTrieDB")
	atomicTrieMetaDBPrefix = []byte("atomicTrieMetaDB")
)

var (
	errEmptyBlock                     = errors.New("empty block")
	errUnsupportedFXs                 = errors.New("unsupported feature extensions")
	errInvalidBlock                   = errors.New("invalid block")
	errInvalidAddr                    = errors.New("invalid hex address")
	errInsufficientAtomicTxFee        = errors.New("atomic tx fee too low for atomic mempool")
	errAssetIDMismatch                = errors.New("asset IDs in the input don't match the utxo")
	errNoImportInputs                 = errors.New("tx has no imported inputs")
	errInputsNotSortedUnique          = errors.New("inputs not sorted and unique")
	errPublicKeySignatureMismatch     = errors.New("signature doesn't match public key")
	errWrongChainID                   = errors.New("tx has wrong chain ID")
	errInsufficientFunds              = errors.New("insufficient funds")
	errNoExportOutputs                = errors.New("tx has no export outputs")
	errOutputsNotSorted               = errors.New("tx outputs not sorted")
	errOutputsNotSortedUnique         = errors.New("outputs not sorted and unique")
	errOverflowExport                 = errors.New("overflow when computing export amount + txFee")
	errInvalidNonce                   = errors.New("invalid nonce")
	errConflictingAtomicInputs        = errors.New("invalid block due to conflicting atomic inputs")
	errUnclesUnsupported              = errors.New("uncles unsupported")
	errRejectedParent                 = errors.New("rejected parent")
	errInsufficientFundsForFee        = errors.New("insufficient AVAX funds to pay transaction fee")
	errNoEVMOutputs                   = errors.New("tx has no EVM outputs")
	errNilBaseFeeApricotPhase3        = errors.New("nil base fee is invalid after apricotPhase3")
	errNilExtDataGasUsedApricotPhase4 = errors.New("nil extDataGasUsed is invalid after apricotPhase4")
	errNilBlockGasCostApricotPhase4   = errors.New("nil blockGasCost is invalid after apricotPhase4")
	errConflictingAtomicTx            = errors.New("conflicting atomic tx present")
	errTooManyAtomicTx                = errors.New("too many atomic tx")
	errMissingAtomicTxs               = errors.New("cannot build a block with non-empty extra data and zero atomic transactions")
	errInvalidHeaderPredicateResults  = errors.New("invalid header predicate results")
)

var originalStderr *os.File

// legacyApiNames maps pre geth v1.10.20 api names to their updated counterparts.
// used in attachEthService for backward configuration compatibility.
var legacyApiNames = map[string]string{
	"internal-public-eth":              "internal-eth",
	"internal-public-blockchain":       "internal-blockchain",
	"internal-public-transaction-pool": "internal-transaction",
	"internal-public-tx-pool":          "internal-tx-pool",
	"internal-public-debug":            "internal-debug",
	"internal-private-debug":           "internal-debug",
	"internal-public-account":          "internal-account",
	"internal-private-personal":        "internal-personal",

	"public-eth":        "eth",
	"public-eth-filter": "eth-filter",
	"private-admin":     "admin",
	"public-debug":      "debug",
	"private-debug":     "debug",
}

func init() {
	// Preserve [os.Stderr] prior to the call in plugin/main.go to plugin.Serve(...).
	// Preserving the log level allows us to update the root handler while writing to the original
	// [os.Stderr] that is being piped through to the logger via the rpcchainvm.
	originalStderr = os.Stderr
}

// VM implements the snowman.ChainVM interface
type VM struct {
	ctx *snow.Context
	// [cancel] may be nil until [snow.NormalOp] starts
	cancel context.CancelFunc
	// *chain.State helps to implement the VM interface by wrapping blocks
	// with an efficient caching layer.
	*chain.State

	config Config

	chainID     *big.Int
	networkID   uint64
	genesisHash common.Hash
	chainConfig *params.ChainConfig
	ethConfig   ethconfig.Config

	// pointers to eth constructs
	eth        *eth.Ethereum
	txPool     *txpool.TxPool
	blockChain *core.BlockChain
	miner      *miner.Miner

	// [db] is the VM's current database managed by ChainState
	db *versiondb.Database

	// metadataDB is used to store one off keys.
	metadataDB database.Database

	// [chaindb] is the database supplied to the Ethereum backend
	chaindb ethdb.Database

	// [acceptedBlockDB] is the database to store the last accepted
	// block.
	acceptedBlockDB database.Database

	// [warpDB] is used to store warp message signatures
	// set to a prefixDB with the prefix [warpPrefix]
	warpDB database.Database

	toEngine chan<- commonEng.Message

	syntacticBlockValidator BlockValidator

	// [atomicTxRepository] maintains two indexes on accepted atomic txs.
	// - txID to accepted atomic tx
	// - block height to list of atomic txs accepted on block at that height
	atomicTxRepository AtomicTxRepository
	// [atomicTrie] maintains a merkle forest of [height]=>[atomic txs].
	atomicTrie AtomicTrie
	// [atomicBackend] abstracts verification and processing of atomic transactions
	atomicBackend AtomicBackend

	builder *blockBuilder

	gossiper Gossiper

	baseCodec codec.Registry
	codec     codec.Manager
	clock     mockable.Clock
	mempool   *Mempool

	shutdownChan chan struct{}
	shutdownWg   sync.WaitGroup

	fx        secp256k1fx.Fx
	secpCache secp256k1.RecoverCache

	// Continuous Profiler
	profiler profiler.ContinuousProfiler

	peer.Network
	client       peer.NetworkClient
	networkCodec codec.Manager

	validators *p2p.Validators

	// Metrics
	multiGatherer avalanchegoMetrics.MultiGatherer
	sdkMetrics    *prometheus.Registry

	bootstrapped bool
	IsPlugin     bool

	logger CorethLogger
	// State sync server and client
	StateSyncServer
	StateSyncClient

	// Avalanche Warp Messaging backend
	// Used to serve BLS signatures of warp messages over RPC
	warpBackend warp.Backend

	// Initialize only sets these if nil so they can be overridden in tests
	p2pSender             commonEng.AppSender
	ethTxGossipHandler    p2p.Handler
	atomicTxGossipHandler p2p.Handler
	ethTxPullGossiper     gossip.Gossiper
	atomicTxPullGossiper  gossip.Gossiper
	ethTxPushGossiper     gossip.Accumulator[*GossipEthTx]
	atomicTxPushGossiper  gossip.Accumulator[*GossipAtomicTx]
}

// Codec implements the secp256k1fx interface
func (vm *VM) Codec() codec.Manager { return vm.codec }

// CodecRegistry implements the secp256k1fx interface
func (vm *VM) CodecRegistry() codec.Registry { return vm.baseCodec }

// Clock implements the secp256k1fx interface
func (vm *VM) Clock() *mockable.Clock { return &vm.clock }

// Logger implements the secp256k1fx interface
func (vm *VM) Logger() logging.Logger { return vm.ctx.Log }

/*
 ******************************************************************************
 ********************************* Snowman API ********************************
 ******************************************************************************
 */

// implements SnowmanPlusPlusVM interface
func (vm *VM) GetActivationTime() time.Time {
	return utils.Uint64ToTime(vm.chainConfig.ApricotPhase4BlockTimestamp)
}

// Initialize implements the snowman.ChainVM interface
func (vm *VM) Initialize(
	_ context.Context,
	chainCtx *snow.Context,
	db database.Database,
	genesisBytes []byte,
	upgradeBytes []byte,
	configBytes []byte,
	toEngine chan<- commonEng.Message,
	fxs []*commonEng.Fx,
	appSender commonEng.AppSender,
) error {
	vm.config.SetDefaults()
	if len(configBytes) > 0 {
		if err := json.Unmarshal(configBytes, &vm.config); err != nil {
			return fmt.Errorf("failed to unmarshal config %s: %w", string(configBytes), err)
		}
	}
	if err := vm.config.Validate(); err != nil {
		return err
	}
	// We should deprecate config flags as the first thing, before we do anything else
	// because this can set old flags to new flags. log the message after we have
	// initialized the logger.
	deprecateMsg := vm.config.Deprecate()

	vm.ctx = chainCtx

	// Create logger
	alias, err := vm.ctx.BCLookup.PrimaryAlias(vm.ctx.ChainID)
	if err != nil {
		alias = vm.ctx.ChainID.String()
	}

	var writer io.Writer = vm.ctx.Log
	if vm.IsPlugin {
		writer = originalStderr
	}

	corethLogger, err := InitLogger(alias, vm.config.LogLevel, vm.config.LogJSONFormat, writer)
	if err != nil {
		return fmt.Errorf("failed to initialize logger due to: %w ", err)
	}
	vm.logger = corethLogger

	log.Info("Initializing Coreth VM", "Version", Version, "Config", vm.config)

	if deprecateMsg != "" {
		log.Warn("Deprecation Warning", "msg", deprecateMsg)
	}

	if len(fxs) > 0 {
		return errUnsupportedFXs
	}

	// Enable debug-level metrics that might impact runtime performance
	metrics.EnabledExpensive = vm.config.MetricsExpensiveEnabled

	vm.toEngine = toEngine
	vm.shutdownChan = make(chan struct{}, 1)
	// Use NewNested rather than New so that the structure of the database
	// remains the same regardless of the provided baseDB type.
	vm.chaindb = Database{prefixdb.NewNested(ethDBPrefix, db)}
	vm.db = versiondb.New(db)
	vm.acceptedBlockDB = prefixdb.New(acceptedPrefix, vm.db)
	vm.metadataDB = prefixdb.New(metadataPrefix, vm.db)
	// Note warpDB is not part of versiondb because it is not necessary
	// that warp signatures are committed to the database atomically with
	// the last accepted block.
	vm.warpDB = prefixdb.New(warpPrefix, db)

	if vm.config.InspectDatabase {
		start := time.Now()
		log.Info("Starting database inspection")
		if err := rawdb.InspectDatabase(vm.chaindb, nil, nil); err != nil {
			return err
		}
		log.Info("Completed database inspection", "elapsed", time.Since(start))
	}

	g := new(core.Genesis)
	if err := json.Unmarshal(genesisBytes, g); err != nil {
		return err
	}

	var extDataHashes map[common.Hash]common.Hash
	// Set the chain config for mainnet/fuji chain IDs
	switch {
	case g.Config.ChainID.Cmp(params.AvalancheMainnetChainID) == 0:
		config := *params.AvalancheMainnetChainConfig
		g.Config = &config
		extDataHashes = mainnetExtDataHashes
	case g.Config.ChainID.Cmp(params.AvalancheFujiChainID) == 0:
		config := *params.AvalancheFujiChainConfig
		g.Config = &config
		extDataHashes = fujiExtDataHashes
	case g.Config.ChainID.Cmp(params.AvalancheLocalChainID) == 0:
		config := *params.AvalancheLocalChainConfig
		g.Config = &config
	}
	// If the DUpgrade is activated, activate the Warp Precompile at the same time
	if g.Config.DUpgradeBlockTimestamp != nil {
		g.Config.PrecompileUpgrades = append(g.Config.PrecompileUpgrades, params.PrecompileUpgrade{
			Config: warpPrecompile.NewDefaultConfig(g.Config.DUpgradeBlockTimestamp),
		})
	}
	// Set the Avalanche Context on the ChainConfig
	g.Config.AvalancheContext = params.AvalancheContext{
		SnowCtx: chainCtx,
	}
	vm.syntacticBlockValidator = NewBlockValidator(extDataHashes)

	// Ensure that non-standard commit interval is only allowed for the local network
	if g.Config.ChainID.Cmp(params.AvalancheLocalChainID) != 0 {
		if vm.config.CommitInterval != defaultCommitInterval {
			return fmt.Errorf("cannot start non-local network with commit interval %d", vm.config.CommitInterval)
		}
		if vm.config.StateSyncCommitInterval != defaultSyncableCommitInterval {
			return fmt.Errorf("cannot start non-local network with syncable interval %d", vm.config.StateSyncCommitInterval)
		}
	}

	// Free the memory of the extDataHash map that is not used (i.e. if mainnet
	// config, free fuji)
	fujiExtDataHashes = nil
	mainnetExtDataHashes = nil

	vm.chainID = g.Config.ChainID

	vm.ethConfig = ethconfig.NewDefaultConfig()
	vm.ethConfig.Genesis = g
	vm.ethConfig.NetworkId = vm.chainID.Uint64()
	vm.genesisHash = vm.ethConfig.Genesis.ToBlock().Hash() // must create genesis hash before [vm.readLastAccepted]
	lastAcceptedHash, lastAcceptedHeight, err := vm.readLastAccepted()
	if err != nil {
		return err
	}
	log.Info(fmt.Sprintf("lastAccepted = %s", lastAcceptedHash))

	// Set minimum price for mining and default gas price oracle value to the min
	// gas price to prevent so transactions and blocks all use the correct fees
	vm.ethConfig.RPCGasCap = vm.config.RPCGasCap
	vm.ethConfig.RPCEVMTimeout = vm.config.APIMaxDuration.Duration
	vm.ethConfig.RPCTxFeeCap = vm.config.RPCTxFeeCap

	vm.ethConfig.TxPool.NoLocals = !vm.config.LocalTxsEnabled
	vm.ethConfig.TxPool.Journal = vm.config.TxPoolJournal
	vm.ethConfig.TxPool.Rejournal = vm.config.TxPoolRejournal.Duration
	vm.ethConfig.TxPool.PriceLimit = vm.config.TxPoolPriceLimit
	vm.ethConfig.TxPool.PriceBump = vm.config.TxPoolPriceBump
	vm.ethConfig.TxPool.AccountSlots = vm.config.TxPoolAccountSlots
	vm.ethConfig.TxPool.GlobalSlots = vm.config.TxPoolGlobalSlots
	vm.ethConfig.TxPool.AccountQueue = vm.config.TxPoolAccountQueue
	vm.ethConfig.TxPool.GlobalQueue = vm.config.TxPoolGlobalQueue

	vm.ethConfig.AllowUnfinalizedQueries = vm.config.AllowUnfinalizedQueries
	vm.ethConfig.AllowUnprotectedTxs = vm.config.AllowUnprotectedTxs
	vm.ethConfig.AllowUnprotectedTxHashes = vm.config.AllowUnprotectedTxHashes
	vm.ethConfig.Preimages = vm.config.Preimages
	vm.ethConfig.TrieCleanCache = vm.config.TrieCleanCache
	vm.ethConfig.TrieCleanJournal = vm.config.TrieCleanJournal
	vm.ethConfig.TrieCleanRejournal = vm.config.TrieCleanRejournal.Duration
	vm.ethConfig.TrieDirtyCache = vm.config.TrieDirtyCache
	vm.ethConfig.TrieDirtyCommitTarget = vm.config.TrieDirtyCommitTarget
	vm.ethConfig.TriePrefetcherParallelism = vm.config.TriePrefetcherParallelism
	vm.ethConfig.SnapshotCache = vm.config.SnapshotCache
	vm.ethConfig.Pruning = vm.config.Pruning
	vm.ethConfig.AcceptorQueueLimit = vm.config.AcceptorQueueLimit
	vm.ethConfig.PopulateMissingTries = vm.config.PopulateMissingTries
	vm.ethConfig.PopulateMissingTriesParallelism = vm.config.PopulateMissingTriesParallelism
	vm.ethConfig.AllowMissingTries = vm.config.AllowMissingTries
	vm.ethConfig.SnapshotDelayInit = vm.stateSyncEnabled(lastAcceptedHeight)
	vm.ethConfig.SnapshotWait = vm.config.SnapshotWait
	vm.ethConfig.SnapshotVerify = vm.config.SnapshotVerify
	vm.ethConfig.OfflinePruning = vm.config.OfflinePruning
	vm.ethConfig.OfflinePruningBloomFilterSize = vm.config.OfflinePruningBloomFilterSize
	vm.ethConfig.OfflinePruningDataDirectory = vm.config.OfflinePruningDataDirectory
	vm.ethConfig.CommitInterval = vm.config.CommitInterval
	vm.ethConfig.SkipUpgradeCheck = vm.config.SkipUpgradeCheck
	vm.ethConfig.AcceptedCacheSize = vm.config.AcceptedCacheSize
	vm.ethConfig.TxLookupLimit = vm.config.TxLookupLimit
	vm.ethConfig.SkipTxIndexing = vm.config.SkipTxIndexing

	// Create directory for offline pruning
	if len(vm.ethConfig.OfflinePruningDataDirectory) != 0 {
		if err := os.MkdirAll(vm.ethConfig.OfflinePruningDataDirectory, perms.ReadWriteExecute); err != nil {
			log.Error("failed to create offline pruning data directory", "error", err)
			return err
		}
	}

	vm.chainConfig = g.Config
	vm.networkID = vm.ethConfig.NetworkId
	vm.secpCache = secp256k1.RecoverCache{
		LRU: cache.LRU[ids.ID, *secp256k1.PublicKey]{
			Size: secpCacheSize,
		},
	}

	if err := vm.chainConfig.Verify(); err != nil {
		return fmt.Errorf("failed to verify chain config: %w", err)
	}

	vm.codec = Codec

	// TODO: read size from settings
	vm.mempool, err = NewMempool(chainCtx, defaultMempoolSize, vm.verifyTxAtTip)
	if err != nil {
		return fmt.Errorf("failed to initialize mempool: %w", err)
	}

	if err := vm.initializeMetrics(); err != nil {
		return err
	}

	// initialize peer network
	if vm.p2pSender == nil {
		vm.p2pSender = appSender
	}

	p2pNetwork, err := p2p.NewNetwork(vm.ctx.Log, vm.p2pSender, vm.sdkMetrics, "p2p")
	if err != nil {
		return fmt.Errorf("failed to initialize p2p network: %w", err)
	}
	vm.validators = p2p.NewValidators(p2pNetwork.Peers, vm.ctx.Log, vm.ctx.SubnetID, vm.ctx.ValidatorState, maxValidatorSetStaleness)
	vm.networkCodec = message.Codec
	vm.Network = peer.NewNetwork(p2pNetwork, appSender, vm.networkCodec, message.CrossChainCodec, chainCtx.NodeID, vm.config.MaxOutboundActiveRequests, vm.config.MaxOutboundActiveCrossChainRequests)
	vm.client = peer.NewNetworkClient(vm.Network)

	// Initialize warp backend
	offchainWarpMessages := make([][]byte, len(vm.config.WarpOffChainMessages))
	for i, hexMsg := range vm.config.WarpOffChainMessages {
		offchainWarpMessages[i] = []byte(hexMsg)
	}
	vm.warpBackend, err = warp.NewBackend(vm.ctx.NetworkID, vm.ctx.ChainID, vm.ctx.WarpSigner, vm, vm.warpDB, warpSignatureCacheSize, offchainWarpMessages)
	if err != nil {
		return err
	}

	// clear warpdb on initialization if config enabled
	if vm.config.PruneWarpDB {
		if err := vm.warpBackend.Clear(); err != nil {
			return fmt.Errorf("failed to prune warpDB: %w", err)
		}
	}

	if err := vm.initializeChain(lastAcceptedHash); err != nil {
		return err
	}
	// initialize bonus blocks on mainnet
	var (
<<<<<<< HEAD
		bonusBlockHeights map[uint64]ids.ID
		bonusBlockRepair  map[uint64]*types.Block
=======
		bonusBlockHeights     map[uint64]ids.ID
		bonusBlockRepair      map[uint64]*types.Block
		canonicalBlockHeights []uint64
>>>>>>> 58d524f9
	)
	if vm.chainID.Cmp(params.AvalancheMainnetChainID) == 0 {
		bonusBlockHeights = bonusBlockMainnetHeights
		bonusBlockRepair = mainnetBonusBlocksParsed
<<<<<<< HEAD
=======
		canonicalBlockHeights = canonicalBlockMainnetHeights
>>>>>>> 58d524f9
	}
	defer func() {
		// Free memory after VM is initialized
		mainnetBonusBlocksParsed = nil
		mainnetBonusBlocksJson = nil
	}()

	// initialize atomic repository
	vm.atomicTxRepository, err = NewAtomicTxRepository(
		vm.db, vm.codec, lastAcceptedHeight,
		vm.getAtomicTxFromPreApricot5BlockByHeight,
	)
	if err != nil {
		return fmt.Errorf("failed to create atomic repository: %w", err)
	}
	vm.atomicBackend, _, err = NewAtomicBackendWithBonusBlockRepair(
		vm.db, vm.ctx.SharedMemory, bonusBlockHeights, bonusBlockRepair,
		vm.atomicTxRepository, lastAcceptedHeight, lastAcceptedHash,
		vm.config.CommitInterval,
	)
	if err != nil {
		return fmt.Errorf("failed to create atomic backend: %w", err)
	}
	vm.atomicTrie = vm.atomicBackend.AtomicTrie()

	// Run the atomic trie height map repair in the background on mainnet/fuji
	// TODO: remove after DUpgrade
	if vm.chainID.Cmp(params.AvalancheMainnetChainID) == 0 ||
		vm.chainID.Cmp(params.AvalancheFujiChainID) == 0 {
		_, lastCommitted := vm.atomicTrie.LastCommitted()
		go vm.atomicTrie.RepairHeightMap(lastCommitted)
	}

	go vm.ctx.Log.RecoverAndPanic(vm.startContinuousProfiler)

	// The Codec explicitly registers the types it requires from the secp256k1fx
	// so [vm.baseCodec] is a dummy codec use to fulfill the secp256k1fx VM
	// interface. The fx will register all of its types, which can be safely
	// ignored by the VM's codec.
	vm.baseCodec = linearcodec.NewDefault()

	if err := vm.fx.Initialize(vm); err != nil {
		return err
	}

	vm.initializeStateSyncServer()
	return vm.initializeStateSyncClient(lastAcceptedHeight)
}

func (vm *VM) initializeMetrics() error {
	vm.sdkMetrics = prometheus.NewRegistry()
	vm.multiGatherer = avalanchegoMetrics.NewMultiGatherer()
	// If metrics are enabled, register the default metrics regitry
	if metrics.Enabled {
		gatherer := corethPrometheus.Gatherer(metrics.DefaultRegistry)
		if err := vm.multiGatherer.Register(ethMetricsPrefix, gatherer); err != nil {
			return err
		}
		if err := vm.multiGatherer.Register("sdk", vm.sdkMetrics); err != nil {
			return err
		}
		// Register [multiGatherer] after registerers have been registered to it
		if err := vm.ctx.Metrics.Register(vm.multiGatherer); err != nil {
			return err
		}
	}
	return nil
}

func (vm *VM) initializeChain(lastAcceptedHash common.Hash) error {
	nodecfg := &node.Config{
		CorethVersion:         Version,
		KeyStoreDir:           vm.config.KeystoreDirectory,
		ExternalSigner:        vm.config.KeystoreExternalSigner,
		InsecureUnlockAllowed: vm.config.KeystoreInsecureUnlockAllowed,
	}
	node, err := node.New(nodecfg)
	if err != nil {
		return err
	}
	vm.eth, err = eth.New(
		node,
		&vm.ethConfig,
		vm.createConsensusCallbacks(),
		vm.chaindb,
		vm.config.EthBackendSettings(),
		lastAcceptedHash,
		&vm.clock,
	)
	if err != nil {
		return err
	}
	vm.eth.SetEtherbase(corethConstants.BlackholeAddr)
	vm.txPool = vm.eth.TxPool()
	vm.blockChain = vm.eth.BlockChain()
	vm.miner = vm.eth.Miner()

	// start goroutines to update the tx pool gas minimum gas price when upgrades go into effect
	vm.handleGasPriceUpdates()

	vm.eth.Start()
	return vm.initChainState(vm.blockChain.LastAcceptedBlock())
}

// initializeStateSyncClient initializes the client for performing state sync.
// If state sync is disabled, this function will wipe any ongoing summary from
// disk to ensure that we do not continue syncing from an invalid snapshot.
func (vm *VM) initializeStateSyncClient(lastAcceptedHeight uint64) error {
	stateSyncEnabled := vm.stateSyncEnabled(lastAcceptedHeight)
	// parse nodeIDs from state sync IDs in vm config
	var stateSyncIDs []ids.NodeID
	if stateSyncEnabled && len(vm.config.StateSyncIDs) > 0 {
		nodeIDs := strings.Split(vm.config.StateSyncIDs, ",")
		stateSyncIDs = make([]ids.NodeID, len(nodeIDs))
		for i, nodeIDString := range nodeIDs {
			nodeID, err := ids.NodeIDFromString(nodeIDString)
			if err != nil {
				return fmt.Errorf("failed to parse %s as NodeID: %w", nodeIDString, err)
			}
			stateSyncIDs[i] = nodeID
		}
	}

	vm.StateSyncClient = NewStateSyncClient(&stateSyncClientConfig{
		chain: vm.eth,
		state: vm.State,
		client: statesyncclient.NewClient(
			&statesyncclient.ClientConfig{
				NetworkClient:    vm.client,
				Codec:            vm.networkCodec,
				Stats:            stats.NewClientSyncerStats(),
				StateSyncNodeIDs: stateSyncIDs,
				BlockParser:      vm,
			},
		),
		enabled:              stateSyncEnabled,
		skipResume:           vm.config.StateSyncSkipResume,
		stateSyncMinBlocks:   vm.config.StateSyncMinBlocks,
		stateSyncRequestSize: vm.config.StateSyncRequestSize,
		lastAcceptedHeight:   lastAcceptedHeight, // TODO clean up how this is passed around
		chaindb:              vm.chaindb,
		metadataDB:           vm.metadataDB,
		acceptedBlockDB:      vm.acceptedBlockDB,
		db:                   vm.db,
		atomicBackend:        vm.atomicBackend,
		toEngine:             vm.toEngine,
	})

	// If StateSync is disabled, clear any ongoing summary so that we will not attempt to resume
	// sync using a snapshot that has been modified by the node running normal operations.
	if !stateSyncEnabled {
		return vm.StateSyncClient.StateSyncClearOngoingSummary()
	}

	return nil
}

// initializeStateSyncServer should be called after [vm.chain] is initialized.
func (vm *VM) initializeStateSyncServer() {
	vm.StateSyncServer = NewStateSyncServer(&stateSyncServerConfig{
		Chain:            vm.blockChain,
		AtomicTrie:       vm.atomicTrie,
		SyncableInterval: vm.config.StateSyncCommitInterval,
	})

	vm.setAppRequestHandlers()
	vm.setCrossChainAppRequestHandler()
}

func (vm *VM) initChainState(lastAcceptedBlock *types.Block) error {
	block, err := vm.newBlock(lastAcceptedBlock)
	if err != nil {
		return fmt.Errorf("failed to create block wrapper for the last accepted block: %w", err)
	}
	block.status = choices.Accepted

	config := &chain.Config{
		DecidedCacheSize:      decidedCacheSize,
		MissingCacheSize:      missingCacheSize,
		UnverifiedCacheSize:   unverifiedCacheSize,
		BytesToIDCacheSize:    bytesToIDCacheSize,
		GetBlockIDAtHeight:    vm.GetBlockIDAtHeight,
		GetBlock:              vm.getBlock,
		UnmarshalBlock:        vm.parseBlock,
		BuildBlock:            vm.buildBlock,
		BuildBlockWithContext: vm.buildBlockWithContext,
		LastAcceptedBlock:     block,
	}

	// Register chain state metrics
	chainStateRegisterer := prometheus.NewRegistry()
	state, err := chain.NewMeteredState(chainStateRegisterer, config)
	if err != nil {
		return fmt.Errorf("could not create metered state: %w", err)
	}
	vm.State = state

	return vm.multiGatherer.Register(chainStateMetricsPrefix, chainStateRegisterer)
}

func (vm *VM) createConsensusCallbacks() *dummy.ConsensusCallbacks {
	return &dummy.ConsensusCallbacks{
		OnFinalizeAndAssemble: vm.onFinalizeAndAssemble,
		OnExtraStateChange:    vm.onExtraStateChange,
	}
}

func (vm *VM) preBatchOnFinalizeAndAssemble(header *types.Header, state *state.StateDB, txs []*types.Transaction) ([]byte, *big.Int, *big.Int, error) {
	for {
		tx, exists := vm.mempool.NextTx()
		if !exists {
			break
		}
		// Take a snapshot of [state] before calling verifyTx so that if the transaction fails verification
		// we can revert to [snapshot].
		// Note: snapshot is taken inside the loop because you cannot revert to the same snapshot more than
		// once.
		snapshot := state.Snapshot()
		rules := vm.chainConfig.AvalancheRules(header.Number, header.Time)
		if err := vm.verifyTx(tx, header.ParentHash, header.BaseFee, state, rules); err != nil {
			// Discard the transaction from the mempool on failed verification.
			log.Debug("discarding tx from mempool on failed verification", "txID", tx.ID(), "err", err)
			vm.mempool.DiscardCurrentTx(tx.ID())
			state.RevertToSnapshot(snapshot)
			continue
		}

		atomicTxBytes, err := vm.codec.Marshal(codecVersion, tx)
		if err != nil {
			// Discard the transaction from the mempool and error if the transaction
			// cannot be marshalled. This should never happen.
			log.Debug("discarding tx due to unmarshal err", "txID", tx.ID(), "err", err)
			vm.mempool.DiscardCurrentTx(tx.ID())
			return nil, nil, nil, fmt.Errorf("failed to marshal atomic transaction %s due to %w", tx.ID(), err)
		}
		var contribution, gasUsed *big.Int
		if rules.IsApricotPhase4 {
			contribution, gasUsed, err = tx.BlockFeeContribution(rules.IsApricotPhase5, vm.ctx.AVAXAssetID, header.BaseFee)
			if err != nil {
				return nil, nil, nil, err
			}
		}
		return atomicTxBytes, contribution, gasUsed, nil
	}

	if len(txs) == 0 {
		// this could happen due to the async logic of geth tx pool
		return nil, nil, nil, errEmptyBlock
	}

	return nil, nil, nil, nil
}

// assumes that we are in at least Apricot Phase 5.
func (vm *VM) postBatchOnFinalizeAndAssemble(header *types.Header, state *state.StateDB, txs []*types.Transaction) ([]byte, *big.Int, *big.Int, error) {
	var (
		batchAtomicTxs    []*Tx
		batchAtomicUTXOs  set.Set[ids.ID]
		batchContribution *big.Int = new(big.Int).Set(common.Big0)
		batchGasUsed      *big.Int = new(big.Int).Set(common.Big0)
		rules                      = vm.chainConfig.AvalancheRules(header.Number, header.Time)
		size              int
	)

	for {
		tx, exists := vm.mempool.NextTx()
		if !exists {
			break
		}

		// Ensure that adding [tx] to the block will not exceed the block size soft limit.
		txSize := len(tx.SignedBytes())
		if size+txSize > targetAtomicTxsSize {
			vm.mempool.CancelCurrentTx(tx.ID())
			break
		}

		var (
			txGasUsed, txContribution *big.Int
			err                       error
		)

		// Note: we do not need to check if we are in at least ApricotPhase4 here because
		// we assume that this function will only be called when the block is in at least
		// ApricotPhase5.
		txContribution, txGasUsed, err = tx.BlockFeeContribution(true, vm.ctx.AVAXAssetID, header.BaseFee)
		if err != nil {
			return nil, nil, nil, err
		}
		// ensure [gasUsed] + [batchGasUsed] doesnt exceed the [atomicGasLimit]
		if totalGasUsed := new(big.Int).Add(batchGasUsed, txGasUsed); totalGasUsed.Cmp(params.AtomicGasLimit) > 0 {
			// Send [tx] back to the mempool's tx heap.
			vm.mempool.CancelCurrentTx(tx.ID())
			break
		}

		if batchAtomicUTXOs.Overlaps(tx.InputUTXOs()) {
			// Discard the transaction from the mempool since it will fail verification
			// after this block has been accepted.
			// Note: if the proposed block is not accepted, the transaction may still be
			// valid, but we discard it early here based on the assumption that the proposed
			// block will most likely be accepted.
			// Discard the transaction from the mempool on failed verification.
			log.Debug("discarding tx due to overlapping input utxos", "txID", tx.ID())
			vm.mempool.DiscardCurrentTx(tx.ID())
			continue
		}

		snapshot := state.Snapshot()
		if err := vm.verifyTx(tx, header.ParentHash, header.BaseFee, state, rules); err != nil {
			// Discard the transaction from the mempool and reset the state to [snapshot]
			// if it fails verification here.
			// Note: prior to this point, we have not modified [state] so there is no need to
			// revert to a snapshot if we discard the transaction prior to this point.
			log.Debug("discarding tx from mempool due to failed verification", "txID", tx.ID(), "err", err)
			vm.mempool.DiscardCurrentTx(tx.ID())
			state.RevertToSnapshot(snapshot)
			continue
		}

		batchAtomicTxs = append(batchAtomicTxs, tx)
		batchAtomicUTXOs.Union(tx.InputUTXOs())
		// Add the [txGasUsed] to the [batchGasUsed] when the [tx] has passed verification
		batchGasUsed.Add(batchGasUsed, txGasUsed)
		batchContribution.Add(batchContribution, txContribution)
		size += txSize
	}

	// If there is a non-zero number of transactions, marshal them and return the byte slice
	// for the block's extra data along with the contribution and gas used.
	if len(batchAtomicTxs) > 0 {
		atomicTxBytes, err := vm.codec.Marshal(codecVersion, batchAtomicTxs)
		if err != nil {
			// If we fail to marshal the batch of atomic transactions for any reason,
			// discard the entire set of current transactions.
			log.Debug("discarding txs due to error marshaling atomic transactions", "err", err)
			vm.mempool.DiscardCurrentTxs()
			return nil, nil, nil, fmt.Errorf("failed to marshal batch of atomic transactions due to %w", err)
		}
		return atomicTxBytes, batchContribution, batchGasUsed, nil
	}

	// If there are no regular transactions and there were also no atomic transactions to be included,
	// then the block is empty and should be considered invalid.
	if len(txs) == 0 {
		// this could happen due to the async logic of geth tx pool
		return nil, nil, nil, errEmptyBlock
	}

	// If there are no atomic transactions, but there is a non-zero number of regular transactions, then
	// we return a nil slice with no contribution from the atomic transactions and a nil error.
	return nil, nil, nil, nil
}

func (vm *VM) onFinalizeAndAssemble(header *types.Header, state *state.StateDB, txs []*types.Transaction) ([]byte, *big.Int, *big.Int, error) {
	if !vm.chainConfig.IsApricotPhase5(header.Time) {
		return vm.preBatchOnFinalizeAndAssemble(header, state, txs)
	}
	return vm.postBatchOnFinalizeAndAssemble(header, state, txs)
}

func (vm *VM) onExtraStateChange(block *types.Block, state *state.StateDB) (*big.Int, *big.Int, error) {
	var (
		batchContribution *big.Int = big.NewInt(0)
		batchGasUsed      *big.Int = big.NewInt(0)
		header                     = block.Header()
		rules                      = vm.chainConfig.AvalancheRules(header.Number, header.Time)
	)

	txs, err := ExtractAtomicTxs(block.ExtData(), rules.IsApricotPhase5, vm.codec)
	if err != nil {
		return nil, nil, err
	}

	// If [atomicBackend] is nil, the VM is still initializing and is reprocessing accepted blocks.
	if vm.atomicBackend != nil {
		if vm.atomicBackend.IsBonus(block.NumberU64(), block.Hash()) {
			log.Info("skipping atomic tx verification on bonus block", "block", block.Hash())
		} else {
			// Verify [txs] do not conflict with themselves or ancestor blocks.
			if err := vm.verifyTxs(txs, block.ParentHash(), block.BaseFee(), block.NumberU64(), rules); err != nil {
				return nil, nil, err
			}
		}
		// Update the atomic backend with [txs] from this block.
		//
		// Note: The atomic trie canonically contains the duplicate operations
		// from any bonus blocks.
		_, err := vm.atomicBackend.InsertTxs(block.Hash(), block.NumberU64(), block.ParentHash(), txs)
		if err != nil {
			return nil, nil, err
		}
	}

	// If there are no transactions, we can return early.
	if len(txs) == 0 {
		return nil, nil, nil
	}

	for _, tx := range txs {
		if err := tx.UnsignedAtomicTx.EVMStateTransfer(vm.ctx, state); err != nil {
			return nil, nil, err
		}
		// If ApricotPhase4 is enabled, calculate the block fee contribution
		if rules.IsApricotPhase4 {
			contribution, gasUsed, err := tx.BlockFeeContribution(rules.IsApricotPhase5, vm.ctx.AVAXAssetID, block.BaseFee())
			if err != nil {
				return nil, nil, err
			}

			batchContribution.Add(batchContribution, contribution)
			batchGasUsed.Add(batchGasUsed, gasUsed)
		}

		// If ApricotPhase5 is enabled, enforce that the atomic gas used does not exceed the
		// atomic gas limit.
		if rules.IsApricotPhase5 {
			// Ensure that [tx] does not push [block] above the atomic gas limit.
			if batchGasUsed.Cmp(params.AtomicGasLimit) == 1 {
				return nil, nil, fmt.Errorf("atomic gas used (%d) by block (%s), exceeds atomic gas limit (%d)", batchGasUsed, block.Hash().Hex(), params.AtomicGasLimit)
			}
		}
	}
	return batchContribution, batchGasUsed, nil
}

func (vm *VM) SetState(_ context.Context, state snow.State) error {
	switch state {
	case snow.StateSyncing:
		vm.bootstrapped = false
		return nil
	case snow.Bootstrapping:
		vm.bootstrapped = false
		if err := vm.StateSyncClient.Error(); err != nil {
			return err
		}
		return vm.fx.Bootstrapping()
	case snow.NormalOp:
		// Initialize goroutines related to block building once we enter normal operation as there is no need to handle mempool gossip before this point.
		if err := vm.initBlockBuilding(); err != nil {
			return fmt.Errorf("failed to initialize block building: %w", err)
		}
		vm.bootstrapped = true
		return vm.fx.Bootstrapped()
	default:
		return snow.ErrUnknownState
	}
}

// initBlockBuilding starts goroutines to manage block building
func (vm *VM) initBlockBuilding() error {
	ctx, cancel := context.WithCancel(context.TODO())
	vm.cancel = cancel

	ethTxGossipClient := vm.Network.NewClient(ethTxGossipProtocol, p2p.WithValidatorSampling(vm.validators))
	atomicTxGossipClient := vm.Network.NewClient(atomicTxGossipProtocol, p2p.WithValidatorSampling(vm.validators))

	ethTxGossipMetrics, err := gossip.NewMetrics(vm.sdkMetrics, ethTxGossipNamespace)
	if err != nil {
		return fmt.Errorf("failed to initialize eth tx gossip metrics: %w", err)
	}

	atomicTxGossipMetrics, err := gossip.NewMetrics(vm.sdkMetrics, atomicTxGossipNamespace)
	if err != nil {
		return fmt.Errorf("failed to initialize atomic tx gossip metrics: %w", err)
	}

	if vm.ethTxPushGossiper == nil {
		vm.ethTxPushGossiper = gossip.NewPushGossiper[*GossipEthTx](ethTxGossipClient, ethTxGossipMetrics, txGossipTargetMessageSize)
	}

	if vm.atomicTxPushGossiper == nil {
		vm.atomicTxPushGossiper = gossip.NewPushGossiper[*GossipAtomicTx](atomicTxGossipClient, atomicTxGossipMetrics, txGossipTargetMessageSize)
	}

	// NOTE: gossip network must be initialized first otherwise ETH tx gossip will not work.
	gossipStats := NewGossipStats()
	vm.gossiper = vm.createGossiper(gossipStats, vm.ethTxPushGossiper, vm.atomicTxPushGossiper)
	vm.builder = vm.NewBlockBuilder(vm.toEngine)
	vm.builder.awaitSubmittedTxs()
	vm.Network.SetGossipHandler(NewGossipHandler(vm, gossipStats))

	ethTxPool, err := NewGossipEthTxPool(vm.txPool)
	if err != nil {
		return err
	}
	vm.shutdownWg.Add(1)
	go func() {
		ethTxPool.Subscribe(ctx)
		vm.shutdownWg.Done()
	}()

	if vm.ethTxGossipHandler == nil {
		vm.ethTxGossipHandler = newTxGossipHandler[GossipEthTx, *GossipEthTx](
			vm.ctx.Log,
			ethTxPool,
			ethTxGossipMetrics,
			txGossipTargetMessageSize,
			txGossipThrottlingPeriod,
			txGossipThrottlingLimit,
			vm.validators,
		)
	}

	if err := vm.Network.AddHandler(ethTxGossipProtocol, vm.ethTxGossipHandler); err != nil {
		return err
	}

	if vm.atomicTxGossipHandler == nil {
		vm.atomicTxGossipHandler = newTxGossipHandler[GossipAtomicTx, *GossipAtomicTx](
			vm.ctx.Log,
			vm.mempool,
			atomicTxGossipMetrics,
			txGossipTargetMessageSize,
			txGossipThrottlingPeriod,
			txGossipThrottlingLimit,
			vm.validators,
		)
	}

	if err := vm.Network.AddHandler(atomicTxGossipProtocol, vm.atomicTxGossipHandler); err != nil {
		return err
	}

	if vm.ethTxPullGossiper == nil {
		ethTxPullGossiper := gossip.NewPullGossiper[GossipEthTx, *GossipEthTx](
			vm.ctx.Log,
			ethTxPool,
			ethTxGossipClient,
			ethTxGossipMetrics,
			txGossipPollSize,
		)

		vm.ethTxPullGossiper = gossip.ValidatorGossiper{
			Gossiper:   ethTxPullGossiper,
			NodeID:     vm.ctx.NodeID,
			Validators: vm.validators,
		}
	}

	vm.shutdownWg.Add(1)
	go func() {
		gossip.Every(ctx, vm.ctx.Log, vm.ethTxPullGossiper, gossipFrequency)
		vm.shutdownWg.Done()
	}()

	if vm.atomicTxPullGossiper == nil {
		atomicTxPullGossiper := gossip.NewPullGossiper[GossipAtomicTx, *GossipAtomicTx](
			vm.ctx.Log,
			vm.mempool,
			atomicTxGossipClient,
			atomicTxGossipMetrics,
			txGossipPollSize,
		)

		vm.atomicTxPullGossiper = &gossip.ValidatorGossiper{
			Gossiper:   atomicTxPullGossiper,
			NodeID:     vm.ctx.NodeID,
			Validators: vm.validators,
		}
	}

	vm.shutdownWg.Add(1)
	go func() {
		gossip.Every(ctx, vm.ctx.Log, vm.atomicTxPullGossiper, gossipFrequency)
		vm.shutdownWg.Done()
	}()

	return nil
}

// setAppRequestHandlers sets the request handlers for the VM to serve state sync
// requests.
func (vm *VM) setAppRequestHandlers() {
	// Create separate EVM TrieDB (read only) for serving leafs requests.
	// We create a separate TrieDB here, so that it has a separate cache from the one
	// used by the node when processing blocks.
	evmTrieDB := trie.NewDatabaseWithConfig(
		vm.chaindb,
		&trie.Config{
			Cache: vm.config.StateSyncServerTrieCache,
		},
	)
	networkHandler := newNetworkHandler(
		vm.blockChain,
		vm.chaindb,
		evmTrieDB,
		vm.atomicTrie.TrieDB(),
		vm.warpBackend,
		vm.networkCodec,
	)
	vm.Network.SetRequestHandler(networkHandler)
}

// setCrossChainAppRequestHandler sets the request handlers for the VM to serve cross chain
// requests.
func (vm *VM) setCrossChainAppRequestHandler() {
	crossChainRequestHandler := message.NewCrossChainHandler(vm.eth.APIBackend, message.CrossChainCodec)
	vm.Network.SetCrossChainRequestHandler(crossChainRequestHandler)
}

// Shutdown implements the snowman.ChainVM interface
func (vm *VM) Shutdown(context.Context) error {
	if vm.ctx == nil {
		return nil
	}
	if vm.cancel != nil {
		vm.cancel()
	}
	vm.Network.Shutdown()
	if err := vm.StateSyncClient.Shutdown(); err != nil {
		log.Error("error stopping state syncer", "err", err)
	}
	close(vm.shutdownChan)
	vm.eth.Stop()
	vm.shutdownWg.Wait()
	return nil
}

func (vm *VM) buildBlock(ctx context.Context) (snowman.Block, error) {
	return vm.buildBlockWithContext(ctx, nil)
}

// buildBlock builds a block to be wrapped by ChainState
func (vm *VM) buildBlockWithContext(ctx context.Context, proposerVMBlockCtx *block.Context) (snowman.Block, error) {
	if proposerVMBlockCtx != nil {
		log.Debug("Building block with context", "pChainBlockHeight", proposerVMBlockCtx.PChainHeight)
	} else {
		log.Debug("Building block without context")
	}
	predicateCtx := &precompileconfig.PredicateContext{
		SnowCtx:            vm.ctx,
		ProposerVMBlockCtx: proposerVMBlockCtx,
	}

	block, err := vm.miner.GenerateBlock(predicateCtx)
	vm.builder.handleGenerateBlock()
	if err != nil {
		vm.mempool.CancelCurrentTxs()
		return nil, err
	}

	// Note: the status of block is set by ChainState
	blk, err := vm.newBlock(block)
	if err != nil {
		log.Debug("discarding txs due to error making new block", "err", err)
		vm.mempool.DiscardCurrentTxs()
		return nil, err
	}

	// Verify is called on a non-wrapped block here, such that this
	// does not add [blk] to the processing blocks map in ChainState.
	//
	// TODO cache verification since Verify() will be called by the
	// consensus engine as well.
	//
	// Note: this is only called when building a new block, so caching
	// verification will only be a significant optimization for nodes
	// that produce a large number of blocks.
	// We call verify without writes here to avoid generating a reference
	// to the blk state root in the triedb when we are going to call verify
	// again from the consensus engine with writes enabled.
	if err := blk.verify(predicateCtx, false /*=writes*/); err != nil {
		vm.mempool.CancelCurrentTxs()
		return nil, fmt.Errorf("block failed verification due to: %w", err)
	}

	log.Debug(fmt.Sprintf("Built block %s", blk.ID()))
	// Marks the current transactions from the mempool as being successfully issued
	// into a block.
	vm.mempool.IssueCurrentTxs()
	return blk, nil
}

// parseBlock parses [b] into a block to be wrapped by ChainState.
func (vm *VM) parseBlock(_ context.Context, b []byte) (snowman.Block, error) {
	ethBlock := new(types.Block)
	if err := rlp.DecodeBytes(b, ethBlock); err != nil {
		return nil, err
	}

	// Note: the status of block is set by ChainState
	block, err := vm.newBlock(ethBlock)
	if err != nil {
		return nil, err
	}
	// Performing syntactic verification in ParseBlock allows for
	// short-circuiting bad blocks before they are processed by the VM.
	if err := block.syntacticVerify(); err != nil {
		return nil, fmt.Errorf("syntactic block verification failed: %w", err)
	}
	return block, nil
}

func (vm *VM) ParseEthBlock(b []byte) (*types.Block, error) {
	block, err := vm.parseBlock(context.TODO(), b)
	if err != nil {
		return nil, err
	}

	return block.(*Block).ethBlock, nil
}

// getBlock attempts to retrieve block [id] from the VM to be wrapped
// by ChainState.
func (vm *VM) getBlock(_ context.Context, id ids.ID) (snowman.Block, error) {
	ethBlock := vm.blockChain.GetBlockByHash(common.Hash(id))
	// If [ethBlock] is nil, return [database.ErrNotFound] here
	// so that the miss is considered cacheable.
	if ethBlock == nil {
		return nil, database.ErrNotFound
	}
	// Note: the status of block is set by ChainState
	return vm.newBlock(ethBlock)
}

// SetPreference sets what the current tail of the chain is
func (vm *VM) SetPreference(ctx context.Context, blkID ids.ID) error {
	// Since each internal handler used by [vm.State] always returns a block
	// with non-nil ethBlock value, GetBlockInternal should never return a
	// (*Block) with a nil ethBlock value.
	block, err := vm.GetBlockInternal(ctx, blkID)
	if err != nil {
		return fmt.Errorf("failed to set preference to %s: %w", blkID, err)
	}

	return vm.blockChain.SetPreference(block.(*Block).ethBlock)
}

// VerifyHeightIndex always returns a nil error since the index is maintained by
// vm.blockChain.
func (vm *VM) VerifyHeightIndex(context.Context) error {
	return nil
}

// GetBlockAtHeight implements the HeightIndexedChainVM interface and returns the
// canonical block at [blkHeight].
// If [blkHeight] is less than the height of the last accepted block, this will return
// the block accepted at that height. Otherwise, it may return a blkID that has not yet
// been accepted.
// Note: the engine assumes that if a block is not found at [blkHeight], then
// [database.ErrNotFound] will be returned. This indicates that the VM has state synced
// and does not have all historical blocks available.
func (vm *VM) GetBlockIDAtHeight(_ context.Context, blkHeight uint64) (ids.ID, error) {
	ethBlock := vm.blockChain.GetBlockByNumber(blkHeight)
	if ethBlock == nil {
		return ids.ID{}, database.ErrNotFound
	}

	return ids.ID(ethBlock.Hash()), nil
}

func (vm *VM) Version(context.Context) (string, error) {
	return Version, nil
}

// NewHandler returns a new Handler for a service where:
//   - The handler's functionality is defined by [service]
//     [service] should be a gorilla RPC service (see https://www.gorillatoolkit.org/pkg/rpc/v2)
//   - The name of the service is [name]
func newHandler(name string, service interface{}) (http.Handler, error) {
	server := avalancheRPC.NewServer()
	server.RegisterCodec(avalancheJSON.NewCodec(), "application/json")
	server.RegisterCodec(avalancheJSON.NewCodec(), "application/json;charset=UTF-8")
	return server, server.RegisterService(service, name)
}

// CreateHandlers makes new http handlers that can handle API calls
func (vm *VM) CreateHandlers(context.Context) (map[string]http.Handler, error) {
	handler := rpc.NewServer(vm.config.APIMaxDuration.Duration)
	enabledAPIs := vm.config.EthAPIs()
	if err := attachEthService(handler, vm.eth.APIs(), enabledAPIs); err != nil {
		return nil, err
	}

	primaryAlias, err := vm.ctx.BCLookup.PrimaryAlias(vm.ctx.ChainID)
	if err != nil {
		return nil, fmt.Errorf("failed to get primary alias for chain due to %w", err)
	}
	apis := make(map[string]http.Handler)
	avaxAPI, err := newHandler("avax", &AvaxAPI{vm})
	if err != nil {
		return nil, fmt.Errorf("failed to register service for AVAX API due to %w", err)
	}
	enabledAPIs = append(enabledAPIs, "avax")
	apis[avaxEndpoint] = avaxAPI

	if vm.config.AdminAPIEnabled {
		adminAPI, err := newHandler("admin", NewAdminService(vm, os.ExpandEnv(fmt.Sprintf("%s_coreth_performance_%s", vm.config.AdminAPIDir, primaryAlias))))
		if err != nil {
			return nil, fmt.Errorf("failed to register service for admin API due to %w", err)
		}
		apis[adminEndpoint] = adminAPI
		enabledAPIs = append(enabledAPIs, "coreth-admin")
	}

	if vm.config.SnowmanAPIEnabled {
		if err := handler.RegisterName("snowman", &SnowmanAPI{vm}); err != nil {
			return nil, err
		}
		enabledAPIs = append(enabledAPIs, "snowman")
	}
	if vm.config.WarpAPIEnabled {
		validatorsState := warpValidators.NewState(vm.ctx)
		if err := handler.RegisterName("warp", warp.NewAPI(vm.ctx.NetworkID, vm.ctx.SubnetID, vm.ctx.ChainID, validatorsState, vm.warpBackend, vm.client)); err != nil {
			return nil, err
		}
		enabledAPIs = append(enabledAPIs, "warp")
	}

	log.Info(fmt.Sprintf("Enabled APIs: %s", strings.Join(enabledAPIs, ", ")))
	apis[ethRPCEndpoint] = handler
	apis[ethWSEndpoint] = handler.WebsocketHandlerWithDuration(
		[]string{"*"},
		vm.config.APIMaxDuration.Duration,
		vm.config.WSCPURefillRate.Duration,
		vm.config.WSCPUMaxStored.Duration,
	)

	return apis, nil
}

// CreateStaticHandlers makes new http handlers that can handle API calls
func (vm *VM) CreateStaticHandlers(context.Context) (map[string]http.Handler, error) {
	handler := rpc.NewServer(0)
	if err := handler.RegisterName("static", &StaticService{}); err != nil {
		return nil, err
	}

	return map[string]http.Handler{
		"/rpc": handler,
	}, nil
}

/*
 ******************************************************************************
 *********************************** Helpers **********************************
 ******************************************************************************
 */

// conflicts returns an error if [inputs] conflicts with any of the atomic inputs contained in [ancestor]
// or any of its ancestor blocks going back to the last accepted block in its ancestry. If [ancestor] is
// accepted, then nil will be returned immediately.
// If the ancestry of [ancestor] cannot be fetched, then [errRejectedParent] may be returned.
func (vm *VM) conflicts(inputs set.Set[ids.ID], ancestor *Block) error {
	for ancestor.Status() != choices.Accepted {
		// If any of the atomic transactions in the ancestor conflict with [inputs]
		// return an error.
		for _, atomicTx := range ancestor.atomicTxs {
			if inputs.Overlaps(atomicTx.InputUTXOs()) {
				return errConflictingAtomicInputs
			}
		}

		// Move up the chain.
		nextAncestorID := ancestor.Parent()
		// If the ancestor is unknown, then the parent failed
		// verification when it was called.
		// If the ancestor is rejected, then this block shouldn't be
		// inserted into the canonical chain because the parent is
		// will be missing.
		// If the ancestor is processing, then the block may have
		// been verified.
		nextAncestorIntf, err := vm.GetBlockInternal(context.TODO(), nextAncestorID)
		if err != nil {
			return errRejectedParent
		}

		if blkStatus := nextAncestorIntf.Status(); blkStatus == choices.Unknown || blkStatus == choices.Rejected {
			return errRejectedParent
		}
		nextAncestor, ok := nextAncestorIntf.(*Block)
		if !ok {
			return fmt.Errorf("ancestor block %s had unexpected type %T", nextAncestor.ID(), nextAncestorIntf)
		}
		ancestor = nextAncestor
	}

	return nil
}

// getAtomicTx returns the requested transaction, status, and height.
// If the status is Unknown, then the returned transaction will be nil.
func (vm *VM) getAtomicTx(txID ids.ID) (*Tx, Status, uint64, error) {
	if tx, height, err := vm.atomicTxRepository.GetByTxID(txID); err == nil {
		return tx, Accepted, height, nil
	} else if err != database.ErrNotFound {
		return nil, Unknown, 0, err
	}
	tx, dropped, found := vm.mempool.GetTx(txID)
	switch {
	case found && dropped:
		return tx, Dropped, 0, nil
	case found:
		return tx, Processing, 0, nil
	default:
		return nil, Unknown, 0, nil
	}
}

// ParseAddress takes in an address and produces the ID of the chain it's for
// the ID of the address
func (vm *VM) ParseAddress(addrStr string) (ids.ID, ids.ShortID, error) {
	chainIDAlias, hrp, addrBytes, err := address.Parse(addrStr)
	if err != nil {
		return ids.ID{}, ids.ShortID{}, err
	}

	chainID, err := vm.ctx.BCLookup.Lookup(chainIDAlias)
	if err != nil {
		return ids.ID{}, ids.ShortID{}, err
	}

	expectedHRP := constants.GetHRP(vm.ctx.NetworkID)
	if hrp != expectedHRP {
		return ids.ID{}, ids.ShortID{}, fmt.Errorf("expected hrp %q but got %q",
			expectedHRP, hrp)
	}

	addr, err := ids.ToShortID(addrBytes)
	if err != nil {
		return ids.ID{}, ids.ShortID{}, err
	}
	return chainID, addr, nil
}

// verifyTxAtTip verifies that [tx] is valid to be issued on top of the currently preferred block
func (vm *VM) verifyTxAtTip(tx *Tx) error {
	if txByteLen := len(tx.SignedBytes()); txByteLen > targetAtomicTxsSize {
		return fmt.Errorf("tx size (%d) exceeds total atomic txs size target (%d)", txByteLen, targetAtomicTxsSize)
	}
	gasUsed, err := tx.GasUsed(true)
	if err != nil {
		return err
	}
	if new(big.Int).SetUint64(gasUsed).Cmp(params.AtomicGasLimit) > 0 {
		return fmt.Errorf("tx gas usage (%d) exceeds atomic gas limit (%d)", gasUsed, params.AtomicGasLimit.Uint64())
	}

	// Note: we fetch the current block and then the state at that block instead of the current state directly
	// since we need the header of the current block below.
	preferredBlock := vm.blockChain.CurrentBlock()
	preferredState, err := vm.blockChain.StateAt(preferredBlock.Root)
	if err != nil {
		return fmt.Errorf("failed to retrieve block state at tip while verifying atomic tx: %w", err)
	}
	rules := vm.currentRules()
	parentHeader := preferredBlock
	var nextBaseFee *big.Int
	timestamp := uint64(vm.clock.Time().Unix())
	if vm.chainConfig.IsApricotPhase3(timestamp) {
		_, nextBaseFee, err = dummy.EstimateNextBaseFee(vm.chainConfig, parentHeader, timestamp)
		if err != nil {
			// Return extremely detailed error since CalcBaseFee should never encounter an issue here
			return fmt.Errorf("failed to calculate base fee with parent timestamp (%d), parent ExtraData: (0x%x), and current timestamp (%d): %w", parentHeader.Time, parentHeader.Extra, timestamp, err)
		}
	}

	// We don’t need to revert the state here in case verifyTx errors, because
	// [preferredState] is thrown away either way.
	return vm.verifyTx(tx, parentHeader.Hash(), nextBaseFee, preferredState, rules)
}

// verifyTx verifies that [tx] is valid to be issued into a block with parent block [parentHash]
// and validated at [state] using [rules] as the current rule set.
// Note: verifyTx may modify [state]. If [state] needs to be properly maintained, the caller is responsible
// for reverting to the correct snapshot after calling this function. If this function is called with a
// throwaway state, then this is not necessary.
func (vm *VM) verifyTx(tx *Tx, parentHash common.Hash, baseFee *big.Int, state *state.StateDB, rules params.Rules) error {
	parentIntf, err := vm.GetBlockInternal(context.TODO(), ids.ID(parentHash))
	if err != nil {
		return fmt.Errorf("failed to get parent block: %w", err)
	}
	parent, ok := parentIntf.(*Block)
	if !ok {
		return fmt.Errorf("parent block %s had unexpected type %T", parentIntf.ID(), parentIntf)
	}
	if err := tx.UnsignedAtomicTx.SemanticVerify(vm, tx, parent, baseFee, rules); err != nil {
		return err
	}
	return tx.UnsignedAtomicTx.EVMStateTransfer(vm.ctx, state)
}

// verifyTxs verifies that [txs] are valid to be issued into a block with parent block [parentHash]
// using [rules] as the current rule set.
func (vm *VM) verifyTxs(txs []*Tx, parentHash common.Hash, baseFee *big.Int, height uint64, rules params.Rules) error {
	// Ensure that the parent was verified and inserted correctly.
	if !vm.blockChain.HasBlock(parentHash, height-1) {
		return errRejectedParent
	}

	ancestorID := ids.ID(parentHash)
	// If the ancestor is unknown, then the parent failed verification when
	// it was called.
	// If the ancestor is rejected, then this block shouldn't be inserted
	// into the canonical chain because the parent will be missing.
	ancestorInf, err := vm.GetBlockInternal(context.TODO(), ancestorID)
	if err != nil {
		return errRejectedParent
	}
	if blkStatus := ancestorInf.Status(); blkStatus == choices.Unknown || blkStatus == choices.Rejected {
		return errRejectedParent
	}
	ancestor, ok := ancestorInf.(*Block)
	if !ok {
		return fmt.Errorf("expected parent block %s, to be *Block but is %T", ancestor.ID(), ancestorInf)
	}

	// Ensure each tx in [txs] doesn't conflict with any other atomic tx in
	// a processing ancestor block.
	inputs := set.Set[ids.ID]{}
	for _, atomicTx := range txs {
		utx := atomicTx.UnsignedAtomicTx
		if err := utx.SemanticVerify(vm, atomicTx, ancestor, baseFee, rules); err != nil {
			return fmt.Errorf("invalid block due to failed semanatic verify: %w at height %d", err, height)
		}
		txInputs := utx.InputUTXOs()
		if inputs.Overlaps(txInputs) {
			return errConflictingAtomicInputs
		}
		inputs.Union(txInputs)
	}
	return nil
}

// GetAtomicUTXOs returns the utxos that at least one of the provided addresses is
// referenced in.
func (vm *VM) GetAtomicUTXOs(
	chainID ids.ID,
	addrs set.Set[ids.ShortID],
	startAddr ids.ShortID,
	startUTXOID ids.ID,
	limit int,
) ([]*avax.UTXO, ids.ShortID, ids.ID, error) {
	if limit <= 0 || limit > maxUTXOsToFetch {
		limit = maxUTXOsToFetch
	}

	addrsList := make([][]byte, addrs.Len())
	for i, addr := range addrs.List() {
		addrsList[i] = addr.Bytes()
	}

	allUTXOBytes, lastAddr, lastUTXO, err := vm.ctx.SharedMemory.Indexed(
		chainID,
		addrsList,
		startAddr.Bytes(),
		startUTXOID[:],
		limit,
	)
	if err != nil {
		return nil, ids.ShortID{}, ids.ID{}, fmt.Errorf("error fetching atomic UTXOs: %w", err)
	}

	lastAddrID, err := ids.ToShortID(lastAddr)
	if err != nil {
		lastAddrID = ids.ShortEmpty
	}
	lastUTXOID, err := ids.ToID(lastUTXO)
	if err != nil {
		lastUTXOID = ids.Empty
	}

	utxos := make([]*avax.UTXO, len(allUTXOBytes))
	for i, utxoBytes := range allUTXOBytes {
		utxo := &avax.UTXO{}
		if _, err := vm.codec.Unmarshal(utxoBytes, utxo); err != nil {
			return nil, ids.ShortID{}, ids.ID{}, fmt.Errorf("error parsing UTXO: %w", err)
		}
		utxos[i] = utxo
	}
	return utxos, lastAddrID, lastUTXOID, nil
}

// GetSpendableFunds returns a list of EVMInputs and keys (in corresponding
// order) to total [amount] of [assetID] owned by [keys].
// Note: we return [][]*secp256k1.PrivateKey even though each input
// corresponds to a single key, so that the signers can be passed in to
// [tx.Sign] which supports multiple keys on a single input.
func (vm *VM) GetSpendableFunds(
	keys []*secp256k1.PrivateKey,
	assetID ids.ID,
	amount uint64,
) ([]EVMInput, [][]*secp256k1.PrivateKey, error) {
	// Note: current state uses the state of the preferred block.
	state, err := vm.blockChain.State()
	if err != nil {
		return nil, nil, err
	}
	inputs := []EVMInput{}
	signers := [][]*secp256k1.PrivateKey{}
	// Note: we assume that each key in [keys] is unique, so that iterating over
	// the keys will not produce duplicated nonces in the returned EVMInput slice.
	for _, key := range keys {
		if amount == 0 {
			break
		}
		addr := GetEthAddress(key)
		var balance uint64
		if assetID == vm.ctx.AVAXAssetID {
			// If the asset is AVAX, we divide by the x2cRate to convert back to the correct
			// denomination of AVAX that can be exported.
			balance = new(big.Int).Div(state.GetBalance(addr), x2cRate).Uint64()
		} else {
			balance = state.GetBalanceMultiCoin(addr, common.Hash(assetID)).Uint64()
		}
		if balance == 0 {
			continue
		}
		if amount < balance {
			balance = amount
		}
		nonce, err := vm.GetCurrentNonce(addr)
		if err != nil {
			return nil, nil, err
		}
		inputs = append(inputs, EVMInput{
			Address: addr,
			Amount:  balance,
			AssetID: assetID,
			Nonce:   nonce,
		})
		signers = append(signers, []*secp256k1.PrivateKey{key})
		amount -= balance
	}

	if amount > 0 {
		return nil, nil, errInsufficientFunds
	}

	return inputs, signers, nil
}

// GetSpendableAVAXWithFee returns a list of EVMInputs and keys (in corresponding
// order) to total [amount] + [fee] of [AVAX] owned by [keys].
// This function accounts for the added cost of the additional inputs needed to
// create the transaction and makes sure to skip any keys with a balance that is
// insufficient to cover the additional fee.
// Note: we return [][]*secp256k1.PrivateKey even though each input
// corresponds to a single key, so that the signers can be passed in to
// [tx.Sign] which supports multiple keys on a single input.
func (vm *VM) GetSpendableAVAXWithFee(
	keys []*secp256k1.PrivateKey,
	amount uint64,
	cost uint64,
	baseFee *big.Int,
) ([]EVMInput, [][]*secp256k1.PrivateKey, error) {
	// Note: current state uses the state of the preferred block.
	state, err := vm.blockChain.State()
	if err != nil {
		return nil, nil, err
	}

	initialFee, err := CalculateDynamicFee(cost, baseFee)
	if err != nil {
		return nil, nil, err
	}

	newAmount, err := math.Add64(amount, initialFee)
	if err != nil {
		return nil, nil, err
	}
	amount = newAmount

	inputs := []EVMInput{}
	signers := [][]*secp256k1.PrivateKey{}
	// Note: we assume that each key in [keys] is unique, so that iterating over
	// the keys will not produce duplicated nonces in the returned EVMInput slice.
	for _, key := range keys {
		if amount == 0 {
			break
		}

		prevFee, err := CalculateDynamicFee(cost, baseFee)
		if err != nil {
			return nil, nil, err
		}

		newCost := cost + EVMInputGas
		newFee, err := CalculateDynamicFee(newCost, baseFee)
		if err != nil {
			return nil, nil, err
		}

		additionalFee := newFee - prevFee

		addr := GetEthAddress(key)
		// Since the asset is AVAX, we divide by the x2cRate to convert back to
		// the correct denomination of AVAX that can be exported.
		balance := new(big.Int).Div(state.GetBalance(addr), x2cRate).Uint64()
		// If the balance for [addr] is insufficient to cover the additional cost
		// of adding an input to the transaction, skip adding the input altogether
		if balance <= additionalFee {
			continue
		}

		// Update the cost for the next iteration
		cost = newCost

		newAmount, err := math.Add64(amount, additionalFee)
		if err != nil {
			return nil, nil, err
		}
		amount = newAmount

		// Use the entire [balance] as an input, but if the required [amount]
		// is less than the balance, update the [inputAmount] to spend the
		// minimum amount to finish the transaction.
		inputAmount := balance
		if amount < balance {
			inputAmount = amount
		}
		nonce, err := vm.GetCurrentNonce(addr)
		if err != nil {
			return nil, nil, err
		}
		inputs = append(inputs, EVMInput{
			Address: addr,
			Amount:  inputAmount,
			AssetID: vm.ctx.AVAXAssetID,
			Nonce:   nonce,
		})
		signers = append(signers, []*secp256k1.PrivateKey{key})
		amount -= inputAmount
	}

	if amount > 0 {
		return nil, nil, errInsufficientFunds
	}

	return inputs, signers, nil
}

// GetCurrentNonce returns the nonce associated with the address at the
// preferred block
func (vm *VM) GetCurrentNonce(address common.Address) (uint64, error) {
	// Note: current state uses the state of the preferred block.
	state, err := vm.blockChain.State()
	if err != nil {
		return 0, err
	}
	return state.GetNonce(address), nil
}

// currentRules returns the chain rules for the current block.
func (vm *VM) currentRules() params.Rules {
	header := vm.eth.APIBackend.CurrentHeader()
	return vm.chainConfig.AvalancheRules(header.Number, header.Time)
}

func (vm *VM) startContinuousProfiler() {
	// If the profiler directory is empty, return immediately
	// without creating or starting a continuous profiler.
	if vm.config.ContinuousProfilerDir == "" {
		return
	}
	vm.profiler = profiler.NewContinuous(
		filepath.Join(vm.config.ContinuousProfilerDir),
		vm.config.ContinuousProfilerFrequency.Duration,
		vm.config.ContinuousProfilerMaxFiles,
	)
	defer vm.profiler.Shutdown()

	vm.shutdownWg.Add(1)
	go func() {
		defer vm.shutdownWg.Done()
		log.Info("Dispatching continuous profiler", "dir", vm.config.ContinuousProfilerDir, "freq", vm.config.ContinuousProfilerFrequency, "maxFiles", vm.config.ContinuousProfilerMaxFiles)
		err := vm.profiler.Dispatch()
		if err != nil {
			log.Error("continuous profiler failed", "err", err)
		}
	}()
	// Wait for shutdownChan to be closed
	<-vm.shutdownChan
}

func (vm *VM) estimateBaseFee(ctx context.Context) (*big.Int, error) {
	// Get the base fee to use
	baseFee, err := vm.eth.APIBackend.EstimateBaseFee(ctx)
	if err != nil {
		return nil, err
	}
	if baseFee == nil {
		baseFee = initialBaseFee
	} else {
		// give some breathing room
		baseFee.Mul(baseFee, big.NewInt(11))
		baseFee.Div(baseFee, big.NewInt(10))
	}

	return baseFee, nil
}

func (vm *VM) getAtomicTxFromPreApricot5BlockByHeight(height uint64) (*Tx, error) {
	blk := vm.blockChain.GetBlockByNumber(height)
	if blk == nil {
		return nil, nil
	}
	return ExtractAtomicTx(blk.ExtData(), vm.codec)
}

// readLastAccepted reads the last accepted hash from [acceptedBlockDB] and returns the
// last accepted block hash and height by reading directly from [vm.chaindb] instead of relying
// on [chain].
// Note: assumes [vm.chaindb] and [vm.genesisHash] have been initialized.
func (vm *VM) readLastAccepted() (common.Hash, uint64, error) {
	// Attempt to load last accepted block to determine if it is necessary to
	// initialize state with the genesis block.
	lastAcceptedBytes, lastAcceptedErr := vm.acceptedBlockDB.Get(lastAcceptedKey)
	switch {
	case lastAcceptedErr == database.ErrNotFound:
		// If there is nothing in the database, return the genesis block hash and height
		return vm.genesisHash, 0, nil
	case lastAcceptedErr != nil:
		return common.Hash{}, 0, fmt.Errorf("failed to get last accepted block ID due to: %w", lastAcceptedErr)
	case len(lastAcceptedBytes) != common.HashLength:
		return common.Hash{}, 0, fmt.Errorf("last accepted bytes should have been length %d, but found %d", common.HashLength, len(lastAcceptedBytes))
	default:
		lastAcceptedHash := common.BytesToHash(lastAcceptedBytes)
		height := rawdb.ReadHeaderNumber(vm.chaindb, lastAcceptedHash)
		if height == nil {
			return common.Hash{}, 0, fmt.Errorf("failed to retrieve header number of last accepted block: %s", lastAcceptedHash)
		}
		return lastAcceptedHash, *height, nil
	}
}

// attachEthService registers the backend RPC services provided by Ethereum
// to the provided handler under their assigned namespaces.
func attachEthService(handler *rpc.Server, apis []rpc.API, names []string) error {
	enabledServicesSet := make(map[string]struct{})
	for _, ns := range names {
		// handle pre geth v1.10.20 api names as aliases for their updated values
		// to allow configurations to be backwards compatible.
		if newName, isLegacy := legacyApiNames[ns]; isLegacy {
			log.Info("deprecated api name referenced in configuration.", "deprecated", ns, "new", newName)
			enabledServicesSet[newName] = struct{}{}
			continue
		}

		enabledServicesSet[ns] = struct{}{}
	}

	apiSet := make(map[string]rpc.API)
	for _, api := range apis {
		if existingAPI, exists := apiSet[api.Name]; exists {
			return fmt.Errorf("duplicated API name: %s, namespaces %s and %s", api.Name, api.Namespace, existingAPI.Namespace)
		}
		apiSet[api.Name] = api
	}

	for name := range enabledServicesSet {
		api, exists := apiSet[name]
		if !exists {
			return fmt.Errorf("API service %s not found", name)
		}
		if err := handler.RegisterName(api.Namespace, api.Service); err != nil {
			return err
		}
	}

	return nil
}

func (vm *VM) stateSyncEnabled(lastAcceptedHeight uint64) bool {
	if vm.config.StateSyncEnabled != nil {
		// if the config is set, use that
		return *vm.config.StateSyncEnabled
	}

	// enable state sync by default if the chain is empty.
	return lastAcceptedHeight == 0
}<|MERGE_RESOLUTION|>--- conflicted
+++ resolved
@@ -611,22 +611,12 @@
 	}
 	// initialize bonus blocks on mainnet
 	var (
-<<<<<<< HEAD
 		bonusBlockHeights map[uint64]ids.ID
 		bonusBlockRepair  map[uint64]*types.Block
-=======
-		bonusBlockHeights     map[uint64]ids.ID
-		bonusBlockRepair      map[uint64]*types.Block
-		canonicalBlockHeights []uint64
->>>>>>> 58d524f9
 	)
 	if vm.chainID.Cmp(params.AvalancheMainnetChainID) == 0 {
 		bonusBlockHeights = bonusBlockMainnetHeights
 		bonusBlockRepair = mainnetBonusBlocksParsed
-<<<<<<< HEAD
-=======
-		canonicalBlockHeights = canonicalBlockMainnetHeights
->>>>>>> 58d524f9
 	}
 	defer func() {
 		// Free memory after VM is initialized

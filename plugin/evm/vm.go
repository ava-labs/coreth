--- conflicted
+++ resolved
@@ -401,23 +401,6 @@
 		log.Warn("This is untested in production, use at your own risk")
 		// Firewood only supports pruning for now.
 		if !vm.config.Pruning {
-<<<<<<< HEAD
-			return errors.New("pruning must be enabled for Firewood")
-		}
-		// Firewood does not support iterators, so the snapshot cannot be constructed
-		if vm.config.SnapshotCache > 0 {
-			return errors.New("snapshot cache must be disabled for Firewood")
-		}
-		if vm.config.OfflinePruning {
-			return errors.New("offline pruning is not supported for Firewood")
-		}
-		if vm.config.StateSyncEnabled == nil || *vm.config.StateSyncEnabled {
-			return errors.New("state sync is not yet supported for Firewood")
-		}
-	}
-	if vm.ethConfig.StateScheme == rawdb.PathScheme {
-		return errors.New("path state scheme is not supported")
-=======
 			return errFirewoodPruningRequired
 		}
 		// Firewood does not support iterators, so the snapshot cannot be constructed
@@ -434,7 +417,6 @@
 	if vm.ethConfig.StateScheme == rawdb.PathScheme {
 		log.Error("Path state scheme is not supported. Please use HashDB or Firewood state schemes instead")
 		return errPathStateUnsupported
->>>>>>> d2543298
 	}
 
 	// Create directory for offline pruning

// (c) 2019-2020, Ava Labs, Inc. All rights reserved.
// See the file LICENSE for licensing terms.

package evm

import (
	"context"
	"encoding/json"
	"errors"
	"fmt"
	"io"
	"math/big"
	"net/http"
	"os"
	"path/filepath"
	"strings"
	"sync"
	"time"

	"github.com/ava-labs/avalanchego/network/p2p"
	"github.com/ava-labs/avalanchego/network/p2p/gossip"
	"github.com/ava-labs/avalanchego/upgrade"
	avalanchegoConstants "github.com/ava-labs/avalanchego/utils/constants"
	"github.com/holiman/uint256"
	"github.com/prometheus/client_golang/prometheus"

	"github.com/ava-labs/coreth/consensus/dummy"
	"github.com/ava-labs/coreth/constants"
	"github.com/ava-labs/coreth/core"
	"github.com/ava-labs/coreth/core/rawdb"
	"github.com/ava-labs/coreth/core/state"
	"github.com/ava-labs/coreth/core/txpool"
	"github.com/ava-labs/coreth/core/types"
	"github.com/ava-labs/coreth/eth"
	"github.com/ava-labs/coreth/eth/ethconfig"
	"github.com/ava-labs/coreth/metrics"
	corethPrometheus "github.com/ava-labs/coreth/metrics/prometheus"
	"github.com/ava-labs/coreth/miner"
	"github.com/ava-labs/coreth/node"
	"github.com/ava-labs/coreth/params"
	"github.com/ava-labs/coreth/peer"
	"github.com/ava-labs/coreth/plugin/evm/message"
	"github.com/ava-labs/coreth/triedb"
	"github.com/ava-labs/coreth/triedb/hashdb"
	"github.com/ava-labs/coreth/utils"

	warpcontract "github.com/ava-labs/coreth/precompile/contracts/warp"
	"github.com/ava-labs/coreth/rpc"
	statesyncclient "github.com/ava-labs/coreth/sync/client"
	"github.com/ava-labs/coreth/sync/client/stats"
	"github.com/ava-labs/coreth/warp"
	"github.com/ava-labs/coreth/warp/handlers"

	// Force-load tracer engine to trigger registration
	//
	// We must import this package (not referenced elsewhere) so that the native "callTracer"
	// is added to a map of client-accessible tracers. In geth, this is done
	// inside of cmd/geth.
	_ "github.com/ethereum/go-ethereum/eth/tracers/js"
	_ "github.com/ethereum/go-ethereum/eth/tracers/native"

	"github.com/ava-labs/coreth/precompile/precompileconfig"
	// Force-load precompiles to trigger registration
	_ "github.com/ava-labs/coreth/precompile/registry"

	"github.com/ethereum/go-ethereum/common"
	"github.com/ethereum/go-ethereum/ethdb"
	"github.com/ethereum/go-ethereum/log"
	"github.com/ethereum/go-ethereum/rlp"

	avalancheRPC "github.com/gorilla/rpc/v2"

	"github.com/ava-labs/avalanchego/cache"
	"github.com/ava-labs/avalanchego/codec"
	"github.com/ava-labs/avalanchego/codec/linearcodec"
	"github.com/ava-labs/avalanchego/database"
	"github.com/ava-labs/avalanchego/database/prefixdb"
	"github.com/ava-labs/avalanchego/database/versiondb"
	"github.com/ava-labs/avalanchego/ids"
	"github.com/ava-labs/avalanchego/snow"
	"github.com/ava-labs/avalanchego/snow/consensus/snowman"
	"github.com/ava-labs/avalanchego/snow/engine/snowman/block"
	"github.com/ava-labs/avalanchego/utils/crypto/secp256k1"
	"github.com/ava-labs/avalanchego/utils/formatting/address"
	"github.com/ava-labs/avalanchego/utils/logging"
	"github.com/ava-labs/avalanchego/utils/math"
	"github.com/ava-labs/avalanchego/utils/perms"
	"github.com/ava-labs/avalanchego/utils/profiler"
	"github.com/ava-labs/avalanchego/utils/set"
	"github.com/ava-labs/avalanchego/utils/timer/mockable"
	"github.com/ava-labs/avalanchego/utils/units"
	"github.com/ava-labs/avalanchego/vms/components/avax"
	"github.com/ava-labs/avalanchego/vms/components/chain"
	"github.com/ava-labs/avalanchego/vms/secp256k1fx"

	commonEng "github.com/ava-labs/avalanchego/snow/engine/common"

	avalancheUtils "github.com/ava-labs/avalanchego/utils"
	avalancheJSON "github.com/ava-labs/avalanchego/utils/json"
)

var (
	_ block.ChainVM                      = &VM{}
	_ block.BuildBlockWithContextChainVM = &VM{}
	_ block.StateSyncableVM              = &VM{}
	_ statesyncclient.EthBlockParser     = &VM{}
	_ secp256k1fx.VM                     = &VM{}
)

const (
	x2cRateUint64       uint64 = 1_000_000_000
	x2cRateMinus1Uint64 uint64 = x2cRateUint64 - 1
)

var (
	// x2cRate is the conversion rate between the smallest denomination on the X-Chain
	// 1 nAVAX and the smallest denomination on the C-Chain 1 wei. Where 1 nAVAX = 1 gWei.
	// This is only required for AVAX because the denomination of 1 AVAX is 9 decimal
	// places on the X and P chains, but is 18 decimal places within the EVM.
	x2cRate       = uint256.NewInt(x2cRateUint64)
	x2cRateMinus1 = uint256.NewInt(x2cRateMinus1Uint64)
)

const (
	// Max time from current time allowed for blocks, before they're considered future blocks
	// and fail verification
	maxFutureBlockTime = 10 * time.Second
	maxUTXOsToFetch    = 1024
	defaultMempoolSize = 4096
	codecVersion       = uint16(0)

	secpCacheSize          = 1024
	decidedCacheSize       = 10 * units.MiB
	missingCacheSize       = 50
	unverifiedCacheSize    = 5 * units.MiB
	bytesToIDCacheSize     = 5 * units.MiB
	warpSignatureCacheSize = 500

	// Prefixes for metrics gatherers
	ethMetricsPrefix        = "eth"
	sdkMetricsPrefix        = "sdk"
	chainStateMetricsPrefix = "chain_state"

	targetAtomicTxsSize = 40 * units.KiB

	// gossip constants
	pushGossipDiscardedElements          = 16_384
	txGossipBloomMinTargetElements       = 8 * 1024
	txGossipBloomTargetFalsePositiveRate = 0.01
	txGossipBloomResetFalsePositiveRate  = 0.05
	txGossipBloomChurnMultiplier         = 3
	txGossipTargetMessageSize            = 20 * units.KiB
	maxValidatorSetStaleness             = time.Minute
	txGossipThrottlingPeriod             = 10 * time.Second
	txGossipThrottlingLimit              = 2
	txGossipPollSize                     = 1
)

// Define the API endpoints for the VM
const (
	avaxEndpoint            = "/avax"
	adminEndpoint           = "/admin"
	ethRPCEndpoint          = "/rpc"
	ethWSEndpoint           = "/ws"
	ethTxGossipNamespace    = "eth_tx_gossip"
	atomicTxGossipNamespace = "atomic_tx_gossip"
)

var (
	// Set last accepted key to be longer than the keys used to store accepted block IDs.
	lastAcceptedKey = []byte("last_accepted_key")
	acceptedPrefix  = []byte("snowman_accepted")
	metadataPrefix  = []byte("metadata")
	warpPrefix      = []byte("warp")
	ethDBPrefix     = []byte("ethdb")

	// Prefixes for atomic trie
	atomicTrieDBPrefix     = []byte("atomicTrieDB")
	atomicTrieMetaDBPrefix = []byte("atomicTrieMetaDB")
)

var (
	errEmptyBlock                     = errors.New("empty block")
	errUnsupportedFXs                 = errors.New("unsupported feature extensions")
	errInvalidBlock                   = errors.New("invalid block")
	errInvalidAddr                    = errors.New("invalid hex address")
	errInsufficientAtomicTxFee        = errors.New("atomic tx fee too low for atomic mempool")
	errAssetIDMismatch                = errors.New("asset IDs in the input don't match the utxo")
	errNoImportInputs                 = errors.New("tx has no imported inputs")
	errInputsNotSortedUnique          = errors.New("inputs not sorted and unique")
	errPublicKeySignatureMismatch     = errors.New("signature doesn't match public key")
	errWrongChainID                   = errors.New("tx has wrong chain ID")
	errInsufficientFunds              = errors.New("insufficient funds")
	errNoExportOutputs                = errors.New("tx has no export outputs")
	errOutputsNotSorted               = errors.New("tx outputs not sorted")
	errOutputsNotSortedUnique         = errors.New("outputs not sorted and unique")
	errOverflowExport                 = errors.New("overflow when computing export amount + txFee")
	errInvalidNonce                   = errors.New("invalid nonce")
	errConflictingAtomicInputs        = errors.New("invalid block due to conflicting atomic inputs")
	errUnclesUnsupported              = errors.New("uncles unsupported")
	errRejectedParent                 = errors.New("rejected parent")
	errInsufficientFundsForFee        = errors.New("insufficient AVAX funds to pay transaction fee")
	errNoEVMOutputs                   = errors.New("tx has no EVM outputs")
	errNilBaseFeeApricotPhase3        = errors.New("nil base fee is invalid after apricotPhase3")
	errNilExtDataGasUsedApricotPhase4 = errors.New("nil extDataGasUsed is invalid after apricotPhase4")
	errNilBlockGasCostApricotPhase4   = errors.New("nil blockGasCost is invalid after apricotPhase4")
	errConflictingAtomicTx            = errors.New("conflicting atomic tx present")
	errTooManyAtomicTx                = errors.New("too many atomic tx")
	errMissingAtomicTxs               = errors.New("cannot build a block with non-empty extra data and zero atomic transactions")
	errInvalidHeaderPredicateResults  = errors.New("invalid header predicate results")
)

var originalStderr *os.File

// legacyApiNames maps pre geth v1.10.20 api names to their updated counterparts.
// used in attachEthService for backward configuration compatibility.
var legacyApiNames = map[string]string{
	"internal-public-eth":              "internal-eth",
	"internal-public-blockchain":       "internal-blockchain",
	"internal-public-transaction-pool": "internal-transaction",
	"internal-public-tx-pool":          "internal-tx-pool",
	"internal-public-debug":            "internal-debug",
	"internal-private-debug":           "internal-debug",
	"internal-public-account":          "internal-account",
	"internal-private-personal":        "internal-personal",

	"public-eth":        "eth",
	"public-eth-filter": "eth-filter",
	"private-admin":     "admin",
	"public-debug":      "debug",
	"private-debug":     "debug",
}

func init() {
	// Preserve [os.Stderr] prior to the call in plugin/main.go to plugin.Serve(...).
	// Preserving the log level allows us to update the root handler while writing to the original
	// [os.Stderr] that is being piped through to the logger via the rpcchainvm.
	originalStderr = os.Stderr
}

// VM implements the snowman.ChainVM interface
type VM struct {
	ctx *snow.Context
	// [cancel] may be nil until [snow.NormalOp] starts
	cancel context.CancelFunc
	// *chain.State helps to implement the VM interface by wrapping blocks
	// with an efficient caching layer.
	*chain.State

	config Config

	chainID     *big.Int
	networkID   uint64
	genesisHash common.Hash
	chainConfig *params.ChainConfig
	ethConfig   ethconfig.Config

	// pointers to eth constructs
	eth        *eth.Ethereum
	txPool     *txpool.TxPool
	blockChain *core.BlockChain
	miner      *miner.Miner

	// [db] is the VM's current database managed by ChainState
	db *versiondb.Database

	// metadataDB is used to store one off keys.
	metadataDB database.Database

	// [chaindb] is the database supplied to the Ethereum backend
	chaindb ethdb.Database

	// [acceptedBlockDB] is the database to store the last accepted
	// block.
	acceptedBlockDB database.Database

	// [warpDB] is used to store warp message signatures
	// set to a prefixDB with the prefix [warpPrefix]
	warpDB database.Database

	toEngine chan<- commonEng.Message

	syntacticBlockValidator BlockValidator

	// [atomicTxRepository] maintains two indexes on accepted atomic txs.
	// - txID to accepted atomic tx
	// - block height to list of atomic txs accepted on block at that height
	atomicTxRepository AtomicTxRepository
	// [atomicTrie] maintains a merkle forest of [height]=>[atomic txs].
	atomicTrie AtomicTrie
	// [atomicBackend] abstracts verification and processing of atomic transactions
	atomicBackend AtomicBackend

	builder *blockBuilder

	baseCodec codec.Registry
	codec     codec.Manager
	clock     mockable.Clock
	mempool   *Mempool

	shutdownChan chan struct{}
	shutdownWg   sync.WaitGroup

	fx        secp256k1fx.Fx
	secpCache secp256k1.RecoverCache

	// Continuous Profiler
	profiler profiler.ContinuousProfiler

	peer.Network
	client       peer.NetworkClient
	networkCodec codec.Manager

	validators *p2p.Validators

	// Metrics
	sdkMetrics *prometheus.Registry

	bootstrapped bool
	IsPlugin     bool

	logger CorethLogger
	// State sync server and client
	StateSyncServer
	StateSyncClient

	// Avalanche Warp Messaging backend
	// Used to serve BLS signatures of warp messages over RPC
	warpBackend warp.Backend

	// Initialize only sets these if nil so they can be overridden in tests
	p2pSender             commonEng.AppSender
	ethTxGossipHandler    p2p.Handler
	ethTxPushGossiper     avalancheUtils.Atomic[*gossip.PushGossiper[*GossipEthTx]]
	ethTxPullGossiper     gossip.Gossiper
	atomicTxGossipHandler p2p.Handler
	atomicTxPushGossiper  *gossip.PushGossiper[*GossipAtomicTx]
	atomicTxPullGossiper  gossip.Gossiper
}

// CodecRegistry implements the secp256k1fx interface
func (vm *VM) CodecRegistry() codec.Registry { return vm.baseCodec }

// Clock implements the secp256k1fx interface
func (vm *VM) Clock() *mockable.Clock { return &vm.clock }

// Logger implements the secp256k1fx interface
func (vm *VM) Logger() logging.Logger { return vm.ctx.Log }

/*
 ******************************************************************************
 ********************************* Snowman API ********************************
 ******************************************************************************
 */

// implements SnowmanPlusPlusVM interface
func (vm *VM) GetActivationTime() time.Time {
	return utils.Uint64ToTime(params.GetExtra(vm.chainConfig).ApricotPhase4BlockTimestamp)
}

// Initialize implements the snowman.ChainVM interface
func (vm *VM) Initialize(
	_ context.Context,
	chainCtx *snow.Context,
	db database.Database,
	genesisBytes []byte,
	upgradeBytes []byte,
	configBytes []byte,
	toEngine chan<- commonEng.Message,
	fxs []*commonEng.Fx,
	appSender commonEng.AppSender,
) error {
	vm.config.SetDefaults()
	if len(configBytes) > 0 {
		if err := json.Unmarshal(configBytes, &vm.config); err != nil {
			return fmt.Errorf("failed to unmarshal config %s: %w", string(configBytes), err)
		}
	}
	if err := vm.config.Validate(); err != nil {
		return err
	}
	// We should deprecate config flags as the first thing, before we do anything else
	// because this can set old flags to new flags. log the message after we have
	// initialized the logger.
	deprecateMsg := vm.config.Deprecate()

	vm.ctx = chainCtx

	// Create logger
	alias, err := vm.ctx.BCLookup.PrimaryAlias(vm.ctx.ChainID)
	if err != nil {
		// fallback to ChainID string instead of erroring
		alias = vm.ctx.ChainID.String()
	}

	var writer io.Writer = vm.ctx.Log
	if vm.IsPlugin {
		writer = originalStderr
	}

	corethLogger, err := InitLogger(alias, vm.config.LogLevel, vm.config.LogJSONFormat, writer)
	if err != nil {
		return fmt.Errorf("failed to initialize logger due to: %w ", err)
	}
	vm.logger = corethLogger

	log.Info("Initializing Coreth VM", "Version", Version, "Config", vm.config)

	if deprecateMsg != "" {
		log.Warn("Deprecation Warning", "msg", deprecateMsg)
	}

	if len(fxs) > 0 {
		return errUnsupportedFXs
	}

	// Enable debug-level metrics that might impact runtime performance
	metrics.EnabledExpensive = vm.config.MetricsExpensiveEnabled

	vm.toEngine = toEngine
	vm.shutdownChan = make(chan struct{}, 1)
	// Use NewNested rather than New so that the structure of the database
	// remains the same regardless of the provided baseDB type.
	vm.chaindb = rawdb.NewDatabase(Database{prefixdb.NewNested(ethDBPrefix, db)})
	vm.db = versiondb.New(db)
	vm.acceptedBlockDB = prefixdb.New(acceptedPrefix, vm.db)
	vm.metadataDB = prefixdb.New(metadataPrefix, vm.db)
	// Note warpDB is not part of versiondb because it is not necessary
	// that warp signatures are committed to the database atomically with
	// the last accepted block.
	vm.warpDB = prefixdb.New(warpPrefix, db)

	if vm.config.InspectDatabase {
		start := time.Now()
		log.Info("Starting database inspection")
		if err := rawdb.InspectDatabase(vm.chaindb, nil, nil); err != nil {
			return err
		}
		log.Info("Completed database inspection", "elapsed", time.Since(start))
	}

	g := new(core.Genesis)
	if err := json.Unmarshal(genesisBytes, g); err != nil {
		return err
	}

	var extDataHashes map[common.Hash]common.Hash
	var chainID *big.Int
	// Set the chain config for mainnet/fuji chain IDs
	switch chainCtx.NetworkID {
	case avalanchegoConstants.MainnetID:
		chainID = params.AvalancheMainnetChainID
		extDataHashes = mainnetExtDataHashes
	case avalanchegoConstants.FujiID:
		chainID = params.AvalancheFujiChainID
		extDataHashes = fujiExtDataHashes
	case avalanchegoConstants.LocalID:
		chainID = params.AvalancheLocalChainID
	default:
		chainID = g.Config.ChainID
	}

	// if the chainCtx.NetworkUpgrades is not empty, set the chain config
	// normally it should not be empty, but some tests may not set it
	if chainCtx.NetworkUpgrades != (upgrade.Config{}) {
		g.Config = params.GetChainConfig(chainCtx.NetworkUpgrades, new(big.Int).Set(chainID))
	}

	// If the Durango is activated, activate the Warp Precompile at the same time
	if params.GetExtra(g.Config).DurangoBlockTimestamp != nil {
		params.GetExtra(g.Config).PrecompileUpgrades = append(params.GetExtra(g.Config).PrecompileUpgrades, params.PrecompileUpgrade{
			Config: warpcontract.NewDefaultConfig(params.GetExtra(g.Config).DurangoBlockTimestamp),
		})
	}

	// Set the Avalanche Context on the ChainConfig
	params.GetExtra(g.Config).AvalancheContext = params.AvalancheContext{
		SnowCtx: chainCtx,
	}
	vm.syntacticBlockValidator = NewBlockValidator(extDataHashes)

	// Ensure that non-standard commit interval is not allowed for production networks
	if avalanchegoConstants.ProductionNetworkIDs.Contains(chainCtx.NetworkID) {
		if vm.config.CommitInterval != defaultCommitInterval {
			return fmt.Errorf("cannot start non-local network with commit interval %d", vm.config.CommitInterval)
		}
		if vm.config.StateSyncCommitInterval != defaultSyncableCommitInterval {
			return fmt.Errorf("cannot start non-local network with syncable interval %d", vm.config.StateSyncCommitInterval)
		}
	}

	// Free the memory of the extDataHash map that is not used (i.e. if mainnet
	// config, free fuji)
	fujiExtDataHashes = nil
	mainnetExtDataHashes = nil

	vm.chainID = g.Config.ChainID

<<<<<<< HEAD
	g.Config.SetEthUpgrades(g.Config.SnowCtx.NetworkID)
=======
	params.SetEthUpgrades(g.Config)
>>>>>>> 43dde819

	vm.ethConfig = ethconfig.NewDefaultConfig()
	vm.ethConfig.Genesis = g
	vm.ethConfig.NetworkId = vm.chainID.Uint64()
	vm.genesisHash = vm.ethConfig.Genesis.ToBlock().Hash() // must create genesis hash before [vm.readLastAccepted]
	lastAcceptedHash, lastAcceptedHeight, err := vm.readLastAccepted()
	if err != nil {
		return err
	}
	log.Info(fmt.Sprintf("lastAccepted = %s", lastAcceptedHash))

	// Set minimum price for mining and default gas price oracle value to the min
	// gas price to prevent so transactions and blocks all use the correct fees
	vm.ethConfig.RPCGasCap = vm.config.RPCGasCap
	vm.ethConfig.RPCEVMTimeout = vm.config.APIMaxDuration.Duration
	vm.ethConfig.RPCTxFeeCap = vm.config.RPCTxFeeCap

	vm.ethConfig.TxPool.NoLocals = !vm.config.LocalTxsEnabled
	vm.ethConfig.TxPool.PriceLimit = vm.config.TxPoolPriceLimit
	vm.ethConfig.TxPool.PriceBump = vm.config.TxPoolPriceBump
	vm.ethConfig.TxPool.AccountSlots = vm.config.TxPoolAccountSlots
	vm.ethConfig.TxPool.GlobalSlots = vm.config.TxPoolGlobalSlots
	vm.ethConfig.TxPool.AccountQueue = vm.config.TxPoolAccountQueue
	vm.ethConfig.TxPool.GlobalQueue = vm.config.TxPoolGlobalQueue
	vm.ethConfig.TxPool.Lifetime = vm.config.TxPoolLifetime.Duration

	vm.ethConfig.AllowUnfinalizedQueries = vm.config.AllowUnfinalizedQueries
	vm.ethConfig.AllowUnprotectedTxs = vm.config.AllowUnprotectedTxs
	vm.ethConfig.AllowUnprotectedTxHashes = vm.config.AllowUnprotectedTxHashes
	vm.ethConfig.Preimages = vm.config.Preimages
	vm.ethConfig.Pruning = vm.config.Pruning
	vm.ethConfig.TrieCleanCache = vm.config.TrieCleanCache
	vm.ethConfig.TrieDirtyCache = vm.config.TrieDirtyCache
	vm.ethConfig.TrieDirtyCommitTarget = vm.config.TrieDirtyCommitTarget
	vm.ethConfig.TriePrefetcherParallelism = vm.config.TriePrefetcherParallelism
	vm.ethConfig.SnapshotCache = vm.config.SnapshotCache
	vm.ethConfig.AcceptorQueueLimit = vm.config.AcceptorQueueLimit
	vm.ethConfig.PopulateMissingTries = vm.config.PopulateMissingTries
	vm.ethConfig.PopulateMissingTriesParallelism = vm.config.PopulateMissingTriesParallelism
	vm.ethConfig.AllowMissingTries = vm.config.AllowMissingTries
	vm.ethConfig.SnapshotDelayInit = vm.stateSyncEnabled(lastAcceptedHeight)
	vm.ethConfig.SnapshotWait = vm.config.SnapshotWait
	vm.ethConfig.SnapshotVerify = vm.config.SnapshotVerify
	vm.ethConfig.OfflinePruning = vm.config.OfflinePruning
	vm.ethConfig.OfflinePruningBloomFilterSize = vm.config.OfflinePruningBloomFilterSize
	vm.ethConfig.OfflinePruningDataDirectory = vm.config.OfflinePruningDataDirectory
	vm.ethConfig.CommitInterval = vm.config.CommitInterval
	vm.ethConfig.SkipUpgradeCheck = vm.config.SkipUpgradeCheck
	vm.ethConfig.AcceptedCacheSize = vm.config.AcceptedCacheSize
	vm.ethConfig.TransactionHistory = vm.config.TransactionHistory
	vm.ethConfig.SkipTxIndexing = vm.config.SkipTxIndexing

	// Create directory for offline pruning
	if len(vm.ethConfig.OfflinePruningDataDirectory) != 0 {
		if err := os.MkdirAll(vm.ethConfig.OfflinePruningDataDirectory, perms.ReadWriteExecute); err != nil {
			log.Error("failed to create offline pruning data directory", "error", err)
			return err
		}
	}

	vm.chainConfig = g.Config
	vm.networkID = vm.ethConfig.NetworkId
	vm.secpCache = secp256k1.RecoverCache{
		LRU: cache.LRU[ids.ID, *secp256k1.PublicKey]{
			Size: secpCacheSize,
		},
	}

	if err := params.GetExtra(vm.chainConfig).Verify(); err != nil {
		return fmt.Errorf("failed to verify chain config: %w", err)
	}

	vm.codec = Codec

	if err := vm.initializeMetrics(); err != nil {
		return err
	}

	// TODO: read size from settings
	vm.mempool, err = NewMempool(chainCtx, vm.sdkMetrics, defaultMempoolSize, vm.verifyTxAtTip)
	if err != nil {
		return fmt.Errorf("failed to initialize mempool: %w", err)
	}

	// initialize peer network
	if vm.p2pSender == nil {
		vm.p2pSender = appSender
	}

	p2pNetwork, err := p2p.NewNetwork(vm.ctx.Log, vm.p2pSender, vm.sdkMetrics, "p2p")
	if err != nil {
		return fmt.Errorf("failed to initialize p2p network: %w", err)
	}
	vm.validators = p2p.NewValidators(p2pNetwork.Peers, vm.ctx.Log, vm.ctx.SubnetID, vm.ctx.ValidatorState, maxValidatorSetStaleness)
	vm.networkCodec = message.Codec
	vm.Network = peer.NewNetwork(p2pNetwork, appSender, vm.networkCodec, chainCtx.NodeID, vm.config.MaxOutboundActiveRequests)
	vm.client = peer.NewNetworkClient(vm.Network)

	// Initialize warp backend
	offchainWarpMessages := make([][]byte, len(vm.config.WarpOffChainMessages))
	for i, hexMsg := range vm.config.WarpOffChainMessages {
		offchainWarpMessages[i] = []byte(hexMsg)
	}
	vm.warpBackend, err = warp.NewBackend(
		vm.ctx.NetworkID,
		vm.ctx.ChainID,
		vm.ctx.WarpSigner,
		vm,
		vm.warpDB,
		warpSignatureCacheSize,
		offchainWarpMessages,
	)
	if err != nil {
		return err
	}

	// clear warpdb on initialization if config enabled
	if vm.config.PruneWarpDB {
		if err := vm.warpBackend.Clear(); err != nil {
			return fmt.Errorf("failed to prune warpDB: %w", err)
		}
	}

	if err := vm.initializeChain(lastAcceptedHash); err != nil {
		return err
	}
	// initialize bonus blocks on mainnet
	var (
		bonusBlockHeights map[uint64]ids.ID
	)
	if vm.ctx.NetworkID == avalanchegoConstants.MainnetID {
		bonusBlockHeights, err = readMainnetBonusBlocks()
		if err != nil {
			return fmt.Errorf("failed to read mainnet bonus blocks: %w", err)
		}
	}

	// initialize atomic repository
	vm.atomicTxRepository, err = NewAtomicTxRepository(vm.db, vm.codec, lastAcceptedHeight)
	if err != nil {
		return fmt.Errorf("failed to create atomic repository: %w", err)
	}
	vm.atomicBackend, err = NewAtomicBackend(
		vm.db, vm.ctx.SharedMemory, bonusBlockHeights,
		vm.atomicTxRepository, lastAcceptedHeight, lastAcceptedHash,
		vm.config.CommitInterval,
	)
	if err != nil {
		return fmt.Errorf("failed to create atomic backend: %w", err)
	}
	vm.atomicTrie = vm.atomicBackend.AtomicTrie()

	go vm.ctx.Log.RecoverAndPanic(vm.startContinuousProfiler)

	// so [vm.baseCodec] is a dummy codec use to fulfill the secp256k1fx VM
	// interface. The fx will register all of its types, which can be safely
	// ignored by the VM's codec.
	vm.baseCodec = linearcodec.NewDefault()

	if err := vm.fx.Initialize(vm); err != nil {
		return err
	}

	if err := vm.script(); err != nil {
		return err
	}

	vm.initializeHandlers()
	return vm.initializeStateSyncClient(lastAcceptedHeight)
}

func (vm *VM) initializeMetrics() error {
	vm.sdkMetrics = prometheus.NewRegistry()
	// If metrics are enabled, register the default metrics registry
	if !metrics.Enabled {
		return nil
	}

	gatherer := corethPrometheus.Gatherer(metrics.DefaultRegistry)
	if err := vm.ctx.Metrics.Register(ethMetricsPrefix, gatherer); err != nil {
		return err
	}
	return vm.ctx.Metrics.Register(sdkMetricsPrefix, vm.sdkMetrics)
}

func (vm *VM) initializeChain(lastAcceptedHash common.Hash) error {
	nodecfg := &node.Config{
		CorethVersion:         Version,
		KeyStoreDir:           vm.config.KeystoreDirectory,
		ExternalSigner:        vm.config.KeystoreExternalSigner,
		InsecureUnlockAllowed: vm.config.KeystoreInsecureUnlockAllowed,
	}
	node, err := node.New(nodecfg)
	if err != nil {
		return err
	}

	callbacks := vm.createConsensusCallbacks()
	vm.eth, err = eth.New(
		node,
		&vm.ethConfig,
		&EthPushGossiper{vm: vm},
		vm.chaindb,
		vm.config.EthBackendSettings(),
		lastAcceptedHash,
		dummy.NewFakerWithClock(callbacks, &vm.clock),
		&vm.clock,
	)
	if err != nil {
		return err
	}
	vm.eth.SetEtherbase(constants.BlackholeAddr)
	vm.txPool = vm.eth.TxPool()
	vm.blockChain = vm.eth.BlockChain()
	vm.miner = vm.eth.Miner()

	// Set the gas parameters for the tx pool to the minimum gas price for the
	// latest upgrade.
	vm.txPool.SetGasTip(big.NewInt(0))
	vm.setMinFeeAtEtna()

	vm.eth.Start()
	return vm.initChainState(vm.blockChain.LastAcceptedBlock())
}

// TODO: remove this after Etna is activated
func (vm *VM) setMinFeeAtEtna() {
	now := vm.clock.Time()
	if params.GetExtra(vm.chainConfig).EtnaTimestamp == nil {
		// If Etna is not set, set the min fee according to the latest upgrade
		vm.txPool.SetMinFee(big.NewInt(params.ApricotPhase4MinBaseFee))
		return
	} else if params.GetExtra(vm.chainConfig).IsEtna(uint64(now.Unix())) {
		// If Etna is activated, set the min fee to the Etna min fee
		vm.txPool.SetMinFee(big.NewInt(params.EtnaMinBaseFee))
		return
	}

	vm.txPool.SetMinFee(big.NewInt(params.ApricotPhase4MinBaseFee))
	vm.shutdownWg.Add(1)
	go func() {
		defer vm.shutdownWg.Done()

		wait := utils.Uint64ToTime(params.GetExtra(vm.chainConfig).EtnaTimestamp).Sub(now)
		t := time.NewTimer(wait)
		select {
		case <-t.C: // Wait for Etna to be activated
			vm.txPool.SetMinFee(big.NewInt(params.EtnaMinBaseFee))
		case <-vm.shutdownChan:
		}
		t.Stop()
	}()
}

// initializeStateSyncClient initializes the client for performing state sync.
// If state sync is disabled, this function will wipe any ongoing summary from
// disk to ensure that we do not continue syncing from an invalid snapshot.
func (vm *VM) initializeStateSyncClient(lastAcceptedHeight uint64) error {
	stateSyncEnabled := vm.stateSyncEnabled(lastAcceptedHeight)
	// parse nodeIDs from state sync IDs in vm config
	var stateSyncIDs []ids.NodeID
	if stateSyncEnabled && len(vm.config.StateSyncIDs) > 0 {
		nodeIDs := strings.Split(vm.config.StateSyncIDs, ",")
		stateSyncIDs = make([]ids.NodeID, len(nodeIDs))
		for i, nodeIDString := range nodeIDs {
			nodeID, err := ids.NodeIDFromString(nodeIDString)
			if err != nil {
				return fmt.Errorf("failed to parse %s as NodeID: %w", nodeIDString, err)
			}
			stateSyncIDs[i] = nodeID
		}
	}

	vm.StateSyncClient = NewStateSyncClient(&stateSyncClientConfig{
		chain: vm.eth,
		state: vm.State,
		client: statesyncclient.NewClient(
			&statesyncclient.ClientConfig{
				NetworkClient:    vm.client,
				Codec:            vm.networkCodec,
				Stats:            stats.NewClientSyncerStats(),
				StateSyncNodeIDs: stateSyncIDs,
				BlockParser:      vm,
			},
		),
		enabled:              stateSyncEnabled,
		skipResume:           vm.config.StateSyncSkipResume,
		stateSyncMinBlocks:   vm.config.StateSyncMinBlocks,
		stateSyncRequestSize: vm.config.StateSyncRequestSize,
		lastAcceptedHeight:   lastAcceptedHeight, // TODO clean up how this is passed around
		chaindb:              vm.chaindb,
		metadataDB:           vm.metadataDB,
		acceptedBlockDB:      vm.acceptedBlockDB,
		db:                   vm.db,
		atomicBackend:        vm.atomicBackend,
		toEngine:             vm.toEngine,
	})

	// If StateSync is disabled, clear any ongoing summary so that we will not attempt to resume
	// sync using a snapshot that has been modified by the node running normal operations.
	if !stateSyncEnabled {
		return vm.StateSyncClient.ClearOngoingSummary()
	}

	return nil
}

// initializeHandlers should be called after [vm.chain] is initialized.
func (vm *VM) initializeHandlers() {
	vm.StateSyncServer = NewStateSyncServer(&stateSyncServerConfig{
		Chain:            vm.blockChain,
		AtomicTrie:       vm.atomicTrie,
		SyncableInterval: vm.config.StateSyncCommitInterval,
	})

	// Add p2p warp message warpHandler
	warpHandler := handlers.NewSignatureRequestHandlerP2P(vm.warpBackend, vm.networkCodec)
	vm.Network.AddHandler(p2p.SignatureRequestHandlerID, warpHandler)

	vm.setAppRequestHandlers()
}

func (vm *VM) initChainState(lastAcceptedBlock *types.Block) error {
	block, err := vm.newBlock(lastAcceptedBlock)
	if err != nil {
		return fmt.Errorf("failed to create block wrapper for the last accepted block: %w", err)
	}

	config := &chain.Config{
		DecidedCacheSize:      decidedCacheSize,
		MissingCacheSize:      missingCacheSize,
		UnverifiedCacheSize:   unverifiedCacheSize,
		BytesToIDCacheSize:    bytesToIDCacheSize,
		GetBlock:              vm.getBlock,
		UnmarshalBlock:        vm.parseBlock,
		BuildBlock:            vm.buildBlock,
		BuildBlockWithContext: vm.buildBlockWithContext,
		LastAcceptedBlock:     block,
	}

	// Register chain state metrics
	chainStateRegisterer := prometheus.NewRegistry()
	state, err := chain.NewMeteredState(chainStateRegisterer, config)
	if err != nil {
		return fmt.Errorf("could not create metered state: %w", err)
	}
	vm.State = state

	if !metrics.Enabled {
		return nil
	}

	return vm.ctx.Metrics.Register(chainStateMetricsPrefix, chainStateRegisterer)
}

func (vm *VM) createConsensusCallbacks() dummy.ConsensusCallbacks {
	return dummy.ConsensusCallbacks{
		OnFinalizeAndAssemble: vm.onFinalizeAndAssemble,
		OnExtraStateChange:    vm.onExtraStateChange,
	}
}

func (vm *VM) preBatchOnFinalizeAndAssemble(header *types.Header, state *state.StateDB, txs []*types.Transaction) ([]byte, *big.Int, *big.Int, error) {
	for {
		tx, exists := vm.mempool.NextTx()
		if !exists {
			break
		}
		// Take a snapshot of [state] before calling verifyTx so that if the transaction fails verification
		// we can revert to [snapshot].
		// Note: snapshot is taken inside the loop because you cannot revert to the same snapshot more than
		// once.
		snapshot := state.Snapshot()
		rules_ := vm.chainConfig.Rules(header.Number, params.IsMergeTODO, header.Time)
		rules := params.GetRulesExtra(rules_)
		if err := vm.verifyTx(tx, header.ParentHash, header.BaseFee, state, rules_); err != nil {
			// Discard the transaction from the mempool on failed verification.
			log.Debug("discarding tx from mempool on failed verification", "txID", tx.ID(), "err", err)
			vm.mempool.DiscardCurrentTx(tx.ID())
			state.RevertToSnapshot(snapshot)
			continue
		}

		atomicTxBytes, err := vm.codec.Marshal(codecVersion, tx)
		if err != nil {
			// Discard the transaction from the mempool and error if the transaction
			// cannot be marshalled. This should never happen.
			log.Debug("discarding tx due to unmarshal err", "txID", tx.ID(), "err", err)
			vm.mempool.DiscardCurrentTx(tx.ID())
			return nil, nil, nil, fmt.Errorf("failed to marshal atomic transaction %s due to %w", tx.ID(), err)
		}
		var contribution, gasUsed *big.Int
		if rules.IsApricotPhase4 {
			contribution, gasUsed, err = tx.BlockFeeContribution(rules.IsApricotPhase5, vm.ctx.AVAXAssetID, header.BaseFee)
			if err != nil {
				return nil, nil, nil, err
			}
		}
		return atomicTxBytes, contribution, gasUsed, nil
	}

	if len(txs) == 0 {
		// this could happen due to the async logic of geth tx pool
		return nil, nil, nil, errEmptyBlock
	}

	return nil, nil, nil, nil
}

// assumes that we are in at least Apricot Phase 5.
func (vm *VM) postBatchOnFinalizeAndAssemble(header *types.Header, state *state.StateDB, txs []*types.Transaction) ([]byte, *big.Int, *big.Int, error) {
	var (
		batchAtomicTxs    []*Tx
		batchAtomicUTXOs  set.Set[ids.ID]
		batchContribution *big.Int = new(big.Int).Set(common.Big0)
		batchGasUsed      *big.Int = new(big.Int).Set(common.Big0)
		rules                      = vm.chainConfig.Rules(header.Number, params.IsMergeTODO, header.Time)
		size              int
	)

	for {
		tx, exists := vm.mempool.NextTx()
		if !exists {
			break
		}

		// Ensure that adding [tx] to the block will not exceed the block size soft limit.
		txSize := len(tx.SignedBytes())
		if size+txSize > targetAtomicTxsSize {
			vm.mempool.CancelCurrentTx(tx.ID())
			break
		}

		var (
			txGasUsed, txContribution *big.Int
			err                       error
		)

		// Note: we do not need to check if we are in at least ApricotPhase4 here because
		// we assume that this function will only be called when the block is in at least
		// ApricotPhase5.
		txContribution, txGasUsed, err = tx.BlockFeeContribution(true, vm.ctx.AVAXAssetID, header.BaseFee)
		if err != nil {
			return nil, nil, nil, err
		}
		// ensure [gasUsed] + [batchGasUsed] doesnt exceed the [atomicGasLimit]
		if totalGasUsed := new(big.Int).Add(batchGasUsed, txGasUsed); totalGasUsed.Cmp(params.AtomicGasLimit) > 0 {
			// Send [tx] back to the mempool's tx heap.
			vm.mempool.CancelCurrentTx(tx.ID())
			break
		}

		if batchAtomicUTXOs.Overlaps(tx.InputUTXOs()) {
			// Discard the transaction from the mempool since it will fail verification
			// after this block has been accepted.
			// Note: if the proposed block is not accepted, the transaction may still be
			// valid, but we discard it early here based on the assumption that the proposed
			// block will most likely be accepted.
			// Discard the transaction from the mempool on failed verification.
			log.Debug("discarding tx due to overlapping input utxos", "txID", tx.ID())
			vm.mempool.DiscardCurrentTx(tx.ID())
			continue
		}

		snapshot := state.Snapshot()
		if err := vm.verifyTx(tx, header.ParentHash, header.BaseFee, state, rules); err != nil {
			// Discard the transaction from the mempool and reset the state to [snapshot]
			// if it fails verification here.
			// Note: prior to this point, we have not modified [state] so there is no need to
			// revert to a snapshot if we discard the transaction prior to this point.
			log.Debug("discarding tx from mempool due to failed verification", "txID", tx.ID(), "err", err)
			vm.mempool.DiscardCurrentTx(tx.ID())
			state.RevertToSnapshot(snapshot)
			continue
		}

		batchAtomicTxs = append(batchAtomicTxs, tx)
		batchAtomicUTXOs.Union(tx.InputUTXOs())
		// Add the [txGasUsed] to the [batchGasUsed] when the [tx] has passed verification
		batchGasUsed.Add(batchGasUsed, txGasUsed)
		batchContribution.Add(batchContribution, txContribution)
		size += txSize
	}

	// If there is a non-zero number of transactions, marshal them and return the byte slice
	// for the block's extra data along with the contribution and gas used.
	if len(batchAtomicTxs) > 0 {
		atomicTxBytes, err := vm.codec.Marshal(codecVersion, batchAtomicTxs)
		if err != nil {
			// If we fail to marshal the batch of atomic transactions for any reason,
			// discard the entire set of current transactions.
			log.Debug("discarding txs due to error marshaling atomic transactions", "err", err)
			vm.mempool.DiscardCurrentTxs()
			return nil, nil, nil, fmt.Errorf("failed to marshal batch of atomic transactions due to %w", err)
		}
		return atomicTxBytes, batchContribution, batchGasUsed, nil
	}

	// If there are no regular transactions and there were also no atomic transactions to be included,
	// then the block is empty and should be considered invalid.
	if len(txs) == 0 {
		// this could happen due to the async logic of geth tx pool
		return nil, nil, nil, errEmptyBlock
	}

	// If there are no atomic transactions, but there is a non-zero number of regular transactions, then
	// we return a nil slice with no contribution from the atomic transactions and a nil error.
	return nil, nil, nil, nil
}

func (vm *VM) onFinalizeAndAssemble(header *types.Header, state *state.StateDB, txs []*types.Transaction) ([]byte, *big.Int, *big.Int, error) {
	if !params.GetExtra(vm.chainConfig).IsApricotPhase5(header.Time) {
		return vm.preBatchOnFinalizeAndAssemble(header, state, txs)
	}
	return vm.postBatchOnFinalizeAndAssemble(header, state, txs)
}

func (vm *VM) onExtraStateChange(block *types.Block, state *state.StateDB) (*big.Int, *big.Int, error) {
	var (
		batchContribution *big.Int = big.NewInt(0)
		batchGasUsed      *big.Int = big.NewInt(0)
		header                     = block.Header()
		rules_                     = vm.chainConfig.Rules(header.Number, params.IsMergeTODO, header.Time)
		rules                      = params.GetRulesExtra(rules_)
	)

	txs, err := ExtractAtomicTxs(block.ExtData(), rules.IsApricotPhase5, vm.codec)
	if err != nil {
		return nil, nil, err
	}

	// If [atomicBackend] is nil, the VM is still initializing and is reprocessing accepted blocks.
	if vm.atomicBackend != nil {
		if vm.atomicBackend.IsBonus(block.NumberU64(), block.Hash()) {
			log.Info("skipping atomic tx verification on bonus block", "block", block.Hash())
		} else {
			// Verify [txs] do not conflict with themselves or ancestor blocks.
			if err := vm.verifyTxs(txs, block.ParentHash(), block.BaseFee(), block.NumberU64(), rules_); err != nil {
				return nil, nil, err
			}
		}
		// Update the atomic backend with [txs] from this block.
		//
		// Note: The atomic trie canonically contains the duplicate operations
		// from any bonus blocks.
		_, err := vm.atomicBackend.InsertTxs(block.Hash(), block.NumberU64(), block.ParentHash(), txs)
		if err != nil {
			return nil, nil, err
		}
	}

	// If there are no transactions, we can return early.
	if len(txs) == 0 {
		return nil, nil, nil
	}

	for _, tx := range txs {
		if err := tx.UnsignedAtomicTx.EVMStateTransfer(vm.ctx, state); err != nil {
			return nil, nil, err
		}
		// If ApricotPhase4 is enabled, calculate the block fee contribution
		if rules.IsApricotPhase4 {
			contribution, gasUsed, err := tx.BlockFeeContribution(rules.IsApricotPhase5, vm.ctx.AVAXAssetID, block.BaseFee())
			if err != nil {
				return nil, nil, err
			}

			batchContribution.Add(batchContribution, contribution)
			batchGasUsed.Add(batchGasUsed, gasUsed)
		}

		// If ApricotPhase5 is enabled, enforce that the atomic gas used does not exceed the
		// atomic gas limit.
		if rules.IsApricotPhase5 {
			// Ensure that [tx] does not push [block] above the atomic gas limit.
			if batchGasUsed.Cmp(params.AtomicGasLimit) == 1 {
				return nil, nil, fmt.Errorf("atomic gas used (%d) by block (%s), exceeds atomic gas limit (%d)", batchGasUsed, block.Hash().Hex(), params.AtomicGasLimit)
			}
		}
	}
	return batchContribution, batchGasUsed, nil
}

func (vm *VM) SetState(_ context.Context, state snow.State) error {
	switch state {
	case snow.StateSyncing:
		vm.bootstrapped = false
		return nil
	case snow.Bootstrapping:
		vm.bootstrapped = false
		if err := vm.StateSyncClient.Error(); err != nil {
			return err
		}
		// After starting bootstrapping, do not attempt to resume a previous state sync.
		if err := vm.StateSyncClient.ClearOngoingSummary(); err != nil {
			return err
		}
		// Ensure snapshots are initialized before bootstrapping (i.e., if state sync is skipped).
		// Note calling this function has no effect if snapshots are already initialized.
		// vm.blockChain.InitializeSnapshots()

		return vm.fx.Bootstrapping()
	case snow.NormalOp:
		// Initialize goroutines related to block building once we enter normal operation as there is no need to handle mempool gossip before this point.
		if err := vm.initBlockBuilding(); err != nil {
			return fmt.Errorf("failed to initialize block building: %w", err)
		}
		vm.bootstrapped = true
		return vm.fx.Bootstrapped()
	default:
		return snow.ErrUnknownState
	}
}

// initBlockBuilding starts goroutines to manage block building
func (vm *VM) initBlockBuilding() error {
	ctx, cancel := context.WithCancel(context.TODO())
	vm.cancel = cancel

	ethTxGossipMarshaller := GossipEthTxMarshaller{}
	ethTxGossipClient := vm.Network.NewClient(p2p.TxGossipHandlerID, p2p.WithValidatorSampling(vm.validators))
	ethTxGossipMetrics, err := gossip.NewMetrics(vm.sdkMetrics, ethTxGossipNamespace)
	if err != nil {
		return fmt.Errorf("failed to initialize eth tx gossip metrics: %w", err)
	}
	ethTxPool, err := NewGossipEthTxPool(vm.txPool, vm.sdkMetrics)
	if err != nil {
		return err
	}
	vm.shutdownWg.Add(1)
	go func() {
		ethTxPool.Subscribe(ctx)
		vm.shutdownWg.Done()
	}()

	atomicTxGossipMarshaller := GossipAtomicTxMarshaller{}
	atomicTxGossipClient := vm.Network.NewClient(p2p.AtomicTxGossipHandlerID, p2p.WithValidatorSampling(vm.validators))
	atomicTxGossipMetrics, err := gossip.NewMetrics(vm.sdkMetrics, atomicTxGossipNamespace)
	if err != nil {
		return fmt.Errorf("failed to initialize atomic tx gossip metrics: %w", err)
	}

	pushGossipParams := gossip.BranchingFactor{
		StakePercentage: vm.config.PushGossipPercentStake,
		Validators:      vm.config.PushGossipNumValidators,
		Peers:           vm.config.PushGossipNumPeers,
	}
	pushRegossipParams := gossip.BranchingFactor{
		Validators: vm.config.PushRegossipNumValidators,
		Peers:      vm.config.PushRegossipNumPeers,
	}

	ethTxPushGossiper := vm.ethTxPushGossiper.Get()
	if ethTxPushGossiper == nil {
		ethTxPushGossiper, err = gossip.NewPushGossiper[*GossipEthTx](
			ethTxGossipMarshaller,
			ethTxPool,
			vm.validators,
			ethTxGossipClient,
			ethTxGossipMetrics,
			pushGossipParams,
			pushRegossipParams,
			pushGossipDiscardedElements,
			txGossipTargetMessageSize,
			vm.config.RegossipFrequency.Duration,
		)
		if err != nil {
			return fmt.Errorf("failed to initialize eth tx push gossiper: %w", err)
		}
		vm.ethTxPushGossiper.Set(ethTxPushGossiper)
	}

	if vm.atomicTxPushGossiper == nil {
		vm.atomicTxPushGossiper, err = gossip.NewPushGossiper[*GossipAtomicTx](
			atomicTxGossipMarshaller,
			vm.mempool,
			vm.validators,
			atomicTxGossipClient,
			atomicTxGossipMetrics,
			pushGossipParams,
			pushRegossipParams,
			pushGossipDiscardedElements,
			txGossipTargetMessageSize,
			vm.config.RegossipFrequency.Duration,
		)
		if err != nil {
			return fmt.Errorf("failed to initialize atomic tx push gossiper: %w", err)
		}
	}

	// NOTE: gossip network must be initialized first otherwise ETH tx gossip will not work.
	gossipStats := NewGossipStats()
	vm.builder = vm.NewBlockBuilder(vm.toEngine)
	vm.builder.awaitSubmittedTxs()
	vm.Network.SetGossipHandler(NewGossipHandler(vm, gossipStats))

	if vm.ethTxGossipHandler == nil {
		vm.ethTxGossipHandler = newTxGossipHandler[*GossipEthTx](
			vm.ctx.Log,
			ethTxGossipMarshaller,
			ethTxPool,
			ethTxGossipMetrics,
			txGossipTargetMessageSize,
			txGossipThrottlingPeriod,
			txGossipThrottlingLimit,
			vm.validators,
		)
	}

	if err := vm.Network.AddHandler(p2p.TxGossipHandlerID, vm.ethTxGossipHandler); err != nil {
		return err
	}

	if vm.atomicTxGossipHandler == nil {
		vm.atomicTxGossipHandler = newTxGossipHandler[*GossipAtomicTx](
			vm.ctx.Log,
			atomicTxGossipMarshaller,
			vm.mempool,
			atomicTxGossipMetrics,
			txGossipTargetMessageSize,
			txGossipThrottlingPeriod,
			txGossipThrottlingLimit,
			vm.validators,
		)
	}

	if err := vm.Network.AddHandler(p2p.AtomicTxGossipHandlerID, vm.atomicTxGossipHandler); err != nil {
		return err
	}

	if vm.ethTxPullGossiper == nil {
		ethTxPullGossiper := gossip.NewPullGossiper[*GossipEthTx](
			vm.ctx.Log,
			ethTxGossipMarshaller,
			ethTxPool,
			ethTxGossipClient,
			ethTxGossipMetrics,
			txGossipPollSize,
		)

		vm.ethTxPullGossiper = gossip.ValidatorGossiper{
			Gossiper:   ethTxPullGossiper,
			NodeID:     vm.ctx.NodeID,
			Validators: vm.validators,
		}
	}

	vm.shutdownWg.Add(2)
	go func() {
		gossip.Every(ctx, vm.ctx.Log, ethTxPushGossiper, vm.config.PushGossipFrequency.Duration)
		vm.shutdownWg.Done()
	}()
	go func() {
		gossip.Every(ctx, vm.ctx.Log, vm.ethTxPullGossiper, vm.config.PullGossipFrequency.Duration)
		vm.shutdownWg.Done()
	}()

	if vm.atomicTxPullGossiper == nil {
		atomicTxPullGossiper := gossip.NewPullGossiper[*GossipAtomicTx](
			vm.ctx.Log,
			atomicTxGossipMarshaller,
			vm.mempool,
			atomicTxGossipClient,
			atomicTxGossipMetrics,
			txGossipPollSize,
		)

		vm.atomicTxPullGossiper = &gossip.ValidatorGossiper{
			Gossiper:   atomicTxPullGossiper,
			NodeID:     vm.ctx.NodeID,
			Validators: vm.validators,
		}
	}

	vm.shutdownWg.Add(2)
	go func() {
		gossip.Every(ctx, vm.ctx.Log, vm.atomicTxPushGossiper, vm.config.PushGossipFrequency.Duration)
		vm.shutdownWg.Done()
	}()
	go func() {
		gossip.Every(ctx, vm.ctx.Log, vm.atomicTxPullGossiper, vm.config.PullGossipFrequency.Duration)
		vm.shutdownWg.Done()
	}()

	return nil
}

// setAppRequestHandlers sets the request handlers for the VM to serve state sync
// requests.
func (vm *VM) setAppRequestHandlers() {
	// Create separate EVM TrieDB (read only) for serving leafs requests.
	// We create a separate TrieDB here, so that it has a separate cache from the one
	// used by the node when processing blocks.
	evmTrieDB := triedb.NewDatabase(
		vm.chaindb,
		&triedb.Config{
			HashDB: &hashdb.Config{
				CleanCacheSize: vm.config.StateSyncServerTrieCache * units.MiB,
			},
		},
	)
	networkHandler := newNetworkHandler(
		vm.blockChain,
		vm.chaindb,
		evmTrieDB,
		vm.atomicTrie.TrieDB(),
		vm.warpBackend,
		vm.networkCodec,
	)
	vm.Network.SetRequestHandler(networkHandler)
}

// Shutdown implements the snowman.ChainVM interface
func (vm *VM) Shutdown(context.Context) error {
	if vm.ctx == nil {
		return nil
	}
	if vm.cancel != nil {
		vm.cancel()
	}
	vm.Network.Shutdown()
	if err := vm.StateSyncClient.Shutdown(); err != nil {
		log.Error("error stopping state syncer", "err", err)
	}
	close(vm.shutdownChan)
	vm.eth.Stop()
	vm.shutdownWg.Wait()
	return nil
}

// buildBlock builds a block to be wrapped by ChainState
func (vm *VM) buildBlock(ctx context.Context) (snowman.Block, error) {
	return vm.buildBlockWithContext(ctx, nil)
}

func (vm *VM) buildBlockWithContext(ctx context.Context, proposerVMBlockCtx *block.Context) (snowman.Block, error) {
	if proposerVMBlockCtx != nil {
		log.Debug("Building block with context", "pChainBlockHeight", proposerVMBlockCtx.PChainHeight)
	} else {
		log.Debug("Building block without context")
	}
	predicateCtx := &precompileconfig.PredicateContext{
		SnowCtx:            vm.ctx,
		ProposerVMBlockCtx: proposerVMBlockCtx,
	}

	block, err := vm.miner.GenerateBlock(predicateCtx)
	vm.builder.handleGenerateBlock()
	if err != nil {
		vm.mempool.CancelCurrentTxs()
		return nil, err
	}

	// Note: the status of block is set by ChainState
	blk, err := vm.newBlock(block)
	if err != nil {
		log.Debug("discarding txs due to error making new block", "err", err)
		vm.mempool.DiscardCurrentTxs()
		return nil, err
	}

	// Verify is called on a non-wrapped block here, such that this
	// does not add [blk] to the processing blocks map in ChainState.
	//
	// TODO cache verification since Verify() will be called by the
	// consensus engine as well.
	//
	// Note: this is only called when building a new block, so caching
	// verification will only be a significant optimization for nodes
	// that produce a large number of blocks.
	// We call verify without writes here to avoid generating a reference
	// to the blk state root in the triedb when we are going to call verify
	// again from the consensus engine with writes enabled.
	if err := blk.verify(predicateCtx, false /*=writes*/); err != nil {
		vm.mempool.CancelCurrentTxs()
		return nil, fmt.Errorf("block failed verification due to: %w", err)
	}

	log.Debug(fmt.Sprintf("Built block %s", blk.ID()))
	// Marks the current transactions from the mempool as being successfully issued
	// into a block.
	vm.mempool.IssueCurrentTxs()
	return blk, nil
}

// parseBlock parses [b] into a block to be wrapped by ChainState.
func (vm *VM) parseBlock(_ context.Context, b []byte) (snowman.Block, error) {
	ethBlock := new(types.Block)
	if err := rlp.DecodeBytes(b, ethBlock); err != nil {
		return nil, err
	}

	// Note: the status of block is set by ChainState
	block, err := vm.newBlock(ethBlock)
	if err != nil {
		return nil, err
	}
	// Performing syntactic verification in ParseBlock allows for
	// short-circuiting bad blocks before they are processed by the VM.
	if err := block.syntacticVerify(); err != nil {
		return nil, fmt.Errorf("syntactic block verification failed: %w", err)
	}
	return block, nil
}

func (vm *VM) ParseEthBlock(b []byte) (*types.Block, error) {
	block, err := vm.parseBlock(context.TODO(), b)
	if err != nil {
		return nil, err
	}

	return block.(*Block).ethBlock, nil
}

// getBlock attempts to retrieve block [id] from the VM to be wrapped
// by ChainState.
func (vm *VM) getBlock(_ context.Context, id ids.ID) (snowman.Block, error) {
	ethBlock := vm.blockChain.GetBlockByHash(common.Hash(id))
	// If [ethBlock] is nil, return [database.ErrNotFound] here
	// so that the miss is considered cacheable.
	if ethBlock == nil {
		return nil, database.ErrNotFound
	}
	// Note: the status of block is set by ChainState
	return vm.newBlock(ethBlock)
}

// GetAcceptedBlock attempts to retrieve block [blkID] from the VM. This method
// only returns accepted blocks.
func (vm *VM) GetAcceptedBlock(ctx context.Context, blkID ids.ID) (snowman.Block, error) {
	blk, err := vm.GetBlock(ctx, blkID)
	if err != nil {
		return nil, err
	}

	height := blk.Height()
	acceptedBlkID, err := vm.GetBlockIDAtHeight(ctx, height)
	if err != nil {
		return nil, err
	}

	if acceptedBlkID != blkID {
		// The provided block is not accepted.
		return nil, database.ErrNotFound
	}
	return blk, nil
}

// SetPreference sets what the current tail of the chain is
func (vm *VM) SetPreference(ctx context.Context, blkID ids.ID) error {
	// Since each internal handler used by [vm.State] always returns a block
	// with non-nil ethBlock value, GetBlockInternal should never return a
	// (*Block) with a nil ethBlock value.
	block, err := vm.GetBlockInternal(ctx, blkID)
	if err != nil {
		return fmt.Errorf("failed to set preference to %s: %w", blkID, err)
	}

	return vm.blockChain.SetPreference(block.(*Block).ethBlock)
}

// VerifyHeightIndex always returns a nil error since the index is maintained by
// vm.blockChain.
func (vm *VM) VerifyHeightIndex(context.Context) error {
	return nil
}

// GetBlockIDAtHeight returns the canonical block at [height].
// Note: the engine assumes that if a block is not found at [height], then
// [database.ErrNotFound] will be returned. This indicates that the VM has state
// synced and does not have all historical blocks available.
func (vm *VM) GetBlockIDAtHeight(_ context.Context, height uint64) (ids.ID, error) {
	lastAcceptedBlock := vm.LastAcceptedBlock()
	if lastAcceptedBlock.Height() < height {
		return ids.ID{}, database.ErrNotFound
	}

	hash := vm.blockChain.GetCanonicalHash(height)
	if hash == (common.Hash{}) {
		return ids.ID{}, database.ErrNotFound
	}
	return ids.ID(hash), nil
}

func (vm *VM) Version(context.Context) (string, error) {
	return Version, nil
}

// NewHandler returns a new Handler for a service where:
//   - The handler's functionality is defined by [service]
//     [service] should be a gorilla RPC service (see https://www.gorillatoolkit.org/pkg/rpc/v2)
//   - The name of the service is [name]
func newHandler(name string, service interface{}) (http.Handler, error) {
	server := avalancheRPC.NewServer()
	server.RegisterCodec(avalancheJSON.NewCodec(), "application/json")
	server.RegisterCodec(avalancheJSON.NewCodec(), "application/json;charset=UTF-8")
	return server, server.RegisterService(service, name)
}

// CreateHandlers makes new http handlers that can handle API calls
func (vm *VM) CreateHandlers(context.Context) (map[string]http.Handler, error) {
	handler := rpc.NewServer(vm.config.APIMaxDuration.Duration)
	if vm.config.HttpBodyLimit > 0 {
		handler.SetHTTPBodyLimit(int(vm.config.HttpBodyLimit))
	}

	enabledAPIs := vm.config.EthAPIs()
	if err := attachEthService(handler, vm.eth.APIs(), enabledAPIs); err != nil {
		return nil, err
	}

	primaryAlias, err := vm.ctx.BCLookup.PrimaryAlias(vm.ctx.ChainID)
	if err != nil {
		return nil, fmt.Errorf("failed to get primary alias for chain due to %w", err)
	}
	apis := make(map[string]http.Handler)
	avaxAPI, err := newHandler("avax", &AvaxAPI{vm})
	if err != nil {
		return nil, fmt.Errorf("failed to register service for AVAX API due to %w", err)
	}
	enabledAPIs = append(enabledAPIs, "avax")
	apis[avaxEndpoint] = avaxAPI

	if vm.config.AdminAPIEnabled {
		adminAPI, err := newHandler("admin", NewAdminService(vm, os.ExpandEnv(fmt.Sprintf("%s_coreth_performance_%s", vm.config.AdminAPIDir, primaryAlias))))
		if err != nil {
			return nil, fmt.Errorf("failed to register service for admin API due to %w", err)
		}
		apis[adminEndpoint] = adminAPI
		enabledAPIs = append(enabledAPIs, "coreth-admin")
	}

	if vm.config.SnowmanAPIEnabled {
		if err := handler.RegisterName("snowman", &SnowmanAPI{vm}); err != nil {
			return nil, err
		}
		enabledAPIs = append(enabledAPIs, "snowman")
	}

	if vm.config.WarpAPIEnabled {
		if err := handler.RegisterName("warp", warp.NewAPI(vm.ctx.NetworkID, vm.ctx.SubnetID, vm.ctx.ChainID, vm.ctx.ValidatorState, vm.warpBackend, vm.client, vm.requirePrimaryNetworkSigners)); err != nil {
			return nil, err
		}
		enabledAPIs = append(enabledAPIs, "warp")
	}

	log.Info(fmt.Sprintf("Enabled APIs: %s", strings.Join(enabledAPIs, ", ")))
	apis[ethRPCEndpoint] = handler
	apis[ethWSEndpoint] = handler.WebsocketHandlerWithDuration(
		[]string{"*"},
		vm.config.APIMaxDuration.Duration,
		vm.config.WSCPURefillRate.Duration,
		vm.config.WSCPUMaxStored.Duration,
	)

	return apis, nil
}

// CreateStaticHandlers makes new http handlers that can handle API calls
func (vm *VM) CreateStaticHandlers(context.Context) (map[string]http.Handler, error) {
	handler := rpc.NewServer(0)
	if vm.config.HttpBodyLimit > 0 {
		handler.SetHTTPBodyLimit(int(vm.config.HttpBodyLimit))
	}
	if err := handler.RegisterName("static", &StaticService{}); err != nil {
		return nil, err
	}

	return map[string]http.Handler{
		"/rpc": handler,
	}, nil
}

/*
 ******************************************************************************
 *********************************** Helpers **********************************
 ******************************************************************************
 */

// conflicts returns an error if [inputs] conflicts with any of the atomic inputs contained in [ancestor]
// or any of its ancestor blocks going back to the last accepted block in its ancestry. If [ancestor] is
// accepted, then nil will be returned immediately.
// If the ancestry of [ancestor] cannot be fetched, then [errRejectedParent] may be returned.
func (vm *VM) conflicts(inputs set.Set[ids.ID], ancestor *Block) error {
	lastAcceptedBlock := vm.LastAcceptedBlock()
	lastAcceptedHeight := lastAcceptedBlock.Height()
	for ancestor.Height() > lastAcceptedHeight {
		// If any of the atomic transactions in the ancestor conflict with [inputs]
		// return an error.
		for _, atomicTx := range ancestor.atomicTxs {
			if inputs.Overlaps(atomicTx.InputUTXOs()) {
				return errConflictingAtomicInputs
			}
		}

		// Move up the chain.
		nextAncestorID := ancestor.Parent()
		// If the ancestor is unknown, then the parent failed
		// verification when it was called.
		// If the ancestor is rejected, then this block shouldn't be
		// inserted into the canonical chain because the parent is
		// will be missing.
		// If the ancestor is processing, then the block may have
		// been verified.
		nextAncestorIntf, err := vm.GetBlockInternal(context.TODO(), nextAncestorID)
		if err != nil {
			return errRejectedParent
		}
		nextAncestor, ok := nextAncestorIntf.(*Block)
		if !ok {
			return fmt.Errorf("ancestor block %s had unexpected type %T", nextAncestor.ID(), nextAncestorIntf)
		}
		ancestor = nextAncestor
	}

	return nil
}

// getAtomicTx returns the requested transaction, status, and height.
// If the status is Unknown, then the returned transaction will be nil.
func (vm *VM) getAtomicTx(txID ids.ID) (*Tx, Status, uint64, error) {
	if tx, height, err := vm.atomicTxRepository.GetByTxID(txID); err == nil {
		return tx, Accepted, height, nil
	} else if err != database.ErrNotFound {
		return nil, Unknown, 0, err
	}
	tx, dropped, found := vm.mempool.GetTx(txID)
	switch {
	case found && dropped:
		return tx, Dropped, 0, nil
	case found:
		return tx, Processing, 0, nil
	default:
		return nil, Unknown, 0, nil
	}
}

// ParseAddress takes in an address and produces the ID of the chain it's for
// the ID of the address
func (vm *VM) ParseAddress(addrStr string) (ids.ID, ids.ShortID, error) {
	chainIDAlias, hrp, addrBytes, err := address.Parse(addrStr)
	if err != nil {
		return ids.ID{}, ids.ShortID{}, err
	}

	chainID, err := vm.ctx.BCLookup.Lookup(chainIDAlias)
	if err != nil {
		return ids.ID{}, ids.ShortID{}, err
	}

	expectedHRP := avalanchegoConstants.GetHRP(vm.ctx.NetworkID)
	if hrp != expectedHRP {
		return ids.ID{}, ids.ShortID{}, fmt.Errorf("expected hrp %q but got %q",
			expectedHRP, hrp)
	}

	addr, err := ids.ToShortID(addrBytes)
	if err != nil {
		return ids.ID{}, ids.ShortID{}, err
	}
	return chainID, addr, nil
}

// verifyTxAtTip verifies that [tx] is valid to be issued on top of the currently preferred block
func (vm *VM) verifyTxAtTip(tx *Tx) error {
	if txByteLen := len(tx.SignedBytes()); txByteLen > targetAtomicTxsSize {
		return fmt.Errorf("tx size (%d) exceeds total atomic txs size target (%d)", txByteLen, targetAtomicTxsSize)
	}
	gasUsed, err := tx.GasUsed(true)
	if err != nil {
		return err
	}
	if new(big.Int).SetUint64(gasUsed).Cmp(params.AtomicGasLimit) > 0 {
		return fmt.Errorf("tx gas usage (%d) exceeds atomic gas limit (%d)", gasUsed, params.AtomicGasLimit.Uint64())
	}

	// Note: we fetch the current block and then the state at that block instead of the current state directly
	// since we need the header of the current block below.
	preferredBlock := vm.blockChain.CurrentBlock()
	preferredState, err := vm.blockChain.StateAt(preferredBlock.Root)
	if err != nil {
		return fmt.Errorf("failed to retrieve block state at tip while verifying atomic tx: %w", err)
	}
	rules := vm.currentRules()
	parentHeader := preferredBlock
	var nextBaseFee *big.Int
	timestamp := uint64(vm.clock.Time().Unix())
	if params.GetExtra(vm.chainConfig).IsApricotPhase3(timestamp) {
		_, nextBaseFee, err = dummy.EstimateNextBaseFee(vm.chainConfig, parentHeader, timestamp)
		if err != nil {
			// Return extremely detailed error since CalcBaseFee should never encounter an issue here
			return fmt.Errorf("failed to calculate base fee with parent timestamp (%d), parent ExtraData: (0x%x), and current timestamp (%d): %w", parentHeader.Time, parentHeader.Extra, timestamp, err)
		}
	}

	// We don’t need to revert the state here in case verifyTx errors, because
	// [preferredState] is thrown away either way.
	return vm.verifyTx(tx, parentHeader.Hash(), nextBaseFee, preferredState, rules)
}

// verifyTx verifies that [tx] is valid to be issued into a block with parent block [parentHash]
// and validated at [state] using [rules] as the current rule set.
// Note: verifyTx may modify [state]. If [state] needs to be properly maintained, the caller is responsible
// for reverting to the correct snapshot after calling this function. If this function is called with a
// throwaway state, then this is not necessary.
func (vm *VM) verifyTx(tx *Tx, parentHash common.Hash, baseFee *big.Int, state *state.StateDB, rules params.Rules) error {
	parentIntf, err := vm.GetBlockInternal(context.TODO(), ids.ID(parentHash))
	if err != nil {
		return fmt.Errorf("failed to get parent block: %w", err)
	}
	parent, ok := parentIntf.(*Block)
	if !ok {
		return fmt.Errorf("parent block %s had unexpected type %T", parentIntf.ID(), parentIntf)
	}
	if err := tx.UnsignedAtomicTx.SemanticVerify(vm, tx, parent, baseFee, rules); err != nil {
		return err
	}
	return tx.UnsignedAtomicTx.EVMStateTransfer(vm.ctx, state)
}

// verifyTxs verifies that [txs] are valid to be issued into a block with parent block [parentHash]
// using [rules] as the current rule set.
func (vm *VM) verifyTxs(txs []*Tx, parentHash common.Hash, baseFee *big.Int, height uint64, rules params.Rules) error {
	// Ensure that the parent was verified and inserted correctly.
	if !vm.blockChain.HasBlock(parentHash, height-1) {
		return errRejectedParent
	}

	ancestorID := ids.ID(parentHash)
	// If the ancestor is unknown, then the parent failed verification when
	// it was called.
	// If the ancestor is rejected, then this block shouldn't be inserted
	// into the canonical chain because the parent will be missing.
	ancestorInf, err := vm.GetBlockInternal(context.TODO(), ancestorID)
	if err != nil {
		return errRejectedParent
	}
	ancestor, ok := ancestorInf.(*Block)
	if !ok {
		return fmt.Errorf("expected parent block %s, to be *Block but is %T", ancestor.ID(), ancestorInf)
	}

	// Ensure each tx in [txs] doesn't conflict with any other atomic tx in
	// a processing ancestor block.
	inputs := set.Set[ids.ID]{}
	for _, atomicTx := range txs {
		utx := atomicTx.UnsignedAtomicTx
		if err := utx.SemanticVerify(vm, atomicTx, ancestor, baseFee, rules); err != nil {
			return fmt.Errorf("invalid block due to failed semanatic verify: %w at height %d", err, height)
		}
		txInputs := utx.InputUTXOs()
		if inputs.Overlaps(txInputs) {
			return errConflictingAtomicInputs
		}
		inputs.Union(txInputs)
	}
	return nil
}

// GetAtomicUTXOs returns the utxos that at least one of the provided addresses is
// referenced in.
func (vm *VM) GetAtomicUTXOs(
	chainID ids.ID,
	addrs set.Set[ids.ShortID],
	startAddr ids.ShortID,
	startUTXOID ids.ID,
	limit int,
) ([]*avax.UTXO, ids.ShortID, ids.ID, error) {
	if limit <= 0 || limit > maxUTXOsToFetch {
		limit = maxUTXOsToFetch
	}

	return avax.GetAtomicUTXOs(
		vm.ctx.SharedMemory,
		vm.codec,
		chainID,
		addrs,
		startAddr,
		startUTXOID,
		limit,
	)
}

// GetSpendableFunds returns a list of EVMInputs and keys (in corresponding
// order) to total [amount] of [assetID] owned by [keys].
// Note: we return [][]*secp256k1.PrivateKey even though each input
// corresponds to a single key, so that the signers can be passed in to
// [tx.Sign] which supports multiple keys on a single input.
func (vm *VM) GetSpendableFunds(
	keys []*secp256k1.PrivateKey,
	assetID ids.ID,
	amount uint64,
) ([]EVMInput, [][]*secp256k1.PrivateKey, error) {
	// Note: current state uses the state of the preferred block.
	state, err := vm.blockChain.State()
	if err != nil {
		return nil, nil, err
	}
	inputs := []EVMInput{}
	signers := [][]*secp256k1.PrivateKey{}
	// Note: we assume that each key in [keys] is unique, so that iterating over
	// the keys will not produce duplicated nonces in the returned EVMInput slice.
	for _, key := range keys {
		if amount == 0 {
			break
		}
		addr := GetEthAddress(key)
		var balance uint64
		if assetID == vm.ctx.AVAXAssetID {
			// If the asset is AVAX, we divide by the x2cRate to convert back to the correct
			// denomination of AVAX that can be exported.
			balance = new(uint256.Int).Div(state.GetBalance(addr), x2cRate).Uint64()
		} else {
			balance = state.GetBalanceMultiCoin(addr, common.Hash(assetID)).Uint64()
		}
		if balance == 0 {
			continue
		}
		if amount < balance {
			balance = amount
		}
		nonce, err := vm.GetCurrentNonce(addr)
		if err != nil {
			return nil, nil, err
		}
		inputs = append(inputs, EVMInput{
			Address: addr,
			Amount:  balance,
			AssetID: assetID,
			Nonce:   nonce,
		})
		signers = append(signers, []*secp256k1.PrivateKey{key})
		amount -= balance
	}

	if amount > 0 {
		return nil, nil, errInsufficientFunds
	}

	return inputs, signers, nil
}

// GetSpendableAVAXWithFee returns a list of EVMInputs and keys (in corresponding
// order) to total [amount] + [fee] of [AVAX] owned by [keys].
// This function accounts for the added cost of the additional inputs needed to
// create the transaction and makes sure to skip any keys with a balance that is
// insufficient to cover the additional fee.
// Note: we return [][]*secp256k1.PrivateKey even though each input
// corresponds to a single key, so that the signers can be passed in to
// [tx.Sign] which supports multiple keys on a single input.
func (vm *VM) GetSpendableAVAXWithFee(
	keys []*secp256k1.PrivateKey,
	amount uint64,
	cost uint64,
	baseFee *big.Int,
) ([]EVMInput, [][]*secp256k1.PrivateKey, error) {
	// Note: current state uses the state of the preferred block.
	state, err := vm.blockChain.State()
	if err != nil {
		return nil, nil, err
	}

	initialFee, err := CalculateDynamicFee(cost, baseFee)
	if err != nil {
		return nil, nil, err
	}

	newAmount, err := math.Add64(amount, initialFee)
	if err != nil {
		return nil, nil, err
	}
	amount = newAmount

	inputs := []EVMInput{}
	signers := [][]*secp256k1.PrivateKey{}
	// Note: we assume that each key in [keys] is unique, so that iterating over
	// the keys will not produce duplicated nonces in the returned EVMInput slice.
	for _, key := range keys {
		if amount == 0 {
			break
		}

		prevFee, err := CalculateDynamicFee(cost, baseFee)
		if err != nil {
			return nil, nil, err
		}

		newCost := cost + EVMInputGas
		newFee, err := CalculateDynamicFee(newCost, baseFee)
		if err != nil {
			return nil, nil, err
		}

		additionalFee := newFee - prevFee

		addr := GetEthAddress(key)
		// Since the asset is AVAX, we divide by the x2cRate to convert back to
		// the correct denomination of AVAX that can be exported.
		balance := new(uint256.Int).Div(state.GetBalance(addr), x2cRate).Uint64()
		// If the balance for [addr] is insufficient to cover the additional cost
		// of adding an input to the transaction, skip adding the input altogether
		if balance <= additionalFee {
			continue
		}

		// Update the cost for the next iteration
		cost = newCost

		newAmount, err := math.Add64(amount, additionalFee)
		if err != nil {
			return nil, nil, err
		}
		amount = newAmount

		// Use the entire [balance] as an input, but if the required [amount]
		// is less than the balance, update the [inputAmount] to spend the
		// minimum amount to finish the transaction.
		inputAmount := balance
		if amount < balance {
			inputAmount = amount
		}
		nonce, err := vm.GetCurrentNonce(addr)
		if err != nil {
			return nil, nil, err
		}
		inputs = append(inputs, EVMInput{
			Address: addr,
			Amount:  inputAmount,
			AssetID: vm.ctx.AVAXAssetID,
			Nonce:   nonce,
		})
		signers = append(signers, []*secp256k1.PrivateKey{key})
		amount -= inputAmount
	}

	if amount > 0 {
		return nil, nil, errInsufficientFunds
	}

	return inputs, signers, nil
}

// GetCurrentNonce returns the nonce associated with the address at the
// preferred block
func (vm *VM) GetCurrentNonce(address common.Address) (uint64, error) {
	// Note: current state uses the state of the preferred block.
	state, err := vm.blockChain.State()
	if err != nil {
		return 0, err
	}
	return state.GetNonce(address), nil
}

// currentRules returns the chain rules for the current block.
func (vm *VM) currentRules() params.Rules {
	header := vm.eth.APIBackend.CurrentHeader()
	return vm.chainConfig.Rules(header.Number, params.IsMergeTODO, header.Time)
}

// requirePrimaryNetworkSigners returns true if warp messages from the primary
// network must be signed by the primary network validators.
// This is necessary when the subnet is not validating the primary network.
func (vm *VM) requirePrimaryNetworkSigners() bool {
	switch c := params.GetRulesExtra(vm.currentRules()).Precompiles[warpcontract.ContractAddress].(type) {
	case *warpcontract.Config:
		return c.RequirePrimaryNetworkSigners
	default: // includes nil due to non-presence
		return false
	}
}

func (vm *VM) startContinuousProfiler() {
	// If the profiler directory is empty, return immediately
	// without creating or starting a continuous profiler.
	if vm.config.ContinuousProfilerDir == "" {
		return
	}
	vm.profiler = profiler.NewContinuous(
		filepath.Join(vm.config.ContinuousProfilerDir),
		vm.config.ContinuousProfilerFrequency.Duration,
		vm.config.ContinuousProfilerMaxFiles,
	)
	defer vm.profiler.Shutdown()

	vm.shutdownWg.Add(1)
	go func() {
		defer vm.shutdownWg.Done()
		log.Info("Dispatching continuous profiler", "dir", vm.config.ContinuousProfilerDir, "freq", vm.config.ContinuousProfilerFrequency, "maxFiles", vm.config.ContinuousProfilerMaxFiles)
		err := vm.profiler.Dispatch()
		if err != nil {
			log.Error("continuous profiler failed", "err", err)
		}
	}()
	// Wait for shutdownChan to be closed
	<-vm.shutdownChan
}

func (vm *VM) estimateBaseFee(ctx context.Context) (*big.Int, error) {
	// Get the base fee to use
	baseFee, err := vm.eth.APIBackend.EstimateBaseFee(ctx)
	if err != nil {
		return nil, err
	}
	if baseFee == nil {
		baseFee = initialBaseFee
	} else {
		// give some breathing room
		baseFee.Mul(baseFee, big.NewInt(11))
		baseFee.Div(baseFee, big.NewInt(10))
	}

	return baseFee, nil
}

// readLastAccepted reads the last accepted hash from [acceptedBlockDB] and returns the
// last accepted block hash and height by reading directly from [vm.chaindb] instead of relying
// on [chain].
// Note: assumes [vm.chaindb] and [vm.genesisHash] have been initialized.
func (vm *VM) readLastAccepted() (common.Hash, uint64, error) {
	// Attempt to load last accepted block to determine if it is necessary to
	// initialize state with the genesis block.
	lastAcceptedBytes, lastAcceptedErr := vm.acceptedBlockDB.Get(lastAcceptedKey)
	switch {
	case lastAcceptedErr == database.ErrNotFound:
		// If there is nothing in the database, return the genesis block hash and height
		return vm.genesisHash, 0, nil
	case lastAcceptedErr != nil:
		return common.Hash{}, 0, fmt.Errorf("failed to get last accepted block ID due to: %w", lastAcceptedErr)
	case len(lastAcceptedBytes) != common.HashLength:
		return common.Hash{}, 0, fmt.Errorf("last accepted bytes should have been length %d, but found %d", common.HashLength, len(lastAcceptedBytes))
	default:
		lastAcceptedHash := common.BytesToHash(lastAcceptedBytes)
		height := rawdb.ReadHeaderNumber(vm.chaindb, lastAcceptedHash)
		if height == nil {
			return common.Hash{}, 0, fmt.Errorf("failed to retrieve header number of last accepted block: %s", lastAcceptedHash)
		}
		return lastAcceptedHash, *height, nil
	}
}

// attachEthService registers the backend RPC services provided by Ethereum
// to the provided handler under their assigned namespaces.
func attachEthService(handler *rpc.Server, apis []rpc.API, names []string) error {
	enabledServicesSet := make(map[string]struct{})
	for _, ns := range names {
		// handle pre geth v1.10.20 api names as aliases for their updated values
		// to allow configurations to be backwards compatible.
		if newName, isLegacy := legacyApiNames[ns]; isLegacy {
			log.Info("deprecated api name referenced in configuration.", "deprecated", ns, "new", newName)
			enabledServicesSet[newName] = struct{}{}
			continue
		}

		enabledServicesSet[ns] = struct{}{}
	}

	apiSet := make(map[string]rpc.API)
	for _, api := range apis {
		if existingAPI, exists := apiSet[api.Name]; exists {
			return fmt.Errorf("duplicated API name: %s, namespaces %s and %s", api.Name, api.Namespace, existingAPI.Namespace)
		}
		apiSet[api.Name] = api
	}

	for name := range enabledServicesSet {
		api, exists := apiSet[name]
		if !exists {
			return fmt.Errorf("API service %s not found", name)
		}
		if err := handler.RegisterName(api.Namespace, api.Service); err != nil {
			return err
		}
	}

	return nil
}

func (vm *VM) stateSyncEnabled(lastAcceptedHeight uint64) bool {
	if vm.config.StateSyncEnabled != nil {
		// if the config is set, use that
		return *vm.config.StateSyncEnabled
	}

	// enable state sync by default if the chain is empty.
	return lastAcceptedHeight == 0
}<|MERGE_RESOLUTION|>--- conflicted
+++ resolved
@@ -496,11 +496,7 @@
 
 	vm.chainID = g.Config.ChainID
 
-<<<<<<< HEAD
-	g.Config.SetEthUpgrades(g.Config.SnowCtx.NetworkID)
-=======
 	params.SetEthUpgrades(g.Config)
->>>>>>> 43dde819
 
 	vm.ethConfig = ethconfig.NewDefaultConfig()
 	vm.ethConfig.Genesis = g

// (c) 2019-2020, Ava Labs, Inc. All rights reserved.
// See the file LICENSE for licensing terms.

package evm

import (
	"context"
	"encoding/json"
	"errors"
	"fmt"
	"io"
	"math/big"
	"net/http"
	"os"
	"path/filepath"
	"strings"
	"sync"
	"time"

	"github.com/ava-labs/avalanchego/cache/metercacher"
	"github.com/ava-labs/avalanchego/network/p2p"
	"github.com/ava-labs/avalanchego/network/p2p/acp118"
	"github.com/ava-labs/avalanchego/network/p2p/gossip"
	"github.com/ava-labs/avalanchego/upgrade"
	avalanchegoConstants "github.com/ava-labs/avalanchego/utils/constants"
	"github.com/prometheus/client_golang/prometheus"

	"github.com/ava-labs/coreth/consensus/dummy"
	"github.com/ava-labs/coreth/constants"
	"github.com/ava-labs/coreth/core"
	"github.com/ava-labs/coreth/core/rawdb"
	"github.com/ava-labs/coreth/core/state"
	"github.com/ava-labs/coreth/core/txpool"
	"github.com/ava-labs/coreth/core/types"
	"github.com/ava-labs/coreth/eth"
	"github.com/ava-labs/coreth/eth/ethconfig"
	"github.com/ava-labs/coreth/metrics"
	corethPrometheus "github.com/ava-labs/coreth/metrics/prometheus"
	"github.com/ava-labs/coreth/miner"
	"github.com/ava-labs/coreth/node"
	"github.com/ava-labs/coreth/params"
	"github.com/ava-labs/coreth/peer"
	"github.com/ava-labs/coreth/plugin/evm/atomic"
	atomicstate "github.com/ava-labs/coreth/plugin/evm/atomic/state"
	atomicsync "github.com/ava-labs/coreth/plugin/evm/atomic/sync"
	atomictxpool "github.com/ava-labs/coreth/plugin/evm/atomic/txpool"
	"github.com/ava-labs/coreth/plugin/evm/config"
	"github.com/ava-labs/coreth/plugin/evm/message"
	vmsync "github.com/ava-labs/coreth/plugin/evm/sync"
	warpcontract "github.com/ava-labs/coreth/precompile/contracts/warp"
	"github.com/ava-labs/coreth/rpc"
	statesyncclient "github.com/ava-labs/coreth/sync/client"
	"github.com/ava-labs/coreth/sync/client/stats"
	"github.com/ava-labs/coreth/triedb"
	"github.com/ava-labs/coreth/triedb/hashdb"
	"github.com/ava-labs/coreth/utils"
	"github.com/ava-labs/coreth/warp"

	// Force-load tracer engine to trigger registration
	//
	// We must import this package (not referenced elsewhere) so that the native "callTracer"
	// is added to a map of client-accessible tracers. In geth, this is done
	// inside of cmd/geth.
	_ "github.com/ava-labs/coreth/eth/tracers/js"
	_ "github.com/ava-labs/coreth/eth/tracers/native"

	"github.com/ava-labs/coreth/precompile/precompileconfig"
	// Force-load precompiles to trigger registration
	_ "github.com/ava-labs/coreth/precompile/registry"

	"github.com/ethereum/go-ethereum/common"
	"github.com/ethereum/go-ethereum/ethdb"
	"github.com/ethereum/go-ethereum/log"
	"github.com/ethereum/go-ethereum/rlp"

	avalancheRPC "github.com/gorilla/rpc/v2"

	"github.com/ava-labs/avalanchego/cache"
	"github.com/ava-labs/avalanchego/codec"
	"github.com/ava-labs/avalanchego/codec/linearcodec"
	avalanchedatabase "github.com/ava-labs/avalanchego/database"
	"github.com/ava-labs/avalanchego/database/versiondb"
	"github.com/ava-labs/avalanchego/ids"
	"github.com/ava-labs/avalanchego/snow"
	"github.com/ava-labs/avalanchego/snow/consensus/snowman"
	"github.com/ava-labs/avalanchego/snow/engine/snowman/block"
	"github.com/ava-labs/avalanchego/utils/crypto/secp256k1"
	"github.com/ava-labs/avalanchego/utils/formatting/address"
	"github.com/ava-labs/avalanchego/utils/logging"
	"github.com/ava-labs/avalanchego/utils/perms"
	"github.com/ava-labs/avalanchego/utils/profiler"
	"github.com/ava-labs/avalanchego/utils/set"
	"github.com/ava-labs/avalanchego/utils/timer/mockable"
	"github.com/ava-labs/avalanchego/utils/units"
	"github.com/ava-labs/avalanchego/vms/components/avax"
	"github.com/ava-labs/avalanchego/vms/components/chain"
	"github.com/ava-labs/avalanchego/vms/secp256k1fx"

	commonEng "github.com/ava-labs/avalanchego/snow/engine/common"

	avalancheUtils "github.com/ava-labs/avalanchego/utils"
	avalancheJSON "github.com/ava-labs/avalanchego/utils/json"
)

var (
	_ block.ChainVM                      = &sharedEvm{}
	_ block.BuildBlockWithContextChainVM = &sharedEvm{}
	_ block.StateSyncableVM              = &sharedEvm{}
	_ statesyncclient.EthBlockParser     = &sharedEvm{}
	_ secp256k1fx.VM                     = &sharedEvm{}
	_ vmsync.BlockAcceptor               = &sharedEvm{}
)

const (
	// Max time from current time allowed for blocks, before they're considered future blocks
	// and fail verification
	maxFutureBlockTime = 10 * time.Second
	maxUTXOsToFetch    = 1024
	defaultMempoolSize = 4096

	secpCacheSize          = 1024
	decidedCacheSize       = 10 * units.MiB
	missingCacheSize       = 50
	unverifiedCacheSize    = 5 * units.MiB
	bytesToIDCacheSize     = 5 * units.MiB
	warpSignatureCacheSize = 500

	// Prefixes for metrics gatherers
	ethMetricsPrefix        = "eth"
	sdkMetricsPrefix        = "sdk"
	chainStateMetricsPrefix = "chain_state"

	targetAtomicTxsSize = 40 * units.KiB

	// gossip constants
	pushGossipDiscardedElements = 16_384
	txGossipTargetMessageSize   = 20 * units.KiB
	maxValidatorSetStaleness    = time.Minute
	txGossipThrottlingPeriod    = 10 * time.Second
	txGossipThrottlingLimit     = 2
	txGossipPollSize            = 1
)

// Define the API endpoints for the VM
const (
	avaxEndpoint            = "/avax"
	adminEndpoint           = "/admin"
	ethRPCEndpoint          = "/rpc"
	ethWSEndpoint           = "/ws"
	ethTxGossipNamespace    = "eth_tx_gossip"
	atomicTxGossipNamespace = "atomic_tx_gossip"
)

var (
	// Set last accepted key to be longer than the keys used to store accepted block IDs.
	lastAcceptedKey = []byte("last_accepted_key")
	acceptedPrefix  = []byte("snowman_accepted")
	metadataPrefix  = []byte("metadata")
	warpPrefix      = []byte("warp")
	ethDBPrefix     = []byte("ethdb")
)

var (
	errEmptyBlock                     = errors.New("empty block")
	errUnsupportedFXs                 = errors.New("unsupported feature extensions")
	errInvalidBlock                   = errors.New("invalid block")
	errInvalidNonce                   = errors.New("invalid nonce")
	errUnclesUnsupported              = errors.New("uncles unsupported")
	errRejectedParent                 = errors.New("rejected parent")
	errNilBaseFeeApricotPhase3        = errors.New("nil base fee is invalid after apricotPhase3")
	errNilExtDataGasUsedApricotPhase4 = errors.New("nil extDataGasUsed is invalid after apricotPhase4")
	errNilBlockGasCostApricotPhase4   = errors.New("nil blockGasCost is invalid after apricotPhase4")
	errInvalidHeaderPredicateResults  = errors.New("invalid header predicate results")
)

var originalStderr *os.File

// legacyApiNames maps pre geth v1.10.20 api names to their updated counterparts.
// used in attachEthService for backward configuration compatibility.
var legacyApiNames = map[string]string{
	"internal-public-eth":              "internal-eth",
	"internal-public-blockchain":       "internal-blockchain",
	"internal-public-transaction-pool": "internal-transaction",
	"internal-public-tx-pool":          "internal-tx-pool",
	"internal-public-debug":            "internal-debug",
	"internal-private-debug":           "internal-debug",
	"internal-public-account":          "internal-account",
	"internal-private-personal":        "internal-personal",

	"public-eth":        "eth",
	"public-eth-filter": "eth-filter",
	"private-admin":     "admin",
	"public-debug":      "debug",
	"private-debug":     "debug",
}

func init() {
	// Preserve [os.Stderr] prior to the call in plugin/main.go to plugin.Serve(...).
	// Preserving the log level allows us to update the root handler while writing to the original
	// [os.Stderr] that is being piped through to the logger via the rpcchainvm.
	originalStderr = os.Stderr
}

// sharedEvm implements the snowman.ChainVM interface
type sharedEvm struct {
	ctx *snow.Context
	// [cancel] may be nil until [snow.NormalOp] starts
	cancel context.CancelFunc
	// *chain.State helps to implement the VM interface by wrapping blocks
	// with an efficient caching layer.
	*chain.State

	config config.Config

	chainID     *big.Int
	networkID   uint64
	genesisHash common.Hash
	chainConfig *params.ChainConfig
	ethConfig   ethconfig.Config

	// Extension Points
	networkCodec codec.Manager

	// pointers to eth constructs
	eth        *eth.Ethereum
	txPool     *txpool.TxPool
	blockChain *core.BlockChain
	miner      *miner.Miner

	// [versiondb] is the VM's current versioned database
	versiondb *versiondb.Database

	// [db] is the VM's current database
	db avalanchedatabase.Database

	// [chaindb] is the database supplied to the Ethereum backend
	chaindb ethdb.Database

	// [acceptedBlockDB] is the database to store the last accepted
	// block.
	acceptedBlockDB avalanchedatabase.Database

	// [warpDB] is used to store warp message signatures
	// set to a prefixDB with the prefix [warpPrefix]
	warpDB avalanchedatabase.Database

	metadataDB avalanchedatabase.Database

	toEngine chan<- commonEng.Message

	syntacticBlockValidator BlockValidator

	// [atomicTxRepository] maintains two indexes on accepted atomic txs.
	// - txID to accepted atomic tx
	// - block height to list of atomic txs accepted on block at that height
	atomicTxRepository *atomicstate.AtomicTxRepository
	// [atomicBackend] abstracts verification and processing of atomic transactions
	atomicBackend *atomicstate.AtomicBackend

	builder *blockBuilder

	baseCodec codec.Registry
	clock     mockable.Clock
	mempool   *atomictxpool.Mempool

	shutdownChan chan struct{}
	shutdownWg   sync.WaitGroup

	fx        secp256k1fx.Fx
	secpCache secp256k1.RecoverCache

	// Continuous Profiler
	profiler profiler.ContinuousProfiler

	peer.Network
	client peer.NetworkClient

	p2pValidators *p2p.Validators

	// Metrics
	sdkMetrics *prometheus.Registry

	bootstrapped avalancheUtils.Atomic[bool]
	IsPlugin     bool

	logger CorethLogger
	// State sync server and client
	vmsync.Server
	vmsync.Client

	leafRequestTypeConfigs map[message.NodeType]LeafRequestTypeConfig

	// Avalanche Warp Messaging backend
	// Used to serve BLS signatures of warp messages over RPC
	warpBackend warp.Backend

	// Initialize only sets these if nil so they can be overridden in tests
	p2pSender             commonEng.AppSender
	ethTxGossipHandler    p2p.Handler
	ethTxPushGossiper     avalancheUtils.Atomic[*gossip.PushGossiper[*GossipEthTx]]
	ethTxPullGossiper     gossip.Gossiper
	atomicTxGossipHandler p2p.Handler
	atomicTxPushGossiper  *gossip.PushGossiper[*atomic.GossipAtomicTx]
	atomicTxPullGossiper  gossip.Gossiper

	chainAlias string
	// RPC handlers (should be stopped before closing chaindb)
	rpcHandlers []interface{ Stop() }
}

<<<<<<< HEAD
func newExtensibleEVM(isPlugin bool) *sharedEvm {
	vm := &sharedEvm{IsPlugin: isPlugin}
	return vm
=======
// NewDefaultEVM returns a new instance of the VM with default extensions
// This should not be called if the VM is being extended
func NewDefaultEVM() *sharedEvm {
	vm := &sharedEvm{}
	defaultCodec, err := message.NewCodec(message.BlockSyncSummary{})
	if err != nil {
		panic(err)
	}
	if err := vm.SetNetworkCodec(defaultCodec); err != nil {
		panic(err)
	}
	return vm
}

func NewExtensibleEVM(isPlugin bool) *sharedEvm {
	return &sharedEvm{IsPlugin: isPlugin}
>>>>>>> 90e248c2
}

func (vm *sharedEvm) SetNetworkCodec(codec codec.Manager) error {
	if vm.networkCodec != nil {
		return fmt.Errorf("network codec already set to %T", vm.networkCodec)
	}
	vm.networkCodec = codec
	return nil
}

// CodecRegistry implements the secp256k1fx interface
func (vm *sharedEvm) CodecRegistry() codec.Registry { return vm.baseCodec }

// Clock implements the secp256k1fx interface
func (vm *sharedEvm) Clock() *mockable.Clock { return &vm.clock }

// Logger implements the secp256k1fx interface
func (vm *sharedEvm) Logger() logging.Logger { return vm.ctx.Log }

/*
 ******************************************************************************
 ********************************* Snowman API ********************************
 ******************************************************************************
 */

// implements SnowmanPlusPlusVM interface
func (vm *sharedEvm) GetActivationTime() time.Time {
	return utils.Uint64ToTime(vm.chainConfig.ApricotPhase4BlockTimestamp)
}

// Initialize implements the snowman.ChainVM interface
func (vm *sharedEvm) Initialize(
	_ context.Context,
	chainCtx *snow.Context,
	db avalanchedatabase.Database,
	genesisBytes []byte,
	upgradeBytes []byte,
	configBytes []byte,
	toEngine chan<- commonEng.Message,
	fxs []*commonEng.Fx,
	appSender commonEng.AppSender,
) error {
	vm.config.SetDefaults(defaultTxPoolConfig)
	if len(configBytes) > 0 {
		if err := json.Unmarshal(configBytes, &vm.config); err != nil {
			return fmt.Errorf("failed to unmarshal config %s: %w", string(configBytes), err)
		}
	}
	vm.ctx = chainCtx

	if err := vm.config.Validate(vm.ctx.NetworkID); err != nil {
		return err
	}
	// We should deprecate config flags as the first thing, before we do anything else
	// because this can set old flags to new flags. log the message after we have
	// initialized the logger.
	deprecateMsg := vm.config.Deprecate()

	// Create logger
	alias, err := vm.ctx.BCLookup.PrimaryAlias(vm.ctx.ChainID)
	if err != nil {
		// fallback to ChainID string instead of erroring
		alias = vm.ctx.ChainID.String()
	}
	vm.chainAlias = alias

	var writer io.Writer = vm.ctx.Log
	if vm.IsPlugin {
		writer = originalStderr
	}

	corethLogger, err := InitLogger(vm.chainAlias, vm.config.LogLevel, vm.config.LogJSONFormat, writer)
	if err != nil {
		return fmt.Errorf("failed to initialize logger due to: %w ", err)
	}
	vm.logger = corethLogger

	log.Info("Initializing Coreth VM", "Version", Version, "Config", vm.config)

	if deprecateMsg != "" {
		log.Warn("Deprecation Warning", "msg", deprecateMsg)
	}

	if len(fxs) > 0 {
		return errUnsupportedFXs
	}

	// Enable debug-level metrics that might impact runtime performance
	metrics.EnabledExpensive = vm.config.MetricsExpensiveEnabled

	vm.toEngine = toEngine
	vm.shutdownChan = make(chan struct{}, 1)

	if err := vm.initializeMetrics(); err != nil {
		return fmt.Errorf("failed to initialize metrics: %w", err)
	}

	// Initialize the database
	if err := vm.initializeDBs(db); err != nil {
		return fmt.Errorf("failed to initialize databases: %w", err)
	}
	if vm.config.InspectDatabase {
		if err := vm.inspectDatabases(); err != nil {
			return err
		}
	}

	g := new(core.Genesis)
	if err := json.Unmarshal(genesisBytes, g); err != nil {
		return err
	}

	var extDataHashes map[common.Hash]common.Hash
	var chainID *big.Int
	// Set the chain config for mainnet/fuji chain IDs
	switch chainCtx.NetworkID {
	case avalanchegoConstants.MainnetID:
		chainID = params.AvalancheMainnetChainID
		extDataHashes = mainnetExtDataHashes
	case avalanchegoConstants.FujiID:
		chainID = params.AvalancheFujiChainID
		extDataHashes = fujiExtDataHashes
	case avalanchegoConstants.LocalID:
		chainID = params.AvalancheLocalChainID
	default:
		chainID = g.Config.ChainID
	}

	// if the chainCtx.NetworkUpgrades is not empty, set the chain config
	// normally it should not be empty, but some tests may not set it
	if chainCtx.NetworkUpgrades != (upgrade.Config{}) {
		g.Config = params.GetChainConfig(chainCtx.NetworkUpgrades, new(big.Int).Set(chainID))
	}

	// If the Durango is activated, activate the Warp Precompile at the same time
	if g.Config.DurangoBlockTimestamp != nil {
		g.Config.PrecompileUpgrades = append(g.Config.PrecompileUpgrades, params.PrecompileUpgrade{
			Config: warpcontract.NewDefaultConfig(g.Config.DurangoBlockTimestamp),
		})
	}

	// Set the Avalanche Context on the ChainConfig
	g.Config.AvalancheContext = params.AvalancheContext{
		SnowCtx: chainCtx,
	}
	vm.syntacticBlockValidator = NewBlockValidator(extDataHashes)

	// Free the memory of the extDataHash map that is not used (i.e. if mainnet
	// config, free fuji)
	fujiExtDataHashes = nil
	mainnetExtDataHashes = nil

	vm.chainID = g.Config.ChainID

	g.Config.SetEthUpgrades()

	vm.ethConfig = ethconfig.NewDefaultConfig()
	vm.ethConfig.Genesis = g
	vm.ethConfig.NetworkId = vm.chainID.Uint64()
	vm.genesisHash = vm.ethConfig.Genesis.ToBlock().Hash() // must create genesis hash before [vm.readLastAccepted]
	lastAcceptedHash, lastAcceptedHeight, err := vm.readLastAccepted()
	if err != nil {
		return err
	}
	log.Info(fmt.Sprintf("lastAccepted = %s", lastAcceptedHash))

	// Set minimum price for mining and default gas price oracle value to the min
	// gas price to prevent so transactions and blocks all use the correct fees
	vm.ethConfig.RPCGasCap = vm.config.RPCGasCap
	vm.ethConfig.RPCEVMTimeout = vm.config.APIMaxDuration.Duration
	vm.ethConfig.RPCTxFeeCap = vm.config.RPCTxFeeCap

	vm.ethConfig.TxPool.NoLocals = !vm.config.LocalTxsEnabled
	vm.ethConfig.TxPool.PriceLimit = vm.config.TxPoolPriceLimit
	vm.ethConfig.TxPool.PriceBump = vm.config.TxPoolPriceBump
	vm.ethConfig.TxPool.AccountSlots = vm.config.TxPoolAccountSlots
	vm.ethConfig.TxPool.GlobalSlots = vm.config.TxPoolGlobalSlots
	vm.ethConfig.TxPool.AccountQueue = vm.config.TxPoolAccountQueue
	vm.ethConfig.TxPool.GlobalQueue = vm.config.TxPoolGlobalQueue
	vm.ethConfig.TxPool.Lifetime = vm.config.TxPoolLifetime.Duration

	vm.ethConfig.AllowUnfinalizedQueries = vm.config.AllowUnfinalizedQueries
	vm.ethConfig.AllowUnprotectedTxs = vm.config.AllowUnprotectedTxs
	vm.ethConfig.AllowUnprotectedTxHashes = vm.config.AllowUnprotectedTxHashes
	vm.ethConfig.Preimages = vm.config.Preimages
	vm.ethConfig.Pruning = vm.config.Pruning
	vm.ethConfig.TrieCleanCache = vm.config.TrieCleanCache
	vm.ethConfig.TrieDirtyCache = vm.config.TrieDirtyCache
	vm.ethConfig.TrieDirtyCommitTarget = vm.config.TrieDirtyCommitTarget
	vm.ethConfig.TriePrefetcherParallelism = vm.config.TriePrefetcherParallelism
	vm.ethConfig.SnapshotCache = vm.config.SnapshotCache
	vm.ethConfig.AcceptorQueueLimit = vm.config.AcceptorQueueLimit
	vm.ethConfig.PopulateMissingTries = vm.config.PopulateMissingTries
	vm.ethConfig.PopulateMissingTriesParallelism = vm.config.PopulateMissingTriesParallelism
	vm.ethConfig.AllowMissingTries = vm.config.AllowMissingTries
	vm.ethConfig.SnapshotDelayInit = vm.stateSyncEnabled(lastAcceptedHeight)
	vm.ethConfig.SnapshotWait = vm.config.SnapshotWait
	vm.ethConfig.SnapshotVerify = vm.config.SnapshotVerify
	vm.ethConfig.HistoricalProofQueryWindow = vm.config.HistoricalProofQueryWindow
	vm.ethConfig.OfflinePruning = vm.config.OfflinePruning
	vm.ethConfig.OfflinePruningBloomFilterSize = vm.config.OfflinePruningBloomFilterSize
	vm.ethConfig.OfflinePruningDataDirectory = vm.config.OfflinePruningDataDirectory
	vm.ethConfig.CommitInterval = vm.config.CommitInterval
	vm.ethConfig.SkipUpgradeCheck = vm.config.SkipUpgradeCheck
	vm.ethConfig.AcceptedCacheSize = vm.config.AcceptedCacheSize
	vm.ethConfig.TransactionHistory = vm.config.TransactionHistory
	vm.ethConfig.SkipTxIndexing = vm.config.SkipTxIndexing

	// Create directory for offline pruning
	if len(vm.ethConfig.OfflinePruningDataDirectory) != 0 {
		if err := os.MkdirAll(vm.ethConfig.OfflinePruningDataDirectory, perms.ReadWriteExecute); err != nil {
			log.Error("failed to create offline pruning data directory", "error", err)
			return err
		}
	}

	vm.chainConfig = g.Config
	vm.networkID = vm.ethConfig.NetworkId
	vm.secpCache = secp256k1.RecoverCache{
		LRU: cache.LRU[ids.ID, *secp256k1.PublicKey]{
			Size: secpCacheSize,
		},
	}

	if err := vm.chainConfig.Verify(); err != nil {
		return fmt.Errorf("failed to verify chain config: %w", err)
	}

	// TODO: read size from settings
	vm.mempool, err = atomictxpool.NewMempool(chainCtx, vm.sdkMetrics, defaultMempoolSize, vm.verifyTxAtTip)
	if err != nil {
		return fmt.Errorf("failed to initialize mempool: %w", err)
	}

	// initialize peer network
	if vm.p2pSender == nil {
		vm.p2pSender = appSender
	}

	// TODO: move all network stuff to peer.NewNetwork
	p2pNetwork, err := p2p.NewNetwork(vm.ctx.Log, vm.p2pSender, vm.sdkMetrics, "p2p")
	if err != nil {
		return fmt.Errorf("failed to initialize p2p network: %w", err)
	}
	vm.p2pValidators = p2p.NewValidators(p2pNetwork.Peers, vm.ctx.Log, vm.ctx.SubnetID, vm.ctx.ValidatorState, maxValidatorSetStaleness)
	vm.Network = peer.NewNetwork(p2pNetwork, appSender, vm.networkCodec, chainCtx.NodeID, vm.config.MaxOutboundActiveRequests)
	vm.client = peer.NewNetworkClient(vm.Network)

	// Initialize warp backend
	offchainWarpMessages := make([][]byte, len(vm.config.WarpOffChainMessages))
	for i, hexMsg := range vm.config.WarpOffChainMessages {
		offchainWarpMessages[i] = []byte(hexMsg)
	}
	warpSignatureCache := &cache.LRU[ids.ID, []byte]{Size: warpSignatureCacheSize}
	meteredCache, err := metercacher.New("warp_signature_cache", vm.sdkMetrics, warpSignatureCache)
	if err != nil {
		return fmt.Errorf("failed to create warp signature cache: %w", err)
	}

	// clear warpdb on initialization if config enabled
	if vm.config.PruneWarpDB {
		if err := avalanchedatabase.Clear(vm.warpDB, ethdb.IdealBatchSize); err != nil {
			return fmt.Errorf("failed to prune warpDB: %w", err)
		}
	}

	vm.warpBackend, err = warp.NewBackend(
		vm.ctx.NetworkID,
		vm.ctx.ChainID,
		vm.ctx.WarpSigner,
		vm,
		vm.warpDB,
		meteredCache,
		offchainWarpMessages,
	)
	if err != nil {
		return err
	}
	if err := vm.initializeChain(lastAcceptedHash); err != nil {
		return err
	}
	// initialize bonus blocks on mainnet
	var (
		bonusBlockHeights map[uint64]ids.ID
	)
	if vm.ctx.NetworkID == avalanchegoConstants.MainnetID {
		bonusBlockHeights, err = readMainnetBonusBlocks()
		if err != nil {
			return fmt.Errorf("failed to read mainnet bonus blocks: %w", err)
		}
	}

	// initialize atomic repository
	vm.atomicTxRepository, err = atomicstate.NewAtomicTxRepository(vm.versiondb, atomic.Codec, lastAcceptedHeight)
	if err != nil {
		return fmt.Errorf("failed to create atomic repository: %w", err)
	}
	vm.atomicBackend, err = atomicstate.NewAtomicBackend(
		vm.versiondb, vm.ctx.SharedMemory, bonusBlockHeights,
		vm.atomicTxRepository, lastAcceptedHeight, lastAcceptedHash,
		vm.config.CommitInterval,
	)
	if err != nil {
		return fmt.Errorf("failed to create atomic backend: %w", err)
	}

	go vm.ctx.Log.RecoverAndPanic(vm.startContinuousProfiler)

	// so [vm.baseCodec] is a dummy codec use to fulfill the secp256k1fx VM
	// interface. The fx will register all of its types, which can be safely
	// ignored by the VM's codec.
	vm.baseCodec = linearcodec.NewDefault()

	if err := vm.fx.Initialize(vm); err != nil {
		return err
	}

	// Add p2p warp message warpHandler
	warpHandler := acp118.NewCachedHandler(meteredCache, vm.warpBackend, vm.ctx.WarpSigner)
	vm.Network.AddHandler(p2p.SignatureRequestHandlerID, warpHandler)

	vm.setAppRequestHandlers()

	atomicProvider := atomicsync.NewAtomicProvider(vm.blockChain, vm.atomicBackend.AtomicTrie())
	vm.Server = vmsync.SyncServer(vm.blockChain, atomicProvider, vm.config.StateSyncCommitInterval)
	return vm.initializeStateSyncClient(lastAcceptedHeight)
}

func (vm *sharedEvm) initializeMetrics() error {
	vm.sdkMetrics = prometheus.NewRegistry()
	// If metrics are enabled, register the default metrics registry
	if !metrics.Enabled {
		return nil
	}

	gatherer := corethPrometheus.Gatherer(metrics.DefaultRegistry)
	if err := vm.ctx.Metrics.Register(ethMetricsPrefix, gatherer); err != nil {
		return err
	}
	return vm.ctx.Metrics.Register(sdkMetricsPrefix, vm.sdkMetrics)
}

func (vm *sharedEvm) initializeChain(lastAcceptedHash common.Hash) error {
	nodecfg := &node.Config{
		CorethVersion:         Version,
		KeyStoreDir:           vm.config.KeystoreDirectory,
		ExternalSigner:        vm.config.KeystoreExternalSigner,
		InsecureUnlockAllowed: vm.config.KeystoreInsecureUnlockAllowed,
	}
	node, err := node.New(nodecfg)
	if err != nil {
		return err
	}
	callbacks := vm.createConsensusCallbacks()
	vm.eth, err = eth.New(
		node,
		&vm.ethConfig,
		&EthPushGossiper{vm: vm},
		vm.chaindb,
		eth.Settings{MaxBlocksPerRequest: vm.config.MaxBlocksPerRequest},
		lastAcceptedHash,
		dummy.NewFakerWithClock(callbacks, &vm.clock),
		&vm.clock,
	)
	if err != nil {
		return err
	}
	vm.eth.SetEtherbase(constants.BlackholeAddr)
	vm.txPool = vm.eth.TxPool()
	vm.blockChain = vm.eth.BlockChain()
	vm.miner = vm.eth.Miner()

	// Set the gas parameters for the tx pool to the minimum gas price for the
	// latest upgrade.
	vm.txPool.SetGasTip(big.NewInt(0))
	vm.txPool.SetMinFee(big.NewInt(params.EtnaMinBaseFee))

	vm.eth.Start()
	return vm.initChainState(vm.blockChain.LastAcceptedBlock())
}

// initializeStateSyncClient initializes the client for performing state sync.
// If state sync is disabled, this function will wipe any ongoing summary from
// disk to ensure that we do not continue syncing from an invalid snapshot.
func (vm *sharedEvm) initializeStateSyncClient(lastAcceptedHeight uint64) error {
	stateSyncEnabled := vm.stateSyncEnabled(lastAcceptedHeight)
	// parse nodeIDs from state sync IDs in vm config
	var stateSyncIDs []ids.NodeID
	if stateSyncEnabled && len(vm.config.StateSyncIDs) > 0 {
		nodeIDs := strings.Split(vm.config.StateSyncIDs, ",")
		stateSyncIDs = make([]ids.NodeID, len(nodeIDs))
		for i, nodeIDString := range nodeIDs {
			nodeID, err := ids.NodeIDFromString(nodeIDString)
			if err != nil {
				return fmt.Errorf("failed to parse %s as NodeID: %w", nodeIDString, err)
			}
			stateSyncIDs[i] = nodeID
		}
	}

	// Get leaf metrics from config
	leafMetricsNames := make(map[message.NodeType]string, len(vm.leafRequestTypeConfigs))
	for _, nodeType := range vm.leafRequestTypeConfigs {
		leafMetricsNames[nodeType.NodeType] = nodeType.MetricName
	}

	vm.Client = vmsync.NewClient(&vmsync.ClientConfig{
		Chain:       vm.eth,
		State:       vm.State,
		ExtraSyncer: atomicsync.NewAtomicSyncExtender(vm.atomicBackend, vm.atomicBackend.AtomicTrie(), vm.config.StateSyncRequestSize),
		Client: statesyncclient.NewClient(
			&statesyncclient.ClientConfig{
				NetworkClient:    vm.client,
				Codec:            vm.networkCodec,
				Stats:            stats.NewClientSyncerStats(leafMetricsNames),
				StateSyncNodeIDs: stateSyncIDs,
				BlockParser:      vm,
			},
		),
		Enabled:              stateSyncEnabled,
		SkipResume:           vm.config.StateSyncSkipResume,
		StateSyncMinBlocks:   vm.config.StateSyncMinBlocks,
		StateSyncRequestSize: vm.config.StateSyncRequestSize,
		LastAcceptedHeight:   lastAcceptedHeight, // TODO clean up how this is passed around
		ChaindDB:             vm.chaindb,
		VerDB:                vm.versiondb,
		MetadataDB:           vm.metadataDB,
		ToEngine:             vm.toEngine,
		Acceptor:             vm,
		SyncableParser:       atomicsync.NewAtomicSyncSummaryParser(),
	})

	// If StateSync is disabled, clear any ongoing summary so that we will not attempt to resume
	// sync using a snapshot that has been modified by the node running normal operations.
	if !stateSyncEnabled {
		return vm.Client.ClearOngoingSummary()
	}

	return nil
}

func (vm *sharedEvm) initChainState(lastAcceptedBlock *types.Block) error {
	block, err := vm.newBlock(lastAcceptedBlock)
	if err != nil {
		return fmt.Errorf("failed to create block wrapper for the last accepted block: %w", err)
	}

	config := &chain.Config{
		DecidedCacheSize:      decidedCacheSize,
		MissingCacheSize:      missingCacheSize,
		UnverifiedCacheSize:   unverifiedCacheSize,
		BytesToIDCacheSize:    bytesToIDCacheSize,
		GetBlock:              vm.getBlock,
		UnmarshalBlock:        vm.parseBlock,
		BuildBlock:            vm.buildBlock,
		BuildBlockWithContext: vm.buildBlockWithContext,
		LastAcceptedBlock:     block,
	}

	// Register chain state metrics
	chainStateRegisterer := prometheus.NewRegistry()
	state, err := chain.NewMeteredState(chainStateRegisterer, config)
	if err != nil {
		return fmt.Errorf("could not create metered state: %w", err)
	}
	vm.State = state

	if !metrics.Enabled {
		return nil
	}

	return vm.ctx.Metrics.Register(chainStateMetricsPrefix, chainStateRegisterer)
}

func (vm *sharedEvm) createConsensusCallbacks() dummy.ConsensusCallbacks {
	return dummy.ConsensusCallbacks{
		OnFinalizeAndAssemble: vm.onFinalizeAndAssemble,
		OnExtraStateChange:    vm.onExtraStateChange,
	}
}

func (vm *sharedEvm) preBatchOnFinalizeAndAssemble(header *types.Header, state *state.StateDB, txs []*types.Transaction) ([]byte, *big.Int, *big.Int, error) {
	for {
		tx, exists := vm.mempool.NextTx()
		if !exists {
			break
		}
		// Take a snapshot of [state] before calling verifyTx so that if the transaction fails verification
		// we can revert to [snapshot].
		// Note: snapshot is taken inside the loop because you cannot revert to the same snapshot more than
		// once.
		snapshot := state.Snapshot()
		rules := vm.chainConfig.Rules(header.Number, header.Time)
		if err := vm.verifyTx(tx, header.ParentHash, header.BaseFee, state, rules); err != nil {
			// Discard the transaction from the mempool on failed verification.
			log.Debug("discarding tx from mempool on failed verification", "txID", tx.ID(), "err", err)
			vm.mempool.DiscardCurrentTx(tx.ID())
			state.RevertToSnapshot(snapshot)
			continue
		}

		atomicTxBytes, err := atomic.Codec.Marshal(atomic.CodecVersion, tx)
		if err != nil {
			// Discard the transaction from the mempool and error if the transaction
			// cannot be marshalled. This should never happen.
			log.Debug("discarding tx due to unmarshal err", "txID", tx.ID(), "err", err)
			vm.mempool.DiscardCurrentTx(tx.ID())
			return nil, nil, nil, fmt.Errorf("failed to marshal atomic transaction %s due to %w", tx.ID(), err)
		}
		var contribution, gasUsed *big.Int
		if rules.IsApricotPhase4 {
			contribution, gasUsed, err = tx.BlockFeeContribution(rules.IsApricotPhase5, vm.ctx.AVAXAssetID, header.BaseFee)
			if err != nil {
				return nil, nil, nil, err
			}
		}
		return atomicTxBytes, contribution, gasUsed, nil
	}

	if len(txs) == 0 {
		// this could happen due to the async logic of geth tx pool
		return nil, nil, nil, errEmptyBlock
	}

	return nil, nil, nil, nil
}

// assumes that we are in at least Apricot Phase 5.
func (vm *sharedEvm) postBatchOnFinalizeAndAssemble(header *types.Header, state *state.StateDB, txs []*types.Transaction) ([]byte, *big.Int, *big.Int, error) {
	var (
		batchAtomicTxs    []*atomic.Tx
		batchAtomicUTXOs  set.Set[ids.ID]
		batchContribution *big.Int = new(big.Int).Set(common.Big0)
		batchGasUsed      *big.Int = new(big.Int).Set(common.Big0)
		rules                      = vm.chainConfig.Rules(header.Number, header.Time)
		size              int
	)

	for {
		tx, exists := vm.mempool.NextTx()
		if !exists {
			break
		}

		// Ensure that adding [tx] to the block will not exceed the block size soft limit.
		txSize := len(tx.SignedBytes())
		if size+txSize > targetAtomicTxsSize {
			vm.mempool.CancelCurrentTx(tx.ID())
			break
		}

		var (
			txGasUsed, txContribution *big.Int
			err                       error
		)

		// Note: we do not need to check if we are in at least ApricotPhase4 here because
		// we assume that this function will only be called when the block is in at least
		// ApricotPhase5.
		txContribution, txGasUsed, err = tx.BlockFeeContribution(true, vm.ctx.AVAXAssetID, header.BaseFee)
		if err != nil {
			return nil, nil, nil, err
		}
		// ensure [gasUsed] + [batchGasUsed] doesnt exceed the [atomicGasLimit]
		if totalGasUsed := new(big.Int).Add(batchGasUsed, txGasUsed); totalGasUsed.Cmp(params.AtomicGasLimit) > 0 {
			// Send [tx] back to the mempool's tx heap.
			vm.mempool.CancelCurrentTx(tx.ID())
			break
		}

		if batchAtomicUTXOs.Overlaps(tx.InputUTXOs()) {
			// Discard the transaction from the mempool since it will fail verification
			// after this block has been accepted.
			// Note: if the proposed block is not accepted, the transaction may still be
			// valid, but we discard it early here based on the assumption that the proposed
			// block will most likely be accepted.
			// Discard the transaction from the mempool on failed verification.
			log.Debug("discarding tx due to overlapping input utxos", "txID", tx.ID())
			vm.mempool.DiscardCurrentTx(tx.ID())
			continue
		}

		snapshot := state.Snapshot()
		if err := vm.verifyTx(tx, header.ParentHash, header.BaseFee, state, rules); err != nil {
			// Discard the transaction from the mempool and reset the state to [snapshot]
			// if it fails verification here.
			// Note: prior to this point, we have not modified [state] so there is no need to
			// revert to a snapshot if we discard the transaction prior to this point.
			log.Debug("discarding tx from mempool due to failed verification", "txID", tx.ID(), "err", err)
			vm.mempool.DiscardCurrentTx(tx.ID())
			state.RevertToSnapshot(snapshot)
			continue
		}

		batchAtomicTxs = append(batchAtomicTxs, tx)
		batchAtomicUTXOs.Union(tx.InputUTXOs())
		// Add the [txGasUsed] to the [batchGasUsed] when the [tx] has passed verification
		batchGasUsed.Add(batchGasUsed, txGasUsed)
		batchContribution.Add(batchContribution, txContribution)
		size += txSize
	}

	// If there is a non-zero number of transactions, marshal them and return the byte slice
	// for the block's extra data along with the contribution and gas used.
	if len(batchAtomicTxs) > 0 {
		atomicTxBytes, err := atomic.Codec.Marshal(atomic.CodecVersion, batchAtomicTxs)
		if err != nil {
			// If we fail to marshal the batch of atomic transactions for any reason,
			// discard the entire set of current transactions.
			log.Debug("discarding txs due to error marshaling atomic transactions", "err", err)
			vm.mempool.DiscardCurrentTxs()
			return nil, nil, nil, fmt.Errorf("failed to marshal batch of atomic transactions due to %w", err)
		}
		return atomicTxBytes, batchContribution, batchGasUsed, nil
	}

	// If there are no regular transactions and there were also no atomic transactions to be included,
	// then the block is empty and should be considered invalid.
	if len(txs) == 0 {
		// this could happen due to the async logic of geth tx pool
		return nil, nil, nil, errEmptyBlock
	}

	// If there are no atomic transactions, but there is a non-zero number of regular transactions, then
	// we return a nil slice with no contribution from the atomic transactions and a nil error.
	return nil, nil, nil, nil
}

func (vm *sharedEvm) onFinalizeAndAssemble(header *types.Header, state *state.StateDB, txs []*types.Transaction) ([]byte, *big.Int, *big.Int, error) {
	if !vm.chainConfig.IsApricotPhase5(header.Time) {
		return vm.preBatchOnFinalizeAndAssemble(header, state, txs)
	}
	return vm.postBatchOnFinalizeAndAssemble(header, state, txs)
}

func (vm *sharedEvm) onExtraStateChange(block *types.Block, state *state.StateDB) (*big.Int, *big.Int, error) {
	var (
		batchContribution *big.Int = big.NewInt(0)
		batchGasUsed      *big.Int = big.NewInt(0)
		header                     = block.Header()
		rules                      = vm.chainConfig.Rules(header.Number, header.Time)
	)

	txs, err := atomic.ExtractAtomicTxs(block.ExtData(), rules.IsApricotPhase5, atomic.Codec)
	if err != nil {
		return nil, nil, err
	}

	// If [atomicBackend] is nil, the VM is still initializing and is reprocessing accepted blocks.
	if vm.atomicBackend != nil {
		if vm.atomicBackend.IsBonus(block.NumberU64(), block.Hash()) {
			log.Info("skipping atomic tx verification on bonus block", "block", block.Hash())
		} else {
			// Verify [txs] do not conflict with themselves or ancestor blocks.
			if err := vm.verifyTxs(txs, block.ParentHash(), block.BaseFee(), block.NumberU64(), rules); err != nil {
				return nil, nil, err
			}
		}
		// Update the atomic backend with [txs] from this block.
		//
		// Note: The atomic trie canonically contains the duplicate operations
		// from any bonus blocks.
		_, err := vm.atomicBackend.InsertTxs(block.Hash(), block.NumberU64(), block.ParentHash(), txs)
		if err != nil {
			return nil, nil, err
		}
	}

	// If there are no transactions, we can return early.
	if len(txs) == 0 {
		return nil, nil, nil
	}

	for _, tx := range txs {
		if err := tx.UnsignedAtomicTx.EVMStateTransfer(vm.ctx, state); err != nil {
			return nil, nil, err
		}
		// If ApricotPhase4 is enabled, calculate the block fee contribution
		if rules.IsApricotPhase4 {
			contribution, gasUsed, err := tx.BlockFeeContribution(rules.IsApricotPhase5, vm.ctx.AVAXAssetID, block.BaseFee())
			if err != nil {
				return nil, nil, err
			}

			batchContribution.Add(batchContribution, contribution)
			batchGasUsed.Add(batchGasUsed, gasUsed)
		}

		// If ApricotPhase5 is enabled, enforce that the atomic gas used does not exceed the
		// atomic gas limit.
		if rules.IsApricotPhase5 {
			// Ensure that [tx] does not push [block] above the atomic gas limit.
			if batchGasUsed.Cmp(params.AtomicGasLimit) == 1 {
				return nil, nil, fmt.Errorf("atomic gas used (%d) by block (%s), exceeds atomic gas limit (%d)", batchGasUsed, block.Hash().Hex(), params.AtomicGasLimit)
			}
		}
	}
	return batchContribution, batchGasUsed, nil
}

func (vm *sharedEvm) SetState(_ context.Context, state snow.State) error {
	switch state {
	case snow.StateSyncing:
		vm.bootstrapped.Set(false)
		return nil
	case snow.Bootstrapping:
		return vm.onBootstrapStarted()
	case snow.NormalOp:
		return vm.onNormalOperationsStarted()
	default:
		return snow.ErrUnknownState
	}
}

// onBootstrapStarted marks this VM as bootstrapping
func (vm *sharedEvm) onBootstrapStarted() error {
	vm.bootstrapped.Set(false)
	if err := vm.Client.Error(); err != nil {
		return err
	}
	// After starting bootstrapping, do not attempt to resume a previous state sync.
	if err := vm.Client.ClearOngoingSummary(); err != nil {
		return err
	}
	// Ensure snapshots are initialized before bootstrapping (i.e., if state sync is skipped).
	// Note calling this function has no effect if snapshots are already initialized.
	vm.blockChain.InitializeSnapshots()

	return vm.fx.Bootstrapping()
}

// onNormalOperationsStarted marks this VM as bootstrapped
func (vm *sharedEvm) onNormalOperationsStarted() error {
	if vm.bootstrapped.Get() {
		return nil
	}
	vm.bootstrapped.Set(true)
	if err := vm.fx.Bootstrapped(); err != nil {
		return err
	}
	// Initialize goroutines related to block building
	// once we enter normal operation as there is no need to handle mempool gossip before this point.
	return vm.initBlockBuilding()
}

// initBlockBuilding starts goroutines to manage block building
func (vm *sharedEvm) initBlockBuilding() error {
	ctx, cancel := context.WithCancel(context.TODO())
	vm.cancel = cancel

	ethTxGossipMarshaller := GossipEthTxMarshaller{}
	ethTxGossipClient := vm.Network.NewClient(p2p.TxGossipHandlerID, p2p.WithValidatorSampling(vm.p2pValidators))
	ethTxGossipMetrics, err := gossip.NewMetrics(vm.sdkMetrics, ethTxGossipNamespace)
	if err != nil {
		return fmt.Errorf("failed to initialize eth tx gossip metrics: %w", err)
	}
	ethTxPool, err := NewGossipEthTxPool(vm.txPool, vm.sdkMetrics)
	if err != nil {
		return fmt.Errorf("failed to initialize gossip eth tx pool: %w", err)
	}
	vm.shutdownWg.Add(1)
	go func() {
		ethTxPool.Subscribe(ctx)
		vm.shutdownWg.Done()
	}()

	atomicTxGossipMarshaller := atomic.GossipAtomicTxMarshaller{}
	atomicTxGossipClient := vm.Network.NewClient(p2p.AtomicTxGossipHandlerID, p2p.WithValidatorSampling(vm.p2pValidators))
	atomicTxGossipMetrics, err := gossip.NewMetrics(vm.sdkMetrics, atomicTxGossipNamespace)
	if err != nil {
		return fmt.Errorf("failed to initialize atomic tx gossip metrics: %w", err)
	}

	pushGossipParams := gossip.BranchingFactor{
		StakePercentage: vm.config.PushGossipPercentStake,
		Validators:      vm.config.PushGossipNumValidators,
		Peers:           vm.config.PushGossipNumPeers,
	}
	pushRegossipParams := gossip.BranchingFactor{
		Validators: vm.config.PushRegossipNumValidators,
		Peers:      vm.config.PushRegossipNumPeers,
	}

	ethTxPushGossiper := vm.ethTxPushGossiper.Get()
	if ethTxPushGossiper == nil {
		ethTxPushGossiper, err = gossip.NewPushGossiper[*GossipEthTx](
			ethTxGossipMarshaller,
			ethTxPool,
			vm.p2pValidators,
			ethTxGossipClient,
			ethTxGossipMetrics,
			pushGossipParams,
			pushRegossipParams,
			pushGossipDiscardedElements,
			txGossipTargetMessageSize,
			vm.config.RegossipFrequency.Duration,
		)
		if err != nil {
			return fmt.Errorf("failed to initialize eth tx push gossiper: %w", err)
		}
		vm.ethTxPushGossiper.Set(ethTxPushGossiper)
	}

	if vm.atomicTxPushGossiper == nil {
		vm.atomicTxPushGossiper, err = gossip.NewPushGossiper[*atomic.GossipAtomicTx](
			atomicTxGossipMarshaller,
			vm.mempool,
			vm.p2pValidators,
			atomicTxGossipClient,
			atomicTxGossipMetrics,
			pushGossipParams,
			pushRegossipParams,
			pushGossipDiscardedElements,
			txGossipTargetMessageSize,
			vm.config.RegossipFrequency.Duration,
		)
		if err != nil {
			return fmt.Errorf("failed to initialize atomic tx push gossiper: %w", err)
		}
	}

	// NOTE: gossip network must be initialized first otherwise ETH tx gossip will not work.
	vm.builder = vm.NewBlockBuilder(vm.toEngine)
	vm.builder.awaitSubmittedTxs()

	if vm.ethTxGossipHandler == nil {
		vm.ethTxGossipHandler = newTxGossipHandler[*GossipEthTx](
			vm.ctx.Log,
			ethTxGossipMarshaller,
			ethTxPool,
			ethTxGossipMetrics,
			txGossipTargetMessageSize,
			txGossipThrottlingPeriod,
			txGossipThrottlingLimit,
			vm.p2pValidators,
		)
	}

	if err := vm.Network.AddHandler(p2p.TxGossipHandlerID, vm.ethTxGossipHandler); err != nil {
		return fmt.Errorf("failed to add eth tx gossip handler: %w", err)
	}

	if vm.atomicTxGossipHandler == nil {
		vm.atomicTxGossipHandler = newTxGossipHandler[*atomic.GossipAtomicTx](
			vm.ctx.Log,
			atomicTxGossipMarshaller,
			vm.mempool,
			atomicTxGossipMetrics,
			txGossipTargetMessageSize,
			txGossipThrottlingPeriod,
			txGossipThrottlingLimit,
			vm.p2pValidators,
		)
	}

	if err := vm.Network.AddHandler(p2p.AtomicTxGossipHandlerID, vm.atomicTxGossipHandler); err != nil {
		return fmt.Errorf("failed to add atomic tx gossip handler: %w", err)
	}

	if vm.ethTxPullGossiper == nil {
		ethTxPullGossiper := gossip.NewPullGossiper[*GossipEthTx](
			vm.ctx.Log,
			ethTxGossipMarshaller,
			ethTxPool,
			ethTxGossipClient,
			ethTxGossipMetrics,
			txGossipPollSize,
		)

		vm.ethTxPullGossiper = gossip.ValidatorGossiper{
			Gossiper:   ethTxPullGossiper,
			NodeID:     vm.ctx.NodeID,
			Validators: vm.p2pValidators,
		}
	}

	vm.shutdownWg.Add(2)
	go func() {
		gossip.Every(ctx, vm.ctx.Log, ethTxPushGossiper, vm.config.PushGossipFrequency.Duration)
		vm.shutdownWg.Done()
	}()
	go func() {
		gossip.Every(ctx, vm.ctx.Log, vm.ethTxPullGossiper, vm.config.PullGossipFrequency.Duration)
		vm.shutdownWg.Done()
	}()

	if vm.atomicTxPullGossiper == nil {
		atomicTxPullGossiper := gossip.NewPullGossiper[*atomic.GossipAtomicTx](
			vm.ctx.Log,
			atomicTxGossipMarshaller,
			vm.mempool,
			atomicTxGossipClient,
			atomicTxGossipMetrics,
			txGossipPollSize,
		)

		vm.atomicTxPullGossiper = &gossip.ValidatorGossiper{
			Gossiper:   atomicTxPullGossiper,
			NodeID:     vm.ctx.NodeID,
			Validators: vm.p2pValidators,
		}
	}

	vm.shutdownWg.Add(2)
	go func() {
		gossip.Every(ctx, vm.ctx.Log, vm.atomicTxPushGossiper, vm.config.PushGossipFrequency.Duration)
		vm.shutdownWg.Done()
	}()
	go func() {
		gossip.Every(ctx, vm.ctx.Log, vm.atomicTxPullGossiper, vm.config.PullGossipFrequency.Duration)
		vm.shutdownWg.Done()
	}()

	return nil
}

// setAppRequestHandlers sets the request handlers for the VM to serve state sync
// requests.
func (vm *sharedEvm) setAppRequestHandlers() error {
	// Create standalone EVM TrieDB (read only) for serving leafs requests.
	// We create a standalone TrieDB here, so that it has a standalone cache from the one
	// used by the node when processing blocks.
	evmTrieDB := triedb.NewDatabase(
		vm.chaindb,
		&triedb.Config{
			HashDB: &hashdb.Config{
				CleanCacheSize: vm.config.StateSyncServerTrieCache * units.MiB,
			},
		},
	)
	if err := vm.RegisterLeafRequestHandler(message.StateTrieNode, "sync_state_trie_leaves", evmTrieDB, message.StateTrieKeyLength, true); err != nil {
		return fmt.Errorf("failed to register leaf request handler for state trie: %w", err)
	}
	// Register atomic trieDB for serving atomic leafs requests.
	if err := vm.RegisterLeafRequestHandler(atomicsync.AtomicTrieNode, "sync_atomic_trie_leaves", vm.atomicBackend.AtomicTrie().TrieDB(), atomicstate.AtomicTrieKeyLength, false); err != nil {
		return fmt.Errorf("failed to register leaf request handler for atomic trie: %w", err)
	}

	networkHandler := newNetworkHandler(
		vm.blockChain,
		vm.chaindb,
		vm.warpBackend,
		vm.networkCodec,
		vm.leafRequestTypeConfigs,
	)
	vm.Network.SetRequestHandler(networkHandler)
	return nil
}

func (vm *sharedEvm) RegisterLeafRequestHandler(nodeType message.NodeType, metricName string, trieDB *triedb.Database, trieKeyLen int, useSnapshot bool) error {
	if vm.leafRequestTypeConfigs == nil {
		vm.leafRequestTypeConfigs = make(map[message.NodeType]LeafRequestTypeConfig)
	}
	if _, ok := vm.leafRequestTypeConfigs[nodeType]; ok {
		return fmt.Errorf("leaf request handler for node type %d already registered", nodeType)
	}
	handlerConfig := LeafRequestTypeConfig{
		NodeType:     nodeType,
		TrieDB:       trieDB,
		UseSnapshots: useSnapshot,
		NodeKeyLen:   trieKeyLen,
		MetricName:   metricName,
	}
	vm.leafRequestTypeConfigs[nodeType] = handlerConfig
	return nil
}

// Shutdown implements the snowman.ChainVM interface
func (vm *sharedEvm) Shutdown(context.Context) error {
	if vm.ctx == nil {
		return nil
	}
	if vm.cancel != nil {
		vm.cancel()
	}
	vm.Network.Shutdown()
	if err := vm.Client.Shutdown(); err != nil {
		log.Error("error stopping state syncer", "err", err)
	}
	close(vm.shutdownChan)
	// Stop RPC handlers before eth.Stop which will close the database
	for _, handler := range vm.rpcHandlers {
		handler.Stop()
	}
	vm.eth.Stop()
	vm.shutdownWg.Wait()
	return nil
}

// buildBlock builds a block to be wrapped by ChainState
func (vm *sharedEvm) buildBlock(ctx context.Context) (snowman.Block, error) {
	return vm.buildBlockWithContext(ctx, nil)
}

func (vm *sharedEvm) buildBlockWithContext(ctx context.Context, proposerVMBlockCtx *block.Context) (snowman.Block, error) {
	if proposerVMBlockCtx != nil {
		log.Debug("Building block with context", "pChainBlockHeight", proposerVMBlockCtx.PChainHeight)
	} else {
		log.Debug("Building block without context")
	}
	predicateCtx := &precompileconfig.PredicateContext{
		SnowCtx:            vm.ctx,
		ProposerVMBlockCtx: proposerVMBlockCtx,
	}

	block, err := vm.miner.GenerateBlock(predicateCtx)
	vm.builder.handleGenerateBlock()
	if err != nil {
		vm.mempool.CancelCurrentTxs()
		return nil, err
	}

	// Note: the status of block is set by ChainState
	blk, err := vm.newBlock(block)
	if err != nil {
		log.Debug("discarding txs due to error making new block", "err", err)
		vm.mempool.DiscardCurrentTxs()
		return nil, err
	}

	// Verify is called on a non-wrapped block here, such that this
	// does not add [blk] to the processing blocks map in ChainState.
	//
	// TODO cache verification since Verify() will be called by the
	// consensus engine as well.
	//
	// Note: this is only called when building a new block, so caching
	// verification will only be a significant optimization for nodes
	// that produce a large number of blocks.
	// We call verify without writes here to avoid generating a reference
	// to the blk state root in the triedb when we are going to call verify
	// again from the consensus engine with writes enabled.
	if err := blk.verify(predicateCtx, false /*=writes*/); err != nil {
		vm.mempool.CancelCurrentTxs()
		return nil, fmt.Errorf("block failed verification due to: %w", err)
	}

	log.Debug(fmt.Sprintf("Built block %s", blk.ID()))
	// Marks the current transactions from the mempool as being successfully issued
	// into a block.
	vm.mempool.IssueCurrentTxs()
	return blk, nil
}

// parseBlock parses [b] into a block to be wrapped by ChainState.
func (vm *sharedEvm) parseBlock(_ context.Context, b []byte) (snowman.Block, error) {
	ethBlock := new(types.Block)
	if err := rlp.DecodeBytes(b, ethBlock); err != nil {
		return nil, err
	}

	// Note: the status of block is set by ChainState
	block, err := vm.newBlock(ethBlock)
	if err != nil {
		return nil, err
	}
	// Performing syntactic verification in ParseBlock allows for
	// short-circuiting bad blocks before they are processed by the VM.
	if err := block.syntacticVerify(); err != nil {
		return nil, fmt.Errorf("syntactic block verification failed: %w", err)
	}
	return block, nil
}

func (vm *sharedEvm) ParseEthBlock(b []byte) (*types.Block, error) {
	block, err := vm.parseBlock(context.TODO(), b)
	if err != nil {
		return nil, err
	}

	return block.(*Block).ethBlock, nil
}

// getBlock attempts to retrieve block [id] from the VM to be wrapped
// by ChainState.
func (vm *sharedEvm) getBlock(_ context.Context, id ids.ID) (snowman.Block, error) {
	ethBlock := vm.blockChain.GetBlockByHash(common.Hash(id))
	// If [ethBlock] is nil, return [avalanchedatabase.ErrNotFound] here
	// so that the miss is considered cacheable.
	if ethBlock == nil {
		return nil, avalanchedatabase.ErrNotFound
	}
	// Note: the status of block is set by ChainState
	return vm.newBlock(ethBlock)
}

// GetAcceptedBlock attempts to retrieve block [blkID] from the VM. This method
// only returns accepted blocks.
func (vm *sharedEvm) GetAcceptedBlock(ctx context.Context, blkID ids.ID) (snowman.Block, error) {
	blk, err := vm.GetBlock(ctx, blkID)
	if err != nil {
		return nil, err
	}

	height := blk.Height()
	acceptedBlkID, err := vm.GetBlockIDAtHeight(ctx, height)
	if err != nil {
		return nil, err
	}

	if acceptedBlkID != blkID {
		// The provided block is not accepted.
		return nil, avalanchedatabase.ErrNotFound
	}
	return blk, nil
}

// SetPreference sets what the current tail of the chain is
func (vm *sharedEvm) SetPreference(ctx context.Context, blkID ids.ID) error {
	// Since each internal handler used by [vm.State] always returns a block
	// with non-nil ethBlock value, GetBlockInternal should never return a
	// (*Block) with a nil ethBlock value.
	block, err := vm.GetBlockInternal(ctx, blkID)
	if err != nil {
		return fmt.Errorf("failed to set preference to %s: %w", blkID, err)
	}

	return vm.blockChain.SetPreference(block.(*Block).ethBlock)
}

// VerifyHeightIndex always returns a nil error since the index is maintained by
// vm.blockChain.
func (vm *sharedEvm) VerifyHeightIndex(context.Context) error {
	return nil
}

// GetBlockIDAtHeight returns the canonical block at [height].
// Note: the engine assumes that if a block is not found at [height], then
// [avalanchedatabase.ErrNotFound] will be returned. This indicates that the VM has state
// synced and does not have all historical blocks available.
func (vm *sharedEvm) GetBlockIDAtHeight(_ context.Context, height uint64) (ids.ID, error) {
	lastAcceptedBlock := vm.LastAcceptedBlock()
	if lastAcceptedBlock.Height() < height {
		return ids.ID{}, avalanchedatabase.ErrNotFound
	}

	hash := vm.blockChain.GetCanonicalHash(height)
	if hash == (common.Hash{}) {
		return ids.ID{}, avalanchedatabase.ErrNotFound
	}
	return ids.ID(hash), nil
}

func (vm *sharedEvm) Version(context.Context) (string, error) {
	return Version, nil
}

// NewHandler returns a new Handler for a service where:
//   - The handler's functionality is defined by [service]
//     [service] should be a gorilla RPC service (see https://www.gorillatoolkit.org/pkg/rpc/v2)
//   - The name of the service is [name]
func newHandler(name string, service interface{}) (http.Handler, error) {
	server := avalancheRPC.NewServer()
	server.RegisterCodec(avalancheJSON.NewCodec(), "application/json")
	server.RegisterCodec(avalancheJSON.NewCodec(), "application/json;charset=UTF-8")
	return server, server.RegisterService(service, name)
}

// CreateHandlers makes new http handlers that can handle API calls
func (vm *sharedEvm) CreateHandlers(context.Context) (map[string]http.Handler, error) {
	handler := rpc.NewServer(vm.config.APIMaxDuration.Duration)
	if vm.config.HttpBodyLimit > 0 {
		handler.SetHTTPBodyLimit(int(vm.config.HttpBodyLimit))
	}

	enabledAPIs := vm.config.EthAPIs()
	if err := attachEthService(handler, vm.eth.APIs(), enabledAPIs); err != nil {
		return nil, err
	}

	apis := make(map[string]http.Handler)
	avaxAPI, err := newHandler("avax", &AvaxAPI{vm})
	if err != nil {
		return nil, fmt.Errorf("failed to register service for AVAX API due to %w", err)
	}
	enabledAPIs = append(enabledAPIs, "avax")
	apis[avaxEndpoint] = avaxAPI

	if vm.config.AdminAPIEnabled {
		adminAPI, err := newHandler("admin", newAdminService(vm, os.ExpandEnv(fmt.Sprintf("%s_coreth_performance_%s", vm.config.AdminAPIDir, vm.chainAlias))))
		if err != nil {
			return nil, fmt.Errorf("failed to register service for admin API due to %w", err)
		}
		apis[adminEndpoint] = adminAPI
		enabledAPIs = append(enabledAPIs, "coreth-admin")
	}

	// RPC APIs
	if vm.config.SnowmanAPIEnabled {
		if err := handler.RegisterName("snowman", &SnowmanAPI{vm}); err != nil {
			return nil, err
		}
		enabledAPIs = append(enabledAPIs, "snowman")
	}

	if vm.config.WarpAPIEnabled {
		warpAPI := warp.NewAPI(vm.ctx, vm.networkCodec, vm.warpBackend, vm.client, vm.requirePrimaryNetworkSigners)
		if err := handler.RegisterName("warp", warpAPI); err != nil {
			return nil, err
		}
		enabledAPIs = append(enabledAPIs, "warp")
	}

	log.Info(fmt.Sprintf("Enabled APIs: %s", strings.Join(enabledAPIs, ", ")))
	apis[ethRPCEndpoint] = handler
	apis[ethWSEndpoint] = handler.WebsocketHandlerWithDuration(
		[]string{"*"},
		vm.config.APIMaxDuration.Duration,
		vm.config.WSCPURefillRate.Duration,
		vm.config.WSCPUMaxStored.Duration,
	)

	vm.rpcHandlers = append(vm.rpcHandlers, handler)
	return apis, nil
}

// CreateStaticHandlers makes new http handlers that can handle API calls
func (vm *sharedEvm) CreateStaticHandlers(context.Context) (map[string]http.Handler, error) {
	handler := rpc.NewServer(0)
	if vm.config.HttpBodyLimit > 0 {
		handler.SetHTTPBodyLimit(int(vm.config.HttpBodyLimit))
	}
	if err := handler.RegisterName("static", &StaticService{}); err != nil {
		return nil, err
	}

	vm.rpcHandlers = append(vm.rpcHandlers, handler)
	return map[string]http.Handler{
		"/rpc": handler,
	}, nil
}

/*
 ******************************************************************************
 *********************************** Helpers **********************************
 ******************************************************************************
 */

// getAtomicTx returns the requested transaction, status, and height.
// If the status is Unknown, then the returned transaction will be nil.
func (vm *sharedEvm) getAtomicTx(txID ids.ID) (*atomic.Tx, atomic.Status, uint64, error) {
	if tx, height, err := vm.atomicTxRepository.GetByTxID(txID); err == nil {
		return tx, atomic.Accepted, height, nil
	} else if err != avalanchedatabase.ErrNotFound {
		return nil, atomic.Unknown, 0, err
	}
	tx, dropped, found := vm.mempool.GetTx(txID)
	switch {
	case found && dropped:
		return tx, atomic.Dropped, 0, nil
	case found:
		return tx, atomic.Processing, 0, nil
	default:
		return nil, atomic.Unknown, 0, nil
	}
}

// ParseAddress takes in an address and produces the ID of the chain it's for
// the ID of the address
func (vm *sharedEvm) ParseAddress(addrStr string) (ids.ID, ids.ShortID, error) {
	chainIDAlias, hrp, addrBytes, err := address.Parse(addrStr)
	if err != nil {
		return ids.ID{}, ids.ShortID{}, err
	}

	chainID, err := vm.ctx.BCLookup.Lookup(chainIDAlias)
	if err != nil {
		return ids.ID{}, ids.ShortID{}, err
	}

	expectedHRP := avalanchegoConstants.GetHRP(vm.ctx.NetworkID)
	if hrp != expectedHRP {
		return ids.ID{}, ids.ShortID{}, fmt.Errorf("expected hrp %q but got %q",
			expectedHRP, hrp)
	}

	addr, err := ids.ToShortID(addrBytes)
	if err != nil {
		return ids.ID{}, ids.ShortID{}, err
	}
	return chainID, addr, nil
}

// verifyTxAtTip verifies that [tx] is valid to be issued on top of the currently preferred block
func (vm *sharedEvm) verifyTxAtTip(tx *atomic.Tx) error {
	if txByteLen := len(tx.SignedBytes()); txByteLen > targetAtomicTxsSize {
		return fmt.Errorf("tx size (%d) exceeds total atomic txs size target (%d)", txByteLen, targetAtomicTxsSize)
	}
	gasUsed, err := tx.GasUsed(true)
	if err != nil {
		return err
	}
	if new(big.Int).SetUint64(gasUsed).Cmp(params.AtomicGasLimit) > 0 {
		return fmt.Errorf("tx gas usage (%d) exceeds atomic gas limit (%d)", gasUsed, params.AtomicGasLimit.Uint64())
	}

	// Note: we fetch the current block and then the state at that block instead of the current state directly
	// since we need the header of the current block below.
	preferredBlock := vm.blockChain.CurrentBlock()
	preferredState, err := vm.blockChain.StateAt(preferredBlock.Root)
	if err != nil {
		return fmt.Errorf("failed to retrieve block state at tip while verifying atomic tx: %w", err)
	}
	rules := vm.currentRules()
	parentHeader := preferredBlock
	var nextBaseFee *big.Int
	timestamp := uint64(vm.clock.Time().Unix())
	if vm.chainConfig.IsApricotPhase3(timestamp) {
		_, nextBaseFee, err = dummy.EstimateNextBaseFee(vm.chainConfig, parentHeader, timestamp)
		if err != nil {
			// Return extremely detailed error since CalcBaseFee should never encounter an issue here
			return fmt.Errorf("failed to calculate base fee with parent timestamp (%d), parent ExtraData: (0x%x), and current timestamp (%d): %w", parentHeader.Time, parentHeader.Extra, timestamp, err)
		}
	}

	// We don’t need to revert the state here in case verifyTx errors, because
	// [preferredState] is thrown away either way.
	return vm.verifyTx(tx, parentHeader.Hash(), nextBaseFee, preferredState, rules)
}

// verifyTx verifies that [tx] is valid to be issued into a block with parent block [parentHash]
// and validated at [state] using [rules] as the current rule set.
// Note: verifyTx may modify [state]. If [state] needs to be properly maintained, the caller is responsible
// for reverting to the correct snapshot after calling this function. If this function is called with a
// throwaway state, then this is not necessary.
func (vm *sharedEvm) verifyTx(tx *atomic.Tx, parentHash common.Hash, baseFee *big.Int, state *state.StateDB, rules params.Rules) error {
	parentIntf, err := vm.GetBlockInternal(context.TODO(), ids.ID(parentHash))
	if err != nil {
		return fmt.Errorf("failed to get parent block: %w", err)
	}
	parent, ok := parentIntf.(*Block)
	if !ok {
		return fmt.Errorf("parent block %s had unexpected type %T", parentIntf.ID(), parentIntf)
	}
	atomicBackend := &atomic.VerifierBackend{
		Ctx:          vm.ctx,
		Fx:           &vm.fx,
		Rules:        rules,
		Bootstrapped: vm.bootstrapped.Get(),
		BlockFetcher: vm,
		SecpCache:    &vm.secpCache,
	}
	if err := tx.UnsignedAtomicTx.SemanticVerify(atomicBackend, tx, parent, baseFee); err != nil {
		return err
	}
	return tx.UnsignedAtomicTx.EVMStateTransfer(vm.ctx, state)
}

// verifyTxs verifies that [txs] are valid to be issued into a block with parent block [parentHash]
// using [rules] as the current rule set.
func (vm *sharedEvm) verifyTxs(txs []*atomic.Tx, parentHash common.Hash, baseFee *big.Int, height uint64, rules params.Rules) error {
	// Ensure that the parent was verified and inserted correctly.
	if !vm.blockChain.HasBlock(parentHash, height-1) {
		return errRejectedParent
	}

	ancestorID := ids.ID(parentHash)
	// If the ancestor is unknown, then the parent failed verification when
	// it was called.
	// If the ancestor is rejected, then this block shouldn't be inserted
	// into the canonical chain because the parent will be missing.
	ancestorInf, err := vm.GetBlockInternal(context.TODO(), ancestorID)
	if err != nil {
		return errRejectedParent
	}
	ancestor, ok := ancestorInf.(*Block)
	if !ok {
		return fmt.Errorf("expected parent block %s, to be *Block but is %T", ancestor.ID(), ancestorInf)
	}

	// Ensure each tx in [txs] doesn't conflict with any other atomic tx in
	// a processing ancestor block.
	inputs := set.Set[ids.ID]{}
	atomicBackend := &atomic.VerifierBackend{
		Ctx:          vm.ctx,
		Fx:           &vm.fx,
		Rules:        rules,
		Bootstrapped: vm.bootstrapped.Get(),
		BlockFetcher: vm,
		SecpCache:    &vm.secpCache,
	}
	for _, atomicTx := range txs {
		utx := atomicTx.UnsignedAtomicTx
		if err := utx.SemanticVerify(atomicBackend, atomicTx, ancestor, baseFee); err != nil {
			return fmt.Errorf("invalid block due to failed semanatic verify: %w at height %d", err, height)
		}
		txInputs := utx.InputUTXOs()
		if inputs.Overlaps(txInputs) {
			return atomic.ErrConflictingAtomicInputs
		}
		inputs.Union(txInputs)
	}
	return nil
}

// GetAtomicUTXOs returns the utxos that at least one of the provided addresses is
// referenced in.
func (vm *sharedEvm) GetAtomicUTXOs(
	chainID ids.ID,
	addrs set.Set[ids.ShortID],
	startAddr ids.ShortID,
	startUTXOID ids.ID,
	limit int,
) ([]*avax.UTXO, ids.ShortID, ids.ID, error) {
	if limit <= 0 || limit > maxUTXOsToFetch {
		limit = maxUTXOsToFetch
	}

	return avax.GetAtomicUTXOs(
		vm.ctx.SharedMemory,
		atomic.Codec,
		chainID,
		addrs,
		startAddr,
		startUTXOID,
		limit,
	)
}

// currentRules returns the chain rules for the current block.
func (vm *sharedEvm) currentRules() params.Rules {
	header := vm.eth.APIBackend.CurrentHeader()
	return vm.chainConfig.Rules(header.Number, header.Time)
}

// requirePrimaryNetworkSigners returns true if warp messages from the primary
// network must be signed by the primary network validators.
// This is necessary when the subnet is not validating the primary network.
func (vm *sharedEvm) requirePrimaryNetworkSigners() bool {
	switch c := vm.currentRules().ActivePrecompiles[warpcontract.ContractAddress].(type) {
	case *warpcontract.Config:
		return c.RequirePrimaryNetworkSigners
	default: // includes nil due to non-presence
		return false
	}
}

func (vm *sharedEvm) startContinuousProfiler() {
	// If the profiler directory is empty, return immediately
	// without creating or starting a continuous profiler.
	if vm.config.ContinuousProfilerDir == "" {
		return
	}
	vm.profiler = profiler.NewContinuous(
		filepath.Join(vm.config.ContinuousProfilerDir),
		vm.config.ContinuousProfilerFrequency.Duration,
		vm.config.ContinuousProfilerMaxFiles,
	)
	defer vm.profiler.Shutdown()

	vm.shutdownWg.Add(1)
	go func() {
		defer vm.shutdownWg.Done()
		log.Info("Dispatching continuous profiler", "dir", vm.config.ContinuousProfilerDir, "freq", vm.config.ContinuousProfilerFrequency, "maxFiles", vm.config.ContinuousProfilerMaxFiles)
		err := vm.profiler.Dispatch()
		if err != nil {
			log.Error("continuous profiler failed", "err", err)
		}
	}()
	// Wait for shutdownChan to be closed
	<-vm.shutdownChan
}

// readLastAccepted reads the last accepted hash from [acceptedBlockDB] and returns the
// last accepted block hash and height by reading directly from [vm.chaindb] instead of relying
// on [chain].
// Note: assumes [vm.chaindb] and [vm.genesisHash] have been initialized.
func (vm *sharedEvm) readLastAccepted() (common.Hash, uint64, error) {
	// Attempt to load last accepted block to determine if it is necessary to
	// initialize state with the genesis block.
	lastAcceptedBytes, lastAcceptedErr := vm.acceptedBlockDB.Get(lastAcceptedKey)
	switch {
	case lastAcceptedErr == avalanchedatabase.ErrNotFound:
		// If there is nothing in the database, return the genesis block hash and height
		return vm.genesisHash, 0, nil
	case lastAcceptedErr != nil:
		return common.Hash{}, 0, fmt.Errorf("failed to get last accepted block ID due to: %w", lastAcceptedErr)
	case len(lastAcceptedBytes) != common.HashLength:
		return common.Hash{}, 0, fmt.Errorf("last accepted bytes should have been length %d, but found %d", common.HashLength, len(lastAcceptedBytes))
	default:
		lastAcceptedHash := common.BytesToHash(lastAcceptedBytes)
		height := rawdb.ReadHeaderNumber(vm.chaindb, lastAcceptedHash)
		if height == nil {
			return common.Hash{}, 0, fmt.Errorf("failed to retrieve header number of last accepted block: %s", lastAcceptedHash)
		}
		return lastAcceptedHash, *height, nil
	}
}

// attachEthService registers the backend RPC services provided by Ethereum
// to the provided handler under their assigned namespaces.
func attachEthService(handler *rpc.Server, apis []rpc.API, names []string) error {
	enabledServicesSet := make(map[string]struct{})
	for _, ns := range names {
		// handle pre geth v1.10.20 api names as aliases for their updated values
		// to allow configurations to be backwards compatible.
		if newName, isLegacy := legacyApiNames[ns]; isLegacy {
			log.Info("deprecated api name referenced in configuration.", "deprecated", ns, "new", newName)
			enabledServicesSet[newName] = struct{}{}
			continue
		}

		enabledServicesSet[ns] = struct{}{}
	}

	apiSet := make(map[string]rpc.API)
	for _, api := range apis {
		if existingAPI, exists := apiSet[api.Name]; exists {
			return fmt.Errorf("duplicated API name: %s, namespaces %s and %s", api.Name, api.Namespace, existingAPI.Namespace)
		}
		apiSet[api.Name] = api
	}

	for name := range enabledServicesSet {
		api, exists := apiSet[name]
		if !exists {
			return fmt.Errorf("API service %s not found", name)
		}
		if err := handler.RegisterName(api.Namespace, api.Service); err != nil {
			return err
		}
	}

	return nil
}

func (vm *sharedEvm) stateSyncEnabled(lastAcceptedHeight uint64) bool {
	if vm.config.StateSyncEnabled != nil {
		// if the config is set, use that
		return *vm.config.StateSyncEnabled
	}

	// enable state sync by default if the chain is empty.
	return lastAcceptedHeight == 0
}

func (vm *sharedEvm) newImportTx(
	chainID ids.ID, // chain to import from
	to common.Address, // Address of recipient
	baseFee *big.Int, // fee to use post-AP3
	keys []*secp256k1.PrivateKey, // Keys to import the funds
) (*atomic.Tx, error) {
	kc := secp256k1fx.NewKeychain()
	for _, key := range keys {
		kc.Add(key)
	}

	atomicUTXOs, _, _, err := vm.GetAtomicUTXOs(chainID, kc.Addresses(), ids.ShortEmpty, ids.Empty, -1)
	if err != nil {
		return nil, fmt.Errorf("problem retrieving atomic UTXOs: %w", err)
	}

	return atomic.NewImportTx(vm.ctx, vm.currentRules(), vm.clock.Unix(), chainID, to, baseFee, kc, atomicUTXOs)
}

// newExportTx returns a new ExportTx
func (vm *sharedEvm) newExportTx(
	assetID ids.ID, // AssetID of the tokens to export
	amount uint64, // Amount of tokens to export
	chainID ids.ID, // Chain to send the UTXOs to
	to ids.ShortID, // Address of chain recipient
	baseFee *big.Int, // fee to use post-AP3
	keys []*secp256k1.PrivateKey, // Pay the fee and provide the tokens
) (*atomic.Tx, error) {
	state, err := vm.blockChain.State()
	if err != nil {
		return nil, err
	}

	// Create the transaction
	tx, err := atomic.NewExportTx(
		vm.ctx,            // Context
		vm.currentRules(), // VM rules
		state,
		assetID, // AssetID
		amount,  // Amount
		chainID, // ID of the chain to send the funds to
		to,      // Address
		baseFee,
		keys, // Private keys
	)
	if err != nil {
		return nil, err
	}

	return tx, nil
}

func (vm *sharedEvm) PutLastAcceptedID(ID ids.ID) error {
	return vm.acceptedBlockDB.Put(lastAcceptedKey, ID[:])
}<|MERGE_RESOLUTION|>--- conflicted
+++ resolved
@@ -308,28 +308,8 @@
 	rpcHandlers []interface{ Stop() }
 }
 
-<<<<<<< HEAD
 func newExtensibleEVM(isPlugin bool) *sharedEvm {
-	vm := &sharedEvm{IsPlugin: isPlugin}
-	return vm
-=======
-// NewDefaultEVM returns a new instance of the VM with default extensions
-// This should not be called if the VM is being extended
-func NewDefaultEVM() *sharedEvm {
-	vm := &sharedEvm{}
-	defaultCodec, err := message.NewCodec(message.BlockSyncSummary{})
-	if err != nil {
-		panic(err)
-	}
-	if err := vm.SetNetworkCodec(defaultCodec); err != nil {
-		panic(err)
-	}
-	return vm
-}
-
-func NewExtensibleEVM(isPlugin bool) *sharedEvm {
 	return &sharedEvm{IsPlugin: isPlugin}
->>>>>>> 90e248c2
 }
 
 func (vm *sharedEvm) SetNetworkCodec(codec codec.Manager) error {

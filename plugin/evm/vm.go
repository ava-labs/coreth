--- conflicted
+++ resolved
@@ -41,11 +41,8 @@
 	"github.com/ava-labs/coreth/peer"
 	"github.com/ava-labs/coreth/plugin/evm/atomic"
 	atomicstate "github.com/ava-labs/coreth/plugin/evm/atomic/state"
-<<<<<<< HEAD
 	atomicsync "github.com/ava-labs/coreth/plugin/evm/atomic/sync"
-=======
 	atomictxpool "github.com/ava-labs/coreth/plugin/evm/atomic/txpool"
->>>>>>> 32e79340
 	"github.com/ava-labs/coreth/plugin/evm/config"
 	customheader "github.com/ava-labs/coreth/plugin/evm/header"
 	corethlog "github.com/ava-labs/coreth/plugin/evm/log"
@@ -597,18 +594,7 @@
 	warpHandler := acp118.NewCachedHandler(meteredCache, vm.warpBackend, vm.ctx.WarpSigner)
 	vm.Network.AddHandler(p2p.SignatureRequestHandlerID, warpHandler)
 
-<<<<<<< HEAD
 	return vm.initializeStateSync(lastAcceptedHeight)
-=======
-	vm.setAppRequestHandlers()
-
-	vm.StateSyncServer = NewStateSyncServer(&stateSyncServerConfig{
-		Chain:            vm.blockChain,
-		AtomicTrie:       vm.atomicBackend.AtomicTrie(),
-		SyncableInterval: vm.config.StateSyncCommitInterval,
-	})
-	return vm.initializeStateSyncClient(lastAcceptedHeight)
->>>>>>> 32e79340
 }
 
 func parseGenesis(ctx *snow.Context, bytes []byte) (*core.Genesis, error) {
@@ -731,7 +717,7 @@
 			syncStats,
 		),
 	})
-	leafHandler := atomicsync.NewAtomicLeafHandler(vm.atomicTrie.TrieDB(), atomicstate.AtomicTrieKeyLength, vm.networkCodec)
+	leafHandler := atomicsync.NewAtomicLeafHandler(vm.atomicBackend.AtomicTrie().TrieDB(), atomicstate.AtomicTrieKeyLength, vm.networkCodec)
 	leafHandlerConfigs = append(leafHandlerConfigs, &extension.LeafRequestConfig{
 		LeafType:   atomicsync.AtomicTrieNode,
 		MetricName: "sync_atomic_trie_leaves",
@@ -755,7 +741,7 @@
 	)
 	vm.Network.SetRequestHandler(networkHandler)
 
-	vm.Server = vmsync.SyncServer(vm.blockChain, atomicsync.NewAtomicSyncSummaryProvider(vm.atomicTrie), vm.config.StateSyncCommitInterval)
+	vm.Server = vmsync.SyncServer(vm.blockChain, atomicsync.NewAtomicSyncSummaryProvider(vm.atomicBackend.AtomicTrie()), vm.config.StateSyncCommitInterval)
 	stateSyncEnabled := vm.stateSyncEnabled(lastAcceptedHeight)
 	// parse nodeIDs from state sync IDs in vm config
 	var stateSyncIDs []ids.NodeID
@@ -799,7 +785,7 @@
 		ToEngine:             vm.toEngine,
 		Acceptor:             vm,
 		SyncableParser:       atomicsync.NewAtomicSyncSummaryParser(),
-		SyncExtender:         atomicsync.NewAtomicSyncExtender(vm.atomicBackend, vm.atomicTrie, vm.config.StateSyncRequestSize),
+		SyncExtender:         atomicsync.NewAtomicSyncExtender(vm.atomicBackend, vm.atomicBackend.AtomicTrie(), vm.config.StateSyncRequestSize),
 	})
 
 	// If StateSync is disabled, clear any ongoing summary so that we will not attempt to resume
@@ -1307,34 +1293,6 @@
 	return nil
 }
 
-<<<<<<< HEAD
-=======
-// setAppRequestHandlers sets the request handlers for the VM to serve state sync
-// requests.
-func (vm *VM) setAppRequestHandlers() {
-	// Create standalone EVM TrieDB (read only) for serving leafs requests.
-	// We create a standalone TrieDB here, so that it has a standalone cache from the one
-	// used by the node when processing blocks.
-	evmTrieDB := triedb.NewDatabase(
-		vm.chaindb,
-		&triedb.Config{
-			DBOverride: hashdb.Config{
-				CleanCacheSize: vm.config.StateSyncServerTrieCache * units.MiB,
-			}.BackendConstructor,
-		},
-	)
-	networkHandler := newNetworkHandler(
-		vm.blockChain,
-		vm.chaindb,
-		evmTrieDB,
-		vm.atomicBackend.AtomicTrie().TrieDB(),
-		vm.warpBackend,
-		vm.networkCodec,
-	)
-	vm.Network.SetRequestHandler(networkHandler)
-}
-
->>>>>>> 32e79340
 // Shutdown implements the snowman.ChainVM interface
 func (vm *VM) Shutdown(context.Context) error {
 	if vm.ctx == nil {

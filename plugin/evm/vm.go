// (c) 2019-2020, Ava Labs, Inc. All rights reserved.
// See the file LICENSE for licensing terms.

package evm

import (
	"context"
	"encoding/json"
	"errors"
	"fmt"
	"io"
	"math/big"
	"net/http"
	"os"
	"path/filepath"
	"strings"
	"sync"
	"time"

	"github.com/prometheus/client_golang/prometheus"

	"github.com/ava-labs/coreth/consensus/dummy"
	"github.com/ava-labs/coreth/constants"
	"github.com/ava-labs/coreth/core"
	"github.com/ava-labs/coreth/core/rawdb"
	"github.com/ava-labs/coreth/core/txpool"
	"github.com/ava-labs/coreth/core/types"
	"github.com/ava-labs/coreth/eth"
	"github.com/ava-labs/coreth/eth/ethconfig"
	corethprometheus "github.com/ava-labs/coreth/metrics/prometheus"
	"github.com/ava-labs/coreth/miner"
	"github.com/ava-labs/coreth/node"
	"github.com/ava-labs/coreth/params"
	"github.com/ava-labs/coreth/peer"
	"github.com/ava-labs/coreth/plugin/evm/config"
<<<<<<< HEAD
	"github.com/ava-labs/coreth/plugin/evm/extension"
	"github.com/ava-labs/coreth/plugin/evm/gossip"
	"github.com/ava-labs/coreth/plugin/evm/message"
	vmsync "github.com/ava-labs/coreth/plugin/evm/sync"
	"github.com/ava-labs/coreth/plugin/evm/utils"
	"github.com/ava-labs/coreth/plugin/evm/vmerrors"
=======
	"github.com/ava-labs/coreth/plugin/evm/header"
	"github.com/ava-labs/coreth/plugin/evm/message"
	vmsync "github.com/ava-labs/coreth/plugin/evm/sync"
	"github.com/ava-labs/coreth/plugin/evm/upgrade/ap5"
	"github.com/ava-labs/coreth/plugin/evm/upgrade/etna"
	"github.com/ethereum/go-ethereum/metrics"

>>>>>>> cfdd80b8
	warpcontract "github.com/ava-labs/coreth/precompile/contracts/warp"
	"github.com/ava-labs/coreth/rpc"
	statesyncclient "github.com/ava-labs/coreth/sync/client"
	"github.com/ava-labs/coreth/sync/client/stats"
	"github.com/ava-labs/coreth/sync/handlers"
	handlerstats "github.com/ava-labs/coreth/sync/handlers/stats"
	"github.com/ava-labs/coreth/triedb"
	"github.com/ava-labs/coreth/triedb/hashdb"
	"github.com/ava-labs/coreth/warp"

	// Force-load tracer engine to trigger registration
	//
	// We must import this package (not referenced elsewhere) so that the native "callTracer"
	// is added to a map of client-accessible tracers. In geth, this is done
	// inside of cmd/geth.
	_ "github.com/ava-labs/coreth/eth/tracers/js"
	_ "github.com/ava-labs/coreth/eth/tracers/native"

	"github.com/ava-labs/coreth/precompile/precompileconfig"
	// Force-load precompiles to trigger registration
	_ "github.com/ava-labs/coreth/precompile/registry"

	"github.com/ethereum/go-ethereum/common"
	"github.com/ethereum/go-ethereum/ethdb"
	"github.com/ethereum/go-ethereum/log"
	"github.com/ethereum/go-ethereum/rlp"

	"github.com/ava-labs/avalanchego/cache"
	"github.com/ava-labs/avalanchego/cache/metercacher"
	avalanchedatabase "github.com/ava-labs/avalanchego/database"
	"github.com/ava-labs/avalanchego/database/versiondb"
	"github.com/ava-labs/avalanchego/ids"
	"github.com/ava-labs/avalanchego/network/p2p"
	"github.com/ava-labs/avalanchego/network/p2p/acp118"
	avalanchegossip "github.com/ava-labs/avalanchego/network/p2p/gossip"
	"github.com/ava-labs/avalanchego/snow"
	"github.com/ava-labs/avalanchego/snow/consensus/snowman"
	"github.com/ava-labs/avalanchego/snow/engine/snowman/block"
	"github.com/ava-labs/avalanchego/upgrade"
	"github.com/ava-labs/avalanchego/utils/perms"
	"github.com/ava-labs/avalanchego/utils/profiler"
	"github.com/ava-labs/avalanchego/utils/timer/mockable"
	"github.com/ava-labs/avalanchego/utils/units"
	"github.com/ava-labs/avalanchego/vms/components/chain"

	commonEng "github.com/ava-labs/avalanchego/snow/engine/common"

	avalancheUtils "github.com/ava-labs/avalanchego/utils"
)

var (
	_ block.ChainVM                      = &VM{}
	_ block.BuildBlockWithContextChainVM = &VM{}
	_ block.StateSyncableVM              = &VM{}
	_ statesyncclient.EthBlockParser     = &VM{}
	_ vmsync.BlockAcceptor               = &VM{}
	_ extension.InnerVM                  = &VM{}
)

const (
	// Max time from current time allowed for blocks, before they're considered future blocks
	// and fail verification
	maxFutureBlockTime = 10 * time.Second

	decidedCacheSize       = 10 * units.MiB
	missingCacheSize       = 50
	unverifiedCacheSize    = 5 * units.MiB
	bytesToIDCacheSize     = 5 * units.MiB
	warpSignatureCacheSize = 500

	// Prefixes for metrics gatherers
	ethMetricsPrefix        = "eth"
	sdkMetricsPrefix        = "sdk"
	chainStateMetricsPrefix = "chain_state"

	// gossip constants
	maxValidatorSetStaleness = time.Minute
)

// Define the API endpoints for the VM
const (
	adminEndpoint        = "/admin"
	ethRPCEndpoint       = "/rpc"
	ethWSEndpoint        = "/ws"
	ethTxGossipNamespace = "eth_tx_gossip"
)

var (
	// Set last accepted key to be longer than the keys used to store accepted block IDs.
	lastAcceptedKey = []byte("last_accepted_key")
	acceptedPrefix  = []byte("snowman_accepted")
	metadataPrefix  = []byte("metadata")
	warpPrefix      = []byte("warp")
	ethDBPrefix     = []byte("ethdb")
)

var (
	errUnsupportedFXs                = errors.New("unsupported feature extensions")
	errInvalidBlock                  = errors.New("invalid block")
	errInvalidNonce                  = errors.New("invalid nonce")
	errUnclesUnsupported             = errors.New("uncles unsupported")
	errNilBaseFeeApricotPhase3       = errors.New("nil base fee is invalid after apricotPhase3")
	errNilBlockGasCostApricotPhase4  = errors.New("nil blockGasCost is invalid after apricotPhase4")
	errInvalidHeaderPredicateResults = errors.New("invalid header predicate results")
)

var originalStderr *os.File

// legacyApiNames maps pre geth v1.10.20 api names to their updated counterparts.
// used in attachEthService for backward configuration compatibility.
var legacyApiNames = map[string]string{
	"internal-public-eth":              "internal-eth",
	"internal-public-blockchain":       "internal-blockchain",
	"internal-public-transaction-pool": "internal-transaction",
	"internal-public-tx-pool":          "internal-tx-pool",
	"internal-public-debug":            "internal-debug",
	"internal-private-debug":           "internal-debug",
	"internal-public-account":          "internal-account",
	"internal-private-personal":        "internal-personal",

	"public-eth":        "eth",
	"public-eth-filter": "eth-filter",
	"private-admin":     "admin",
	"public-debug":      "debug",
	"private-debug":     "debug",
}

func init() {
	// Preserve [os.Stderr] prior to the call in plugin/main.go to plugin.Serve(...).
	// Preserving the log level allows us to update the root handler while writing to the original
	// [os.Stderr] that is being piped through to the logger via the rpcchainvm.
	originalStderr = os.Stderr
}

// VM implements the snowman.ChainVM interface
type VM struct {
	ctx *snow.Context
	// [cancel] may be nil until [snow.NormalOp] starts
	cancel context.CancelFunc
	// *chain.State helps to implement the VM interface by wrapping blocks
	// with an efficient caching layer.
	*chain.State

	config config.Config

	chainID     *big.Int
	networkID   uint64
	genesisHash common.Hash
	chainConfig *params.ChainConfig
	ethConfig   ethconfig.Config

	// Extension Points
	extensionConfig *extension.Config

	// pointers to eth constructs
	eth        *eth.Ethereum
	txPool     *txpool.TxPool
	blockChain *core.BlockChain
	miner      *miner.Miner

	// [versiondb] is the VM's current versioned database
	versiondb *versiondb.Database

	// [db] is the VM's current database
	db avalanchedatabase.Database

	// [chaindb] is the database supplied to the Ethereum backend
	chaindb ethdb.Database

	// [acceptedBlockDB] is the database to store the last accepted
	// block.
	acceptedBlockDB avalanchedatabase.Database

	// [warpDB] is used to store warp message signatures
	// set to a prefixDB with the prefix [warpPrefix]
	warpDB avalanchedatabase.Database

	metadataDB avalanchedatabase.Database

	toEngine chan<- commonEng.Message

	builder *blockBuilder

	clock *mockable.Clock

	shutdownChan chan struct{}
	shutdownWg   sync.WaitGroup

	// Continuous Profiler
	profiler profiler.ContinuousProfiler

	peer.Network
	client peer.NetworkClient

	p2pValidators *p2p.Validators

	// Metrics
	sdkMetrics *prometheus.Registry

	bootstrapped avalancheUtils.Atomic[bool]
	IsPlugin     bool

	logger CorethLogger
	// State sync server and client
	vmsync.Server
	vmsync.Client

	// Avalanche Warp Messaging backend
	// Used to serve BLS signatures of warp messages over RPC
	warpBackend warp.Backend

	// Initialize only sets these if nil so they can be overridden in tests
	ethTxGossipHandler p2p.Handler
	ethTxPushGossiper  avalancheUtils.Atomic[*avalanchegossip.PushGossiper[*GossipEthTx]]
	ethTxPullGossiper  avalanchegossip.Gossiper

	chainAlias string
	// RPC handlers (should be stopped before closing chaindb)
	rpcHandlers []interface{ Stop() }
}

// Initialize implements the snowman.ChainVM interface
func (vm *VM) Initialize(
	_ context.Context,
	chainCtx *snow.Context,
	db avalanchedatabase.Database,
	genesisBytes []byte,
	upgradeBytes []byte,
	configBytes []byte,
	toEngine chan<- commonEng.Message,
	fxs []*commonEng.Fx,
	appSender commonEng.AppSender,
) error {
	if err := vm.extensionConfig.Validate(); err != nil {
		return fmt.Errorf("failed to validate extension config: %w", err)
	}

	vm.clock = &mockable.Clock{}
	if vm.extensionConfig.Clock != nil {
		vm.clock = vm.extensionConfig.Clock
	}

	vm.config.SetDefaults(defaultTxPoolConfig)
	if len(configBytes) > 0 {
		if err := json.Unmarshal(configBytes, &vm.config); err != nil {
			return fmt.Errorf("failed to unmarshal config %s: %w", string(configBytes), err)
		}
	}
	vm.ctx = chainCtx

	if err := vm.config.Validate(vm.ctx.NetworkID); err != nil {
		return err
	}
	// We should deprecate config flags as the first thing, before we do anything else
	// because this can set old flags to new flags. log the message after we have
	// initialized the logger.
	deprecateMsg := vm.config.Deprecate()

	// Create logger
	alias, err := vm.ctx.BCLookup.PrimaryAlias(vm.ctx.ChainID)
	if err != nil {
		// fallback to ChainID string instead of erroring
		alias = vm.ctx.ChainID.String()
	}
	vm.chainAlias = alias

	var writer io.Writer = vm.ctx.Log
	if vm.IsPlugin {
		writer = originalStderr
	}

	corethLogger, err := InitLogger(vm.chainAlias, vm.config.LogLevel, vm.config.LogJSONFormat, writer)
	if err != nil {
		return fmt.Errorf("failed to initialize logger due to: %w ", err)
	}
	vm.logger = corethLogger

	log.Info("Initializing Coreth VM", "Version", Version, "Config", vm.config)

	if deprecateMsg != "" {
		log.Warn("Deprecation Warning", "msg", deprecateMsg)
	}

	if len(fxs) > 0 {
		return errUnsupportedFXs
	}

	// Enable debug-level metrics that might impact runtime performance
	metrics.EnabledExpensive = vm.config.MetricsExpensiveEnabled

	vm.toEngine = toEngine
	vm.shutdownChan = make(chan struct{}, 1)

	if err := vm.initializeMetrics(); err != nil {
		return fmt.Errorf("failed to initialize metrics: %w", err)
	}

	// Initialize the database
	if err := vm.initializeDBs(db); err != nil {
		return fmt.Errorf("failed to initialize databases: %w", err)
	}
	if vm.config.InspectDatabase {
		if err := vm.inspectDatabases(); err != nil {
			return err
		}
	}

	g := new(core.Genesis)
	if err := json.Unmarshal(genesisBytes, g); err != nil {
<<<<<<< HEAD
		return fmt.Errorf("failed to unmarshal genesis %s", err)
=======
		return err
	}

	var extDataHashes map[common.Hash]common.Hash
	// Set the chain config for mainnet/fuji chain IDs
	switch chainCtx.NetworkID {
	case avalanchegoConstants.MainnetID:
		extDataHashes = mainnetExtDataHashes
	case avalanchegoConstants.FujiID:
		extDataHashes = fujiExtDataHashes
>>>>>>> cfdd80b8
	}

	// if the chainCtx.NetworkUpgrades is not empty, set the chain config
	// normally it should not be empty, but some tests may not set it
	if chainCtx.NetworkUpgrades != (upgrade.Config{}) {
		g.Config.NetworkUpgrades = params.GetNetworkUpgrades(chainCtx.NetworkUpgrades)
	}
	// If the Durango is activated, activate the Warp Precompile at the same time
	if g.Config.DurangoBlockTimestamp != nil {
		g.Config.PrecompileUpgrades = append(g.Config.PrecompileUpgrades, params.PrecompileUpgrade{
			Config: warpcontract.NewDefaultConfig(g.Config.DurangoBlockTimestamp),
		})
	}

	// Set the Avalanche Context on the ChainConfig
	g.Config.AvalancheContext = params.AvalancheContext{
		SnowCtx: chainCtx,
	}

	vm.chainID = g.Config.ChainID

	g.Config.SetEthUpgrades()

	vm.ethConfig = ethconfig.NewDefaultConfig()
	vm.ethConfig.Genesis = g
	vm.ethConfig.NetworkId = vm.chainID.Uint64()
	vm.genesisHash = vm.ethConfig.Genesis.ToBlock().Hash() // must create genesis hash before [vm.ReadLastAccepted]
	lastAcceptedHash, lastAcceptedHeight, err := vm.ReadLastAccepted()
	if err != nil {
		return err
	}
	log.Info(fmt.Sprintf("lastAccepted = %s", lastAcceptedHash))

	// Set minimum price for mining and default gas price oracle value to the min
	// gas price to prevent so transactions and blocks all use the correct fees
	vm.ethConfig.RPCGasCap = vm.config.RPCGasCap
	vm.ethConfig.RPCEVMTimeout = vm.config.APIMaxDuration.Duration
	vm.ethConfig.RPCTxFeeCap = vm.config.RPCTxFeeCap

	vm.ethConfig.TxPool.NoLocals = !vm.config.LocalTxsEnabled
	vm.ethConfig.TxPool.PriceLimit = vm.config.TxPoolPriceLimit
	vm.ethConfig.TxPool.PriceBump = vm.config.TxPoolPriceBump
	vm.ethConfig.TxPool.AccountSlots = vm.config.TxPoolAccountSlots
	vm.ethConfig.TxPool.GlobalSlots = vm.config.TxPoolGlobalSlots
	vm.ethConfig.TxPool.AccountQueue = vm.config.TxPoolAccountQueue
	vm.ethConfig.TxPool.GlobalQueue = vm.config.TxPoolGlobalQueue
	vm.ethConfig.TxPool.Lifetime = vm.config.TxPoolLifetime.Duration

	vm.ethConfig.AllowUnfinalizedQueries = vm.config.AllowUnfinalizedQueries
	vm.ethConfig.AllowUnprotectedTxs = vm.config.AllowUnprotectedTxs
	vm.ethConfig.AllowUnprotectedTxHashes = vm.config.AllowUnprotectedTxHashes
	vm.ethConfig.Preimages = vm.config.Preimages
	vm.ethConfig.Pruning = vm.config.Pruning
	vm.ethConfig.TrieCleanCache = vm.config.TrieCleanCache
	vm.ethConfig.TrieDirtyCache = vm.config.TrieDirtyCache
	vm.ethConfig.TrieDirtyCommitTarget = vm.config.TrieDirtyCommitTarget
	vm.ethConfig.TriePrefetcherParallelism = vm.config.TriePrefetcherParallelism
	vm.ethConfig.SnapshotCache = vm.config.SnapshotCache
	vm.ethConfig.AcceptorQueueLimit = vm.config.AcceptorQueueLimit
	vm.ethConfig.PopulateMissingTries = vm.config.PopulateMissingTries
	vm.ethConfig.PopulateMissingTriesParallelism = vm.config.PopulateMissingTriesParallelism
	vm.ethConfig.AllowMissingTries = vm.config.AllowMissingTries
	vm.ethConfig.SnapshotDelayInit = vm.stateSyncEnabled(lastAcceptedHeight)
	vm.ethConfig.SnapshotWait = vm.config.SnapshotWait
	vm.ethConfig.SnapshotVerify = vm.config.SnapshotVerify
	vm.ethConfig.HistoricalProofQueryWindow = vm.config.HistoricalProofQueryWindow
	vm.ethConfig.OfflinePruning = vm.config.OfflinePruning
	vm.ethConfig.OfflinePruningBloomFilterSize = vm.config.OfflinePruningBloomFilterSize
	vm.ethConfig.OfflinePruningDataDirectory = vm.config.OfflinePruningDataDirectory
	vm.ethConfig.CommitInterval = vm.config.CommitInterval
	vm.ethConfig.SkipUpgradeCheck = vm.config.SkipUpgradeCheck
	vm.ethConfig.AcceptedCacheSize = vm.config.AcceptedCacheSize
	vm.ethConfig.TransactionHistory = vm.config.TransactionHistory
	vm.ethConfig.SkipTxIndexing = vm.config.SkipTxIndexing

	// Create directory for offline pruning
	if len(vm.ethConfig.OfflinePruningDataDirectory) != 0 {
		if err := os.MkdirAll(vm.ethConfig.OfflinePruningDataDirectory, perms.ReadWriteExecute); err != nil {
			log.Error("failed to create offline pruning data directory", "error", err)
			return err
		}
	}

	vm.chainConfig = g.Config
	vm.networkID = vm.ethConfig.NetworkId

	if err := vm.chainConfig.Verify(); err != nil {
		return fmt.Errorf("failed to verify chain config: %w", err)
	}

	p2pNetwork, err := p2p.NewNetwork(vm.ctx.Log, appSender, vm.sdkMetrics, "p2p")
	if err != nil {
		return fmt.Errorf("failed to initialize p2p network: %w", err)
	}
	vm.p2pValidators = p2p.NewValidators(p2pNetwork.Peers, vm.ctx.Log, vm.ctx.SubnetID, vm.ctx.ValidatorState, maxValidatorSetStaleness)
	vm.Network = peer.NewNetwork(p2pNetwork, appSender, vm.extensionConfig.NetworkCodec, chainCtx.NodeID, vm.config.MaxOutboundActiveRequests)
	vm.client = peer.NewNetworkClient(vm.Network)

	// Initialize warp backend
	offchainWarpMessages := make([][]byte, len(vm.config.WarpOffChainMessages))
	for i, hexMsg := range vm.config.WarpOffChainMessages {
		offchainWarpMessages[i] = []byte(hexMsg)
	}
	warpSignatureCache := &cache.LRU[ids.ID, []byte]{Size: warpSignatureCacheSize}
	meteredCache, err := metercacher.New("warp_signature_cache", vm.sdkMetrics, warpSignatureCache)
	if err != nil {
		return fmt.Errorf("failed to create warp signature cache: %w", err)
	}

	// clear warpdb on initialization if config enabled
	if vm.config.PruneWarpDB {
		if err := avalanchedatabase.Clear(vm.warpDB, ethdb.IdealBatchSize); err != nil {
			return fmt.Errorf("failed to prune warpDB: %w", err)
		}
	}

	vm.warpBackend, err = warp.NewBackend(
		vm.ctx.NetworkID,
		vm.ctx.ChainID,
		vm.ctx.WarpSigner,
		vm,
		vm.warpDB,
		meteredCache,
		offchainWarpMessages,
	)
	if err != nil {
		return err
	}
	if err := vm.initializeChain(lastAcceptedHash); err != nil {
		return err
	}

	go vm.ctx.Log.RecoverAndPanic(vm.startContinuousProfiler)

	// Add p2p warp message warpHandler
	warpHandler := acp118.NewCachedHandler(meteredCache, vm.warpBackend, vm.ctx.WarpSigner)
	vm.Network.AddHandler(p2p.SignatureRequestHandlerID, warpHandler)

	return vm.initializeStateSync(lastAcceptedHeight)
}

func (vm *VM) initializeMetrics() error {
	metrics.Enabled = true
	vm.sdkMetrics = prometheus.NewRegistry()
	gatherer := corethprometheus.NewGatherer(metrics.DefaultRegistry)
	if err := vm.ctx.Metrics.Register(ethMetricsPrefix, gatherer); err != nil {
		return err
	}
	return vm.ctx.Metrics.Register(sdkMetricsPrefix, vm.sdkMetrics)
}

func (vm *VM) initializeChain(lastAcceptedHash common.Hash) error {
	nodecfg := &node.Config{
		CorethVersion:         Version,
		KeyStoreDir:           vm.config.KeystoreDirectory,
		ExternalSigner:        vm.config.KeystoreExternalSigner,
		InsecureUnlockAllowed: vm.config.KeystoreInsecureUnlockAllowed,
	}
	node, err := node.New(nodecfg)
	if err != nil {
		return err
	}
	vm.eth, err = eth.New(
		node,
		&vm.ethConfig,
		&EthPushGossiper{vm: vm},
		vm.chaindb,
		eth.Settings{MaxBlocksPerRequest: vm.config.MaxBlocksPerRequest},
		lastAcceptedHash,
		dummy.NewFakerWithClock(vm.extensionConfig.ConsensusCallbacks, vm.clock),
		vm.clock,
	)
	if err != nil {
		return err
	}
	vm.eth.SetEtherbase(constants.BlackholeAddr)
	vm.txPool = vm.eth.TxPool()
	vm.blockChain = vm.eth.BlockChain()
	vm.miner = vm.eth.Miner()

	// Set the gas parameters for the tx pool to the minimum gas price for the
	// latest upgrade.
	vm.txPool.SetGasTip(big.NewInt(0))
	vm.txPool.SetMinFee(big.NewInt(etna.MinBaseFee))

	vm.eth.Start()
	return vm.initChainState(vm.blockChain.LastAcceptedBlock())
}

// initializeStateSync initializes the vm for performing state sync and responding to peer requests.
// If state sync is disabled, this function will wipe any ongoing summary from
// disk to ensure that we do not continue syncing from an invalid snapshot.
func (vm *VM) initializeStateSync(lastAcceptedHeight uint64) error {
	// Create standalone EVM TrieDB (read only) for serving leafs requests.
	// We create a standalone TrieDB here, so that it has a standalone cache from the one
	// used by the node when processing blocks.
	evmTrieDB := triedb.NewDatabase(
		vm.chaindb,
		&triedb.Config{
			HashDB: &hashdb.Config{
				CleanCacheSize: vm.config.StateSyncServerTrieCache * units.MiB,
			},
		},
	)
	var leafHandlerConfigs []*extension.LeafRequestConfig
	syncStats := handlerstats.GetOrRegisterHandlerStats(metrics.Enabled)
	// register default leaf request handler for state trie
	leafHandlerConfigs = append(leafHandlerConfigs, &extension.LeafRequestConfig{
		LeafType:   message.StateTrieNode,
		MetricName: "sync_state_trie_leaves",
		Handler: handlers.NewLeafsRequestHandler(evmTrieDB,
			message.StateTrieKeyLength,
			vm.blockChain, vm.extensionConfig.NetworkCodec,
			syncStats,
		),
	})

	if vm.extensionConfig.ExtraSyncLeafHandlerConfig != nil {
		leafHandlerConfigs = append(leafHandlerConfigs, vm.extensionConfig.ExtraSyncLeafHandlerConfig)
	}

	leafHandlers := make(LeafHandlers, len(leafHandlerConfigs))
	for _, leafConfig := range leafHandlerConfigs {
		if _, exists := leafHandlers[leafConfig.LeafType]; exists {
			return fmt.Errorf("duplicate leaf type %v", leafConfig.LeafType)
		}
		leafHandlers[leafConfig.LeafType] = leafConfig.Handler
	}
	networkHandler := newNetworkHandler(
		vm.blockChain,
		vm.chaindb,
		vm.warpBackend,
		vm.extensionConfig.NetworkCodec,
		leafHandlers,
		syncStats,
	)
	vm.Network.SetRequestHandler(networkHandler)

	vm.Server = vmsync.SyncServer(vm.blockChain, vm.extensionConfig.SyncSummaryProvider, vm.config.StateSyncCommitInterval)
	stateSyncEnabled := vm.stateSyncEnabled(lastAcceptedHeight)
	// parse nodeIDs from state sync IDs in vm config
	var stateSyncIDs []ids.NodeID
	if stateSyncEnabled && len(vm.config.StateSyncIDs) > 0 {
		nodeIDs := strings.Split(vm.config.StateSyncIDs, ",")
		stateSyncIDs = make([]ids.NodeID, len(nodeIDs))
		for i, nodeIDString := range nodeIDs {
			nodeID, err := ids.NodeIDFromString(nodeIDString)
			if err != nil {
				return fmt.Errorf("failed to parse %s as NodeID: %w", nodeIDString, err)
			}
			stateSyncIDs[i] = nodeID
		}
	}

	// Initialize the state sync client
	leafMetricsNames := make(map[message.NodeType]string, len(leafHandlerConfigs))
	for _, leafConfig := range leafHandlerConfigs {
		leafMetricsNames[leafConfig.LeafType] = leafConfig.MetricName
	}
	vm.Client = vmsync.NewClient(&vmsync.ClientConfig{
		Chain: vm.eth,
		State: vm.State,
		Client: statesyncclient.NewClient(
			&statesyncclient.ClientConfig{
				NetworkClient:    vm.client,
				Codec:            vm.extensionConfig.NetworkCodec,
				Stats:            stats.NewClientSyncerStats(leafMetricsNames),
				StateSyncNodeIDs: stateSyncIDs,
				BlockParser:      vm,
			},
		),
		Enabled:              stateSyncEnabled,
		SkipResume:           vm.config.StateSyncSkipResume,
		StateSyncMinBlocks:   vm.config.StateSyncMinBlocks,
		StateSyncRequestSize: vm.config.StateSyncRequestSize,
		LastAcceptedHeight:   lastAcceptedHeight, // TODO clean up how this is passed around
		ChaindDB:             vm.chaindb,
		VerDB:                vm.versiondb,
		MetadataDB:           vm.metadataDB,
		ToEngine:             vm.toEngine,
		Acceptor:             vm,
		SyncableParser:       vm.extensionConfig.SyncableParser,
		SyncExtender:         vm.extensionConfig.SyncExtender,
	})

	// If StateSync is disabled, clear any ongoing summary so that we will not attempt to resume
	// sync using a snapshot that has been modified by the node running normal operations.
	if !stateSyncEnabled {
		return vm.Client.ClearOngoingSummary()
	}

	return nil
}

func (vm *VM) initChainState(lastAcceptedBlock *types.Block) error {
	block, err := vm.newBlock(lastAcceptedBlock)
	if err != nil {
		return fmt.Errorf("failed to create block wrapper for the last accepted block: %w", err)
	}

	config := &chain.Config{
		DecidedCacheSize:      decidedCacheSize,
		MissingCacheSize:      missingCacheSize,
		UnverifiedCacheSize:   unverifiedCacheSize,
		BytesToIDCacheSize:    bytesToIDCacheSize,
		GetBlock:              vm.getBlock,
		UnmarshalBlock:        vm.parseBlock,
		BuildBlock:            vm.buildBlock,
		BuildBlockWithContext: vm.buildBlockWithContext,
		LastAcceptedBlock:     block,
	}

	// Register chain state metrics
	chainStateRegisterer := prometheus.NewRegistry()
	state, err := chain.NewMeteredState(chainStateRegisterer, config)
	if err != nil {
		return fmt.Errorf("could not create metered state: %w", err)
	}
	vm.State = state

	if !metrics.Enabled {
		return nil
	}

	return vm.ctx.Metrics.Register(chainStateMetricsPrefix, chainStateRegisterer)
}

<<<<<<< HEAD
=======
func (vm *VM) createConsensusCallbacks() dummy.ConsensusCallbacks {
	return dummy.ConsensusCallbacks{
		OnFinalizeAndAssemble: vm.onFinalizeAndAssemble,
		OnExtraStateChange:    vm.onExtraStateChange,
	}
}

func (vm *VM) preBatchOnFinalizeAndAssemble(header *types.Header, state *state.StateDB, txs []*types.Transaction) ([]byte, *big.Int, *big.Int, error) {
	for {
		tx, exists := vm.mempool.NextTx()
		if !exists {
			break
		}
		// Take a snapshot of [state] before calling verifyTx so that if the transaction fails verification
		// we can revert to [snapshot].
		// Note: snapshot is taken inside the loop because you cannot revert to the same snapshot more than
		// once.
		snapshot := state.Snapshot()
		rules := vm.chainConfig.Rules(header.Number, header.Time)
		if err := vm.verifyTx(tx, header.ParentHash, header.BaseFee, state, rules); err != nil {
			// Discard the transaction from the mempool on failed verification.
			log.Debug("discarding tx from mempool on failed verification", "txID", tx.ID(), "err", err)
			vm.mempool.DiscardCurrentTx(tx.ID())
			state.RevertToSnapshot(snapshot)
			continue
		}

		atomicTxBytes, err := atomic.Codec.Marshal(atomic.CodecVersion, tx)
		if err != nil {
			// Discard the transaction from the mempool and error if the transaction
			// cannot be marshalled. This should never happen.
			log.Debug("discarding tx due to unmarshal err", "txID", tx.ID(), "err", err)
			vm.mempool.DiscardCurrentTx(tx.ID())
			return nil, nil, nil, fmt.Errorf("failed to marshal atomic transaction %s due to %w", tx.ID(), err)
		}
		var contribution, gasUsed *big.Int
		if rules.IsApricotPhase4 {
			contribution, gasUsed, err = tx.BlockFeeContribution(rules.IsApricotPhase5, vm.ctx.AVAXAssetID, header.BaseFee)
			if err != nil {
				return nil, nil, nil, err
			}
		}
		return atomicTxBytes, contribution, gasUsed, nil
	}

	if len(txs) == 0 {
		// this could happen due to the async logic of geth tx pool
		return nil, nil, nil, errEmptyBlock
	}

	return nil, nil, nil, nil
}

// assumes that we are in at least Apricot Phase 5.
func (vm *VM) postBatchOnFinalizeAndAssemble(header *types.Header, state *state.StateDB, txs []*types.Transaction) ([]byte, *big.Int, *big.Int, error) {
	var (
		batchAtomicTxs    []*atomic.Tx
		batchAtomicUTXOs  set.Set[ids.ID]
		batchContribution *big.Int = new(big.Int).Set(common.Big0)
		batchGasUsed      *big.Int = new(big.Int).Set(common.Big0)
		rules                      = vm.chainConfig.Rules(header.Number, header.Time)
		size              int
	)

	for {
		tx, exists := vm.mempool.NextTx()
		if !exists {
			break
		}

		// Ensure that adding [tx] to the block will not exceed the block size soft limit.
		txSize := len(tx.SignedBytes())
		if size+txSize > targetAtomicTxsSize {
			vm.mempool.CancelCurrentTx(tx.ID())
			break
		}

		var (
			txGasUsed, txContribution *big.Int
			err                       error
		)

		// Note: we do not need to check if we are in at least ApricotPhase4 here because
		// we assume that this function will only be called when the block is in at least
		// ApricotPhase5.
		txContribution, txGasUsed, err = tx.BlockFeeContribution(true, vm.ctx.AVAXAssetID, header.BaseFee)
		if err != nil {
			return nil, nil, nil, err
		}
		// ensure [gasUsed] + [batchGasUsed] doesnt exceed the [atomicGasLimit]
		if totalGasUsed := new(big.Int).Add(batchGasUsed, txGasUsed); !utils.BigLessOrEqualUint64(totalGasUsed, ap5.AtomicGasLimit) {
			// Send [tx] back to the mempool's tx heap.
			vm.mempool.CancelCurrentTx(tx.ID())
			break
		}

		if batchAtomicUTXOs.Overlaps(tx.InputUTXOs()) {
			// Discard the transaction from the mempool since it will fail verification
			// after this block has been accepted.
			// Note: if the proposed block is not accepted, the transaction may still be
			// valid, but we discard it early here based on the assumption that the proposed
			// block will most likely be accepted.
			// Discard the transaction from the mempool on failed verification.
			log.Debug("discarding tx due to overlapping input utxos", "txID", tx.ID())
			vm.mempool.DiscardCurrentTx(tx.ID())
			continue
		}

		snapshot := state.Snapshot()
		if err := vm.verifyTx(tx, header.ParentHash, header.BaseFee, state, rules); err != nil {
			// Discard the transaction from the mempool and reset the state to [snapshot]
			// if it fails verification here.
			// Note: prior to this point, we have not modified [state] so there is no need to
			// revert to a snapshot if we discard the transaction prior to this point.
			log.Debug("discarding tx from mempool due to failed verification", "txID", tx.ID(), "err", err)
			vm.mempool.DiscardCurrentTx(tx.ID())
			state.RevertToSnapshot(snapshot)
			continue
		}

		batchAtomicTxs = append(batchAtomicTxs, tx)
		batchAtomicUTXOs.Union(tx.InputUTXOs())
		// Add the [txGasUsed] to the [batchGasUsed] when the [tx] has passed verification
		batchGasUsed.Add(batchGasUsed, txGasUsed)
		batchContribution.Add(batchContribution, txContribution)
		size += txSize
	}

	// If there is a non-zero number of transactions, marshal them and return the byte slice
	// for the block's extra data along with the contribution and gas used.
	if len(batchAtomicTxs) > 0 {
		atomicTxBytes, err := atomic.Codec.Marshal(atomic.CodecVersion, batchAtomicTxs)
		if err != nil {
			// If we fail to marshal the batch of atomic transactions for any reason,
			// discard the entire set of current transactions.
			log.Debug("discarding txs due to error marshaling atomic transactions", "err", err)
			vm.mempool.DiscardCurrentTxs()
			return nil, nil, nil, fmt.Errorf("failed to marshal batch of atomic transactions due to %w", err)
		}
		return atomicTxBytes, batchContribution, batchGasUsed, nil
	}

	// If there are no regular transactions and there were also no atomic transactions to be included,
	// then the block is empty and should be considered invalid.
	if len(txs) == 0 {
		// this could happen due to the async logic of geth tx pool
		return nil, nil, nil, errEmptyBlock
	}

	// If there are no atomic transactions, but there is a non-zero number of regular transactions, then
	// we return a nil slice with no contribution from the atomic transactions and a nil error.
	return nil, nil, nil, nil
}

func (vm *VM) onFinalizeAndAssemble(header *types.Header, state *state.StateDB, txs []*types.Transaction) ([]byte, *big.Int, *big.Int, error) {
	if !vm.chainConfig.IsApricotPhase5(header.Time) {
		return vm.preBatchOnFinalizeAndAssemble(header, state, txs)
	}
	return vm.postBatchOnFinalizeAndAssemble(header, state, txs)
}

func (vm *VM) onExtraStateChange(block *types.Block, state *state.StateDB) (*big.Int, *big.Int, error) {
	var (
		batchContribution *big.Int = big.NewInt(0)
		batchGasUsed      *big.Int = big.NewInt(0)
		header                     = block.Header()
		rules                      = vm.chainConfig.Rules(header.Number, header.Time)
	)

	txs, err := atomic.ExtractAtomicTxs(block.ExtData(), rules.IsApricotPhase5, atomic.Codec)
	if err != nil {
		return nil, nil, err
	}

	// If [atomicBackend] is nil, the VM is still initializing and is reprocessing accepted blocks.
	if vm.atomicBackend != nil {
		if vm.atomicBackend.IsBonus(block.NumberU64(), block.Hash()) {
			log.Info("skipping atomic tx verification on bonus block", "block", block.Hash())
		} else {
			// Verify [txs] do not conflict with themselves or ancestor blocks.
			if err := vm.verifyTxs(txs, block.ParentHash(), block.BaseFee(), block.NumberU64(), rules); err != nil {
				return nil, nil, err
			}
		}
		// Update the atomic backend with [txs] from this block.
		//
		// Note: The atomic trie canonically contains the duplicate operations
		// from any bonus blocks.
		_, err := vm.atomicBackend.InsertTxs(block.Hash(), block.NumberU64(), block.ParentHash(), txs)
		if err != nil {
			return nil, nil, err
		}
	}

	// If there are no transactions, we can return early.
	if len(txs) == 0 {
		return nil, nil, nil
	}

	for _, tx := range txs {
		if err := tx.UnsignedAtomicTx.EVMStateTransfer(vm.ctx, state); err != nil {
			return nil, nil, err
		}
		// If ApricotPhase4 is enabled, calculate the block fee contribution
		if rules.IsApricotPhase4 {
			contribution, gasUsed, err := tx.BlockFeeContribution(rules.IsApricotPhase5, vm.ctx.AVAXAssetID, block.BaseFee())
			if err != nil {
				return nil, nil, err
			}

			batchContribution.Add(batchContribution, contribution)
			batchGasUsed.Add(batchGasUsed, gasUsed)
		}

		// If ApricotPhase5 is enabled, enforce that the atomic gas used does not exceed the
		// atomic gas limit.
		if rules.IsApricotPhase5 {
			// Ensure that [tx] does not push [block] above the atomic gas limit.
			if !utils.BigLessOrEqualUint64(batchGasUsed, ap5.AtomicGasLimit) {
				return nil, nil, fmt.Errorf("atomic gas used (%d) by block (%s), exceeds atomic gas limit (%d)", batchGasUsed, block.Hash().Hex(), ap5.AtomicGasLimit)
			}
		}
	}
	return batchContribution, batchGasUsed, nil
}

>>>>>>> cfdd80b8
func (vm *VM) SetState(_ context.Context, state snow.State) error {
	switch state {
	case snow.StateSyncing:
		vm.bootstrapped.Set(false)
		return nil
	case snow.Bootstrapping:
		return vm.onBootstrapStarted()
	case snow.NormalOp:
		return vm.onNormalOperationsStarted()
	default:
		return snow.ErrUnknownState
	}
}

// onBootstrapStarted marks this VM as bootstrapping
func (vm *VM) onBootstrapStarted() error {
	vm.bootstrapped.Set(false)
	if err := vm.Client.Error(); err != nil {
		return err
	}
	// After starting bootstrapping, do not attempt to resume a previous state sync.
	if err := vm.Client.ClearOngoingSummary(); err != nil {
		return err
	}
	// Ensure snapshots are initialized before bootstrapping (i.e., if state sync is skipped).
	// Note calling this function has no effect if snapshots are already initialized.
	vm.blockChain.InitializeSnapshots()
	return nil
}

// onNormalOperationsStarted marks this VM as bootstrapped
func (vm *VM) onNormalOperationsStarted() error {
	if vm.bootstrapped.Get() {
		return nil
	}
	vm.bootstrapped.Set(true)
	// Initialize goroutines related to block building
	// once we enter normal operation as there is no need to handle mempool gossip before this point.
	return vm.initBlockBuilding()
}

// initBlockBuilding starts goroutines to manage block building
func (vm *VM) initBlockBuilding() error {
	ctx, cancel := context.WithCancel(context.TODO())
	vm.cancel = cancel

	ethTxGossipMarshaller := GossipEthTxMarshaller{}
	ethTxGossipClient := vm.Network.NewClient(p2p.TxGossipHandlerID, p2p.WithValidatorSampling(vm.p2pValidators))
	ethTxGossipMetrics, err := avalanchegossip.NewMetrics(vm.sdkMetrics, ethTxGossipNamespace)
	if err != nil {
		return fmt.Errorf("failed to initialize eth tx gossip metrics: %w", err)
	}
	ethTxPool, err := NewGossipEthTxPool(vm.txPool, vm.sdkMetrics)
	if err != nil {
		return fmt.Errorf("failed to initialize gossip eth tx pool: %w", err)
	}
	vm.shutdownWg.Add(1)
	go func() {
		ethTxPool.Subscribe(ctx)
		vm.shutdownWg.Done()
	}()
	pushGossipParams := avalanchegossip.BranchingFactor{
		StakePercentage: vm.config.PushGossipPercentStake,
		Validators:      vm.config.PushGossipNumValidators,
		Peers:           vm.config.PushGossipNumPeers,
	}
	pushRegossipParams := avalanchegossip.BranchingFactor{
		Validators: vm.config.PushRegossipNumValidators,
		Peers:      vm.config.PushRegossipNumPeers,
	}

	ethTxPushGossiper := vm.ethTxPushGossiper.Get()
	if ethTxPushGossiper == nil {
		ethTxPushGossiper, err = avalanchegossip.NewPushGossiper[*GossipEthTx](
			ethTxGossipMarshaller,
			ethTxPool,
			vm.p2pValidators,
			ethTxGossipClient,
			ethTxGossipMetrics,
			pushGossipParams,
			pushRegossipParams,
			config.PushGossipDiscardedElements,
			config.TxGossipTargetMessageSize,
			vm.config.RegossipFrequency.Duration,
		)
		if err != nil {
			return fmt.Errorf("failed to initialize eth tx push gossiper: %w", err)
		}
		vm.ethTxPushGossiper.Set(ethTxPushGossiper)
	}

	// NOTE: gossip network must be initialized first otherwise ETH tx gossip will not work.
	vm.builder = vm.NewBlockBuilder(vm.toEngine, vm.extensionConfig.ExtraMempool)
	vm.builder.awaitSubmittedTxs()

	var p2pValidators p2p.ValidatorSet = &gossip.ValidatorSet{}
	if vm.config.PullGossipFrequency.Duration > 0 {
		p2pValidators = vm.p2pValidators
	}

	if vm.ethTxGossipHandler == nil {
		vm.ethTxGossipHandler = gossip.NewTxGossipHandler[*GossipEthTx](
			vm.ctx.Log,
			ethTxGossipMarshaller,
			ethTxPool,
			ethTxGossipMetrics,
			config.TxGossipTargetMessageSize,
			config.TxGossipThrottlingPeriod,
			config.TxGossipThrottlingLimit,
			p2pValidators,
		)
	}

	if err := vm.Network.AddHandler(p2p.TxGossipHandlerID, vm.ethTxGossipHandler); err != nil {
		return fmt.Errorf("failed to add eth tx gossip handler: %w", err)
	}

	if vm.ethTxPullGossiper == nil {
		ethTxPullGossiper := avalanchegossip.NewPullGossiper[*GossipEthTx](
			vm.ctx.Log,
			ethTxGossipMarshaller,
			ethTxPool,
			ethTxGossipClient,
			ethTxGossipMetrics,
			config.TxGossipPollSize,
		)

		vm.ethTxPullGossiper = avalanchegossip.ValidatorGossiper{
			Gossiper:   ethTxPullGossiper,
			NodeID:     vm.ctx.NodeID,
			Validators: vm.p2pValidators,
		}
	}

	if vm.config.PushGossipFrequency.Duration > 0 {
		vm.shutdownWg.Add(1)
		go func() {
			avalanchegossip.Every(ctx, vm.ctx.Log, ethTxPushGossiper, vm.config.PushGossipFrequency.Duration)
			vm.shutdownWg.Done()
		}()
	}
	if vm.config.PullGossipFrequency.Duration > 0 {
		vm.shutdownWg.Add(1)
		go func() {
			avalanchegossip.Every(ctx, vm.ctx.Log, vm.ethTxPullGossiper, vm.config.PullGossipFrequency.Duration)
			vm.shutdownWg.Done()
		}()
	}

	vm.shutdownWg.Add(2)
	go func() {
		avalanchegossip.Every(ctx, vm.ctx.Log, ethTxPushGossiper, vm.config.PushGossipFrequency.Duration)
		vm.shutdownWg.Done()
	}()
	go func() {
		avalanchegossip.Every(ctx, vm.ctx.Log, vm.ethTxPullGossiper, vm.config.PullGossipFrequency.Duration)
		vm.shutdownWg.Done()
	}()

	return nil
}

// Shutdown implements the snowman.ChainVM interface
func (vm *VM) Shutdown(context.Context) error {
	if vm.ctx == nil {
		return nil
	}
	if vm.cancel != nil {
		vm.cancel()
	}
	vm.Network.Shutdown()
	if err := vm.Client.Shutdown(); err != nil {
		log.Error("error stopping state syncer", "err", err)
	}
	close(vm.shutdownChan)
	// Stop RPC handlers before eth.Stop which will close the database
	for _, handler := range vm.rpcHandlers {
		handler.Stop()
	}
	vm.eth.Stop()
	vm.shutdownWg.Wait()
	return nil
}

// newBlock returns a new Block wrapping the ethBlock type and implementing the snowman.Block interface
func (vm *VM) newBlock(ethBlock *types.Block) (*Block, error) {
	return &Block{
		id:        ids.ID(ethBlock.Hash()),
		ethBlock:  ethBlock,
		extension: vm.extensionConfig.BlockExtension,
		vm:        vm,
	}, nil
}

// buildBlock builds a block to be wrapped by ChainState
func (vm *VM) buildBlock(ctx context.Context) (snowman.Block, error) {
	return vm.buildBlockWithContext(ctx, nil)
}

func (vm *VM) buildBlockWithContext(ctx context.Context, proposerVMBlockCtx *block.Context) (snowman.Block, error) {
	if proposerVMBlockCtx != nil {
		log.Debug("Building block with context", "pChainBlockHeight", proposerVMBlockCtx.PChainHeight)
	} else {
		log.Debug("Building block without context")
	}
	predicateCtx := &precompileconfig.PredicateContext{
		SnowCtx:            vm.ctx,
		ProposerVMBlockCtx: proposerVMBlockCtx,
	}

	block, err := vm.miner.GenerateBlock(predicateCtx)
	vm.builder.handleGenerateBlock()
	if err != nil {
		return nil, fmt.Errorf("%w: %w", vmerrors.ErrGenerateBlockFailed, err)
	}

	// Note: the status of block is set by ChainState
	blk, err := vm.newBlock(block)
	if err != nil {
		log.Debug("discarding txs due to error making new block", "err", err)
		return nil, fmt.Errorf("%w: %w", vmerrors.ErrMakeNewBlockFailed, err)
	}

	// Verify is called on a non-wrapped block here, such that this
	// does not add [blk] to the processing blocks map in ChainState.
	//
	// TODO cache verification since Verify() will be called by the
	// consensus engine as well.
	//
	// Note: this is only called when building a new block, so caching
	// verification will only be a significant optimization for nodes
	// that produce a large number of blocks.
	// We call verify without writes here to avoid generating a reference
	// to the blk state root in the triedb when we are going to call verify
	// again from the consensus engine with writes enabled.
	if err := blk.verify(predicateCtx, false /*=writes*/); err != nil {
		return nil, fmt.Errorf("%w: %w", vmerrors.ErrBlockVerificationFailed, err)
	}

	log.Debug(fmt.Sprintf("Built block %s", blk.ID()))
	return blk, nil
}

// parseBlock parses [b] into a block to be wrapped by ChainState.
func (vm *VM) parseBlock(_ context.Context, b []byte) (snowman.Block, error) {
	ethBlock := new(types.Block)
	if err := rlp.DecodeBytes(b, ethBlock); err != nil {
		return nil, err
	}

	// Note: the status of block is set by ChainState
	block, err := vm.newBlock(ethBlock)
	if err != nil {
		return nil, err
	}
	// Performing syntactic verification in ParseBlock allows for
	// short-circuiting bad blocks before they are processed by the VM.
	if err := block.SyntacticVerify(); err != nil {
		return nil, fmt.Errorf("syntactic block verification failed: %w", err)
	}
	return block, nil
}

func (vm *VM) ParseEthBlock(b []byte) (*types.Block, error) {
	block, err := vm.parseBlock(context.TODO(), b)
	if err != nil {
		return nil, err
	}

	return block.(*Block).ethBlock, nil
}

// getBlock attempts to retrieve block [id] from the VM to be wrapped
// by ChainState.
func (vm *VM) getBlock(_ context.Context, id ids.ID) (snowman.Block, error) {
	ethBlock := vm.blockChain.GetBlockByHash(common.Hash(id))
	// If [ethBlock] is nil, return [avalanchedatabase.ErrNotFound] here
	// so that the miss is considered cacheable.
	if ethBlock == nil {
		return nil, avalanchedatabase.ErrNotFound
	}
	// Note: the status of block is set by ChainState
	return vm.newBlock(ethBlock)
}

// GetAcceptedBlock attempts to retrieve block [blkID] from the VM. This method
// only returns accepted blocks.
func (vm *VM) GetAcceptedBlock(ctx context.Context, blkID ids.ID) (snowman.Block, error) {
	blk, err := vm.GetBlock(ctx, blkID)
	if err != nil {
		return nil, err
	}

	height := blk.Height()
	acceptedBlkID, err := vm.GetBlockIDAtHeight(ctx, height)
	if err != nil {
		return nil, err
	}

	if acceptedBlkID != blkID {
		// The provided block is not accepted.
		return nil, avalanchedatabase.ErrNotFound
	}
	return blk, nil
}

// SetPreference sets what the current tail of the chain is
func (vm *VM) SetPreference(ctx context.Context, blkID ids.ID) error {
	block, err := vm.GetVMBlock(ctx, blkID)
	if err != nil {
		return fmt.Errorf("failed to set preference to %s: %w", blkID, err)
	}

	return vm.blockChain.SetPreference(block.GetEthBlock())
}

// VerifyHeightIndex always returns a nil error since the index is maintained by
// vm.blockChain.
func (vm *VM) VerifyHeightIndex(context.Context) error {
	return nil
}

// GetBlockIDAtHeight returns the canonical block at [height].
// Note: the engine assumes that if a block is not found at [height], then
// [avalanchedatabase.ErrNotFound] will be returned. This indicates that the VM has state
// synced and does not have all historical blocks available.
func (vm *VM) GetBlockIDAtHeight(_ context.Context, height uint64) (ids.ID, error) {
	lastAcceptedBlock := vm.LastAcceptedBlock()
	if lastAcceptedBlock.Height() < height {
		return ids.ID{}, avalanchedatabase.ErrNotFound
	}

	hash := vm.blockChain.GetCanonicalHash(height)
	if hash == (common.Hash{}) {
		return ids.ID{}, avalanchedatabase.ErrNotFound
	}
	return ids.ID(hash), nil
}

// CreateHandlers makes new http handlers that can handle API calls
func (vm *VM) CreateHandlers(context.Context) (map[string]http.Handler, error) {
	handler := rpc.NewServer(vm.config.APIMaxDuration.Duration)
	if vm.config.HttpBodyLimit > 0 {
		handler.SetHTTPBodyLimit(int(vm.config.HttpBodyLimit))
	}

	enabledAPIs := vm.config.EthAPIs()
	if err := attachEthService(handler, vm.eth.APIs(), enabledAPIs); err != nil {
		return nil, err
	}

	apis := make(map[string]http.Handler)

	if vm.config.AdminAPIEnabled {
		adminAPI, err := utils.NewHandler("admin", newAdminService(vm, os.ExpandEnv(fmt.Sprintf("%s_coreth_performance_%s", vm.config.AdminAPIDir, vm.chainAlias))))
		if err != nil {
			return nil, fmt.Errorf("failed to register service for admin API due to %w", err)
		}
		apis[adminEndpoint] = adminAPI
		enabledAPIs = append(enabledAPIs, "coreth-admin")
	}

	// RPC APIs
	if vm.config.SnowmanAPIEnabled {
		if err := handler.RegisterName("snowman", &SnowmanAPI{vm}); err != nil {
			return nil, err
		}
		enabledAPIs = append(enabledAPIs, "snowman")
	}

	if vm.config.WarpAPIEnabled {
		warpAPI := warp.NewAPI(vm.ctx, vm.extensionConfig.NetworkCodec, vm.warpBackend, vm.client, vm.requirePrimaryNetworkSigners)
		if err := handler.RegisterName("warp", warpAPI); err != nil {
			return nil, err
		}
		enabledAPIs = append(enabledAPIs, "warp")
	}

	log.Info(fmt.Sprintf("Enabled APIs: %s", strings.Join(enabledAPIs, ", ")))
	apis[ethRPCEndpoint] = handler
	apis[ethWSEndpoint] = handler.WebsocketHandlerWithDuration(
		[]string{"*"},
		vm.config.APIMaxDuration.Duration,
		vm.config.WSCPURefillRate.Duration,
		vm.config.WSCPUMaxStored.Duration,
	)

	vm.rpcHandlers = append(vm.rpcHandlers, handler)
	return apis, nil
}

// CreateStaticHandlers makes new http handlers that can handle API calls
func (vm *VM) CreateStaticHandlers(context.Context) (map[string]http.Handler, error) {
	handler := rpc.NewServer(0)
	if vm.config.HttpBodyLimit > 0 {
		handler.SetHTTPBodyLimit(int(vm.config.HttpBodyLimit))
	}
	if err := handler.RegisterName("static", &StaticService{}); err != nil {
		return nil, err
	}

	vm.rpcHandlers = append(vm.rpcHandlers, handler)
	return map[string]http.Handler{
		"/rpc": handler,
	}, nil
}

<<<<<<< HEAD
=======
/*
 ******************************************************************************
 *********************************** Helpers **********************************
 ******************************************************************************
 */

// getAtomicTx returns the requested transaction, status, and height.
// If the status is Unknown, then the returned transaction will be nil.
func (vm *VM) getAtomicTx(txID ids.ID) (*atomic.Tx, atomic.Status, uint64, error) {
	if tx, height, err := vm.atomicTxRepository.GetByTxID(txID); err == nil {
		return tx, atomic.Accepted, height, nil
	} else if err != avalanchedatabase.ErrNotFound {
		return nil, atomic.Unknown, 0, err
	}
	tx, dropped, found := vm.mempool.GetTx(txID)
	switch {
	case found && dropped:
		return tx, atomic.Dropped, 0, nil
	case found:
		return tx, atomic.Processing, 0, nil
	default:
		return nil, atomic.Unknown, 0, nil
	}
}

// ParseAddress takes in an address and produces the ID of the chain it's for
// the ID of the address
func (vm *VM) ParseAddress(addrStr string) (ids.ID, ids.ShortID, error) {
	chainIDAlias, hrp, addrBytes, err := address.Parse(addrStr)
	if err != nil {
		return ids.ID{}, ids.ShortID{}, err
	}

	chainID, err := vm.ctx.BCLookup.Lookup(chainIDAlias)
	if err != nil {
		return ids.ID{}, ids.ShortID{}, err
	}

	expectedHRP := avalanchegoConstants.GetHRP(vm.ctx.NetworkID)
	if hrp != expectedHRP {
		return ids.ID{}, ids.ShortID{}, fmt.Errorf("expected hrp %q but got %q",
			expectedHRP, hrp)
	}

	addr, err := ids.ToShortID(addrBytes)
	if err != nil {
		return ids.ID{}, ids.ShortID{}, err
	}
	return chainID, addr, nil
}

// verifyTxAtTip verifies that [tx] is valid to be issued on top of the currently preferred block
func (vm *VM) verifyTxAtTip(tx *atomic.Tx) error {
	if txByteLen := len(tx.SignedBytes()); txByteLen > targetAtomicTxsSize {
		return fmt.Errorf("tx size (%d) exceeds total atomic txs size target (%d)", txByteLen, targetAtomicTxsSize)
	}
	gasUsed, err := tx.GasUsed(true)
	if err != nil {
		return err
	}
	if gasUsed > ap5.AtomicGasLimit {
		return fmt.Errorf("tx gas usage (%d) exceeds atomic gas limit (%d)", gasUsed, ap5.AtomicGasLimit)
	}

	// Note: we fetch the current block and then the state at that block instead of the current state directly
	// since we need the header of the current block below.
	preferredBlock := vm.blockChain.CurrentBlock()
	preferredState, err := vm.blockChain.StateAt(preferredBlock.Root)
	if err != nil {
		return fmt.Errorf("failed to retrieve block state at tip while verifying atomic tx: %w", err)
	}
	rules := vm.currentRules()
	parentHeader := preferredBlock
	var nextBaseFee *big.Int
	timestamp := uint64(vm.clock.Time().Unix())
	if vm.chainConfig.IsApricotPhase3(timestamp) {
		nextBaseFee, err = header.EstimateNextBaseFee(vm.chainConfig, parentHeader, timestamp)
		if err != nil {
			// Return extremely detailed error since CalcBaseFee should never encounter an issue here
			return fmt.Errorf("failed to calculate base fee with parent timestamp (%d), parent ExtraData: (0x%x), and current timestamp (%d): %w", parentHeader.Time, parentHeader.Extra, timestamp, err)
		}
	}

	// We don’t need to revert the state here in case verifyTx errors, because
	// [preferredState] is thrown away either way.
	return vm.verifyTx(tx, parentHeader.Hash(), nextBaseFee, preferredState, rules)
}

// verifyTx verifies that [tx] is valid to be issued into a block with parent block [parentHash]
// and validated at [state] using [rules] as the current rule set.
// Note: verifyTx may modify [state]. If [state] needs to be properly maintained, the caller is responsible
// for reverting to the correct snapshot after calling this function. If this function is called with a
// throwaway state, then this is not necessary.
func (vm *VM) verifyTx(tx *atomic.Tx, parentHash common.Hash, baseFee *big.Int, state *state.StateDB, rules params.Rules) error {
	parentIntf, err := vm.GetBlockInternal(context.TODO(), ids.ID(parentHash))
	if err != nil {
		return fmt.Errorf("failed to get parent block: %w", err)
	}
	parent, ok := parentIntf.(*Block)
	if !ok {
		return fmt.Errorf("parent block %s had unexpected type %T", parentIntf.ID(), parentIntf)
	}
	atomicBackend := &atomic.VerifierBackend{
		Ctx:          vm.ctx,
		Fx:           &vm.fx,
		Rules:        rules,
		Bootstrapped: vm.bootstrapped.Get(),
		BlockFetcher: vm,
		SecpCache:    &vm.secpCache,
	}
	if err := tx.UnsignedAtomicTx.SemanticVerify(atomicBackend, tx, parent, baseFee); err != nil {
		return err
	}
	return tx.UnsignedAtomicTx.EVMStateTransfer(vm.ctx, state)
}

// verifyTxs verifies that [txs] are valid to be issued into a block with parent block [parentHash]
// using [rules] as the current rule set.
func (vm *VM) verifyTxs(txs []*atomic.Tx, parentHash common.Hash, baseFee *big.Int, height uint64, rules params.Rules) error {
	// Ensure that the parent was verified and inserted correctly.
	if !vm.blockChain.HasBlock(parentHash, height-1) {
		return errRejectedParent
	}

	ancestorID := ids.ID(parentHash)
	// If the ancestor is unknown, then the parent failed verification when
	// it was called.
	// If the ancestor is rejected, then this block shouldn't be inserted
	// into the canonical chain because the parent will be missing.
	ancestorInf, err := vm.GetBlockInternal(context.TODO(), ancestorID)
	if err != nil {
		return errRejectedParent
	}
	ancestor, ok := ancestorInf.(*Block)
	if !ok {
		return fmt.Errorf("expected parent block %s, to be *Block but is %T", ancestor.ID(), ancestorInf)
	}

	// Ensure each tx in [txs] doesn't conflict with any other atomic tx in
	// a processing ancestor block.
	inputs := set.Set[ids.ID]{}
	atomicBackend := &atomic.VerifierBackend{
		Ctx:          vm.ctx,
		Fx:           &vm.fx,
		Rules:        rules,
		Bootstrapped: vm.bootstrapped.Get(),
		BlockFetcher: vm,
		SecpCache:    &vm.secpCache,
	}
	for _, atomicTx := range txs {
		utx := atomicTx.UnsignedAtomicTx
		if err := utx.SemanticVerify(atomicBackend, atomicTx, ancestor, baseFee); err != nil {
			return fmt.Errorf("invalid block due to failed semanatic verify: %w at height %d", err, height)
		}
		txInputs := utx.InputUTXOs()
		if inputs.Overlaps(txInputs) {
			return atomic.ErrConflictingAtomicInputs
		}
		inputs.Union(txInputs)
	}
	return nil
}

// GetAtomicUTXOs returns the utxos that at least one of the provided addresses is
// referenced in.
func (vm *VM) GetAtomicUTXOs(
	chainID ids.ID,
	addrs set.Set[ids.ShortID],
	startAddr ids.ShortID,
	startUTXOID ids.ID,
	limit int,
) ([]*avax.UTXO, ids.ShortID, ids.ID, error) {
	if limit <= 0 || limit > maxUTXOsToFetch {
		limit = maxUTXOsToFetch
	}

	return avax.GetAtomicUTXOs(
		vm.ctx.SharedMemory,
		atomic.Codec,
		chainID,
		addrs,
		startAddr,
		startUTXOID,
		limit,
	)
}

>>>>>>> cfdd80b8
// currentRules returns the chain rules for the current block.
func (vm *VM) currentRules() params.Rules {
	header := vm.eth.BlockChain().CurrentHeader()
	return vm.chainConfig.Rules(header.Number, header.Time)
}

/*
 *********************************** Helpers **********************************
 */

// requirePrimaryNetworkSigners returns true if warp messages from the primary
// network must be signed by the primary network validators.
// This is necessary when the subnet is not validating the primary network.
func (vm *VM) requirePrimaryNetworkSigners() bool {
	switch c := vm.currentRules().ActivePrecompiles[warpcontract.ContractAddress].(type) {
	case *warpcontract.Config:
		return c.RequirePrimaryNetworkSigners
	default: // includes nil due to non-presence
		return false
	}
}

func (vm *VM) startContinuousProfiler() {
	// If the profiler directory is empty, return immediately
	// without creating or starting a continuous profiler.
	if vm.config.ContinuousProfilerDir == "" {
		return
	}
	vm.profiler = profiler.NewContinuous(
		filepath.Join(vm.config.ContinuousProfilerDir),
		vm.config.ContinuousProfilerFrequency.Duration,
		vm.config.ContinuousProfilerMaxFiles,
	)
	defer vm.profiler.Shutdown()

	vm.shutdownWg.Add(1)
	go func() {
		defer vm.shutdownWg.Done()
		log.Info("Dispatching continuous profiler", "dir", vm.config.ContinuousProfilerDir, "freq", vm.config.ContinuousProfilerFrequency, "maxFiles", vm.config.ContinuousProfilerMaxFiles)
		err := vm.profiler.Dispatch()
		if err != nil {
			log.Error("continuous profiler failed", "err", err)
		}
	}()
	// Wait for shutdownChan to be closed
	<-vm.shutdownChan
}

// ReadLastAccepted reads the last accepted hash from [acceptedBlockDB] and returns the
// last accepted block hash and height by reading directly from [vm.chaindb] instead of relying
// on [chain].
// Note: assumes [vm.chaindb] and [vm.genesisHash] have been initialized.
func (vm *VM) ReadLastAccepted() (common.Hash, uint64, error) {
	// Attempt to load last accepted block to determine if it is necessary to
	// initialize state with the genesis block.
	lastAcceptedBytes, lastAcceptedErr := vm.acceptedBlockDB.Get(lastAcceptedKey)
	switch {
	case lastAcceptedErr == avalanchedatabase.ErrNotFound:
		// If there is nothing in the database, return the genesis block hash and height
		return vm.genesisHash, 0, nil
	case lastAcceptedErr != nil:
		return common.Hash{}, 0, fmt.Errorf("failed to get last accepted block ID due to: %w", lastAcceptedErr)
	case len(lastAcceptedBytes) != common.HashLength:
		return common.Hash{}, 0, fmt.Errorf("last accepted bytes should have been length %d, but found %d", common.HashLength, len(lastAcceptedBytes))
	default:
		lastAcceptedHash := common.BytesToHash(lastAcceptedBytes)
		height := rawdb.ReadHeaderNumber(vm.chaindb, lastAcceptedHash)
		if height == nil {
			return common.Hash{}, 0, fmt.Errorf("failed to retrieve header number of last accepted block: %s", lastAcceptedHash)
		}
		return lastAcceptedHash, *height, nil
	}
}

// attachEthService registers the backend RPC services provided by Ethereum
// to the provided handler under their assigned namespaces.
func attachEthService(handler *rpc.Server, apis []rpc.API, names []string) error {
	enabledServicesSet := make(map[string]struct{})
	for _, ns := range names {
		// handle pre geth v1.10.20 api names as aliases for their updated values
		// to allow configurations to be backwards compatible.
		if newName, isLegacy := legacyApiNames[ns]; isLegacy {
			log.Info("deprecated api name referenced in configuration.", "deprecated", ns, "new", newName)
			enabledServicesSet[newName] = struct{}{}
			continue
		}

		enabledServicesSet[ns] = struct{}{}
	}

	apiSet := make(map[string]rpc.API)
	for _, api := range apis {
		if existingAPI, exists := apiSet[api.Name]; exists {
			return fmt.Errorf("duplicated API name: %s, namespaces %s and %s", api.Name, api.Namespace, existingAPI.Namespace)
		}
		apiSet[api.Name] = api
	}

	for name := range enabledServicesSet {
		api, exists := apiSet[name]
		if !exists {
			return fmt.Errorf("API service %s not found", name)
		}
		if err := handler.RegisterName(api.Namespace, api.Service); err != nil {
			return err
		}
	}

	return nil
}

func (vm *VM) stateSyncEnabled(lastAcceptedHeight uint64) bool {
	if vm.config.StateSyncEnabled != nil {
		// if the config is set, use that
		return *vm.config.StateSyncEnabled
	}

	// enable state sync by default if the chain is empty.
	return lastAcceptedHeight == 0
}

func (vm *VM) PutLastAcceptedID(ID ids.ID) error {
	return vm.acceptedBlockDB.Put(lastAcceptedKey, ID[:])
}<|MERGE_RESOLUTION|>--- conflicted
+++ resolved
@@ -33,22 +33,15 @@
 	"github.com/ava-labs/coreth/params"
 	"github.com/ava-labs/coreth/peer"
 	"github.com/ava-labs/coreth/plugin/evm/config"
-<<<<<<< HEAD
 	"github.com/ava-labs/coreth/plugin/evm/extension"
 	"github.com/ava-labs/coreth/plugin/evm/gossip"
 	"github.com/ava-labs/coreth/plugin/evm/message"
 	vmsync "github.com/ava-labs/coreth/plugin/evm/sync"
-	"github.com/ava-labs/coreth/plugin/evm/utils"
+	"github.com/ava-labs/coreth/plugin/evm/upgrade/etna"
 	"github.com/ava-labs/coreth/plugin/evm/vmerrors"
-=======
-	"github.com/ava-labs/coreth/plugin/evm/header"
-	"github.com/ava-labs/coreth/plugin/evm/message"
-	vmsync "github.com/ava-labs/coreth/plugin/evm/sync"
-	"github.com/ava-labs/coreth/plugin/evm/upgrade/ap5"
-	"github.com/ava-labs/coreth/plugin/evm/upgrade/etna"
+	"github.com/ava-labs/coreth/utils"
 	"github.com/ethereum/go-ethereum/metrics"
 
->>>>>>> cfdd80b8
 	warpcontract "github.com/ava-labs/coreth/precompile/contracts/warp"
 	"github.com/ava-labs/coreth/rpc"
 	statesyncclient "github.com/ava-labs/coreth/sync/client"
@@ -358,20 +351,7 @@
 
 	g := new(core.Genesis)
 	if err := json.Unmarshal(genesisBytes, g); err != nil {
-<<<<<<< HEAD
 		return fmt.Errorf("failed to unmarshal genesis %s", err)
-=======
-		return err
-	}
-
-	var extDataHashes map[common.Hash]common.Hash
-	// Set the chain config for mainnet/fuji chain IDs
-	switch chainCtx.NetworkID {
-	case avalanchegoConstants.MainnetID:
-		extDataHashes = mainnetExtDataHashes
-	case avalanchegoConstants.FujiID:
-		extDataHashes = fujiExtDataHashes
->>>>>>> cfdd80b8
 	}
 
 	// if the chainCtx.NetworkUpgrades is not empty, set the chain config
@@ -699,235 +679,6 @@
 	return vm.ctx.Metrics.Register(chainStateMetricsPrefix, chainStateRegisterer)
 }
 
-<<<<<<< HEAD
-=======
-func (vm *VM) createConsensusCallbacks() dummy.ConsensusCallbacks {
-	return dummy.ConsensusCallbacks{
-		OnFinalizeAndAssemble: vm.onFinalizeAndAssemble,
-		OnExtraStateChange:    vm.onExtraStateChange,
-	}
-}
-
-func (vm *VM) preBatchOnFinalizeAndAssemble(header *types.Header, state *state.StateDB, txs []*types.Transaction) ([]byte, *big.Int, *big.Int, error) {
-	for {
-		tx, exists := vm.mempool.NextTx()
-		if !exists {
-			break
-		}
-		// Take a snapshot of [state] before calling verifyTx so that if the transaction fails verification
-		// we can revert to [snapshot].
-		// Note: snapshot is taken inside the loop because you cannot revert to the same snapshot more than
-		// once.
-		snapshot := state.Snapshot()
-		rules := vm.chainConfig.Rules(header.Number, header.Time)
-		if err := vm.verifyTx(tx, header.ParentHash, header.BaseFee, state, rules); err != nil {
-			// Discard the transaction from the mempool on failed verification.
-			log.Debug("discarding tx from mempool on failed verification", "txID", tx.ID(), "err", err)
-			vm.mempool.DiscardCurrentTx(tx.ID())
-			state.RevertToSnapshot(snapshot)
-			continue
-		}
-
-		atomicTxBytes, err := atomic.Codec.Marshal(atomic.CodecVersion, tx)
-		if err != nil {
-			// Discard the transaction from the mempool and error if the transaction
-			// cannot be marshalled. This should never happen.
-			log.Debug("discarding tx due to unmarshal err", "txID", tx.ID(), "err", err)
-			vm.mempool.DiscardCurrentTx(tx.ID())
-			return nil, nil, nil, fmt.Errorf("failed to marshal atomic transaction %s due to %w", tx.ID(), err)
-		}
-		var contribution, gasUsed *big.Int
-		if rules.IsApricotPhase4 {
-			contribution, gasUsed, err = tx.BlockFeeContribution(rules.IsApricotPhase5, vm.ctx.AVAXAssetID, header.BaseFee)
-			if err != nil {
-				return nil, nil, nil, err
-			}
-		}
-		return atomicTxBytes, contribution, gasUsed, nil
-	}
-
-	if len(txs) == 0 {
-		// this could happen due to the async logic of geth tx pool
-		return nil, nil, nil, errEmptyBlock
-	}
-
-	return nil, nil, nil, nil
-}
-
-// assumes that we are in at least Apricot Phase 5.
-func (vm *VM) postBatchOnFinalizeAndAssemble(header *types.Header, state *state.StateDB, txs []*types.Transaction) ([]byte, *big.Int, *big.Int, error) {
-	var (
-		batchAtomicTxs    []*atomic.Tx
-		batchAtomicUTXOs  set.Set[ids.ID]
-		batchContribution *big.Int = new(big.Int).Set(common.Big0)
-		batchGasUsed      *big.Int = new(big.Int).Set(common.Big0)
-		rules                      = vm.chainConfig.Rules(header.Number, header.Time)
-		size              int
-	)
-
-	for {
-		tx, exists := vm.mempool.NextTx()
-		if !exists {
-			break
-		}
-
-		// Ensure that adding [tx] to the block will not exceed the block size soft limit.
-		txSize := len(tx.SignedBytes())
-		if size+txSize > targetAtomicTxsSize {
-			vm.mempool.CancelCurrentTx(tx.ID())
-			break
-		}
-
-		var (
-			txGasUsed, txContribution *big.Int
-			err                       error
-		)
-
-		// Note: we do not need to check if we are in at least ApricotPhase4 here because
-		// we assume that this function will only be called when the block is in at least
-		// ApricotPhase5.
-		txContribution, txGasUsed, err = tx.BlockFeeContribution(true, vm.ctx.AVAXAssetID, header.BaseFee)
-		if err != nil {
-			return nil, nil, nil, err
-		}
-		// ensure [gasUsed] + [batchGasUsed] doesnt exceed the [atomicGasLimit]
-		if totalGasUsed := new(big.Int).Add(batchGasUsed, txGasUsed); !utils.BigLessOrEqualUint64(totalGasUsed, ap5.AtomicGasLimit) {
-			// Send [tx] back to the mempool's tx heap.
-			vm.mempool.CancelCurrentTx(tx.ID())
-			break
-		}
-
-		if batchAtomicUTXOs.Overlaps(tx.InputUTXOs()) {
-			// Discard the transaction from the mempool since it will fail verification
-			// after this block has been accepted.
-			// Note: if the proposed block is not accepted, the transaction may still be
-			// valid, but we discard it early here based on the assumption that the proposed
-			// block will most likely be accepted.
-			// Discard the transaction from the mempool on failed verification.
-			log.Debug("discarding tx due to overlapping input utxos", "txID", tx.ID())
-			vm.mempool.DiscardCurrentTx(tx.ID())
-			continue
-		}
-
-		snapshot := state.Snapshot()
-		if err := vm.verifyTx(tx, header.ParentHash, header.BaseFee, state, rules); err != nil {
-			// Discard the transaction from the mempool and reset the state to [snapshot]
-			// if it fails verification here.
-			// Note: prior to this point, we have not modified [state] so there is no need to
-			// revert to a snapshot if we discard the transaction prior to this point.
-			log.Debug("discarding tx from mempool due to failed verification", "txID", tx.ID(), "err", err)
-			vm.mempool.DiscardCurrentTx(tx.ID())
-			state.RevertToSnapshot(snapshot)
-			continue
-		}
-
-		batchAtomicTxs = append(batchAtomicTxs, tx)
-		batchAtomicUTXOs.Union(tx.InputUTXOs())
-		// Add the [txGasUsed] to the [batchGasUsed] when the [tx] has passed verification
-		batchGasUsed.Add(batchGasUsed, txGasUsed)
-		batchContribution.Add(batchContribution, txContribution)
-		size += txSize
-	}
-
-	// If there is a non-zero number of transactions, marshal them and return the byte slice
-	// for the block's extra data along with the contribution and gas used.
-	if len(batchAtomicTxs) > 0 {
-		atomicTxBytes, err := atomic.Codec.Marshal(atomic.CodecVersion, batchAtomicTxs)
-		if err != nil {
-			// If we fail to marshal the batch of atomic transactions for any reason,
-			// discard the entire set of current transactions.
-			log.Debug("discarding txs due to error marshaling atomic transactions", "err", err)
-			vm.mempool.DiscardCurrentTxs()
-			return nil, nil, nil, fmt.Errorf("failed to marshal batch of atomic transactions due to %w", err)
-		}
-		return atomicTxBytes, batchContribution, batchGasUsed, nil
-	}
-
-	// If there are no regular transactions and there were also no atomic transactions to be included,
-	// then the block is empty and should be considered invalid.
-	if len(txs) == 0 {
-		// this could happen due to the async logic of geth tx pool
-		return nil, nil, nil, errEmptyBlock
-	}
-
-	// If there are no atomic transactions, but there is a non-zero number of regular transactions, then
-	// we return a nil slice with no contribution from the atomic transactions and a nil error.
-	return nil, nil, nil, nil
-}
-
-func (vm *VM) onFinalizeAndAssemble(header *types.Header, state *state.StateDB, txs []*types.Transaction) ([]byte, *big.Int, *big.Int, error) {
-	if !vm.chainConfig.IsApricotPhase5(header.Time) {
-		return vm.preBatchOnFinalizeAndAssemble(header, state, txs)
-	}
-	return vm.postBatchOnFinalizeAndAssemble(header, state, txs)
-}
-
-func (vm *VM) onExtraStateChange(block *types.Block, state *state.StateDB) (*big.Int, *big.Int, error) {
-	var (
-		batchContribution *big.Int = big.NewInt(0)
-		batchGasUsed      *big.Int = big.NewInt(0)
-		header                     = block.Header()
-		rules                      = vm.chainConfig.Rules(header.Number, header.Time)
-	)
-
-	txs, err := atomic.ExtractAtomicTxs(block.ExtData(), rules.IsApricotPhase5, atomic.Codec)
-	if err != nil {
-		return nil, nil, err
-	}
-
-	// If [atomicBackend] is nil, the VM is still initializing and is reprocessing accepted blocks.
-	if vm.atomicBackend != nil {
-		if vm.atomicBackend.IsBonus(block.NumberU64(), block.Hash()) {
-			log.Info("skipping atomic tx verification on bonus block", "block", block.Hash())
-		} else {
-			// Verify [txs] do not conflict with themselves or ancestor blocks.
-			if err := vm.verifyTxs(txs, block.ParentHash(), block.BaseFee(), block.NumberU64(), rules); err != nil {
-				return nil, nil, err
-			}
-		}
-		// Update the atomic backend with [txs] from this block.
-		//
-		// Note: The atomic trie canonically contains the duplicate operations
-		// from any bonus blocks.
-		_, err := vm.atomicBackend.InsertTxs(block.Hash(), block.NumberU64(), block.ParentHash(), txs)
-		if err != nil {
-			return nil, nil, err
-		}
-	}
-
-	// If there are no transactions, we can return early.
-	if len(txs) == 0 {
-		return nil, nil, nil
-	}
-
-	for _, tx := range txs {
-		if err := tx.UnsignedAtomicTx.EVMStateTransfer(vm.ctx, state); err != nil {
-			return nil, nil, err
-		}
-		// If ApricotPhase4 is enabled, calculate the block fee contribution
-		if rules.IsApricotPhase4 {
-			contribution, gasUsed, err := tx.BlockFeeContribution(rules.IsApricotPhase5, vm.ctx.AVAXAssetID, block.BaseFee())
-			if err != nil {
-				return nil, nil, err
-			}
-
-			batchContribution.Add(batchContribution, contribution)
-			batchGasUsed.Add(batchGasUsed, gasUsed)
-		}
-
-		// If ApricotPhase5 is enabled, enforce that the atomic gas used does not exceed the
-		// atomic gas limit.
-		if rules.IsApricotPhase5 {
-			// Ensure that [tx] does not push [block] above the atomic gas limit.
-			if !utils.BigLessOrEqualUint64(batchGasUsed, ap5.AtomicGasLimit) {
-				return nil, nil, fmt.Errorf("atomic gas used (%d) by block (%s), exceeds atomic gas limit (%d)", batchGasUsed, block.Hash().Hex(), ap5.AtomicGasLimit)
-			}
-		}
-	}
-	return batchContribution, batchGasUsed, nil
-}
-
->>>>>>> cfdd80b8
 func (vm *VM) SetState(_ context.Context, state snow.State) error {
 	switch state {
 	case snow.StateSyncing:
@@ -1335,196 +1086,6 @@
 	}, nil
 }
 
-<<<<<<< HEAD
-=======
-/*
- ******************************************************************************
- *********************************** Helpers **********************************
- ******************************************************************************
- */
-
-// getAtomicTx returns the requested transaction, status, and height.
-// If the status is Unknown, then the returned transaction will be nil.
-func (vm *VM) getAtomicTx(txID ids.ID) (*atomic.Tx, atomic.Status, uint64, error) {
-	if tx, height, err := vm.atomicTxRepository.GetByTxID(txID); err == nil {
-		return tx, atomic.Accepted, height, nil
-	} else if err != avalanchedatabase.ErrNotFound {
-		return nil, atomic.Unknown, 0, err
-	}
-	tx, dropped, found := vm.mempool.GetTx(txID)
-	switch {
-	case found && dropped:
-		return tx, atomic.Dropped, 0, nil
-	case found:
-		return tx, atomic.Processing, 0, nil
-	default:
-		return nil, atomic.Unknown, 0, nil
-	}
-}
-
-// ParseAddress takes in an address and produces the ID of the chain it's for
-// the ID of the address
-func (vm *VM) ParseAddress(addrStr string) (ids.ID, ids.ShortID, error) {
-	chainIDAlias, hrp, addrBytes, err := address.Parse(addrStr)
-	if err != nil {
-		return ids.ID{}, ids.ShortID{}, err
-	}
-
-	chainID, err := vm.ctx.BCLookup.Lookup(chainIDAlias)
-	if err != nil {
-		return ids.ID{}, ids.ShortID{}, err
-	}
-
-	expectedHRP := avalanchegoConstants.GetHRP(vm.ctx.NetworkID)
-	if hrp != expectedHRP {
-		return ids.ID{}, ids.ShortID{}, fmt.Errorf("expected hrp %q but got %q",
-			expectedHRP, hrp)
-	}
-
-	addr, err := ids.ToShortID(addrBytes)
-	if err != nil {
-		return ids.ID{}, ids.ShortID{}, err
-	}
-	return chainID, addr, nil
-}
-
-// verifyTxAtTip verifies that [tx] is valid to be issued on top of the currently preferred block
-func (vm *VM) verifyTxAtTip(tx *atomic.Tx) error {
-	if txByteLen := len(tx.SignedBytes()); txByteLen > targetAtomicTxsSize {
-		return fmt.Errorf("tx size (%d) exceeds total atomic txs size target (%d)", txByteLen, targetAtomicTxsSize)
-	}
-	gasUsed, err := tx.GasUsed(true)
-	if err != nil {
-		return err
-	}
-	if gasUsed > ap5.AtomicGasLimit {
-		return fmt.Errorf("tx gas usage (%d) exceeds atomic gas limit (%d)", gasUsed, ap5.AtomicGasLimit)
-	}
-
-	// Note: we fetch the current block and then the state at that block instead of the current state directly
-	// since we need the header of the current block below.
-	preferredBlock := vm.blockChain.CurrentBlock()
-	preferredState, err := vm.blockChain.StateAt(preferredBlock.Root)
-	if err != nil {
-		return fmt.Errorf("failed to retrieve block state at tip while verifying atomic tx: %w", err)
-	}
-	rules := vm.currentRules()
-	parentHeader := preferredBlock
-	var nextBaseFee *big.Int
-	timestamp := uint64(vm.clock.Time().Unix())
-	if vm.chainConfig.IsApricotPhase3(timestamp) {
-		nextBaseFee, err = header.EstimateNextBaseFee(vm.chainConfig, parentHeader, timestamp)
-		if err != nil {
-			// Return extremely detailed error since CalcBaseFee should never encounter an issue here
-			return fmt.Errorf("failed to calculate base fee with parent timestamp (%d), parent ExtraData: (0x%x), and current timestamp (%d): %w", parentHeader.Time, parentHeader.Extra, timestamp, err)
-		}
-	}
-
-	// We don’t need to revert the state here in case verifyTx errors, because
-	// [preferredState] is thrown away either way.
-	return vm.verifyTx(tx, parentHeader.Hash(), nextBaseFee, preferredState, rules)
-}
-
-// verifyTx verifies that [tx] is valid to be issued into a block with parent block [parentHash]
-// and validated at [state] using [rules] as the current rule set.
-// Note: verifyTx may modify [state]. If [state] needs to be properly maintained, the caller is responsible
-// for reverting to the correct snapshot after calling this function. If this function is called with a
-// throwaway state, then this is not necessary.
-func (vm *VM) verifyTx(tx *atomic.Tx, parentHash common.Hash, baseFee *big.Int, state *state.StateDB, rules params.Rules) error {
-	parentIntf, err := vm.GetBlockInternal(context.TODO(), ids.ID(parentHash))
-	if err != nil {
-		return fmt.Errorf("failed to get parent block: %w", err)
-	}
-	parent, ok := parentIntf.(*Block)
-	if !ok {
-		return fmt.Errorf("parent block %s had unexpected type %T", parentIntf.ID(), parentIntf)
-	}
-	atomicBackend := &atomic.VerifierBackend{
-		Ctx:          vm.ctx,
-		Fx:           &vm.fx,
-		Rules:        rules,
-		Bootstrapped: vm.bootstrapped.Get(),
-		BlockFetcher: vm,
-		SecpCache:    &vm.secpCache,
-	}
-	if err := tx.UnsignedAtomicTx.SemanticVerify(atomicBackend, tx, parent, baseFee); err != nil {
-		return err
-	}
-	return tx.UnsignedAtomicTx.EVMStateTransfer(vm.ctx, state)
-}
-
-// verifyTxs verifies that [txs] are valid to be issued into a block with parent block [parentHash]
-// using [rules] as the current rule set.
-func (vm *VM) verifyTxs(txs []*atomic.Tx, parentHash common.Hash, baseFee *big.Int, height uint64, rules params.Rules) error {
-	// Ensure that the parent was verified and inserted correctly.
-	if !vm.blockChain.HasBlock(parentHash, height-1) {
-		return errRejectedParent
-	}
-
-	ancestorID := ids.ID(parentHash)
-	// If the ancestor is unknown, then the parent failed verification when
-	// it was called.
-	// If the ancestor is rejected, then this block shouldn't be inserted
-	// into the canonical chain because the parent will be missing.
-	ancestorInf, err := vm.GetBlockInternal(context.TODO(), ancestorID)
-	if err != nil {
-		return errRejectedParent
-	}
-	ancestor, ok := ancestorInf.(*Block)
-	if !ok {
-		return fmt.Errorf("expected parent block %s, to be *Block but is %T", ancestor.ID(), ancestorInf)
-	}
-
-	// Ensure each tx in [txs] doesn't conflict with any other atomic tx in
-	// a processing ancestor block.
-	inputs := set.Set[ids.ID]{}
-	atomicBackend := &atomic.VerifierBackend{
-		Ctx:          vm.ctx,
-		Fx:           &vm.fx,
-		Rules:        rules,
-		Bootstrapped: vm.bootstrapped.Get(),
-		BlockFetcher: vm,
-		SecpCache:    &vm.secpCache,
-	}
-	for _, atomicTx := range txs {
-		utx := atomicTx.UnsignedAtomicTx
-		if err := utx.SemanticVerify(atomicBackend, atomicTx, ancestor, baseFee); err != nil {
-			return fmt.Errorf("invalid block due to failed semanatic verify: %w at height %d", err, height)
-		}
-		txInputs := utx.InputUTXOs()
-		if inputs.Overlaps(txInputs) {
-			return atomic.ErrConflictingAtomicInputs
-		}
-		inputs.Union(txInputs)
-	}
-	return nil
-}
-
-// GetAtomicUTXOs returns the utxos that at least one of the provided addresses is
-// referenced in.
-func (vm *VM) GetAtomicUTXOs(
-	chainID ids.ID,
-	addrs set.Set[ids.ShortID],
-	startAddr ids.ShortID,
-	startUTXOID ids.ID,
-	limit int,
-) ([]*avax.UTXO, ids.ShortID, ids.ID, error) {
-	if limit <= 0 || limit > maxUTXOsToFetch {
-		limit = maxUTXOsToFetch
-	}
-
-	return avax.GetAtomicUTXOs(
-		vm.ctx.SharedMemory,
-		atomic.Codec,
-		chainID,
-		addrs,
-		startAddr,
-		startUTXOID,
-		limit,
-	)
-}
-
->>>>>>> cfdd80b8
 // currentRules returns the chain rules for the current block.
 func (vm *VM) currentRules() params.Rules {
 	header := vm.eth.BlockChain().CurrentHeader()

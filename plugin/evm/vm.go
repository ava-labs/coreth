--- conflicted
+++ resolved
@@ -40,27 +40,16 @@
 	"github.com/ava-labs/coreth/params"
 	"github.com/ava-labs/coreth/params/extras"
 	"github.com/ava-labs/coreth/peer"
-<<<<<<< HEAD
-	"github.com/ava-labs/coreth/plugin/evm/ap5"
-	"github.com/ava-labs/coreth/plugin/evm/atomic"
-	"github.com/ava-labs/coreth/plugin/evm/config"
-	"github.com/ava-labs/coreth/plugin/evm/message"
-	"github.com/ava-labs/coreth/triedb/hashdb"
-	"github.com/ava-labs/coreth/utils"
-	"github.com/ava-labs/libevm/metrics"
-	"github.com/ava-labs/libevm/triedb"
-=======
 	"github.com/ava-labs/coreth/plugin/evm/atomic"
 	"github.com/ava-labs/coreth/plugin/evm/config"
 	"github.com/ava-labs/coreth/plugin/evm/header"
 	"github.com/ava-labs/coreth/plugin/evm/message"
 	"github.com/ava-labs/coreth/plugin/evm/upgrade/ap5"
 	"github.com/ava-labs/coreth/plugin/evm/upgrade/etna"
-	"github.com/ava-labs/coreth/triedb"
 	"github.com/ava-labs/coreth/triedb/hashdb"
 	"github.com/ava-labs/coreth/utils"
-	"github.com/ethereum/go-ethereum/metrics"
->>>>>>> 0cdf88ee
+	"github.com/ava-labs/libevm/metrics"
+	"github.com/ava-labs/libevm/triedb"
 
 	warpcontract "github.com/ava-labs/coreth/precompile/contracts/warp"
 	"github.com/ava-labs/coreth/rpc"
@@ -436,11 +425,7 @@
 	// if the chainCtx.NetworkUpgrades is not empty, set the chain config
 	// normally it should not be empty, but some tests may not set it
 	if chainCtx.NetworkUpgrades != (upgrade.Config{}) {
-<<<<<<< HEAD
 		params.GetExtra(g.Config).NetworkUpgrades = extras.GetNetworkUpgrades(chainCtx.NetworkUpgrades)
-=======
-		g.Config.NetworkUpgrades = params.GetNetworkUpgrades(chainCtx.NetworkUpgrades)
->>>>>>> 0cdf88ee
 	}
 
 	// If the Durango is activated, activate the Warp Precompile at the same time
@@ -686,11 +671,7 @@
 	// Set the gas parameters for the tx pool to the minimum gas price for the
 	// latest upgrade.
 	vm.txPool.SetGasTip(big.NewInt(0))
-<<<<<<< HEAD
-	vm.txPool.SetMinFee(big.NewInt(params.EtnaMinBaseFee))
-=======
 	vm.txPool.SetMinFee(big.NewInt(etna.MinBaseFee))
->>>>>>> 0cdf88ee
 
 	vm.eth.Start()
 	return vm.initChainState(vm.blockChain.LastAcceptedBlock())
@@ -954,11 +935,7 @@
 		rulesExtra                 = *params.GetRulesExtra(rules)
 	)
 
-<<<<<<< HEAD
 	txs, err := atomic.ExtractAtomicTxs(block.ExtData(), rulesExtra.IsApricotPhase5, atomic.Codec)
-=======
-	txs, err := atomic.ExtractAtomicTxs(block.ExtData(), rules.IsApricotPhase5, atomic.Codec)
->>>>>>> 0cdf88ee
 	if err != nil {
 		return nil, nil, err
 	}
@@ -1610,13 +1587,9 @@
 	parentHeader := preferredBlock
 	var nextBaseFee *big.Int
 	timestamp := uint64(vm.clock.Time().Unix())
-<<<<<<< HEAD
-	if vm.chainConfigExtra().IsApricotPhase3(timestamp) {
-		nextBaseFee, err = dummy.EstimateNextBaseFee(vm.chainConfig, parentHeader, timestamp)
-=======
-	if vm.chainConfig.IsApricotPhase3(timestamp) {
-		nextBaseFee, err = header.EstimateNextBaseFee(vm.chainConfig, parentHeader, timestamp)
->>>>>>> 0cdf88ee
+	configExtra := vm.chainConfigExtra()
+	if configExtra.IsApricotPhase3(timestamp) {
+		nextBaseFee, err = header.EstimateNextBaseFee(configExtra, parentHeader, timestamp)
 		if err != nil {
 			// Return extremely detailed error since CalcBaseFee should never encounter an issue here
 			return fmt.Errorf("failed to calculate base fee with parent timestamp (%d), parent ExtraData: (0x%x), and current timestamp (%d): %w", parentHeader.Time, parentHeader.Extra, timestamp, err)
@@ -1633,11 +1606,7 @@
 // Note: verifyTx may modify [state]. If [state] needs to be properly maintained, the caller is responsible
 // for reverting to the correct snapshot after calling this function. If this function is called with a
 // throwaway state, then this is not necessary.
-<<<<<<< HEAD
 func (vm *VM) verifyTx(tx *atomic.Tx, parentHash common.Hash, baseFee *big.Int, state *state.StateDB, rules extras.Rules) error {
-=======
-func (vm *VM) verifyTx(tx *atomic.Tx, parentHash common.Hash, baseFee *big.Int, state *state.StateDB, rules params.Rules) error {
->>>>>>> 0cdf88ee
 	parentIntf, err := vm.GetBlockInternal(context.TODO(), ids.ID(parentHash))
 	if err != nil {
 		return fmt.Errorf("failed to get parent block: %w", err)
@@ -1662,11 +1631,7 @@
 
 // verifyTxs verifies that [txs] are valid to be issued into a block with parent block [parentHash]
 // using [rules] as the current rule set.
-<<<<<<< HEAD
 func (vm *VM) verifyTxs(txs []*atomic.Tx, parentHash common.Hash, baseFee *big.Int, height uint64, rules extras.Rules) error {
-=======
-func (vm *VM) verifyTxs(txs []*atomic.Tx, parentHash common.Hash, baseFee *big.Int, height uint64, rules params.Rules) error {
->>>>>>> 0cdf88ee
 	// Ensure that the parent was verified and inserted correctly.
 	if !vm.blockChain.HasBlock(parentHash, height-1) {
 		return errRejectedParent
@@ -1735,13 +1700,10 @@
 	)
 }
 
-<<<<<<< HEAD
 func (vm *VM) chainConfigExtra() *extras.ChainConfig {
 	return params.GetExtra(vm.chainConfig)
 }
 
-=======
->>>>>>> 0cdf88ee
 // currentRules returns the chain rules for the current block.
 func (vm *VM) currentRules() extras.Rules {
 	header := vm.eth.APIBackend.CurrentHeader()

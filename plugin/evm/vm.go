--- conflicted
+++ resolved
@@ -1549,9 +1549,8 @@
 
 	// Ensure each tx in [txs] doesn't conflict with any other atomic tx in
 	// a processing ancestor block.
-<<<<<<< HEAD
 	var (
-		atomicBackend = &atomic.Backend{
+		atomicBackend = &atomic.VerifierBackend{
 			Ctx:          vm.ctx,
 			Fx:           &vm.fx,
 			Rules:        rules,
@@ -1563,28 +1562,13 @@
 	)
 	for _, atomicTx := range txs {
 		utx := atomicTx.UnsignedAtomicTx
-		if err := utx.SemanticVerify(atomicBackend, atomicTx, parent, baseFee); err != nil {
-			return fmt.Errorf("invalid block due to failed semantic verify: %w at height %d", err, height)
-=======
-	inputs := set.Set[ids.ID]{}
-	atomicBackend := &atomic.VerifierBackend{
-		Ctx:          vm.ctx,
-		Fx:           &vm.fx,
-		Rules:        rules,
-		Bootstrapped: vm.bootstrapped.Get(),
-		BlockFetcher: vm,
-		SecpCache:    vm.secpCache,
-	}
-	for _, atomicTx := range txs {
-		utx := atomicTx.UnsignedAtomicTx
 		if err := utx.Visit(&atomic.SemanticVerifier{
 			Backend: atomicBackend,
 			Tx:      atomicTx,
-			Parent:  ancestor,
+			Parent:  parent,
 			BaseFee: baseFee,
 		}); err != nil {
 			return fmt.Errorf("invalid block due to failed semanatic verify: %w at height %d", err, height)
->>>>>>> 78ccd151
 		}
 		txInputs := utx.InputUTXOs()
 		if inputs.Overlaps(txInputs) {

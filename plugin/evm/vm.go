// Copyright (C) 2019-2025, Ava Labs, Inc. All rights reserved.
// See the file LICENSE for licensing terms.

package evm

import (
	"context"
	"encoding/json"
	"errors"
	"fmt"
	"io"
	"math/big"
	"net/http"
	"os"
	"path/filepath"
	"strings"
	"sync"
	"time"

	"github.com/ava-labs/avalanchego/cache/metercacher"
	"github.com/ava-labs/avalanchego/network/p2p"
	"github.com/ava-labs/avalanchego/network/p2p/acp118"
	"github.com/ava-labs/avalanchego/network/p2p/gossip"
	avalanchegoConstants "github.com/ava-labs/avalanchego/utils/constants"
	"github.com/ava-labs/coreth/network"
	"github.com/ava-labs/coreth/plugin/evm/customtypes"
	"github.com/ava-labs/coreth/plugin/evm/extension"
	"github.com/prometheus/client_golang/prometheus"

	"github.com/ava-labs/coreth/consensus/dummy"
	"github.com/ava-labs/coreth/constants"
	"github.com/ava-labs/coreth/core"
	"github.com/ava-labs/coreth/core/state"
	"github.com/ava-labs/coreth/core/txpool"
	"github.com/ava-labs/coreth/eth"
	"github.com/ava-labs/coreth/eth/ethconfig"
	corethprometheus "github.com/ava-labs/coreth/metrics/prometheus"
	"github.com/ava-labs/coreth/miner"
	"github.com/ava-labs/coreth/node"
	"github.com/ava-labs/coreth/params"
	"github.com/ava-labs/coreth/params/extras"
	"github.com/ava-labs/coreth/plugin/evm/atomic"
	atomicstate "github.com/ava-labs/coreth/plugin/evm/atomic/state"
	atomicsync "github.com/ava-labs/coreth/plugin/evm/atomic/sync"
	atomictxpool "github.com/ava-labs/coreth/plugin/evm/atomic/txpool"
	"github.com/ava-labs/coreth/plugin/evm/config"
	customheader "github.com/ava-labs/coreth/plugin/evm/header"
	corethlog "github.com/ava-labs/coreth/plugin/evm/log"
	"github.com/ava-labs/coreth/plugin/evm/message"
	vmsync "github.com/ava-labs/coreth/plugin/evm/sync"
	"github.com/ava-labs/coreth/plugin/evm/upgrade/acp176"
	"github.com/ava-labs/coreth/plugin/evm/upgrade/ap5"
	"github.com/ava-labs/coreth/triedb/hashdb"
	"github.com/ava-labs/coreth/utils"

	"github.com/ava-labs/libevm/core/rawdb"
	"github.com/ava-labs/libevm/core/types"
	"github.com/ava-labs/libevm/metrics"
	ethparams "github.com/ava-labs/libevm/params"
	"github.com/ava-labs/libevm/triedb"

	warpcontract "github.com/ava-labs/coreth/precompile/contracts/warp"
	"github.com/ava-labs/coreth/rpc"
	statesyncclient "github.com/ava-labs/coreth/sync/client"
	"github.com/ava-labs/coreth/sync/client/stats"
	"github.com/ava-labs/coreth/sync/handlers"
	handlerstats "github.com/ava-labs/coreth/sync/handlers/stats"
	"github.com/ava-labs/coreth/warp"

	// Force-load tracer engine to trigger registration
	//
	// We must import this package (not referenced elsewhere) so that the native "callTracer"
	// is added to a map of client-accessible tracers. In geth, this is done
	// inside of cmd/geth.
	_ "github.com/ava-labs/libevm/eth/tracers/js"
	_ "github.com/ava-labs/libevm/eth/tracers/native"

	"github.com/ava-labs/coreth/precompile/precompileconfig"
	// Force-load precompiles to trigger registration
	_ "github.com/ava-labs/coreth/precompile/registry"

	"github.com/ava-labs/libevm/common"
	"github.com/ava-labs/libevm/ethdb"
	"github.com/ava-labs/libevm/log"
	"github.com/ava-labs/libevm/rlp"

	avalancheRPC "github.com/gorilla/rpc/v2"

	"github.com/ava-labs/avalanchego/cache/lru"
	"github.com/ava-labs/avalanchego/codec"
	"github.com/ava-labs/avalanchego/codec/linearcodec"
	"github.com/ava-labs/avalanchego/database"
	"github.com/ava-labs/avalanchego/database/versiondb"
	"github.com/ava-labs/avalanchego/ids"
	"github.com/ava-labs/avalanchego/snow"
	"github.com/ava-labs/avalanchego/snow/consensus/snowman"
	"github.com/ava-labs/avalanchego/snow/engine/snowman/block"
	"github.com/ava-labs/avalanchego/utils/crypto/secp256k1"
	"github.com/ava-labs/avalanchego/utils/formatting/address"
	"github.com/ava-labs/avalanchego/utils/logging"
	"github.com/ava-labs/avalanchego/utils/perms"
	"github.com/ava-labs/avalanchego/utils/profiler"
	"github.com/ava-labs/avalanchego/utils/set"
	"github.com/ava-labs/avalanchego/utils/timer/mockable"
	"github.com/ava-labs/avalanchego/utils/units"
	"github.com/ava-labs/avalanchego/vms/components/avax"
	"github.com/ava-labs/avalanchego/vms/components/chain"
	"github.com/ava-labs/avalanchego/vms/components/gas"
	"github.com/ava-labs/avalanchego/vms/secp256k1fx"

	commonEng "github.com/ava-labs/avalanchego/snow/engine/common"

	avalancheUtils "github.com/ava-labs/avalanchego/utils"
	avalancheJSON "github.com/ava-labs/avalanchego/utils/json"
)

var (
	_ block.ChainVM                      = (*VM)(nil)
	_ block.BuildBlockWithContextChainVM = (*VM)(nil)
	_ block.StateSyncableVM              = (*VM)(nil)
	_ statesyncclient.EthBlockParser     = (*VM)(nil)
	_ secp256k1fx.VM                     = (*VM)(nil)
)

const (
	// Max time from current time allowed for blocks, before they're considered future blocks
	// and fail verification
	maxFutureBlockTime = 10 * time.Second
	maxUTXOsToFetch    = 1024
	defaultMempoolSize = 4096

	secpCacheSize          = 1024
	decidedCacheSize       = 10 * units.MiB
	missingCacheSize       = 50
	unverifiedCacheSize    = 5 * units.MiB
	bytesToIDCacheSize     = 5 * units.MiB
	warpSignatureCacheSize = 500

	// Prefixes for metrics gatherers
	ethMetricsPrefix        = "eth"
	sdkMetricsPrefix        = "sdk"
	chainStateMetricsPrefix = "chain_state"

	targetAtomicTxsSize = 40 * units.KiB

	// maxAtomicTxMempoolGas is the maximum amount of gas that is allowed to be
	// used by an atomic transaction in the mempool. It is allowed to build
	// blocks with larger atomic transactions, but they will not be accepted
	// into the mempool.
	maxAtomicTxMempoolGas = ap5.AtomicGasLimit

	// gossip constants
	pushGossipDiscardedElements = 16_384
	txGossipTargetMessageSize   = 20 * units.KiB
	txGossipThrottlingPeriod    = 10 * time.Second
	txGossipThrottlingLimit     = 2
	txGossipPollSize            = 1
)

// Define the API endpoints for the VM
const (
	avaxEndpoint            = "/avax"
	adminEndpoint           = "/admin"
	ethRPCEndpoint          = "/rpc"
	ethWSEndpoint           = "/ws"
	ethTxGossipNamespace    = "eth_tx_gossip"
	atomicTxGossipNamespace = "atomic_tx_gossip"
)

var (
	// Set last accepted key to be longer than the keys used to store accepted block IDs.
	lastAcceptedKey = []byte("last_accepted_key")
	acceptedPrefix  = []byte("snowman_accepted")
	metadataPrefix  = []byte("metadata")
	warpPrefix      = []byte("warp")
	ethDBPrefix     = []byte("ethdb")
)

var (
	errEmptyBlock                    = errors.New("empty block")
	errInvalidBlock                  = errors.New("invalid block")
	errInvalidNonce                  = errors.New("invalid nonce")
	errUnclesUnsupported             = errors.New("uncles unsupported")
	errRejectedParent                = errors.New("rejected parent")
	errNilBaseFeeApricotPhase3       = errors.New("nil base fee is invalid after apricotPhase3")
	errNilBlockGasCostApricotPhase4  = errors.New("nil blockGasCost is invalid after apricotPhase4")
	errInvalidHeaderPredicateResults = errors.New("invalid header predicate results")
	errInitializingLogger            = errors.New("failed to initialize logger")
)

var originalStderr *os.File

// legacyApiNames maps pre geth v1.10.20 api names to their updated counterparts.
// used in attachEthService for backward configuration compatibility.
var legacyApiNames = map[string]string{
	"internal-public-eth":              "internal-eth",
	"internal-public-blockchain":       "internal-blockchain",
	"internal-public-transaction-pool": "internal-transaction",
	"internal-public-tx-pool":          "internal-tx-pool",
	"internal-public-debug":            "internal-debug",
	"internal-private-debug":           "internal-debug",
	"internal-public-account":          "internal-account",
	"internal-private-personal":        "internal-personal",

	"public-eth":        "eth",
	"public-eth-filter": "eth-filter",
	"private-admin":     "admin",
	"public-debug":      "debug",
	"private-debug":     "debug",
}

func init() {
	// Preserve [os.Stderr] prior to the call in plugin/main.go to plugin.Serve(...).
	// Preserving the log level allows us to update the root handler while writing to the original
	// [os.Stderr] that is being piped through to the logger via the rpcchainvm.
	originalStderr = os.Stderr
}

// VM implements the snowman.ChainVM interface
type VM struct {
	ctx *snow.Context
	// [cancel] may be nil until [snow.NormalOp] starts
	cancel context.CancelFunc
	// *chain.State helps to implement the VM interface by wrapping blocks
	// with an efficient caching layer.
	*chain.State

	config config.Config

	chainID     *big.Int
	genesisHash common.Hash
	chainConfig *params.ChainConfig
	ethConfig   ethconfig.Config

	// pointers to eth constructs
	eth        *eth.Ethereum
	txPool     *txpool.TxPool
	blockChain *core.BlockChain
	miner      *miner.Miner

	// [versiondb] is the VM's current versioned database
	versiondb *versiondb.Database

	// [db] is the VM's current database
	db database.Database

	// metadataDB is used to store one off keys.
	metadataDB database.Database

	// [chaindb] is the database supplied to the Ethereum backend
	chaindb ethdb.Database

	// [acceptedBlockDB] is the database to store the last accepted
	// block.
	acceptedBlockDB database.Database

	// [warpDB] is used to store warp message signatures
	// set to a prefixDB with the prefix [warpPrefix]
	warpDB database.Database

	toEngine chan<- commonEng.Message

	syntacticBlockValidator BlockValidator

	// [atomicTxRepository] maintains two indexes on accepted atomic txs.
	// - txID to accepted atomic tx
	// - block height to list of atomic txs accepted on block at that height
	atomicTxRepository *atomicstate.AtomicRepository
	// [atomicBackend] abstracts verification and processing of atomic transactions
	atomicBackend *atomicstate.AtomicBackend

	builder *blockBuilder

	baseCodec codec.Registry
	clock     mockable.Clock
	mempool   *atomictxpool.Mempool

	shutdownChan chan struct{}
	shutdownWg   sync.WaitGroup

	fx        secp256k1fx.Fx
	secpCache *secp256k1.RecoverCache

	// Continuous Profiler
	profiler profiler.ContinuousProfiler

	network.Network
	networkCodec codec.Manager

	// Metrics
	sdkMetrics *prometheus.Registry

	bootstrapped avalancheUtils.Atomic[bool]
	IsPlugin     bool

	logger corethlog.Logger
	// State sync server and client
	vmsync.Server
	vmsync.Client

	// Avalanche Warp Messaging backend
	// Used to serve BLS signatures of warp messages over RPC
	warpBackend warp.Backend

	// Initialize only sets these if nil so they can be overridden in tests
	ethTxGossipHandler    p2p.Handler
	ethTxPushGossiper     avalancheUtils.Atomic[*gossip.PushGossiper[*GossipEthTx]]
	ethTxPullGossiper     gossip.Gossiper
	atomicTxGossipHandler p2p.Handler
	atomicTxPushGossiper  *gossip.PushGossiper[*atomic.Tx]
	atomicTxPullGossiper  gossip.Gossiper

	chainAlias string
	// RPC handlers (should be stopped before closing chaindb)
	rpcHandlers []interface{ Stop() }
}

// CodecRegistry implements the secp256k1fx interface
func (vm *VM) CodecRegistry() codec.Registry { return vm.baseCodec }

// Clock implements the secp256k1fx interface
func (vm *VM) Clock() *mockable.Clock { return &vm.clock }

// Logger implements the secp256k1fx interface
func (vm *VM) Logger() logging.Logger { return vm.ctx.Log }

// Initialize implements the snowman.ChainVM interface
func (vm *VM) Initialize(
	_ context.Context,
	chainCtx *snow.Context,
	db database.Database,
	genesisBytes []byte,
	_ []byte,
	configBytes []byte,
	toEngine chan<- commonEng.Message,
	_ []*commonEng.Fx,
	appSender commonEng.AppSender,
) error {
	vm.config.SetDefaults(defaultTxPoolConfig)
	if len(configBytes) > 0 {
		if err := json.Unmarshal(configBytes, &vm.config); err != nil {
			return fmt.Errorf("failed to unmarshal config %s: %w", string(configBytes), err)
		}
	}
	vm.ctx = chainCtx

	if err := vm.config.Validate(vm.ctx.NetworkID); err != nil {
		return err
	}
	// We should deprecate config flags as the first thing, before we do anything else
	// because this can set old flags to new flags. log the message after we have
	// initialized the logger.
	deprecateMsg := vm.config.Deprecate()

	// Create logger
	alias, err := vm.ctx.BCLookup.PrimaryAlias(vm.ctx.ChainID)
	if err != nil {
		// fallback to ChainID string instead of erroring
		alias = vm.ctx.ChainID.String()
	}
	vm.chainAlias = alias

	var writer io.Writer = vm.ctx.Log
	if vm.IsPlugin {
		writer = originalStderr
	}

	corethLogger, err := corethlog.InitLogger(vm.chainAlias, vm.config.LogLevel, vm.config.LogJSONFormat, writer)
	if err != nil {
		return fmt.Errorf("%w: %w ", errInitializingLogger, err)
	}
	vm.logger = corethLogger

	log.Info("Initializing Coreth VM", "Version", Version, "libevm version", ethparams.LibEVMVersion, "Config", vm.config)

	if deprecateMsg != "" {
		log.Warn("Deprecation Warning", "msg", deprecateMsg)
	}

	// Enable debug-level metrics that might impact runtime performance
	metrics.EnabledExpensive = vm.config.MetricsExpensiveEnabled

	vm.toEngine = toEngine
	vm.shutdownChan = make(chan struct{}, 1)

	if err := vm.initializeMetrics(); err != nil {
		return fmt.Errorf("failed to initialize metrics: %w", err)
	}

	// Initialize the database
	if err := vm.initializeDBs(db); err != nil {
		return fmt.Errorf("failed to initialize databases: %w", err)
	}
	if vm.config.InspectDatabase {
		if err := vm.inspectDatabases(); err != nil {
			return err
		}
	}

	g, err := parseGenesis(chainCtx, genesisBytes)
	if err != nil {
		return err
	}

	var extDataHashes map[common.Hash]common.Hash
	// Set the chain config for mainnet/fuji chain IDs
	switch chainCtx.NetworkID {
	case avalanchegoConstants.MainnetID:
		extDataHashes = mainnetExtDataHashes
	case avalanchegoConstants.FujiID:
		extDataHashes = fujiExtDataHashes
	}
	vm.syntacticBlockValidator = NewBlockValidator(extDataHashes)

	// Free the memory of the extDataHash map that is not used (i.e. if mainnet
	// config, free fuji)
	fujiExtDataHashes = nil
	mainnetExtDataHashes = nil

	vm.chainID = g.Config.ChainID

	vm.ethConfig = ethconfig.NewDefaultConfig()
	vm.ethConfig.Genesis = g
	vm.ethConfig.NetworkId = vm.chainID.Uint64()
	vm.genesisHash = vm.ethConfig.Genesis.ToBlock().Hash() // must create genesis hash before [vm.readLastAccepted]
	lastAcceptedHash, lastAcceptedHeight, err := vm.readLastAccepted()
	if err != nil {
		return err
	}
	log.Info("read last accepted",
		"hash", lastAcceptedHash,
		"height", lastAcceptedHeight,
	)

	// Set minimum price for mining and default gas price oracle value to the min
	// gas price to prevent so transactions and blocks all use the correct fees
	vm.ethConfig.RPCGasCap = vm.config.RPCGasCap
	vm.ethConfig.RPCEVMTimeout = vm.config.APIMaxDuration.Duration
	vm.ethConfig.RPCTxFeeCap = vm.config.RPCTxFeeCap
	vm.ethConfig.PriceOptionConfig.SlowFeePercentage = vm.config.PriceOptionSlowFeePercentage
	vm.ethConfig.PriceOptionConfig.FastFeePercentage = vm.config.PriceOptionFastFeePercentage
	vm.ethConfig.PriceOptionConfig.MaxTip = vm.config.PriceOptionMaxTip

	vm.ethConfig.TxPool.NoLocals = !vm.config.LocalTxsEnabled
	vm.ethConfig.TxPool.PriceLimit = vm.config.TxPoolPriceLimit
	vm.ethConfig.TxPool.PriceBump = vm.config.TxPoolPriceBump
	vm.ethConfig.TxPool.AccountSlots = vm.config.TxPoolAccountSlots
	vm.ethConfig.TxPool.GlobalSlots = vm.config.TxPoolGlobalSlots
	vm.ethConfig.TxPool.AccountQueue = vm.config.TxPoolAccountQueue
	vm.ethConfig.TxPool.GlobalQueue = vm.config.TxPoolGlobalQueue
	vm.ethConfig.TxPool.Lifetime = vm.config.TxPoolLifetime.Duration

	vm.ethConfig.AllowUnfinalizedQueries = vm.config.AllowUnfinalizedQueries
	vm.ethConfig.AllowUnprotectedTxs = vm.config.AllowUnprotectedTxs
	vm.ethConfig.AllowUnprotectedTxHashes = vm.config.AllowUnprotectedTxHashes
	vm.ethConfig.Preimages = vm.config.Preimages
	vm.ethConfig.Pruning = vm.config.Pruning
	vm.ethConfig.TrieCleanCache = vm.config.TrieCleanCache
	vm.ethConfig.TrieDirtyCache = vm.config.TrieDirtyCache
	vm.ethConfig.TrieDirtyCommitTarget = vm.config.TrieDirtyCommitTarget
	vm.ethConfig.TriePrefetcherParallelism = vm.config.TriePrefetcherParallelism
	vm.ethConfig.SnapshotCache = vm.config.SnapshotCache
	vm.ethConfig.AcceptorQueueLimit = vm.config.AcceptorQueueLimit
	vm.ethConfig.PopulateMissingTries = vm.config.PopulateMissingTries
	vm.ethConfig.PopulateMissingTriesParallelism = vm.config.PopulateMissingTriesParallelism
	vm.ethConfig.AllowMissingTries = vm.config.AllowMissingTries
	vm.ethConfig.SnapshotDelayInit = vm.stateSyncEnabled(lastAcceptedHeight)
	vm.ethConfig.SnapshotWait = vm.config.SnapshotWait
	vm.ethConfig.SnapshotVerify = vm.config.SnapshotVerify
	vm.ethConfig.HistoricalProofQueryWindow = vm.config.HistoricalProofQueryWindow
	vm.ethConfig.OfflinePruning = vm.config.OfflinePruning
	vm.ethConfig.OfflinePruningBloomFilterSize = vm.config.OfflinePruningBloomFilterSize
	vm.ethConfig.OfflinePruningDataDirectory = vm.config.OfflinePruningDataDirectory
	vm.ethConfig.CommitInterval = vm.config.CommitInterval
	vm.ethConfig.SkipUpgradeCheck = vm.config.SkipUpgradeCheck
	vm.ethConfig.AcceptedCacheSize = vm.config.AcceptedCacheSize
	vm.ethConfig.TransactionHistory = vm.config.TransactionHistory
	vm.ethConfig.SkipTxIndexing = vm.config.SkipTxIndexing

	// Create directory for offline pruning
	if len(vm.ethConfig.OfflinePruningDataDirectory) != 0 {
		if err := os.MkdirAll(vm.ethConfig.OfflinePruningDataDirectory, perms.ReadWriteExecute); err != nil {
			log.Error("failed to create offline pruning data directory", "error", err)
			return err
		}
	}

	vm.chainConfig = g.Config
	vm.secpCache = secp256k1.NewRecoverCache(secpCacheSize)

	// TODO: read size from settings
	vm.mempool, err = atomictxpool.NewMempool(chainCtx, vm.sdkMetrics, defaultMempoolSize, vm.verifyTxAtTip)
	if err != nil {
		return fmt.Errorf("failed to initialize mempool: %w", err)
	}

	vm.networkCodec = message.Codec
	vm.Network, err = network.NewNetwork(vm.ctx, appSender, vm.networkCodec, vm.config.MaxOutboundActiveRequests, vm.sdkMetrics)
	if err != nil {
		return fmt.Errorf("failed to create network: %w", err)
	}
<<<<<<< HEAD
	vm.p2pValidators = p2p.NewValidators(p2pNetwork.Peers, vm.ctx.Log, vm.ctx.SubnetID, vm.ctx.ValidatorState, maxValidatorSetStaleness)

	vm.networkCodec = atomicsync.Codec

	vm.Network = peer.NewNetwork(p2pNetwork, appSender, vm.networkCodec, chainCtx.NodeID, vm.config.MaxOutboundActiveRequests)
	vm.client = peer.NewNetworkClient(vm.Network)
=======
>>>>>>> de6a088a

	// Initialize warp backend
	offchainWarpMessages := make([][]byte, len(vm.config.WarpOffChainMessages))
	for i, hexMsg := range vm.config.WarpOffChainMessages {
		offchainWarpMessages[i] = []byte(hexMsg)
	}
	warpSignatureCache := lru.NewCache[ids.ID, []byte](warpSignatureCacheSize)
	meteredCache, err := metercacher.New("warp_signature_cache", vm.sdkMetrics, warpSignatureCache)
	if err != nil {
		return fmt.Errorf("failed to create warp signature cache: %w", err)
	}

	// clear warpdb on initialization if config enabled
	if vm.config.PruneWarpDB {
		if err := database.Clear(vm.warpDB, ethdb.IdealBatchSize); err != nil {
			return fmt.Errorf("failed to prune warpDB: %w", err)
		}
	}

	vm.warpBackend, err = warp.NewBackend(
		vm.ctx.NetworkID,
		vm.ctx.ChainID,
		vm.ctx.WarpSigner,
		vm,
		vm.warpDB,
		meteredCache,
		offchainWarpMessages,
	)
	if err != nil {
		return err
	}
	if err := vm.initializeChain(lastAcceptedHash); err != nil {
		return err
	}
	// initialize bonus blocks on mainnet
	var (
		bonusBlockHeights map[uint64]ids.ID
	)
	if vm.ctx.NetworkID == avalanchegoConstants.MainnetID {
		bonusBlockHeights, err = readMainnetBonusBlocks()
		if err != nil {
			return fmt.Errorf("failed to read mainnet bonus blocks: %w", err)
		}
	}

	// initialize atomic repository
	vm.atomicTxRepository, err = atomicstate.NewAtomicTxRepository(vm.versiondb, atomic.Codec, lastAcceptedHeight)
	if err != nil {
		return fmt.Errorf("failed to create atomic repository: %w", err)
	}
	vm.atomicBackend, err = atomicstate.NewAtomicBackend(
		vm.ctx.SharedMemory, bonusBlockHeights,
		vm.atomicTxRepository, lastAcceptedHeight, lastAcceptedHash,
		vm.config.CommitInterval,
	)
	if err != nil {
		return fmt.Errorf("failed to create atomic backend: %w", err)
	}

	go vm.ctx.Log.RecoverAndPanic(vm.startContinuousProfiler)

	// so [vm.baseCodec] is a dummy codec use to fulfill the secp256k1fx VM
	// interface. The fx will register all of its types, which can be safely
	// ignored by the VM's codec.
	vm.baseCodec = linearcodec.NewDefault()

	if err := vm.fx.Initialize(vm); err != nil {
		return err
	}

	// Add p2p warp message warpHandler
	warpHandler := acp118.NewCachedHandler(meteredCache, vm.warpBackend, vm.ctx.WarpSigner)
	vm.Network.AddHandler(p2p.SignatureRequestHandlerID, warpHandler)

	return vm.initializeStateSync(lastAcceptedHeight)
}

func parseGenesis(ctx *snow.Context, bytes []byte) (*core.Genesis, error) {
	g := new(core.Genesis)
	if err := json.Unmarshal(bytes, g); err != nil {
		return nil, fmt.Errorf("parsing genesis: %w", err)
	}

	// Populate the Avalanche config extras.
	configExtra := params.GetExtra(g.Config)
	configExtra.AvalancheContext = extras.AvalancheContext{
		SnowCtx: ctx,
	}
	configExtra.NetworkUpgrades = extras.GetNetworkUpgrades(ctx.NetworkUpgrades)

	// If Durango is scheduled, schedule the Warp Precompile at the same time.
	if configExtra.DurangoBlockTimestamp != nil {
		configExtra.PrecompileUpgrades = append(configExtra.PrecompileUpgrades, extras.PrecompileUpgrade{
			Config: warpcontract.NewDefaultConfig(configExtra.DurangoBlockTimestamp),
		})
	}
	if err := configExtra.Verify(); err != nil {
		return nil, fmt.Errorf("invalid chain config: %w", err)
	}

	// Align all the Ethereum upgrades to the Avalanche upgrades
	if err := params.SetEthUpgrades(g.Config); err != nil {
		return nil, fmt.Errorf("setting eth upgrades: %w", err)
	}
	return g, nil
}

func (vm *VM) initializeMetrics() error {
	metrics.Enabled = true
	vm.sdkMetrics = prometheus.NewRegistry()
	gatherer := corethprometheus.NewGatherer(metrics.DefaultRegistry)
	if err := vm.ctx.Metrics.Register(ethMetricsPrefix, gatherer); err != nil {
		return err
	}
	return vm.ctx.Metrics.Register(sdkMetricsPrefix, vm.sdkMetrics)
}

func (vm *VM) initializeChain(lastAcceptedHash common.Hash) error {
	nodecfg := &node.Config{
		CorethVersion:         Version,
		KeyStoreDir:           vm.config.KeystoreDirectory,
		ExternalSigner:        vm.config.KeystoreExternalSigner,
		InsecureUnlockAllowed: vm.config.KeystoreInsecureUnlockAllowed,
	}
	node, err := node.New(nodecfg)
	if err != nil {
		return err
	}
	callbacks := vm.createConsensusCallbacks()

	// If the gas target is specified, calculate the desired target excess and
	// use it during block creation.
	var desiredTargetExcess *gas.Gas
	if vm.config.GasTarget != nil {
		desiredTargetExcess = new(gas.Gas)
		*desiredTargetExcess = acp176.DesiredTargetExcess(*vm.config.GasTarget)
	}

	vm.eth, err = eth.New(
		node,
		&vm.ethConfig,
		&EthPushGossiper{vm: vm},
		vm.chaindb,
		eth.Settings{MaxBlocksPerRequest: vm.config.MaxBlocksPerRequest},
		lastAcceptedHash,
		dummy.NewDummyEngine(
			callbacks,
			dummy.Mode{},
			&vm.clock,
			desiredTargetExcess,
		),
		&vm.clock,
	)
	if err != nil {
		return err
	}
	vm.eth.SetEtherbase(constants.BlackholeAddr)
	vm.txPool = vm.eth.TxPool()
	vm.blockChain = vm.eth.BlockChain()
	vm.miner = vm.eth.Miner()

	// Set the gas parameters for the tx pool to the minimum gas price for the
	// latest upgrade.
	vm.txPool.SetGasTip(big.NewInt(0))
	vm.txPool.SetMinFee(big.NewInt(acp176.MinGasPrice))

	vm.eth.Start()
	return vm.initChainState(vm.blockChain.LastAcceptedBlock())
}

// initializeStateSyncClient initializes the client for performing state sync.
// If state sync is disabled, this function will wipe any ongoing summary from
// disk to ensure that we do not continue syncing from an invalid snapshot.
func (vm *VM) initializeStateSync(lastAcceptedHeight uint64) error {
	// Create standalone EVM TrieDB (read only) for serving leafs requests.
	// We create a standalone TrieDB here, so that it has a standalone cache from the one
	// used by the node when processing blocks.
	evmTrieDB := triedb.NewDatabase(
		vm.chaindb,
		&triedb.Config{
			DBOverride: hashdb.Config{
				CleanCacheSize: vm.config.StateSyncServerTrieCache * units.MiB,
			}.BackendConstructor,
		},
	)
	var leafHandlerConfigs []*extension.LeafRequestConfig
	syncStats := handlerstats.GetOrRegisterHandlerStats(metrics.Enabled)
	// register default leaf request handler for state trie
	leafHandlerConfigs = append(leafHandlerConfigs, &extension.LeafRequestConfig{
		LeafType:   message.StateTrieNode,
		MetricName: "sync_state_trie_leaves",
		Handler: handlers.NewLeafsRequestHandler(evmTrieDB,
			message.StateTrieKeyLength,
			vm.blockChain, vm.networkCodec,
			syncStats,
		),
	})
	leafHandler := atomicsync.NewAtomicLeafHandler(vm.atomicBackend.AtomicTrie().TrieDB(), atomicstate.TrieKeyLength, vm.networkCodec)
	leafHandlerConfigs = append(leafHandlerConfigs, &extension.LeafRequestConfig{
		LeafType:   atomicsync.AtomicTrieNode,
		MetricName: "sync_atomic_trie_leaves",
		Handler:    leafHandler,
	})

	leafHandlers := make(LeafHandlers, len(leafHandlerConfigs))
	for _, leafConfig := range leafHandlerConfigs {
		if _, exists := leafHandlers[leafConfig.LeafType]; exists {
			return fmt.Errorf("duplicate leaf type %v", leafConfig.LeafType)
		}
		leafHandlers[leafConfig.LeafType] = leafConfig.Handler
	}
	networkHandler := newNetworkHandler(
		vm.blockChain,
		vm.chaindb,
		vm.warpBackend,
		vm.networkCodec,
		leafHandlers,
		syncStats,
	)
	vm.Network.SetRequestHandler(networkHandler)

	vm.Server = vmsync.SyncServer(vm.blockChain, atomicsync.NewAtomicSyncSummaryProvider(vm.atomicBackend.AtomicTrie()), vm.config.StateSyncCommitInterval)
	stateSyncEnabled := vm.stateSyncEnabled(lastAcceptedHeight)
	// parse nodeIDs from state sync IDs in vm config
	var stateSyncIDs []ids.NodeID
	if stateSyncEnabled && len(vm.config.StateSyncIDs) > 0 {
		nodeIDs := strings.Split(vm.config.StateSyncIDs, ",")
		stateSyncIDs = make([]ids.NodeID, len(nodeIDs))
		for i, nodeIDString := range nodeIDs {
			nodeID, err := ids.NodeIDFromString(nodeIDString)
			if err != nil {
				return fmt.Errorf("failed to parse %s as NodeID: %w", nodeIDString, err)
			}
			stateSyncIDs[i] = nodeID
		}
	}

	// Initialize the state sync client
	leafMetricsNames := make(map[message.NodeType]string, len(leafHandlerConfigs))
	for _, leafConfig := range leafHandlerConfigs {
		leafMetricsNames[leafConfig.LeafType] = leafConfig.MetricName
	}
	vm.Client = vmsync.NewClient(&vmsync.ClientConfig{
		Chain: vm.eth,
		State: vm.State,
		Client: statesyncclient.NewClient(
			&statesyncclient.ClientConfig{
				NetworkClient:    vm.Network,
				Codec:            vm.networkCodec,
				Stats:            stats.NewClientSyncerStats(leafMetricsNames),
				StateSyncNodeIDs: stateSyncIDs,
				BlockParser:      vm,
			},
		),
		Enabled:              stateSyncEnabled,
		SkipResume:           vm.config.StateSyncSkipResume,
		StateSyncMinBlocks:   vm.config.StateSyncMinBlocks,
		StateSyncRequestSize: vm.config.StateSyncRequestSize,
		LastAcceptedHeight:   lastAcceptedHeight, // TODO clean up how this is passed around
		ChaindDB:             vm.chaindb,
		VerDB:                vm.versiondb,
		MetadataDB:           vm.metadataDB,
		ToEngine:             vm.toEngine,
		Acceptor:             vm,
		SyncableParser:       atomicsync.NewAtomicSyncSummaryParser(),
		SyncExtender:         atomicsync.NewAtomicSyncExtender(vm.atomicBackend, vm.atomicBackend.AtomicTrie(), vm.config.StateSyncRequestSize),
	})

	// If StateSync is disabled, clear any ongoing summary so that we will not attempt to resume
	// sync using a snapshot that has been modified by the node running normal operations.
	if !stateSyncEnabled {
		return vm.Client.ClearOngoingSummary()
	}

	return nil
}

func (vm *VM) initChainState(lastAcceptedBlock *types.Block) error {
	block, err := vm.newBlock(lastAcceptedBlock)
	if err != nil {
		return fmt.Errorf("failed to create block wrapper for the last accepted block: %w", err)
	}

	config := &chain.Config{
		DecidedCacheSize:      decidedCacheSize,
		MissingCacheSize:      missingCacheSize,
		UnverifiedCacheSize:   unverifiedCacheSize,
		BytesToIDCacheSize:    bytesToIDCacheSize,
		GetBlock:              vm.getBlock,
		UnmarshalBlock:        vm.parseBlock,
		BuildBlock:            vm.buildBlock,
		BuildBlockWithContext: vm.buildBlockWithContext,
		LastAcceptedBlock:     block,
	}

	// Register chain state metrics
	chainStateRegisterer := prometheus.NewRegistry()
	state, err := chain.NewMeteredState(chainStateRegisterer, config)
	if err != nil {
		return fmt.Errorf("could not create metered state: %w", err)
	}
	vm.State = state

	if !metrics.Enabled {
		return nil
	}

	return vm.ctx.Metrics.Register(chainStateMetricsPrefix, chainStateRegisterer)
}

func (vm *VM) createConsensusCallbacks() dummy.ConsensusCallbacks {
	return dummy.ConsensusCallbacks{
		OnFinalizeAndAssemble: vm.onFinalizeAndAssemble,
		OnExtraStateChange:    vm.onExtraStateChange,
	}
}

func (vm *VM) preBatchOnFinalizeAndAssemble(header *types.Header, state *state.StateDB, txs []*types.Transaction) ([]byte, *big.Int, *big.Int, error) {
	for {
		tx, exists := vm.mempool.NextTx()
		if !exists {
			break
		}
		// Take a snapshot of [state] before calling verifyTx so that if the transaction fails verification
		// we can revert to [snapshot].
		// Note: snapshot is taken inside the loop because you cannot revert to the same snapshot more than
		// once.
		snapshot := state.Snapshot()
		rules := vm.rules(header.Number, header.Time)
		if err := vm.verifyTx(tx, header.ParentHash, header.BaseFee, state, rules); err != nil {
			// Discard the transaction from the mempool on failed verification.
			log.Debug("discarding tx from mempool on failed verification", "txID", tx.ID(), "err", err)
			vm.mempool.DiscardCurrentTx(tx.ID())
			state.RevertToSnapshot(snapshot)
			continue
		}

		atomicTxBytes, err := atomic.Codec.Marshal(atomic.CodecVersion, tx)
		if err != nil {
			// Discard the transaction from the mempool and error if the transaction
			// cannot be marshalled. This should never happen.
			log.Debug("discarding tx due to unmarshal err", "txID", tx.ID(), "err", err)
			vm.mempool.DiscardCurrentTx(tx.ID())
			return nil, nil, nil, fmt.Errorf("failed to marshal atomic transaction %s due to %w", tx.ID(), err)
		}
		var contribution, gasUsed *big.Int
		if rules.IsApricotPhase4 {
			contribution, gasUsed, err = tx.BlockFeeContribution(rules.IsApricotPhase5, vm.ctx.AVAXAssetID, header.BaseFee)
			if err != nil {
				return nil, nil, nil, err
			}
		}
		return atomicTxBytes, contribution, gasUsed, nil
	}

	if len(txs) == 0 {
		// this could happen due to the async logic of geth tx pool
		return nil, nil, nil, errEmptyBlock
	}

	return nil, nil, nil, nil
}

// assumes that we are in at least Apricot Phase 5.
func (vm *VM) postBatchOnFinalizeAndAssemble(
	header *types.Header,
	parent *types.Header,
	state *state.StateDB,
	txs []*types.Transaction,
) ([]byte, *big.Int, *big.Int, error) {
	var (
		batchAtomicTxs    []*atomic.Tx
		batchAtomicUTXOs  set.Set[ids.ID]
		batchContribution *big.Int = new(big.Int).Set(common.Big0)
		batchGasUsed      *big.Int = new(big.Int).Set(common.Big0)
		rules                      = vm.rules(header.Number, header.Time)
		size              int
	)

	atomicGasLimit, err := customheader.RemainingAtomicGasCapacity(vm.chainConfigExtra(), parent, header)
	if err != nil {
		return nil, nil, nil, err
	}

	for {
		tx, exists := vm.mempool.NextTx()
		if !exists {
			break
		}

		// Ensure that adding [tx] to the block will not exceed the block size soft limit.
		txSize := len(tx.SignedBytes())
		if size+txSize > targetAtomicTxsSize {
			vm.mempool.CancelCurrentTx(tx.ID())
			break
		}

		var (
			txGasUsed, txContribution *big.Int
			err                       error
		)

		// Note: we do not need to check if we are in at least ApricotPhase4 here because
		// we assume that this function will only be called when the block is in at least
		// ApricotPhase5.
		txContribution, txGasUsed, err = tx.BlockFeeContribution(true, vm.ctx.AVAXAssetID, header.BaseFee)
		if err != nil {
			return nil, nil, nil, err
		}
		// ensure `gasUsed + batchGasUsed` doesn't exceed `atomicGasLimit`
		if totalGasUsed := new(big.Int).Add(batchGasUsed, txGasUsed); !utils.BigLessOrEqualUint64(totalGasUsed, atomicGasLimit) {
			// Send [tx] back to the mempool's tx heap.
			vm.mempool.CancelCurrentTx(tx.ID())
			break
		}

		if batchAtomicUTXOs.Overlaps(tx.InputUTXOs()) {
			// Discard the transaction from the mempool since it will fail verification
			// after this block has been accepted.
			// Note: if the proposed block is not accepted, the transaction may still be
			// valid, but we discard it early here based on the assumption that the proposed
			// block will most likely be accepted.
			// Discard the transaction from the mempool on failed verification.
			log.Debug("discarding tx due to overlapping input utxos", "txID", tx.ID())
			vm.mempool.DiscardCurrentTx(tx.ID())
			continue
		}

		snapshot := state.Snapshot()
		if err := vm.verifyTx(tx, header.ParentHash, header.BaseFee, state, rules); err != nil {
			// Discard the transaction from the mempool and reset the state to [snapshot]
			// if it fails verification here.
			// Note: prior to this point, we have not modified [state] so there is no need to
			// revert to a snapshot if we discard the transaction prior to this point.
			log.Debug("discarding tx from mempool due to failed verification", "txID", tx.ID(), "err", err)
			vm.mempool.DiscardCurrentTx(tx.ID())
			state.RevertToSnapshot(snapshot)
			continue
		}

		batchAtomicTxs = append(batchAtomicTxs, tx)
		batchAtomicUTXOs.Union(tx.InputUTXOs())
		// Add the [txGasUsed] to the [batchGasUsed] when the [tx] has passed verification
		batchGasUsed.Add(batchGasUsed, txGasUsed)
		batchContribution.Add(batchContribution, txContribution)
		size += txSize
	}

	// If there is a non-zero number of transactions, marshal them and return the byte slice
	// for the block's extra data along with the contribution and gas used.
	if len(batchAtomicTxs) > 0 {
		atomicTxBytes, err := atomic.Codec.Marshal(atomic.CodecVersion, batchAtomicTxs)
		if err != nil {
			// If we fail to marshal the batch of atomic transactions for any reason,
			// discard the entire set of current transactions.
			log.Debug("discarding txs due to error marshaling atomic transactions", "err", err)
			vm.mempool.DiscardCurrentTxs()
			return nil, nil, nil, fmt.Errorf("failed to marshal batch of atomic transactions due to %w", err)
		}
		return atomicTxBytes, batchContribution, batchGasUsed, nil
	}

	// If there are no regular transactions and there were also no atomic transactions to be included,
	// then the block is empty and should be considered invalid.
	if len(txs) == 0 {
		// this could happen due to the async logic of geth tx pool
		return nil, nil, nil, errEmptyBlock
	}

	// If there are no atomic transactions, but there is a non-zero number of regular transactions, then
	// we return a nil slice with no contribution from the atomic transactions and a nil error.
	return nil, nil, nil, nil
}

func (vm *VM) onFinalizeAndAssemble(
	header *types.Header,
	parent *types.Header,
	state *state.StateDB,
	txs []*types.Transaction,
) ([]byte, *big.Int, *big.Int, error) {
	if !vm.chainConfigExtra().IsApricotPhase5(header.Time) {
		return vm.preBatchOnFinalizeAndAssemble(header, state, txs)
	}
	return vm.postBatchOnFinalizeAndAssemble(header, parent, state, txs)
}

func (vm *VM) onExtraStateChange(block *types.Block, parent *types.Header, state *state.StateDB) (*big.Int, *big.Int, error) {
	var (
		batchContribution *big.Int = big.NewInt(0)
		batchGasUsed      *big.Int = big.NewInt(0)
		header                     = block.Header()
		rules                      = vm.rules(header.Number, header.Time)
	)

	txs, err := atomic.ExtractAtomicTxs(customtypes.BlockExtData(block), rules.IsApricotPhase5, atomic.Codec)
	if err != nil {
		return nil, nil, err
	}

	// If [atomicBackend] is nil, the VM is still initializing and is reprocessing accepted blocks.
	if vm.atomicBackend != nil {
		if vm.atomicBackend.IsBonus(block.NumberU64(), block.Hash()) {
			log.Info("skipping atomic tx verification on bonus block", "block", block.Hash())
		} else {
			// Verify [txs] do not conflict with themselves or ancestor blocks.
			if err := vm.verifyTxs(txs, block.ParentHash(), block.BaseFee(), block.NumberU64(), rules); err != nil {
				return nil, nil, err
			}
		}
		// Update the atomic backend with [txs] from this block.
		//
		// Note: The atomic trie canonically contains the duplicate operations
		// from any bonus blocks.
		_, err := vm.atomicBackend.InsertTxs(block.Hash(), block.NumberU64(), block.ParentHash(), txs)
		if err != nil {
			return nil, nil, err
		}
	}

	// If there are no transactions, we can return early.
	if len(txs) == 0 {
		return nil, nil, nil
	}

	for _, tx := range txs {
		if err := tx.UnsignedAtomicTx.EVMStateTransfer(vm.ctx, state); err != nil {
			return nil, nil, err
		}
		// If ApricotPhase4 is enabled, calculate the block fee contribution
		if rules.IsApricotPhase4 {
			contribution, gasUsed, err := tx.BlockFeeContribution(rules.IsApricotPhase5, vm.ctx.AVAXAssetID, block.BaseFee())
			if err != nil {
				return nil, nil, err
			}

			batchContribution.Add(batchContribution, contribution)
			batchGasUsed.Add(batchGasUsed, gasUsed)
		}
	}

	// If ApricotPhase5 is enabled, enforce that the atomic gas used does not exceed the
	// atomic gas limit.
	if rules.IsApricotPhase5 {
		atomicGasLimit, err := customheader.RemainingAtomicGasCapacity(vm.chainConfigExtra(), parent, header)
		if err != nil {
			return nil, nil, err
		}

		if !utils.BigLessOrEqualUint64(batchGasUsed, atomicGasLimit) {
			return nil, nil, fmt.Errorf("atomic gas used (%d) by block (%s), exceeds atomic gas limit (%d)", batchGasUsed, block.Hash().Hex(), atomicGasLimit)
		}
	}
	return batchContribution, batchGasUsed, nil
}

func (vm *VM) SetState(_ context.Context, state snow.State) error {
	switch state {
	case snow.StateSyncing:
		vm.bootstrapped.Set(false)
		return nil
	case snow.Bootstrapping:
		return vm.onBootstrapStarted()
	case snow.NormalOp:
		return vm.onNormalOperationsStarted()
	default:
		return snow.ErrUnknownState
	}
}

// onBootstrapStarted marks this VM as bootstrapping
func (vm *VM) onBootstrapStarted() error {
	vm.bootstrapped.Set(false)
	if err := vm.Client.Error(); err != nil {
		return err
	}
	// After starting bootstrapping, do not attempt to resume a previous state sync.
	if err := vm.Client.ClearOngoingSummary(); err != nil {
		return err
	}
	// Ensure snapshots are initialized before bootstrapping (i.e., if state sync is skipped).
	// Note calling this function has no effect if snapshots are already initialized.
	vm.blockChain.InitializeSnapshots()

	return vm.fx.Bootstrapping()
}

// onNormalOperationsStarted marks this VM as bootstrapped
func (vm *VM) onNormalOperationsStarted() error {
	if vm.bootstrapped.Get() {
		return nil
	}
	vm.bootstrapped.Set(true)
	if err := vm.fx.Bootstrapped(); err != nil {
		return err
	}
	// Initialize goroutines related to block building
	// once we enter normal operation as there is no need to handle mempool gossip before this point.
	return vm.initBlockBuilding()
}

// initBlockBuilding starts goroutines to manage block building
func (vm *VM) initBlockBuilding() error {
	ctx, cancel := context.WithCancel(context.TODO())
	vm.cancel = cancel

	ethTxGossipMarshaller := GossipEthTxMarshaller{}
	ethTxGossipClient := vm.Network.NewClient(p2p.TxGossipHandlerID, p2p.WithValidatorSampling(vm.P2PValidators()))
	ethTxGossipMetrics, err := gossip.NewMetrics(vm.sdkMetrics, ethTxGossipNamespace)
	if err != nil {
		return fmt.Errorf("failed to initialize eth tx gossip metrics: %w", err)
	}
	ethTxPool, err := NewGossipEthTxPool(vm.txPool, vm.sdkMetrics)
	if err != nil {
		return fmt.Errorf("failed to initialize gossip eth tx pool: %w", err)
	}
	vm.shutdownWg.Add(1)
	go func() {
		ethTxPool.Subscribe(ctx)
		vm.shutdownWg.Done()
	}()

	atomicTxGossipMarshaller := &atomic.TxMarshaller{}
	atomicTxGossipClient := vm.Network.NewClient(p2p.AtomicTxGossipHandlerID, p2p.WithValidatorSampling(vm.P2PValidators()))
	atomicTxGossipMetrics, err := gossip.NewMetrics(vm.sdkMetrics, atomicTxGossipNamespace)
	if err != nil {
		return fmt.Errorf("failed to initialize atomic tx gossip metrics: %w", err)
	}

	pushGossipParams := gossip.BranchingFactor{
		StakePercentage: vm.config.PushGossipPercentStake,
		Validators:      vm.config.PushGossipNumValidators,
		Peers:           vm.config.PushGossipNumPeers,
	}
	pushRegossipParams := gossip.BranchingFactor{
		Validators: vm.config.PushRegossipNumValidators,
		Peers:      vm.config.PushRegossipNumPeers,
	}

	ethTxPushGossiper := vm.ethTxPushGossiper.Get()
	if ethTxPushGossiper == nil {
		ethTxPushGossiper, err = gossip.NewPushGossiper[*GossipEthTx](
			ethTxGossipMarshaller,
			ethTxPool,
			vm.P2PValidators(),
			ethTxGossipClient,
			ethTxGossipMetrics,
			pushGossipParams,
			pushRegossipParams,
			pushGossipDiscardedElements,
			txGossipTargetMessageSize,
			vm.config.RegossipFrequency.Duration,
		)
		if err != nil {
			return fmt.Errorf("failed to initialize eth tx push gossiper: %w", err)
		}
		vm.ethTxPushGossiper.Set(ethTxPushGossiper)
	}

	if vm.atomicTxPushGossiper == nil {
		vm.atomicTxPushGossiper, err = gossip.NewPushGossiper[*atomic.Tx](
			atomicTxGossipMarshaller,
			vm.mempool,
			vm.P2PValidators(),
			atomicTxGossipClient,
			atomicTxGossipMetrics,
			pushGossipParams,
			pushRegossipParams,
			pushGossipDiscardedElements,
			txGossipTargetMessageSize,
			vm.config.RegossipFrequency.Duration,
		)
		if err != nil {
			return fmt.Errorf("failed to initialize atomic tx push gossiper: %w", err)
		}
	}

	// NOTE: gossip network must be initialized first otherwise ETH tx gossip will not work.
	vm.builder = vm.NewBlockBuilder(vm.toEngine)
	vm.builder.awaitSubmittedTxs()

	if vm.ethTxGossipHandler == nil {
		vm.ethTxGossipHandler = newTxGossipHandler[*GossipEthTx](
			vm.ctx.Log,
			ethTxGossipMarshaller,
			ethTxPool,
			ethTxGossipMetrics,
			txGossipTargetMessageSize,
			txGossipThrottlingPeriod,
			txGossipThrottlingLimit,
			vm.P2PValidators(),
		)
	}

	if err := vm.Network.AddHandler(p2p.TxGossipHandlerID, vm.ethTxGossipHandler); err != nil {
		return fmt.Errorf("failed to add eth tx gossip handler: %w", err)
	}

	if vm.atomicTxGossipHandler == nil {
		vm.atomicTxGossipHandler = newTxGossipHandler[*atomic.Tx](
			vm.ctx.Log,
			atomicTxGossipMarshaller,
			vm.mempool,
			atomicTxGossipMetrics,
			txGossipTargetMessageSize,
			txGossipThrottlingPeriod,
			txGossipThrottlingLimit,
			vm.P2PValidators(),
		)
	}

	if err := vm.Network.AddHandler(p2p.AtomicTxGossipHandlerID, vm.atomicTxGossipHandler); err != nil {
		return fmt.Errorf("failed to add atomic tx gossip handler: %w", err)
	}

	if vm.ethTxPullGossiper == nil {
		ethTxPullGossiper := gossip.NewPullGossiper[*GossipEthTx](
			vm.ctx.Log,
			ethTxGossipMarshaller,
			ethTxPool,
			ethTxGossipClient,
			ethTxGossipMetrics,
			txGossipPollSize,
		)

		vm.ethTxPullGossiper = gossip.ValidatorGossiper{
			Gossiper:   ethTxPullGossiper,
			NodeID:     vm.ctx.NodeID,
			Validators: vm.P2PValidators(),
		}
	}

	vm.shutdownWg.Add(1)
	go func() {
		gossip.Every(ctx, vm.ctx.Log, ethTxPushGossiper, vm.config.PushGossipFrequency.Duration)
		vm.shutdownWg.Done()
	}()
	vm.shutdownWg.Add(1)
	go func() {
		gossip.Every(ctx, vm.ctx.Log, vm.ethTxPullGossiper, vm.config.PullGossipFrequency.Duration)
		vm.shutdownWg.Done()
	}()

	if vm.atomicTxPullGossiper == nil {
		atomicTxPullGossiper := gossip.NewPullGossiper[*atomic.Tx](
			vm.ctx.Log,
			atomicTxGossipMarshaller,
			vm.mempool,
			atomicTxGossipClient,
			atomicTxGossipMetrics,
			txGossipPollSize,
		)

		vm.atomicTxPullGossiper = &gossip.ValidatorGossiper{
			Gossiper:   atomicTxPullGossiper,
			NodeID:     vm.ctx.NodeID,
			Validators: vm.P2PValidators(),
		}
	}

	vm.shutdownWg.Add(1)
	go func() {
		gossip.Every(ctx, vm.ctx.Log, vm.atomicTxPushGossiper, vm.config.PushGossipFrequency.Duration)
		vm.shutdownWg.Done()
	}()
	vm.shutdownWg.Add(1)
	go func() {
		gossip.Every(ctx, vm.ctx.Log, vm.atomicTxPullGossiper, vm.config.PullGossipFrequency.Duration)
		vm.shutdownWg.Done()
	}()

	return nil
}

// Shutdown implements the snowman.ChainVM interface
func (vm *VM) Shutdown(context.Context) error {
	if vm.ctx == nil {
		return nil
	}
	if vm.cancel != nil {
		vm.cancel()
	}
	vm.Network.Shutdown()
	if err := vm.Client.Shutdown(); err != nil {
		log.Error("error stopping state syncer", "err", err)
	}
	close(vm.shutdownChan)
	// Stop RPC handlers before eth.Stop which will close the database
	for _, handler := range vm.rpcHandlers {
		handler.Stop()
	}
	vm.eth.Stop()
	vm.shutdownWg.Wait()
	return nil
}

// buildBlock builds a block to be wrapped by ChainState
func (vm *VM) buildBlock(ctx context.Context) (snowman.Block, error) {
	return vm.buildBlockWithContext(ctx, nil)
}

func (vm *VM) buildBlockWithContext(ctx context.Context, proposerVMBlockCtx *block.Context) (snowman.Block, error) {
	if proposerVMBlockCtx != nil {
		log.Debug("Building block with context", "pChainBlockHeight", proposerVMBlockCtx.PChainHeight)
	} else {
		log.Debug("Building block without context")
	}
	predicateCtx := &precompileconfig.PredicateContext{
		SnowCtx:            vm.ctx,
		ProposerVMBlockCtx: proposerVMBlockCtx,
	}

	block, err := vm.miner.GenerateBlock(predicateCtx)
	vm.builder.handleGenerateBlock()
	if err != nil {
		vm.mempool.CancelCurrentTxs()
		return nil, err
	}

	// Note: the status of block is set by ChainState
	blk, err := vm.newBlock(block)
	if err != nil {
		log.Debug("discarding txs due to error making new block", "err", err)
		vm.mempool.DiscardCurrentTxs()
		return nil, err
	}

	// Verify is called on a non-wrapped block here, such that this
	// does not add [blk] to the processing blocks map in ChainState.
	//
	// TODO cache verification since Verify() will be called by the
	// consensus engine as well.
	//
	// Note: this is only called when building a new block, so caching
	// verification will only be a significant optimization for nodes
	// that produce a large number of blocks.
	// We call verify without writes here to avoid generating a reference
	// to the blk state root in the triedb when we are going to call verify
	// again from the consensus engine with writes enabled.
	if err := blk.verify(predicateCtx, false /*=writes*/); err != nil {
		vm.mempool.CancelCurrentTxs()
		return nil, fmt.Errorf("block failed verification due to: %w", err)
	}

	log.Debug("built block",
		"id", blk.ID(),
	)
	// Marks the current transactions from the mempool as being successfully issued
	// into a block.
	vm.mempool.IssueCurrentTxs()
	return blk, nil
}

// parseBlock parses [b] into a block to be wrapped by ChainState.
func (vm *VM) parseBlock(_ context.Context, b []byte) (snowman.Block, error) {
	ethBlock := new(types.Block)
	if err := rlp.DecodeBytes(b, ethBlock); err != nil {
		return nil, err
	}

	// Note: the status of block is set by ChainState
	block, err := vm.newBlock(ethBlock)
	if err != nil {
		return nil, err
	}
	// Performing syntactic verification in ParseBlock allows for
	// short-circuiting bad blocks before they are processed by the VM.
	if err := block.syntacticVerify(); err != nil {
		return nil, fmt.Errorf("syntactic block verification failed: %w", err)
	}
	return block, nil
}

func (vm *VM) ParseEthBlock(b []byte) (*types.Block, error) {
	block, err := vm.parseBlock(context.TODO(), b)
	if err != nil {
		return nil, err
	}

	return block.(*Block).ethBlock, nil
}

// getBlock attempts to retrieve block [id] from the VM to be wrapped
// by ChainState.
func (vm *VM) getBlock(_ context.Context, id ids.ID) (snowman.Block, error) {
	ethBlock := vm.blockChain.GetBlockByHash(common.Hash(id))
	// If [ethBlock] is nil, return [database.ErrNotFound] here
	// so that the miss is considered cacheable.
	if ethBlock == nil {
		return nil, database.ErrNotFound
	}
	// Note: the status of block is set by ChainState
	return vm.newBlock(ethBlock)
}

// GetAcceptedBlock attempts to retrieve block [blkID] from the VM. This method
// only returns accepted blocks.
func (vm *VM) GetAcceptedBlock(ctx context.Context, blkID ids.ID) (snowman.Block, error) {
	blk, err := vm.GetBlock(ctx, blkID)
	if err != nil {
		return nil, err
	}

	height := blk.Height()
	acceptedBlkID, err := vm.GetBlockIDAtHeight(ctx, height)
	if err != nil {
		return nil, err
	}

	if acceptedBlkID != blkID {
		// The provided block is not accepted.
		return nil, database.ErrNotFound
	}
	return blk, nil
}

// SetPreference sets what the current tail of the chain is
func (vm *VM) SetPreference(ctx context.Context, blkID ids.ID) error {
	// Since each internal handler used by [vm.State] always returns a block
	// with non-nil ethBlock value, GetBlockInternal should never return a
	// (*Block) with a nil ethBlock value.
	block, err := vm.GetBlockInternal(ctx, blkID)
	if err != nil {
		return fmt.Errorf("failed to set preference to %s: %w", blkID, err)
	}

	return vm.blockChain.SetPreference(block.(*Block).ethBlock)
}

// GetBlockIDAtHeight returns the canonical block at [height].
// Note: the engine assumes that if a block is not found at [height], then
// [database.ErrNotFound] will be returned. This indicates that the VM has state
// synced and does not have all historical blocks available.
func (vm *VM) GetBlockIDAtHeight(_ context.Context, height uint64) (ids.ID, error) {
	lastAcceptedBlock := vm.LastAcceptedBlock()
	if lastAcceptedBlock.Height() < height {
		return ids.ID{}, database.ErrNotFound
	}

	hash := vm.blockChain.GetCanonicalHash(height)
	if hash == (common.Hash{}) {
		return ids.ID{}, database.ErrNotFound
	}
	return ids.ID(hash), nil
}

func (vm *VM) Version(context.Context) (string, error) {
	return Version, nil
}

// NewHandler returns a new Handler for a service where:
//   - The handler's functionality is defined by [service]
//     [service] should be a gorilla RPC service (see https://www.gorillatoolkit.org/pkg/rpc/v2)
//   - The name of the service is [name]
func newHandler(name string, service interface{}) (http.Handler, error) {
	server := avalancheRPC.NewServer()
	server.RegisterCodec(avalancheJSON.NewCodec(), "application/json")
	server.RegisterCodec(avalancheJSON.NewCodec(), "application/json;charset=UTF-8")
	return server, server.RegisterService(service, name)
}

// CreateHandlers makes new http handlers that can handle API calls
func (vm *VM) CreateHandlers(context.Context) (map[string]http.Handler, error) {
	handler := rpc.NewServer(vm.config.APIMaxDuration.Duration)
	if vm.config.HttpBodyLimit > 0 {
		handler.SetHTTPBodyLimit(int(vm.config.HttpBodyLimit))
	}

	enabledAPIs := vm.config.EthAPIs()
	if err := attachEthService(handler, vm.eth.APIs(), enabledAPIs); err != nil {
		return nil, err
	}

	apis := make(map[string]http.Handler)
	avaxAPI, err := newHandler("avax", &AvaxAPI{vm})
	if err != nil {
		return nil, fmt.Errorf("failed to register service for AVAX API due to %w", err)
	}
	enabledAPIs = append(enabledAPIs, "avax")
	apis[avaxEndpoint] = avaxAPI

	if vm.config.AdminAPIEnabled {
		adminAPI, err := newHandler("admin", NewAdminService(vm, os.ExpandEnv(fmt.Sprintf("%s_coreth_performance_%s", vm.config.AdminAPIDir, vm.chainAlias))))
		if err != nil {
			return nil, fmt.Errorf("failed to register service for admin API due to %w", err)
		}
		apis[adminEndpoint] = adminAPI
		enabledAPIs = append(enabledAPIs, "coreth-admin")
	}

	// RPC APIs
	if vm.config.SnowmanAPIEnabled {
		if err := handler.RegisterName("snowman", &SnowmanAPI{vm}); err != nil {
			return nil, err
		}
		enabledAPIs = append(enabledAPIs, "snowman")
	}

	if vm.config.WarpAPIEnabled {
		warpAPI := warp.NewAPI(vm.ctx, vm.networkCodec, vm.warpBackend, vm.Network, vm.requirePrimaryNetworkSigners)
		if err := handler.RegisterName("warp", warpAPI); err != nil {
			return nil, err
		}
		enabledAPIs = append(enabledAPIs, "warp")
	}

	log.Info("enabling apis",
		"apis", enabledAPIs,
	)
	apis[ethRPCEndpoint] = handler
	apis[ethWSEndpoint] = handler.WebsocketHandlerWithDuration(
		[]string{"*"},
		vm.config.APIMaxDuration.Duration,
		vm.config.WSCPURefillRate.Duration,
		vm.config.WSCPUMaxStored.Duration,
	)

	vm.rpcHandlers = append(vm.rpcHandlers, handler)
	return apis, nil
}

/*
 ******************************************************************************
 *********************************** Helpers **********************************
 ******************************************************************************
 */

// getAtomicTx returns the requested transaction, status, and height.
// If the status is Unknown, then the returned transaction will be nil.
func (vm *VM) getAtomicTx(txID ids.ID) (*atomic.Tx, atomic.Status, uint64, error) {
	if tx, height, err := vm.atomicTxRepository.GetByTxID(txID); err == nil {
		return tx, atomic.Accepted, height, nil
	} else if err != database.ErrNotFound {
		return nil, atomic.Unknown, 0, err
	}
	tx, dropped, found := vm.mempool.GetTx(txID)
	switch {
	case found && dropped:
		return tx, atomic.Dropped, 0, nil
	case found:
		return tx, atomic.Processing, 0, nil
	default:
		return nil, atomic.Unknown, 0, nil
	}
}

// ParseAddress takes in an address and produces the ID of the chain it's for
// the ID of the address
func (vm *VM) ParseAddress(addrStr string) (ids.ID, ids.ShortID, error) {
	chainIDAlias, hrp, addrBytes, err := address.Parse(addrStr)
	if err != nil {
		return ids.ID{}, ids.ShortID{}, err
	}

	chainID, err := vm.ctx.BCLookup.Lookup(chainIDAlias)
	if err != nil {
		return ids.ID{}, ids.ShortID{}, err
	}

	expectedHRP := avalanchegoConstants.GetHRP(vm.ctx.NetworkID)
	if hrp != expectedHRP {
		return ids.ID{}, ids.ShortID{}, fmt.Errorf("expected hrp %q but got %q",
			expectedHRP, hrp)
	}

	addr, err := ids.ToShortID(addrBytes)
	if err != nil {
		return ids.ID{}, ids.ShortID{}, err
	}
	return chainID, addr, nil
}

// verifyTxAtTip verifies that [tx] is valid to be issued on top of the currently preferred block
func (vm *VM) verifyTxAtTip(tx *atomic.Tx) error {
	if txByteLen := len(tx.SignedBytes()); txByteLen > targetAtomicTxsSize {
		return fmt.Errorf("tx size (%d) exceeds total atomic txs size target (%d)", txByteLen, targetAtomicTxsSize)
	}
	gasUsed, err := tx.GasUsed(true)
	if err != nil {
		return err
	}
	if gasUsed > maxAtomicTxMempoolGas {
		return fmt.Errorf("tx gas usage (%d) exceeds maximum allowed mempool gas usage (%d)", gasUsed, maxAtomicTxMempoolGas)
	}

	// Note: we fetch the current block and then the state at that block instead of the current state directly
	// since we need the header of the current block below.
	preferredBlock := vm.blockChain.CurrentBlock()
	preferredState, err := vm.blockChain.StateAt(preferredBlock.Root)
	if err != nil {
		return fmt.Errorf("failed to retrieve block state at tip while verifying atomic tx: %w", err)
	}
	rules := vm.currentRules()
	parentHeader := preferredBlock
	var nextBaseFee *big.Int
	timestamp := uint64(vm.clock.Time().Unix())
	if vm.chainConfigExtra().IsApricotPhase3(timestamp) {
		nextBaseFee, err = customheader.EstimateNextBaseFee(vm.chainConfigExtra(), parentHeader, timestamp)
		if err != nil {
			// Return extremely detailed error since CalcBaseFee should never encounter an issue here
			return fmt.Errorf("failed to calculate base fee with parent timestamp (%d), parent ExtraData: (0x%x), and current timestamp (%d): %w", parentHeader.Time, parentHeader.Extra, timestamp, err)
		}
	}

	// We don’t need to revert the state here in case verifyTx errors, because
	// [preferredState] is thrown away either way.
	return vm.verifyTx(tx, parentHeader.Hash(), nextBaseFee, preferredState, rules)
}

// verifyTx verifies that [tx] is valid to be issued into a block with parent block [parentHash]
// and validated at [state] using [rules] as the current rule set.
// Note: verifyTx may modify [state]. If [state] needs to be properly maintained, the caller is responsible
// for reverting to the correct snapshot after calling this function. If this function is called with a
// throwaway state, then this is not necessary.
func (vm *VM) verifyTx(tx *atomic.Tx, parentHash common.Hash, baseFee *big.Int, state *state.StateDB, rules extras.Rules) error {
	parentIntf, err := vm.GetBlockInternal(context.TODO(), ids.ID(parentHash))
	if err != nil {
		return fmt.Errorf("failed to get parent block: %w", err)
	}
	parent, ok := parentIntf.(*Block)
	if !ok {
		return fmt.Errorf("parent block %s had unexpected type %T", parentIntf.ID(), parentIntf)
	}
	atomicBackend := &atomic.VerifierBackend{
		Ctx:          vm.ctx,
		Fx:           &vm.fx,
		Rules:        rules,
		Bootstrapped: vm.bootstrapped.Get(),
		BlockFetcher: vm,
		SecpCache:    vm.secpCache,
	}
	if err := tx.UnsignedAtomicTx.Visit(&atomic.SemanticVerifier{
		Backend: atomicBackend,
		Tx:      tx,
		Parent:  parent,
		BaseFee: baseFee,
	}); err != nil {
		return err
	}
	return tx.UnsignedAtomicTx.EVMStateTransfer(vm.ctx, state)
}

// verifyTxs verifies that [txs] are valid to be issued into a block with parent block [parentHash]
// using [rules] as the current rule set.
func (vm *VM) verifyTxs(txs []*atomic.Tx, parentHash common.Hash, baseFee *big.Int, height uint64, rules extras.Rules) error {
	// Ensure that the parent was verified and inserted correctly.
	if !vm.blockChain.HasBlock(parentHash, height-1) {
		return errRejectedParent
	}

	ancestorID := ids.ID(parentHash)
	// If the ancestor is unknown, then the parent failed verification when
	// it was called.
	// If the ancestor is rejected, then this block shouldn't be inserted
	// into the canonical chain because the parent will be missing.
	ancestorInf, err := vm.GetBlockInternal(context.TODO(), ancestorID)
	if err != nil {
		return errRejectedParent
	}
	ancestor, ok := ancestorInf.(*Block)
	if !ok {
		return fmt.Errorf("expected parent block %s, to be *Block but is %T", ancestor.ID(), ancestorInf)
	}

	// Ensure each tx in [txs] doesn't conflict with any other atomic tx in
	// a processing ancestor block.
	inputs := set.Set[ids.ID]{}
	atomicBackend := &atomic.VerifierBackend{
		Ctx:          vm.ctx,
		Fx:           &vm.fx,
		Rules:        rules,
		Bootstrapped: vm.bootstrapped.Get(),
		BlockFetcher: vm,
		SecpCache:    vm.secpCache,
	}
	for _, atomicTx := range txs {
		utx := atomicTx.UnsignedAtomicTx
		if err := utx.Visit(&atomic.SemanticVerifier{
			Backend: atomicBackend,
			Tx:      atomicTx,
			Parent:  ancestor,
			BaseFee: baseFee,
		}); err != nil {
			return fmt.Errorf("invalid block due to failed semanatic verify: %w at height %d", err, height)
		}
		txInputs := utx.InputUTXOs()
		if inputs.Overlaps(txInputs) {
			return atomic.ErrConflictingAtomicInputs
		}
		inputs.Union(txInputs)
	}
	return nil
}

// GetAtomicUTXOs returns the utxos that at least one of the provided addresses is
// referenced in.
func (vm *VM) GetAtomicUTXOs(
	chainID ids.ID,
	addrs set.Set[ids.ShortID],
	startAddr ids.ShortID,
	startUTXOID ids.ID,
	limit int,
) ([]*avax.UTXO, ids.ShortID, ids.ID, error) {
	if limit <= 0 || limit > maxUTXOsToFetch {
		limit = maxUTXOsToFetch
	}

	return avax.GetAtomicUTXOs(
		vm.ctx.SharedMemory,
		atomic.Codec,
		chainID,
		addrs,
		startAddr,
		startUTXOID,
		limit,
	)
}

func (vm *VM) chainConfigExtra() *extras.ChainConfig {
	return params.GetExtra(vm.chainConfig)
}

func (vm *VM) rules(number *big.Int, time uint64) extras.Rules {
	ethrules := vm.chainConfig.Rules(number, params.IsMergeTODO, time)
	return *params.GetRulesExtra(ethrules)
}

// currentRules returns the chain rules for the current block.
func (vm *VM) currentRules() extras.Rules {
	header := vm.eth.APIBackend.CurrentHeader()
	return vm.rules(header.Number, header.Time)
}

// requirePrimaryNetworkSigners returns true if warp messages from the primary
// network must be signed by the primary network validators.
// This is necessary when the subnet is not validating the primary network.
func (vm *VM) requirePrimaryNetworkSigners() bool {
	switch c := vm.currentRules().Precompiles[warpcontract.ContractAddress].(type) {
	case *warpcontract.Config:
		return c.RequirePrimaryNetworkSigners
	default: // includes nil due to non-presence
		return false
	}
}

func (vm *VM) startContinuousProfiler() {
	// If the profiler directory is empty, return immediately
	// without creating or starting a continuous profiler.
	if vm.config.ContinuousProfilerDir == "" {
		return
	}
	vm.profiler = profiler.NewContinuous(
		filepath.Join(vm.config.ContinuousProfilerDir),
		vm.config.ContinuousProfilerFrequency.Duration,
		vm.config.ContinuousProfilerMaxFiles,
	)
	defer vm.profiler.Shutdown()

	vm.shutdownWg.Add(1)
	go func() {
		defer vm.shutdownWg.Done()
		log.Info("Dispatching continuous profiler", "dir", vm.config.ContinuousProfilerDir, "freq", vm.config.ContinuousProfilerFrequency, "maxFiles", vm.config.ContinuousProfilerMaxFiles)
		err := vm.profiler.Dispatch()
		if err != nil {
			log.Error("continuous profiler failed", "err", err)
		}
	}()
	// Wait for shutdownChan to be closed
	<-vm.shutdownChan
}

// readLastAccepted reads the last accepted hash from [acceptedBlockDB] and returns the
// last accepted block hash and height by reading directly from [vm.chaindb] instead of relying
// on [chain].
// Note: assumes [vm.chaindb] and [vm.genesisHash] have been initialized.
func (vm *VM) readLastAccepted() (common.Hash, uint64, error) {
	// Attempt to load last accepted block to determine if it is necessary to
	// initialize state with the genesis block.
	lastAcceptedBytes, lastAcceptedErr := vm.acceptedBlockDB.Get(lastAcceptedKey)
	switch {
	case lastAcceptedErr == database.ErrNotFound:
		// If there is nothing in the database, return the genesis block hash and height
		return vm.genesisHash, 0, nil
	case lastAcceptedErr != nil:
		return common.Hash{}, 0, fmt.Errorf("failed to get last accepted block ID due to: %w", lastAcceptedErr)
	case len(lastAcceptedBytes) != common.HashLength:
		return common.Hash{}, 0, fmt.Errorf("last accepted bytes should have been length %d, but found %d", common.HashLength, len(lastAcceptedBytes))
	default:
		lastAcceptedHash := common.BytesToHash(lastAcceptedBytes)
		height := rawdb.ReadHeaderNumber(vm.chaindb, lastAcceptedHash)
		if height == nil {
			return common.Hash{}, 0, fmt.Errorf("failed to retrieve header number of last accepted block: %s", lastAcceptedHash)
		}
		return lastAcceptedHash, *height, nil
	}
}

// attachEthService registers the backend RPC services provided by Ethereum
// to the provided handler under their assigned namespaces.
func attachEthService(handler *rpc.Server, apis []rpc.API, names []string) error {
	enabledServicesSet := make(map[string]struct{})
	for _, ns := range names {
		// handle pre geth v1.10.20 api names as aliases for their updated values
		// to allow configurations to be backwards compatible.
		if newName, isLegacy := legacyApiNames[ns]; isLegacy {
			log.Info("deprecated api name referenced in configuration.", "deprecated", ns, "new", newName)
			enabledServicesSet[newName] = struct{}{}
			continue
		}

		enabledServicesSet[ns] = struct{}{}
	}

	apiSet := make(map[string]rpc.API)
	for _, api := range apis {
		if existingAPI, exists := apiSet[api.Name]; exists {
			return fmt.Errorf("duplicated API name: %s, namespaces %s and %s", api.Name, api.Namespace, existingAPI.Namespace)
		}
		apiSet[api.Name] = api
	}

	for name := range enabledServicesSet {
		api, exists := apiSet[name]
		if !exists {
			return fmt.Errorf("API service %s not found", name)
		}
		if err := handler.RegisterName(api.Namespace, api.Service); err != nil {
			return err
		}
	}

	return nil
}

func (vm *VM) stateSyncEnabled(lastAcceptedHeight uint64) bool {
	if vm.config.StateSyncEnabled != nil {
		// if the config is set, use that
		return *vm.config.StateSyncEnabled
	}

	// enable state sync by default if the chain is empty.
	return lastAcceptedHeight == 0
}

func (vm *VM) newImportTx(
	chainID ids.ID, // chain to import from
	to common.Address, // Address of recipient
	baseFee *big.Int, // fee to use post-AP3
	keys []*secp256k1.PrivateKey, // Keys to import the funds
) (*atomic.Tx, error) {
	kc := secp256k1fx.NewKeychain()
	for _, key := range keys {
		kc.Add(key)
	}

	atomicUTXOs, _, _, err := vm.GetAtomicUTXOs(chainID, kc.Addresses(), ids.ShortEmpty, ids.Empty, -1)
	if err != nil {
		return nil, fmt.Errorf("problem retrieving atomic UTXOs: %w", err)
	}

	return atomic.NewImportTx(vm.ctx, vm.currentRules(), vm.clock.Unix(), chainID, to, baseFee, kc, atomicUTXOs)
}

// newExportTx returns a new ExportTx
func (vm *VM) newExportTx(
	assetID ids.ID, // AssetID of the tokens to export
	amount uint64, // Amount of tokens to export
	chainID ids.ID, // Chain to send the UTXOs to
	to ids.ShortID, // Address of chain recipient
	baseFee *big.Int, // fee to use post-AP3
	keys []*secp256k1.PrivateKey, // Pay the fee and provide the tokens
) (*atomic.Tx, error) {
	state, err := vm.blockChain.State()
	if err != nil {
		return nil, err
	}

	// Create the transaction
	tx, err := atomic.NewExportTx(
		vm.ctx,            // Context
		vm.currentRules(), // VM rules
		state,
		assetID, // AssetID
		amount,  // Amount
		chainID, // ID of the chain to send the funds to
		to,      // Address
		baseFee,
		keys, // Private keys
	)
	if err != nil {
		return nil, err
	}

	return tx, nil
}

func (vm *VM) PutLastAcceptedID(ID ids.ID) error {
	return vm.acceptedBlockDB.Put(lastAcceptedKey, ID[:])
}<|MERGE_RESOLUTION|>--- conflicted
+++ resolved
@@ -494,20 +494,11 @@
 		return fmt.Errorf("failed to initialize mempool: %w", err)
 	}
 
-	vm.networkCodec = message.Codec
+	vm.networkCodec = atomicsync.Codec
 	vm.Network, err = network.NewNetwork(vm.ctx, appSender, vm.networkCodec, vm.config.MaxOutboundActiveRequests, vm.sdkMetrics)
 	if err != nil {
 		return fmt.Errorf("failed to create network: %w", err)
 	}
-<<<<<<< HEAD
-	vm.p2pValidators = p2p.NewValidators(p2pNetwork.Peers, vm.ctx.Log, vm.ctx.SubnetID, vm.ctx.ValidatorState, maxValidatorSetStaleness)
-
-	vm.networkCodec = atomicsync.Codec
-
-	vm.Network = peer.NewNetwork(p2pNetwork, appSender, vm.networkCodec, chainCtx.NodeID, vm.config.MaxOutboundActiveRequests)
-	vm.client = peer.NewNetworkClient(vm.Network)
-=======
->>>>>>> de6a088a
 
 	// Initialize warp backend
 	offchainWarpMessages := make([][]byte, len(vm.config.WarpOffChainMessages))

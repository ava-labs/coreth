// (c) 2019-2020, Ava Labs, Inc. All rights reserved.
// See the file LICENSE for licensing terms.

package evm

import (
	"context"
	"encoding/json"
	"errors"
	"fmt"
	"io"
	"math/big"
	"net/http"
	"os"
	"path/filepath"
	"strings"
	"sync"
	"time"

	"github.com/ava-labs/avalanchego/cache/metercacher"
	"github.com/ava-labs/avalanchego/network/p2p"
	"github.com/ava-labs/avalanchego/network/p2p/acp118"
	"github.com/ava-labs/avalanchego/network/p2p/gossip"
	"github.com/ava-labs/avalanchego/upgrade"
	avalanchegoConstants "github.com/ava-labs/avalanchego/utils/constants"
	"github.com/prometheus/client_golang/prometheus"

	"github.com/ava-labs/coreth/consensus/dummy"
	"github.com/ava-labs/coreth/constants"
	"github.com/ava-labs/coreth/core"
	"github.com/ava-labs/coreth/core/rawdb"
	"github.com/ava-labs/coreth/core/state"
	"github.com/ava-labs/coreth/core/txpool"
	"github.com/ava-labs/coreth/core/types"
	"github.com/ava-labs/coreth/eth"
	"github.com/ava-labs/coreth/eth/ethconfig"
	corethprometheus "github.com/ava-labs/coreth/metrics/prometheus"
	"github.com/ava-labs/coreth/miner"
	"github.com/ava-labs/coreth/node"
	"github.com/ava-labs/coreth/params"
	"github.com/ava-labs/coreth/params/extras"
	"github.com/ava-labs/coreth/peer"
	"github.com/ava-labs/coreth/plugin/evm/atomic"
	"github.com/ava-labs/coreth/plugin/evm/config"
	"github.com/ava-labs/coreth/plugin/evm/message"
	"github.com/ava-labs/coreth/triedb/hashdb"
	"github.com/ava-labs/coreth/utils"
<<<<<<< HEAD
	"github.com/ethereum/go-ethereum/triedb"
=======
	"github.com/ethereum/go-ethereum/metrics"
>>>>>>> 2e4e6bd8

	warpcontract "github.com/ava-labs/coreth/precompile/contracts/warp"
	"github.com/ava-labs/coreth/rpc"
	statesyncclient "github.com/ava-labs/coreth/sync/client"
	"github.com/ava-labs/coreth/sync/client/stats"
	"github.com/ava-labs/coreth/warp"

	// Force-load tracer engine to trigger registration
	//
	// We must import this package (not referenced elsewhere) so that the native "callTracer"
	// is added to a map of client-accessible tracers. In geth, this is done
	// inside of cmd/geth.
	_ "github.com/ethereum/go-ethereum/eth/tracers/js"
	_ "github.com/ethereum/go-ethereum/eth/tracers/native"

	"github.com/ava-labs/coreth/precompile/precompileconfig"
	// Force-load precompiles to trigger registration
	_ "github.com/ava-labs/coreth/precompile/registry"

	"github.com/ethereum/go-ethereum/common"
	"github.com/ethereum/go-ethereum/ethdb"
	"github.com/ethereum/go-ethereum/log"
	"github.com/ethereum/go-ethereum/rlp"

	avalancheRPC "github.com/gorilla/rpc/v2"

	"github.com/ava-labs/avalanchego/cache"
	"github.com/ava-labs/avalanchego/codec"
	"github.com/ava-labs/avalanchego/codec/linearcodec"
	"github.com/ava-labs/avalanchego/database"
	"github.com/ava-labs/avalanchego/database/versiondb"
	"github.com/ava-labs/avalanchego/ids"
	"github.com/ava-labs/avalanchego/snow"
	"github.com/ava-labs/avalanchego/snow/consensus/snowman"
	"github.com/ava-labs/avalanchego/snow/engine/snowman/block"
	"github.com/ava-labs/avalanchego/utils/crypto/secp256k1"
	"github.com/ava-labs/avalanchego/utils/formatting/address"
	"github.com/ava-labs/avalanchego/utils/logging"
	"github.com/ava-labs/avalanchego/utils/perms"
	"github.com/ava-labs/avalanchego/utils/profiler"
	"github.com/ava-labs/avalanchego/utils/set"
	"github.com/ava-labs/avalanchego/utils/timer/mockable"
	"github.com/ava-labs/avalanchego/utils/units"
	"github.com/ava-labs/avalanchego/vms/components/avax"
	"github.com/ava-labs/avalanchego/vms/components/chain"
	"github.com/ava-labs/avalanchego/vms/secp256k1fx"

	commonEng "github.com/ava-labs/avalanchego/snow/engine/common"

	avalancheUtils "github.com/ava-labs/avalanchego/utils"
	avalancheJSON "github.com/ava-labs/avalanchego/utils/json"
)

var (
	_ block.ChainVM                      = &VM{}
	_ block.BuildBlockWithContextChainVM = &VM{}
	_ block.StateSyncableVM              = &VM{}
	_ statesyncclient.EthBlockParser     = &VM{}
	_ secp256k1fx.VM                     = &VM{}
)

const (
	// Max time from current time allowed for blocks, before they're considered future blocks
	// and fail verification
	maxFutureBlockTime = 10 * time.Second
	maxUTXOsToFetch    = 1024
	defaultMempoolSize = 4096

	secpCacheSize          = 1024
	decidedCacheSize       = 10 * units.MiB
	missingCacheSize       = 50
	unverifiedCacheSize    = 5 * units.MiB
	bytesToIDCacheSize     = 5 * units.MiB
	warpSignatureCacheSize = 500

	// Prefixes for metrics gatherers
	ethMetricsPrefix        = "eth"
	sdkMetricsPrefix        = "sdk"
	chainStateMetricsPrefix = "chain_state"

	targetAtomicTxsSize = 40 * units.KiB

	// gossip constants
	pushGossipDiscardedElements = 16_384
	txGossipTargetMessageSize   = 20 * units.KiB
	maxValidatorSetStaleness    = time.Minute
	txGossipThrottlingPeriod    = 10 * time.Second
	txGossipThrottlingLimit     = 2
	txGossipPollSize            = 1
)

// Define the API endpoints for the VM
const (
	avaxEndpoint            = "/avax"
	adminEndpoint           = "/admin"
	ethRPCEndpoint          = "/rpc"
	ethWSEndpoint           = "/ws"
	ethTxGossipNamespace    = "eth_tx_gossip"
	atomicTxGossipNamespace = "atomic_tx_gossip"
)

var (
	// Set last accepted key to be longer than the keys used to store accepted block IDs.
	lastAcceptedKey = []byte("last_accepted_key")
	acceptedPrefix  = []byte("snowman_accepted")
	metadataPrefix  = []byte("metadata")
	warpPrefix      = []byte("warp")
	ethDBPrefix     = []byte("ethdb")

	// Prefixes for atomic trie
	atomicTrieDBPrefix     = []byte("atomicTrieDB")
	atomicTrieMetaDBPrefix = []byte("atomicTrieMetaDB")
)

var (
	errEmptyBlock                     = errors.New("empty block")
	errUnsupportedFXs                 = errors.New("unsupported feature extensions")
	errInvalidBlock                   = errors.New("invalid block")
	errInvalidNonce                   = errors.New("invalid nonce")
	errUnclesUnsupported              = errors.New("uncles unsupported")
	errRejectedParent                 = errors.New("rejected parent")
	errNilBaseFeeApricotPhase3        = errors.New("nil base fee is invalid after apricotPhase3")
	errNilExtDataGasUsedApricotPhase4 = errors.New("nil extDataGasUsed is invalid after apricotPhase4")
	errNilBlockGasCostApricotPhase4   = errors.New("nil blockGasCost is invalid after apricotPhase4")
	errInvalidHeaderPredicateResults  = errors.New("invalid header predicate results")
)

var originalStderr *os.File

// legacyApiNames maps pre geth v1.10.20 api names to their updated counterparts.
// used in attachEthService for backward configuration compatibility.
var legacyApiNames = map[string]string{
	"internal-public-eth":              "internal-eth",
	"internal-public-blockchain":       "internal-blockchain",
	"internal-public-transaction-pool": "internal-transaction",
	"internal-public-tx-pool":          "internal-tx-pool",
	"internal-public-debug":            "internal-debug",
	"internal-private-debug":           "internal-debug",
	"internal-public-account":          "internal-account",
	"internal-private-personal":        "internal-personal",

	"public-eth":        "eth",
	"public-eth-filter": "eth-filter",
	"private-admin":     "admin",
	"public-debug":      "debug",
	"private-debug":     "debug",
}

func init() {
	// Preserve [os.Stderr] prior to the call in plugin/main.go to plugin.Serve(...).
	// Preserving the log level allows us to update the root handler while writing to the original
	// [os.Stderr] that is being piped through to the logger via the rpcchainvm.
	originalStderr = os.Stderr
}

// VM implements the snowman.ChainVM interface
type VM struct {
	ctx *snow.Context
	// [cancel] may be nil until [snow.NormalOp] starts
	cancel context.CancelFunc
	// *chain.State helps to implement the VM interface by wrapping blocks
	// with an efficient caching layer.
	*chain.State

	config config.Config

	chainID     *big.Int
	networkID   uint64
	genesisHash common.Hash
	chainConfig *params.ChainConfig
	ethConfig   ethconfig.Config

	// pointers to eth constructs
	eth        *eth.Ethereum
	txPool     *txpool.TxPool
	blockChain *core.BlockChain
	miner      *miner.Miner

	// [versiondb] is the VM's current versioned database
	versiondb *versiondb.Database

	// [db] is the VM's current database
	db database.Database

	// metadataDB is used to store one off keys.
	metadataDB database.Database

	// [chaindb] is the database supplied to the Ethereum backend
	chaindb ethdb.Database

	// [acceptedBlockDB] is the database to store the last accepted
	// block.
	acceptedBlockDB database.Database

	// [warpDB] is used to store warp message signatures
	// set to a prefixDB with the prefix [warpPrefix]
	warpDB database.Database

	toEngine chan<- commonEng.Message

	syntacticBlockValidator BlockValidator

	// [atomicTxRepository] maintains two indexes on accepted atomic txs.
	// - txID to accepted atomic tx
	// - block height to list of atomic txs accepted on block at that height
	atomicTxRepository AtomicTxRepository
	// [atomicTrie] maintains a merkle forest of [height]=>[atomic txs].
	atomicTrie AtomicTrie
	// [atomicBackend] abstracts verification and processing of atomic transactions
	atomicBackend AtomicBackend

	builder *blockBuilder

	baseCodec codec.Registry
	clock     mockable.Clock
	mempool   *atomic.Mempool

	shutdownChan chan struct{}
	shutdownWg   sync.WaitGroup

	fx        secp256k1fx.Fx
	secpCache secp256k1.RecoverCache

	// Continuous Profiler
	profiler profiler.ContinuousProfiler

	peer.Network
	client       peer.NetworkClient
	networkCodec codec.Manager

	p2pValidators *p2p.Validators

	// Metrics
	sdkMetrics *prometheus.Registry

	bootstrapped avalancheUtils.Atomic[bool]
	IsPlugin     bool

	logger CorethLogger
	// State sync server and client
	StateSyncServer
	StateSyncClient

	// Avalanche Warp Messaging backend
	// Used to serve BLS signatures of warp messages over RPC
	warpBackend warp.Backend

	// Initialize only sets these if nil so they can be overridden in tests
	p2pSender             commonEng.AppSender
	ethTxGossipHandler    p2p.Handler
	ethTxPushGossiper     avalancheUtils.Atomic[*gossip.PushGossiper[*GossipEthTx]]
	ethTxPullGossiper     gossip.Gossiper
	atomicTxGossipHandler p2p.Handler
	atomicTxPushGossiper  *gossip.PushGossiper[*atomic.GossipAtomicTx]
	atomicTxPullGossiper  gossip.Gossiper

	chainAlias string
	// RPC handlers (should be stopped before closing chaindb)
	rpcHandlers []interface{ Stop() }
}

// CodecRegistry implements the secp256k1fx interface
func (vm *VM) CodecRegistry() codec.Registry { return vm.baseCodec }

// Clock implements the secp256k1fx interface
func (vm *VM) Clock() *mockable.Clock { return &vm.clock }

// Logger implements the secp256k1fx interface
func (vm *VM) Logger() logging.Logger { return vm.ctx.Log }

/*
 ******************************************************************************
 ********************************* Snowman API ********************************
 ******************************************************************************
 */

// implements SnowmanPlusPlusVM interface
func (vm *VM) GetActivationTime() time.Time {
	return utils.Uint64ToTime(vm.chainConfigExtra().ApricotPhase4BlockTimestamp)
}

// Initialize implements the snowman.ChainVM interface
func (vm *VM) Initialize(
	_ context.Context,
	chainCtx *snow.Context,
	db database.Database,
	genesisBytes []byte,
	upgradeBytes []byte,
	configBytes []byte,
	toEngine chan<- commonEng.Message,
	fxs []*commonEng.Fx,
	appSender commonEng.AppSender,
) error {
	vm.config.SetDefaults(defaultTxPoolConfig)
	if len(configBytes) > 0 {
		if err := json.Unmarshal(configBytes, &vm.config); err != nil {
			return fmt.Errorf("failed to unmarshal config %s: %w", string(configBytes), err)
		}
	}
	vm.ctx = chainCtx

	if err := vm.config.Validate(vm.ctx.NetworkID); err != nil {
		return err
	}
	// We should deprecate config flags as the first thing, before we do anything else
	// because this can set old flags to new flags. log the message after we have
	// initialized the logger.
	deprecateMsg := vm.config.Deprecate()

	// Create logger
	alias, err := vm.ctx.BCLookup.PrimaryAlias(vm.ctx.ChainID)
	if err != nil {
		// fallback to ChainID string instead of erroring
		alias = vm.ctx.ChainID.String()
	}
	vm.chainAlias = alias

	var writer io.Writer = vm.ctx.Log
	if vm.IsPlugin {
		writer = originalStderr
	}

	corethLogger, err := InitLogger(vm.chainAlias, vm.config.LogLevel, vm.config.LogJSONFormat, writer)
	if err != nil {
		return fmt.Errorf("failed to initialize logger due to: %w ", err)
	}
	vm.logger = corethLogger

	log.Info("Initializing Coreth VM", "Version", Version, "Config", vm.config)

	if deprecateMsg != "" {
		log.Warn("Deprecation Warning", "msg", deprecateMsg)
	}

	if len(fxs) > 0 {
		return errUnsupportedFXs
	}

	// Enable debug-level metrics that might impact runtime performance
	metrics.EnabledExpensive = vm.config.MetricsExpensiveEnabled

	vm.toEngine = toEngine
	vm.shutdownChan = make(chan struct{}, 1)

	if err := vm.initializeMetrics(); err != nil {
		return fmt.Errorf("failed to initialize metrics: %w", err)
	}

	// Initialize the database
	if err := vm.initializeDBs(db); err != nil {
		return fmt.Errorf("failed to initialize databases: %w", err)
	}
	if vm.config.InspectDatabase {
		if err := vm.inspectDatabases(); err != nil {
			return err
		}
	}

	g := new(core.Genesis)
	if err := json.Unmarshal(genesisBytes, g); err != nil {
		return err
	}

	var extDataHashes map[common.Hash]common.Hash
	// Set the chain config for mainnet/fuji chain IDs
	switch chainCtx.NetworkID {
	case avalanchegoConstants.MainnetID:
		extDataHashes = mainnetExtDataHashes
	case avalanchegoConstants.FujiID:
		extDataHashes = fujiExtDataHashes
	}

	// if the chainCtx.NetworkUpgrades is not empty, set the chain config
	// normally it should not be empty, but some tests may not set it
	if chainCtx.NetworkUpgrades != (upgrade.Config{}) {
		g.Config.NetworkUpgrades = params.GetNetworkUpgrades(chainCtx.NetworkUpgrades)
	}

	// If the Durango is activated, activate the Warp Precompile at the same time
	configExtra := params.GetExtra(g.Config)
	if configExtra.DurangoBlockTimestamp != nil {
		configExtra.PrecompileUpgrades = append(configExtra.PrecompileUpgrades, extras.PrecompileUpgrade{
			Config: warpcontract.NewDefaultConfig(configExtra.DurangoBlockTimestamp),
		})
	}

	// Set the Avalanche Context on the ChainConfig
	configExtra.AvalancheContext = extras.AvalancheContext{
		SnowCtx: chainCtx,
	}
	vm.syntacticBlockValidator = NewBlockValidator(extDataHashes)

	// Free the memory of the extDataHash map that is not used (i.e. if mainnet
	// config, free fuji)
	fujiExtDataHashes = nil
	mainnetExtDataHashes = nil

	vm.chainID = g.Config.ChainID

	params.SetEthUpgrades(g.Config)

	vm.ethConfig = ethconfig.NewDefaultConfig()
	vm.ethConfig.Genesis = g
	vm.ethConfig.NetworkId = vm.chainID.Uint64()
	vm.genesisHash = vm.ethConfig.Genesis.ToBlock().Hash() // must create genesis hash before [vm.readLastAccepted]
	lastAcceptedHash, lastAcceptedHeight, err := vm.readLastAccepted()
	if err != nil {
		return err
	}
	log.Info(fmt.Sprintf("lastAccepted = %s", lastAcceptedHash))

	// Set minimum price for mining and default gas price oracle value to the min
	// gas price to prevent so transactions and blocks all use the correct fees
	vm.ethConfig.RPCGasCap = vm.config.RPCGasCap
	vm.ethConfig.RPCEVMTimeout = vm.config.APIMaxDuration.Duration
	vm.ethConfig.RPCTxFeeCap = vm.config.RPCTxFeeCap

	vm.ethConfig.TxPool.NoLocals = !vm.config.LocalTxsEnabled
	vm.ethConfig.TxPool.PriceLimit = vm.config.TxPoolPriceLimit
	vm.ethConfig.TxPool.PriceBump = vm.config.TxPoolPriceBump
	vm.ethConfig.TxPool.AccountSlots = vm.config.TxPoolAccountSlots
	vm.ethConfig.TxPool.GlobalSlots = vm.config.TxPoolGlobalSlots
	vm.ethConfig.TxPool.AccountQueue = vm.config.TxPoolAccountQueue
	vm.ethConfig.TxPool.GlobalQueue = vm.config.TxPoolGlobalQueue
	vm.ethConfig.TxPool.Lifetime = vm.config.TxPoolLifetime.Duration

	vm.ethConfig.AllowUnfinalizedQueries = vm.config.AllowUnfinalizedQueries
	vm.ethConfig.AllowUnprotectedTxs = vm.config.AllowUnprotectedTxs
	vm.ethConfig.AllowUnprotectedTxHashes = vm.config.AllowUnprotectedTxHashes
	vm.ethConfig.Preimages = vm.config.Preimages
	vm.ethConfig.Pruning = vm.config.Pruning
	vm.ethConfig.TrieCleanCache = vm.config.TrieCleanCache
	vm.ethConfig.TrieDirtyCache = vm.config.TrieDirtyCache
	vm.ethConfig.TrieDirtyCommitTarget = vm.config.TrieDirtyCommitTarget
	vm.ethConfig.TriePrefetcherParallelism = vm.config.TriePrefetcherParallelism
	vm.ethConfig.SnapshotCache = vm.config.SnapshotCache
	vm.ethConfig.AcceptorQueueLimit = vm.config.AcceptorQueueLimit
	vm.ethConfig.PopulateMissingTries = vm.config.PopulateMissingTries
	vm.ethConfig.PopulateMissingTriesParallelism = vm.config.PopulateMissingTriesParallelism
	vm.ethConfig.AllowMissingTries = vm.config.AllowMissingTries
	vm.ethConfig.SnapshotDelayInit = vm.stateSyncEnabled(lastAcceptedHeight)
	vm.ethConfig.SnapshotWait = vm.config.SnapshotWait
	vm.ethConfig.SnapshotVerify = vm.config.SnapshotVerify
	vm.ethConfig.HistoricalProofQueryWindow = vm.config.HistoricalProofQueryWindow
	vm.ethConfig.OfflinePruning = vm.config.OfflinePruning
	vm.ethConfig.OfflinePruningBloomFilterSize = vm.config.OfflinePruningBloomFilterSize
	vm.ethConfig.OfflinePruningDataDirectory = vm.config.OfflinePruningDataDirectory
	vm.ethConfig.CommitInterval = vm.config.CommitInterval
	vm.ethConfig.SkipUpgradeCheck = vm.config.SkipUpgradeCheck
	vm.ethConfig.AcceptedCacheSize = vm.config.AcceptedCacheSize
	vm.ethConfig.TransactionHistory = vm.config.TransactionHistory
	vm.ethConfig.SkipTxIndexing = vm.config.SkipTxIndexing

	// Create directory for offline pruning
	if len(vm.ethConfig.OfflinePruningDataDirectory) != 0 {
		if err := os.MkdirAll(vm.ethConfig.OfflinePruningDataDirectory, perms.ReadWriteExecute); err != nil {
			log.Error("failed to create offline pruning data directory", "error", err)
			return err
		}
	}

	vm.chainConfig = g.Config
	vm.networkID = vm.ethConfig.NetworkId
	vm.secpCache = secp256k1.RecoverCache{
		LRU: cache.LRU[ids.ID, *secp256k1.PublicKey]{
			Size: secpCacheSize,
		},
	}

	if err := configExtra.Verify(); err != nil {
		return fmt.Errorf("failed to verify chain config: %w", err)
	}

	// TODO: read size from settings
	vm.mempool, err = atomic.NewMempool(chainCtx, vm.sdkMetrics, defaultMempoolSize, vm.verifyTxAtTip)
	if err != nil {
		return fmt.Errorf("failed to initialize mempool: %w", err)
	}

	// initialize peer network
	if vm.p2pSender == nil {
		vm.p2pSender = appSender
	}

	// TODO: move all network stuff to peer.NewNetwork
	p2pNetwork, err := p2p.NewNetwork(vm.ctx.Log, vm.p2pSender, vm.sdkMetrics, "p2p")
	if err != nil {
		return fmt.Errorf("failed to initialize p2p network: %w", err)
	}
	vm.p2pValidators = p2p.NewValidators(p2pNetwork.Peers, vm.ctx.Log, vm.ctx.SubnetID, vm.ctx.ValidatorState, maxValidatorSetStaleness)
	vm.networkCodec = message.Codec
	vm.Network = peer.NewNetwork(p2pNetwork, appSender, vm.networkCodec, chainCtx.NodeID, vm.config.MaxOutboundActiveRequests)
	vm.client = peer.NewNetworkClient(vm.Network)

	// Initialize warp backend
	offchainWarpMessages := make([][]byte, len(vm.config.WarpOffChainMessages))
	for i, hexMsg := range vm.config.WarpOffChainMessages {
		offchainWarpMessages[i] = []byte(hexMsg)
	}
	warpSignatureCache := &cache.LRU[ids.ID, []byte]{Size: warpSignatureCacheSize}
	meteredCache, err := metercacher.New("warp_signature_cache", vm.sdkMetrics, warpSignatureCache)
	if err != nil {
		return fmt.Errorf("failed to create warp signature cache: %w", err)
	}

	// clear warpdb on initialization if config enabled
	if vm.config.PruneWarpDB {
		if err := database.Clear(vm.warpDB, ethdb.IdealBatchSize); err != nil {
			return fmt.Errorf("failed to prune warpDB: %w", err)
		}
	}

	vm.warpBackend, err = warp.NewBackend(
		vm.ctx.NetworkID,
		vm.ctx.ChainID,
		vm.ctx.WarpSigner,
		vm,
		vm.warpDB,
		meteredCache,
		offchainWarpMessages,
	)
	if err != nil {
		return err
	}
	if err := vm.initializeChain(lastAcceptedHash); err != nil {
		return err
	}
	// initialize bonus blocks on mainnet
	var (
		bonusBlockHeights map[uint64]ids.ID
	)
	if vm.ctx.NetworkID == avalanchegoConstants.MainnetID {
		bonusBlockHeights, err = readMainnetBonusBlocks()
		if err != nil {
			return fmt.Errorf("failed to read mainnet bonus blocks: %w", err)
		}
	}

	// initialize atomic repository
	vm.atomicTxRepository, err = NewAtomicTxRepository(vm.versiondb, atomic.Codec, lastAcceptedHeight)
	if err != nil {
		return fmt.Errorf("failed to create atomic repository: %w", err)
	}
	vm.atomicBackend, err = NewAtomicBackend(
		vm.versiondb, vm.ctx.SharedMemory, bonusBlockHeights,
		vm.atomicTxRepository, lastAcceptedHeight, lastAcceptedHash,
		vm.config.CommitInterval,
	)
	if err != nil {
		return fmt.Errorf("failed to create atomic backend: %w", err)
	}
	vm.atomicTrie = vm.atomicBackend.AtomicTrie()

	go vm.ctx.Log.RecoverAndPanic(vm.startContinuousProfiler)

	// so [vm.baseCodec] is a dummy codec use to fulfill the secp256k1fx VM
	// interface. The fx will register all of its types, which can be safely
	// ignored by the VM's codec.
	vm.baseCodec = linearcodec.NewDefault()

	if err := vm.fx.Initialize(vm); err != nil {
		return err
	}

	// Add p2p warp message warpHandler
	warpHandler := acp118.NewCachedHandler(meteredCache, vm.warpBackend, vm.ctx.WarpSigner)
	vm.Network.AddHandler(p2p.SignatureRequestHandlerID, warpHandler)

	vm.setAppRequestHandlers()

	vm.StateSyncServer = NewStateSyncServer(&stateSyncServerConfig{
		Chain:            vm.blockChain,
		AtomicTrie:       vm.atomicTrie,
		SyncableInterval: vm.config.StateSyncCommitInterval,
	})
	return vm.initializeStateSyncClient(lastAcceptedHeight)
}

func (vm *VM) initializeMetrics() error {
	metrics.Enabled = true
	vm.sdkMetrics = prometheus.NewRegistry()
	gatherer := corethprometheus.NewGatherer(metrics.DefaultRegistry)
	if err := vm.ctx.Metrics.Register(ethMetricsPrefix, gatherer); err != nil {
		return err
	}
	return vm.ctx.Metrics.Register(sdkMetricsPrefix, vm.sdkMetrics)
}

func (vm *VM) initializeChain(lastAcceptedHash common.Hash) error {
	nodecfg := &node.Config{
		CorethVersion:         Version,
		KeyStoreDir:           vm.config.KeystoreDirectory,
		ExternalSigner:        vm.config.KeystoreExternalSigner,
		InsecureUnlockAllowed: vm.config.KeystoreInsecureUnlockAllowed,
	}
	node, err := node.New(nodecfg)
	if err != nil {
		return err
	}
	callbacks := vm.createConsensusCallbacks()
	vm.eth, err = eth.New(
		node,
		&vm.ethConfig,
		&EthPushGossiper{vm: vm},
		vm.chaindb,
		eth.Settings{MaxBlocksPerRequest: vm.config.MaxBlocksPerRequest},
		lastAcceptedHash,
		dummy.NewFakerWithClock(callbacks, &vm.clock),
		&vm.clock,
	)
	if err != nil {
		return err
	}
	vm.eth.SetEtherbase(constants.BlackholeAddr)
	vm.txPool = vm.eth.TxPool()
	vm.blockChain = vm.eth.BlockChain()
	vm.miner = vm.eth.Miner()

	// Set the gas parameters for the tx pool to the minimum gas price for the
	// latest upgrade.
	vm.txPool.SetGasTip(big.NewInt(0))
	vm.txPool.SetMinFee(big.NewInt(params.EtnaMinBaseFee))

	vm.eth.Start()
	return vm.initChainState(vm.blockChain.LastAcceptedBlock())
}

// initializeStateSyncClient initializes the client for performing state sync.
// If state sync is disabled, this function will wipe any ongoing summary from
// disk to ensure that we do not continue syncing from an invalid snapshot.
func (vm *VM) initializeStateSyncClient(lastAcceptedHeight uint64) error {
	stateSyncEnabled := vm.stateSyncEnabled(lastAcceptedHeight)
	// parse nodeIDs from state sync IDs in vm config
	var stateSyncIDs []ids.NodeID
	if stateSyncEnabled && len(vm.config.StateSyncIDs) > 0 {
		nodeIDs := strings.Split(vm.config.StateSyncIDs, ",")
		stateSyncIDs = make([]ids.NodeID, len(nodeIDs))
		for i, nodeIDString := range nodeIDs {
			nodeID, err := ids.NodeIDFromString(nodeIDString)
			if err != nil {
				return fmt.Errorf("failed to parse %s as NodeID: %w", nodeIDString, err)
			}
			stateSyncIDs[i] = nodeID
		}
	}

	vm.StateSyncClient = NewStateSyncClient(&stateSyncClientConfig{
		chain: vm.eth,
		state: vm.State,
		client: statesyncclient.NewClient(
			&statesyncclient.ClientConfig{
				NetworkClient:    vm.client,
				Codec:            vm.networkCodec,
				Stats:            stats.NewClientSyncerStats(),
				StateSyncNodeIDs: stateSyncIDs,
				BlockParser:      vm,
			},
		),
		enabled:              stateSyncEnabled,
		skipResume:           vm.config.StateSyncSkipResume,
		stateSyncMinBlocks:   vm.config.StateSyncMinBlocks,
		stateSyncRequestSize: vm.config.StateSyncRequestSize,
		lastAcceptedHeight:   lastAcceptedHeight, // TODO clean up how this is passed around
		chaindb:              vm.chaindb,
		metadataDB:           vm.metadataDB,
		acceptedBlockDB:      vm.acceptedBlockDB,
		db:                   vm.versiondb,
		atomicBackend:        vm.atomicBackend,
		toEngine:             vm.toEngine,
	})

	// If StateSync is disabled, clear any ongoing summary so that we will not attempt to resume
	// sync using a snapshot that has been modified by the node running normal operations.
	if !stateSyncEnabled {
		return vm.StateSyncClient.ClearOngoingSummary()
	}

	return nil
}

func (vm *VM) initChainState(lastAcceptedBlock *types.Block) error {
	block, err := vm.newBlock(lastAcceptedBlock)
	if err != nil {
		return fmt.Errorf("failed to create block wrapper for the last accepted block: %w", err)
	}

	config := &chain.Config{
		DecidedCacheSize:      decidedCacheSize,
		MissingCacheSize:      missingCacheSize,
		UnverifiedCacheSize:   unverifiedCacheSize,
		BytesToIDCacheSize:    bytesToIDCacheSize,
		GetBlock:              vm.getBlock,
		UnmarshalBlock:        vm.parseBlock,
		BuildBlock:            vm.buildBlock,
		BuildBlockWithContext: vm.buildBlockWithContext,
		LastAcceptedBlock:     block,
	}

	// Register chain state metrics
	chainStateRegisterer := prometheus.NewRegistry()
	state, err := chain.NewMeteredState(chainStateRegisterer, config)
	if err != nil {
		return fmt.Errorf("could not create metered state: %w", err)
	}
	vm.State = state

	if !metrics.Enabled {
		return nil
	}

	return vm.ctx.Metrics.Register(chainStateMetricsPrefix, chainStateRegisterer)
}

func (vm *VM) createConsensusCallbacks() dummy.ConsensusCallbacks {
	return dummy.ConsensusCallbacks{
		OnFinalizeAndAssemble: vm.onFinalizeAndAssemble,
		OnExtraStateChange:    vm.onExtraStateChange,
	}
}

func (vm *VM) preBatchOnFinalizeAndAssemble(header *types.Header, state *state.StateDB, txs []*types.Transaction) ([]byte, *big.Int, *big.Int, error) {
	for {
		tx, exists := vm.mempool.NextTx()
		if !exists {
			break
		}
		// Take a snapshot of [state] before calling verifyTx so that if the transaction fails verification
		// we can revert to [snapshot].
		// Note: snapshot is taken inside the loop because you cannot revert to the same snapshot more than
		// once.
		snapshot := state.Snapshot()
		rules := vm.chainConfig.Rules(header.Number, params.IsMergeTODO, header.Time)
		rulesExtra := params.GetRulesExtra(rules)
		if err := vm.verifyTx(tx, header.ParentHash, header.BaseFee, state, *rulesExtra); err != nil {
			// Discard the transaction from the mempool on failed verification.
			log.Debug("discarding tx from mempool on failed verification", "txID", tx.ID(), "err", err)
			vm.mempool.DiscardCurrentTx(tx.ID())
			state.RevertToSnapshot(snapshot)
			continue
		}

		atomicTxBytes, err := atomic.Codec.Marshal(atomic.CodecVersion, tx)
		if err != nil {
			// Discard the transaction from the mempool and error if the transaction
			// cannot be marshalled. This should never happen.
			log.Debug("discarding tx due to unmarshal err", "txID", tx.ID(), "err", err)
			vm.mempool.DiscardCurrentTx(tx.ID())
			return nil, nil, nil, fmt.Errorf("failed to marshal atomic transaction %s due to %w", tx.ID(), err)
		}
		var contribution, gasUsed *big.Int
		if rulesExtra.IsApricotPhase4 {
			contribution, gasUsed, err = tx.BlockFeeContribution(rulesExtra.IsApricotPhase5, vm.ctx.AVAXAssetID, header.BaseFee)
			if err != nil {
				return nil, nil, nil, err
			}
		}
		return atomicTxBytes, contribution, gasUsed, nil
	}

	if len(txs) == 0 {
		// this could happen due to the async logic of geth tx pool
		return nil, nil, nil, errEmptyBlock
	}

	return nil, nil, nil, nil
}

// assumes that we are in at least Apricot Phase 5.
func (vm *VM) postBatchOnFinalizeAndAssemble(header *types.Header, state *state.StateDB, txs []*types.Transaction) ([]byte, *big.Int, *big.Int, error) {
	var (
		batchAtomicTxs    []*atomic.Tx
		batchAtomicUTXOs  set.Set[ids.ID]
		batchContribution *big.Int = new(big.Int).Set(common.Big0)
		batchGasUsed      *big.Int = new(big.Int).Set(common.Big0)
		rules                      = vm.chainConfig.Rules(header.Number, params.IsMergeTODO, header.Time)
		rulesExtra                 = *params.GetRulesExtra(rules)
		size              int
	)

	for {
		tx, exists := vm.mempool.NextTx()
		if !exists {
			break
		}

		// Ensure that adding [tx] to the block will not exceed the block size soft limit.
		txSize := len(tx.SignedBytes())
		if size+txSize > targetAtomicTxsSize {
			vm.mempool.CancelCurrentTx(tx.ID())
			break
		}

		var (
			txGasUsed, txContribution *big.Int
			err                       error
		)

		// Note: we do not need to check if we are in at least ApricotPhase4 here because
		// we assume that this function will only be called when the block is in at least
		// ApricotPhase5.
		txContribution, txGasUsed, err = tx.BlockFeeContribution(true, vm.ctx.AVAXAssetID, header.BaseFee)
		if err != nil {
			return nil, nil, nil, err
		}
		// ensure [gasUsed] + [batchGasUsed] doesnt exceed the [atomicGasLimit]
		if totalGasUsed := new(big.Int).Add(batchGasUsed, txGasUsed); totalGasUsed.Cmp(params.AtomicGasLimit) > 0 {
			// Send [tx] back to the mempool's tx heap.
			vm.mempool.CancelCurrentTx(tx.ID())
			break
		}

		if batchAtomicUTXOs.Overlaps(tx.InputUTXOs()) {
			// Discard the transaction from the mempool since it will fail verification
			// after this block has been accepted.
			// Note: if the proposed block is not accepted, the transaction may still be
			// valid, but we discard it early here based on the assumption that the proposed
			// block will most likely be accepted.
			// Discard the transaction from the mempool on failed verification.
			log.Debug("discarding tx due to overlapping input utxos", "txID", tx.ID())
			vm.mempool.DiscardCurrentTx(tx.ID())
			continue
		}

		snapshot := state.Snapshot()
		if err := vm.verifyTx(tx, header.ParentHash, header.BaseFee, state, rulesExtra); err != nil {
			// Discard the transaction from the mempool and reset the state to [snapshot]
			// if it fails verification here.
			// Note: prior to this point, we have not modified [state] so there is no need to
			// revert to a snapshot if we discard the transaction prior to this point.
			log.Debug("discarding tx from mempool due to failed verification", "txID", tx.ID(), "err", err)
			vm.mempool.DiscardCurrentTx(tx.ID())
			state.RevertToSnapshot(snapshot)
			continue
		}

		batchAtomicTxs = append(batchAtomicTxs, tx)
		batchAtomicUTXOs.Union(tx.InputUTXOs())
		// Add the [txGasUsed] to the [batchGasUsed] when the [tx] has passed verification
		batchGasUsed.Add(batchGasUsed, txGasUsed)
		batchContribution.Add(batchContribution, txContribution)
		size += txSize
	}

	// If there is a non-zero number of transactions, marshal them and return the byte slice
	// for the block's extra data along with the contribution and gas used.
	if len(batchAtomicTxs) > 0 {
		atomicTxBytes, err := atomic.Codec.Marshal(atomic.CodecVersion, batchAtomicTxs)
		if err != nil {
			// If we fail to marshal the batch of atomic transactions for any reason,
			// discard the entire set of current transactions.
			log.Debug("discarding txs due to error marshaling atomic transactions", "err", err)
			vm.mempool.DiscardCurrentTxs()
			return nil, nil, nil, fmt.Errorf("failed to marshal batch of atomic transactions due to %w", err)
		}
		return atomicTxBytes, batchContribution, batchGasUsed, nil
	}

	// If there are no regular transactions and there were also no atomic transactions to be included,
	// then the block is empty and should be considered invalid.
	if len(txs) == 0 {
		// this could happen due to the async logic of geth tx pool
		return nil, nil, nil, errEmptyBlock
	}

	// If there are no atomic transactions, but there is a non-zero number of regular transactions, then
	// we return a nil slice with no contribution from the atomic transactions and a nil error.
	return nil, nil, nil, nil
}

func (vm *VM) onFinalizeAndAssemble(header *types.Header, state *state.StateDB, txs []*types.Transaction) ([]byte, *big.Int, *big.Int, error) {
	if !vm.chainConfigExtra().IsApricotPhase5(header.Time) {
		return vm.preBatchOnFinalizeAndAssemble(header, state, txs)
	}
	return vm.postBatchOnFinalizeAndAssemble(header, state, txs)
}

func (vm *VM) onExtraStateChange(block *types.Block, state *state.StateDB) (*big.Int, *big.Int, error) {
	var (
		batchContribution *big.Int = big.NewInt(0)
		batchGasUsed      *big.Int = big.NewInt(0)
		header                     = block.Header()
		rules                      = vm.chainConfig.Rules(header.Number, params.IsMergeTODO, header.Time)
		rulesExtra                 = *params.GetRulesExtra(rules)
	)

<<<<<<< HEAD
	txs, err := atomic.ExtractAtomicTxs(block.ExtData(), rulesExtra.IsApricotPhase5, atomic.Codec)
=======
	txs, err := atomic.ExtractAtomicTxs(block.ExtData(), rules.IsApricotPhase5, atomic.Codec)
>>>>>>> 2e4e6bd8
	if err != nil {
		return nil, nil, err
	}

	// If [atomicBackend] is nil, the VM is still initializing and is reprocessing accepted blocks.
	if vm.atomicBackend != nil {
		if vm.atomicBackend.IsBonus(block.NumberU64(), block.Hash()) {
			log.Info("skipping atomic tx verification on bonus block", "block", block.Hash())
		} else {
			// Verify [txs] do not conflict with themselves or ancestor blocks.
			if err := vm.verifyTxs(txs, block.ParentHash(), block.BaseFee(), block.NumberU64(), rulesExtra); err != nil {
				return nil, nil, err
			}
		}
		// Update the atomic backend with [txs] from this block.
		//
		// Note: The atomic trie canonically contains the duplicate operations
		// from any bonus blocks.
		_, err := vm.atomicBackend.InsertTxs(block.Hash(), block.NumberU64(), block.ParentHash(), txs)
		if err != nil {
			return nil, nil, err
		}
	}

	// If there are no transactions, we can return early.
	if len(txs) == 0 {
		return nil, nil, nil
	}

	for _, tx := range txs {
		if err := tx.UnsignedAtomicTx.EVMStateTransfer(vm.ctx, state); err != nil {
			return nil, nil, err
		}
		// If ApricotPhase4 is enabled, calculate the block fee contribution
		if rulesExtra.IsApricotPhase4 {
			contribution, gasUsed, err := tx.BlockFeeContribution(rulesExtra.IsApricotPhase5, vm.ctx.AVAXAssetID, block.BaseFee())
			if err != nil {
				return nil, nil, err
			}

			batchContribution.Add(batchContribution, contribution)
			batchGasUsed.Add(batchGasUsed, gasUsed)
		}

		// If ApricotPhase5 is enabled, enforce that the atomic gas used does not exceed the
		// atomic gas limit.
		if rulesExtra.IsApricotPhase5 {
			// Ensure that [tx] does not push [block] above the atomic gas limit.
			if batchGasUsed.Cmp(params.AtomicGasLimit) == 1 {
				return nil, nil, fmt.Errorf("atomic gas used (%d) by block (%s), exceeds atomic gas limit (%d)", batchGasUsed, block.Hash().Hex(), params.AtomicGasLimit)
			}
		}
	}
	return batchContribution, batchGasUsed, nil
}

func (vm *VM) SetState(_ context.Context, state snow.State) error {
	switch state {
	case snow.StateSyncing:
		vm.bootstrapped.Set(false)
		return nil
	case snow.Bootstrapping:
		return vm.onBootstrapStarted()
	case snow.NormalOp:
		return vm.onNormalOperationsStarted()
	default:
		return snow.ErrUnknownState
	}
}

// onBootstrapStarted marks this VM as bootstrapping
func (vm *VM) onBootstrapStarted() error {
	vm.bootstrapped.Set(false)
	if err := vm.StateSyncClient.Error(); err != nil {
		return err
	}
	// After starting bootstrapping, do not attempt to resume a previous state sync.
	if err := vm.StateSyncClient.ClearOngoingSummary(); err != nil {
		return err
	}
	// Ensure snapshots are initialized before bootstrapping (i.e., if state sync is skipped).
	// Note calling this function has no effect if snapshots are already initialized.
	vm.blockChain.InitializeSnapshots()

	return vm.fx.Bootstrapping()
}

// onNormalOperationsStarted marks this VM as bootstrapped
func (vm *VM) onNormalOperationsStarted() error {
	if vm.bootstrapped.Get() {
		return nil
	}
	vm.bootstrapped.Set(true)
	if err := vm.fx.Bootstrapped(); err != nil {
		return err
	}
	// Initialize goroutines related to block building
	// once we enter normal operation as there is no need to handle mempool gossip before this point.
	return vm.initBlockBuilding()
}

// initBlockBuilding starts goroutines to manage block building
func (vm *VM) initBlockBuilding() error {
	ctx, cancel := context.WithCancel(context.TODO())
	vm.cancel = cancel

	ethTxGossipMarshaller := GossipEthTxMarshaller{}
	ethTxGossipClient := vm.Network.NewClient(p2p.TxGossipHandlerID, p2p.WithValidatorSampling(vm.p2pValidators))
	ethTxGossipMetrics, err := gossip.NewMetrics(vm.sdkMetrics, ethTxGossipNamespace)
	if err != nil {
		return fmt.Errorf("failed to initialize eth tx gossip metrics: %w", err)
	}
	ethTxPool, err := NewGossipEthTxPool(vm.txPool, vm.sdkMetrics)
	if err != nil {
		return fmt.Errorf("failed to initialize gossip eth tx pool: %w", err)
	}
	vm.shutdownWg.Add(1)
	go func() {
		ethTxPool.Subscribe(ctx)
		vm.shutdownWg.Done()
	}()

	atomicTxGossipMarshaller := atomic.GossipAtomicTxMarshaller{}
	atomicTxGossipClient := vm.Network.NewClient(p2p.AtomicTxGossipHandlerID, p2p.WithValidatorSampling(vm.p2pValidators))
	atomicTxGossipMetrics, err := gossip.NewMetrics(vm.sdkMetrics, atomicTxGossipNamespace)
	if err != nil {
		return fmt.Errorf("failed to initialize atomic tx gossip metrics: %w", err)
	}

	pushGossipParams := gossip.BranchingFactor{
		StakePercentage: vm.config.PushGossipPercentStake,
		Validators:      vm.config.PushGossipNumValidators,
		Peers:           vm.config.PushGossipNumPeers,
	}
	pushRegossipParams := gossip.BranchingFactor{
		Validators: vm.config.PushRegossipNumValidators,
		Peers:      vm.config.PushRegossipNumPeers,
	}

	ethTxPushGossiper := vm.ethTxPushGossiper.Get()
	if ethTxPushGossiper == nil {
		ethTxPushGossiper, err = gossip.NewPushGossiper[*GossipEthTx](
			ethTxGossipMarshaller,
			ethTxPool,
			vm.p2pValidators,
			ethTxGossipClient,
			ethTxGossipMetrics,
			pushGossipParams,
			pushRegossipParams,
			pushGossipDiscardedElements,
			txGossipTargetMessageSize,
			vm.config.RegossipFrequency.Duration,
		)
		if err != nil {
			return fmt.Errorf("failed to initialize eth tx push gossiper: %w", err)
		}
		vm.ethTxPushGossiper.Set(ethTxPushGossiper)
	}

	if vm.atomicTxPushGossiper == nil {
		vm.atomicTxPushGossiper, err = gossip.NewPushGossiper[*atomic.GossipAtomicTx](
			atomicTxGossipMarshaller,
			vm.mempool,
			vm.p2pValidators,
			atomicTxGossipClient,
			atomicTxGossipMetrics,
			pushGossipParams,
			pushRegossipParams,
			pushGossipDiscardedElements,
			txGossipTargetMessageSize,
			vm.config.RegossipFrequency.Duration,
		)
		if err != nil {
			return fmt.Errorf("failed to initialize atomic tx push gossiper: %w", err)
		}
	}

	// NOTE: gossip network must be initialized first otherwise ETH tx gossip will not work.
	vm.builder = vm.NewBlockBuilder(vm.toEngine)
	vm.builder.awaitSubmittedTxs()
<<<<<<< HEAD
=======

	var p2pValidators p2p.ValidatorSet = &validatorSet{}
	if vm.config.PullGossipFrequency.Duration > 0 {
		p2pValidators = vm.p2pValidators
	}
>>>>>>> 2e4e6bd8

	if vm.ethTxGossipHandler == nil {
		vm.ethTxGossipHandler = newTxGossipHandler[*GossipEthTx](
			vm.ctx.Log,
			ethTxGossipMarshaller,
			ethTxPool,
			ethTxGossipMetrics,
			txGossipTargetMessageSize,
			txGossipThrottlingPeriod,
			txGossipThrottlingLimit,
<<<<<<< HEAD
			vm.p2pValidators,
=======
			p2pValidators,
>>>>>>> 2e4e6bd8
		)
	}

	if err := vm.Network.AddHandler(p2p.TxGossipHandlerID, vm.ethTxGossipHandler); err != nil {
		return fmt.Errorf("failed to add eth tx gossip handler: %w", err)
	}

	if vm.atomicTxGossipHandler == nil {
		vm.atomicTxGossipHandler = newTxGossipHandler[*atomic.GossipAtomicTx](
			vm.ctx.Log,
			atomicTxGossipMarshaller,
			vm.mempool,
			atomicTxGossipMetrics,
			txGossipTargetMessageSize,
			txGossipThrottlingPeriod,
			txGossipThrottlingLimit,
<<<<<<< HEAD
			vm.p2pValidators,
=======
			p2pValidators,
>>>>>>> 2e4e6bd8
		)
	}

	if err := vm.Network.AddHandler(p2p.AtomicTxGossipHandlerID, vm.atomicTxGossipHandler); err != nil {
		return fmt.Errorf("failed to add atomic tx gossip handler: %w", err)
	}

	if vm.ethTxPullGossiper == nil {
		ethTxPullGossiper := gossip.NewPullGossiper[*GossipEthTx](
			vm.ctx.Log,
			ethTxGossipMarshaller,
			ethTxPool,
			ethTxGossipClient,
			ethTxGossipMetrics,
			txGossipPollSize,
		)

		vm.ethTxPullGossiper = gossip.ValidatorGossiper{
			Gossiper:   ethTxPullGossiper,
			NodeID:     vm.ctx.NodeID,
			Validators: vm.p2pValidators,
		}
	}

	if vm.config.PushGossipFrequency.Duration > 0 {
		vm.shutdownWg.Add(1)
		go func() {
			gossip.Every(ctx, vm.ctx.Log, ethTxPushGossiper, vm.config.PushGossipFrequency.Duration)
			vm.shutdownWg.Done()
		}()
	}
	if vm.config.PullGossipFrequency.Duration > 0 {
		vm.shutdownWg.Add(1)
		go func() {
			gossip.Every(ctx, vm.ctx.Log, vm.ethTxPullGossiper, vm.config.PullGossipFrequency.Duration)
			vm.shutdownWg.Done()
		}()
	}

	if vm.atomicTxPullGossiper == nil {
		atomicTxPullGossiper := gossip.NewPullGossiper[*atomic.GossipAtomicTx](
			vm.ctx.Log,
			atomicTxGossipMarshaller,
			vm.mempool,
			atomicTxGossipClient,
			atomicTxGossipMetrics,
			txGossipPollSize,
		)

		vm.atomicTxPullGossiper = &gossip.ValidatorGossiper{
			Gossiper:   atomicTxPullGossiper,
			NodeID:     vm.ctx.NodeID,
			Validators: vm.p2pValidators,
		}
	}

	if vm.config.PushGossipFrequency.Duration > 0 {
		vm.shutdownWg.Add(1)
		go func() {
			gossip.Every(ctx, vm.ctx.Log, vm.atomicTxPushGossiper, vm.config.PushGossipFrequency.Duration)
			vm.shutdownWg.Done()
		}()
	}
	if vm.config.PullGossipFrequency.Duration > 0 {
		vm.shutdownWg.Add(1)
		go func() {
			gossip.Every(ctx, vm.ctx.Log, vm.atomicTxPullGossiper, vm.config.PullGossipFrequency.Duration)
			vm.shutdownWg.Done()
		}()
	}

	return nil
}

// setAppRequestHandlers sets the request handlers for the VM to serve state sync
// requests.
func (vm *VM) setAppRequestHandlers() {
	// Create standalone EVM TrieDB (read only) for serving leafs requests.
	// We create a standalone TrieDB here, so that it has a standalone cache from the one
	// used by the node when processing blocks.
	evmTrieDB := triedb.NewDatabase(
		vm.chaindb,
		&triedb.Config{
			DBOverride: hashdb.Config{
				CleanCacheSize: vm.config.StateSyncServerTrieCache * units.MiB,
			}.BackendConstructor,
		},
	)
	networkHandler := newNetworkHandler(
		vm.blockChain,
		vm.chaindb,
		evmTrieDB,
		vm.atomicTrie.TrieDB(),
		vm.warpBackend,
		vm.networkCodec,
	)
	vm.Network.SetRequestHandler(networkHandler)
}

// Shutdown implements the snowman.ChainVM interface
func (vm *VM) Shutdown(context.Context) error {
	if vm.ctx == nil {
		return nil
	}
	if vm.cancel != nil {
		vm.cancel()
	}
	vm.Network.Shutdown()
	if err := vm.StateSyncClient.Shutdown(); err != nil {
		log.Error("error stopping state syncer", "err", err)
	}
	close(vm.shutdownChan)
	// Stop RPC handlers before eth.Stop which will close the database
	for _, handler := range vm.rpcHandlers {
		handler.Stop()
	}
	vm.eth.Stop()
	vm.shutdownWg.Wait()
	return nil
}

// buildBlock builds a block to be wrapped by ChainState
func (vm *VM) buildBlock(ctx context.Context) (snowman.Block, error) {
	return vm.buildBlockWithContext(ctx, nil)
}

func (vm *VM) buildBlockWithContext(ctx context.Context, proposerVMBlockCtx *block.Context) (snowman.Block, error) {
	if proposerVMBlockCtx != nil {
		log.Debug("Building block with context", "pChainBlockHeight", proposerVMBlockCtx.PChainHeight)
	} else {
		log.Debug("Building block without context")
	}
	predicateCtx := &precompileconfig.PredicateContext{
		SnowCtx:            vm.ctx,
		ProposerVMBlockCtx: proposerVMBlockCtx,
	}

	block, err := vm.miner.GenerateBlock(predicateCtx)
	vm.builder.handleGenerateBlock()
	if err != nil {
		vm.mempool.CancelCurrentTxs()
		return nil, err
	}

	// Note: the status of block is set by ChainState
	blk, err := vm.newBlock(block)
	if err != nil {
		log.Debug("discarding txs due to error making new block", "err", err)
		vm.mempool.DiscardCurrentTxs()
		return nil, err
	}

	// Verify is called on a non-wrapped block here, such that this
	// does not add [blk] to the processing blocks map in ChainState.
	//
	// TODO cache verification since Verify() will be called by the
	// consensus engine as well.
	//
	// Note: this is only called when building a new block, so caching
	// verification will only be a significant optimization for nodes
	// that produce a large number of blocks.
	// We call verify without writes here to avoid generating a reference
	// to the blk state root in the triedb when we are going to call verify
	// again from the consensus engine with writes enabled.
	if err := blk.verify(predicateCtx, false /*=writes*/); err != nil {
		vm.mempool.CancelCurrentTxs()
		return nil, fmt.Errorf("block failed verification due to: %w", err)
	}

	log.Debug(fmt.Sprintf("Built block %s", blk.ID()))
	// Marks the current transactions from the mempool as being successfully issued
	// into a block.
	vm.mempool.IssueCurrentTxs()
	return blk, nil
}

// parseBlock parses [b] into a block to be wrapped by ChainState.
func (vm *VM) parseBlock(_ context.Context, b []byte) (snowman.Block, error) {
	ethBlock := new(types.Block)
	if err := rlp.DecodeBytes(b, ethBlock); err != nil {
		return nil, err
	}

	// Note: the status of block is set by ChainState
	block, err := vm.newBlock(ethBlock)
	if err != nil {
		return nil, err
	}
	// Performing syntactic verification in ParseBlock allows for
	// short-circuiting bad blocks before they are processed by the VM.
	if err := block.syntacticVerify(); err != nil {
		return nil, fmt.Errorf("syntactic block verification failed: %w", err)
	}
	return block, nil
}

func (vm *VM) ParseEthBlock(b []byte) (*types.Block, error) {
	block, err := vm.parseBlock(context.TODO(), b)
	if err != nil {
		return nil, err
	}

	return block.(*Block).ethBlock, nil
}

// getBlock attempts to retrieve block [id] from the VM to be wrapped
// by ChainState.
func (vm *VM) getBlock(_ context.Context, id ids.ID) (snowman.Block, error) {
	ethBlock := vm.blockChain.GetBlockByHash(common.Hash(id))
	// If [ethBlock] is nil, return [database.ErrNotFound] here
	// so that the miss is considered cacheable.
	if ethBlock == nil {
		return nil, database.ErrNotFound
	}
	// Note: the status of block is set by ChainState
	return vm.newBlock(ethBlock)
}

// GetAcceptedBlock attempts to retrieve block [blkID] from the VM. This method
// only returns accepted blocks.
func (vm *VM) GetAcceptedBlock(ctx context.Context, blkID ids.ID) (snowman.Block, error) {
	blk, err := vm.GetBlock(ctx, blkID)
	if err != nil {
		return nil, err
	}

	height := blk.Height()
	acceptedBlkID, err := vm.GetBlockIDAtHeight(ctx, height)
	if err != nil {
		return nil, err
	}

	if acceptedBlkID != blkID {
		// The provided block is not accepted.
		return nil, database.ErrNotFound
	}
	return blk, nil
}

// SetPreference sets what the current tail of the chain is
func (vm *VM) SetPreference(ctx context.Context, blkID ids.ID) error {
	// Since each internal handler used by [vm.State] always returns a block
	// with non-nil ethBlock value, GetBlockInternal should never return a
	// (*Block) with a nil ethBlock value.
	block, err := vm.GetBlockInternal(ctx, blkID)
	if err != nil {
		return fmt.Errorf("failed to set preference to %s: %w", blkID, err)
	}

	return vm.blockChain.SetPreference(block.(*Block).ethBlock)
}

// VerifyHeightIndex always returns a nil error since the index is maintained by
// vm.blockChain.
func (vm *VM) VerifyHeightIndex(context.Context) error {
	return nil
}

// GetBlockIDAtHeight returns the canonical block at [height].
// Note: the engine assumes that if a block is not found at [height], then
// [database.ErrNotFound] will be returned. This indicates that the VM has state
// synced and does not have all historical blocks available.
func (vm *VM) GetBlockIDAtHeight(_ context.Context, height uint64) (ids.ID, error) {
	lastAcceptedBlock := vm.LastAcceptedBlock()
	if lastAcceptedBlock.Height() < height {
		return ids.ID{}, database.ErrNotFound
	}

	hash := vm.blockChain.GetCanonicalHash(height)
	if hash == (common.Hash{}) {
		return ids.ID{}, database.ErrNotFound
	}
	return ids.ID(hash), nil
}

func (vm *VM) Version(context.Context) (string, error) {
	return Version, nil
}

// NewHandler returns a new Handler for a service where:
//   - The handler's functionality is defined by [service]
//     [service] should be a gorilla RPC service (see https://www.gorillatoolkit.org/pkg/rpc/v2)
//   - The name of the service is [name]
func newHandler(name string, service interface{}) (http.Handler, error) {
	server := avalancheRPC.NewServer()
	server.RegisterCodec(avalancheJSON.NewCodec(), "application/json")
	server.RegisterCodec(avalancheJSON.NewCodec(), "application/json;charset=UTF-8")
	return server, server.RegisterService(service, name)
}

// CreateHandlers makes new http handlers that can handle API calls
func (vm *VM) CreateHandlers(context.Context) (map[string]http.Handler, error) {
	handler := rpc.NewServer(vm.config.APIMaxDuration.Duration)
	if vm.config.HttpBodyLimit > 0 {
		handler.SetHTTPBodyLimit(int(vm.config.HttpBodyLimit))
	}

	enabledAPIs := vm.config.EthAPIs()
	if err := attachEthService(handler, vm.eth.APIs(), enabledAPIs); err != nil {
		return nil, err
	}

	apis := make(map[string]http.Handler)
	avaxAPI, err := newHandler("avax", &AvaxAPI{vm})
	if err != nil {
		return nil, fmt.Errorf("failed to register service for AVAX API due to %w", err)
	}
	enabledAPIs = append(enabledAPIs, "avax")
	apis[avaxEndpoint] = avaxAPI

	if vm.config.AdminAPIEnabled {
		adminAPI, err := newHandler("admin", NewAdminService(vm, os.ExpandEnv(fmt.Sprintf("%s_coreth_performance_%s", vm.config.AdminAPIDir, vm.chainAlias))))
		if err != nil {
			return nil, fmt.Errorf("failed to register service for admin API due to %w", err)
		}
		apis[adminEndpoint] = adminAPI
		enabledAPIs = append(enabledAPIs, "coreth-admin")
	}

	// RPC APIs
	if vm.config.SnowmanAPIEnabled {
		if err := handler.RegisterName("snowman", &SnowmanAPI{vm}); err != nil {
			return nil, err
		}
		enabledAPIs = append(enabledAPIs, "snowman")
	}

	if vm.config.WarpAPIEnabled {
		if err := handler.RegisterName("warp", warp.NewAPI(vm.ctx.NetworkID, vm.ctx.SubnetID, vm.ctx.ChainID, vm.ctx.ValidatorState, vm.warpBackend, vm.client, vm.requirePrimaryNetworkSigners)); err != nil {
			return nil, err
		}
		enabledAPIs = append(enabledAPIs, "warp")
	}

	log.Info(fmt.Sprintf("Enabled APIs: %s", strings.Join(enabledAPIs, ", ")))
	apis[ethRPCEndpoint] = handler
	apis[ethWSEndpoint] = handler.WebsocketHandlerWithDuration(
		[]string{"*"},
		vm.config.APIMaxDuration.Duration,
		vm.config.WSCPURefillRate.Duration,
		vm.config.WSCPUMaxStored.Duration,
	)

	vm.rpcHandlers = append(vm.rpcHandlers, handler)
	return apis, nil
}

// CreateStaticHandlers makes new http handlers that can handle API calls
func (vm *VM) CreateStaticHandlers(context.Context) (map[string]http.Handler, error) {
	handler := rpc.NewServer(0)
	if vm.config.HttpBodyLimit > 0 {
		handler.SetHTTPBodyLimit(int(vm.config.HttpBodyLimit))
	}
	if err := handler.RegisterName("static", &StaticService{}); err != nil {
		return nil, err
	}

	vm.rpcHandlers = append(vm.rpcHandlers, handler)
	return map[string]http.Handler{
		"/rpc": handler,
	}, nil
}

/*
 ******************************************************************************
 *********************************** Helpers **********************************
 ******************************************************************************
 */

// getAtomicTx returns the requested transaction, status, and height.
// If the status is Unknown, then the returned transaction will be nil.
func (vm *VM) getAtomicTx(txID ids.ID) (*atomic.Tx, atomic.Status, uint64, error) {
	if tx, height, err := vm.atomicTxRepository.GetByTxID(txID); err == nil {
		return tx, atomic.Accepted, height, nil
	} else if err != database.ErrNotFound {
		return nil, atomic.Unknown, 0, err
	}
	tx, dropped, found := vm.mempool.GetTx(txID)
	switch {
	case found && dropped:
		return tx, atomic.Dropped, 0, nil
	case found:
		return tx, atomic.Processing, 0, nil
	default:
		return nil, atomic.Unknown, 0, nil
	}
}

// ParseAddress takes in an address and produces the ID of the chain it's for
// the ID of the address
func (vm *VM) ParseAddress(addrStr string) (ids.ID, ids.ShortID, error) {
	chainIDAlias, hrp, addrBytes, err := address.Parse(addrStr)
	if err != nil {
		return ids.ID{}, ids.ShortID{}, err
	}

	chainID, err := vm.ctx.BCLookup.Lookup(chainIDAlias)
	if err != nil {
		return ids.ID{}, ids.ShortID{}, err
	}

	expectedHRP := avalanchegoConstants.GetHRP(vm.ctx.NetworkID)
	if hrp != expectedHRP {
		return ids.ID{}, ids.ShortID{}, fmt.Errorf("expected hrp %q but got %q",
			expectedHRP, hrp)
	}

	addr, err := ids.ToShortID(addrBytes)
	if err != nil {
		return ids.ID{}, ids.ShortID{}, err
	}
	return chainID, addr, nil
}

// verifyTxAtTip verifies that [tx] is valid to be issued on top of the currently preferred block
func (vm *VM) verifyTxAtTip(tx *atomic.Tx) error {
	if txByteLen := len(tx.SignedBytes()); txByteLen > targetAtomicTxsSize {
		return fmt.Errorf("tx size (%d) exceeds total atomic txs size target (%d)", txByteLen, targetAtomicTxsSize)
	}
	gasUsed, err := tx.GasUsed(true)
	if err != nil {
		return err
	}
	if new(big.Int).SetUint64(gasUsed).Cmp(params.AtomicGasLimit) > 0 {
		return fmt.Errorf("tx gas usage (%d) exceeds atomic gas limit (%d)", gasUsed, params.AtomicGasLimit.Uint64())
	}

	// Note: we fetch the current block and then the state at that block instead of the current state directly
	// since we need the header of the current block below.
	preferredBlock := vm.blockChain.CurrentBlock()
	preferredState, err := vm.blockChain.StateAt(preferredBlock.Root)
	if err != nil {
		return fmt.Errorf("failed to retrieve block state at tip while verifying atomic tx: %w", err)
	}
	rules := vm.currentRules()
	parentHeader := preferredBlock
	var nextBaseFee *big.Int
	timestamp := uint64(vm.clock.Time().Unix())
<<<<<<< HEAD
	if vm.chainConfigExtra().IsApricotPhase3(timestamp) {
		_, nextBaseFee, err = dummy.EstimateNextBaseFee(vm.chainConfig, parentHeader, timestamp)
=======
	if vm.chainConfig.IsApricotPhase3(timestamp) {
		nextBaseFee, err = dummy.EstimateNextBaseFee(vm.chainConfig, parentHeader, timestamp)
>>>>>>> 2e4e6bd8
		if err != nil {
			// Return extremely detailed error since CalcBaseFee should never encounter an issue here
			return fmt.Errorf("failed to calculate base fee with parent timestamp (%d), parent ExtraData: (0x%x), and current timestamp (%d): %w", parentHeader.Time, parentHeader.Extra, timestamp, err)
		}
	}

	// We don’t need to revert the state here in case verifyTx errors, because
	// [preferredState] is thrown away either way.
	return vm.verifyTx(tx, parentHeader.Hash(), nextBaseFee, preferredState, rules)
}

// verifyTx verifies that [tx] is valid to be issued into a block with parent block [parentHash]
// and validated at [state] using [rules] as the current rule set.
// Note: verifyTx may modify [state]. If [state] needs to be properly maintained, the caller is responsible
// for reverting to the correct snapshot after calling this function. If this function is called with a
// throwaway state, then this is not necessary.
<<<<<<< HEAD
func (vm *VM) verifyTx(tx *atomic.Tx, parentHash common.Hash, baseFee *big.Int, state *state.StateDB, rules extras.Rules) error {
=======
func (vm *VM) verifyTx(tx *atomic.Tx, parentHash common.Hash, baseFee *big.Int, state *state.StateDB, rules params.Rules) error {
>>>>>>> 2e4e6bd8
	parentIntf, err := vm.GetBlockInternal(context.TODO(), ids.ID(parentHash))
	if err != nil {
		return fmt.Errorf("failed to get parent block: %w", err)
	}
	parent, ok := parentIntf.(*Block)
	if !ok {
		return fmt.Errorf("parent block %s had unexpected type %T", parentIntf.ID(), parentIntf)
	}
	atomicBackend := &atomic.Backend{
		Ctx:          vm.ctx,
		Fx:           &vm.fx,
		Rules:        rules,
		Bootstrapped: vm.bootstrapped.Get(),
		BlockFetcher: vm,
		SecpCache:    &vm.secpCache,
	}
	if err := tx.UnsignedAtomicTx.SemanticVerify(atomicBackend, tx, parent, baseFee); err != nil {
		return err
	}
	return tx.UnsignedAtomicTx.EVMStateTransfer(vm.ctx, state)
}

// verifyTxs verifies that [txs] are valid to be issued into a block with parent block [parentHash]
// using [rules] as the current rule set.
<<<<<<< HEAD
func (vm *VM) verifyTxs(txs []*atomic.Tx, parentHash common.Hash, baseFee *big.Int, height uint64, rules extras.Rules) error {
=======
func (vm *VM) verifyTxs(txs []*atomic.Tx, parentHash common.Hash, baseFee *big.Int, height uint64, rules params.Rules) error {
>>>>>>> 2e4e6bd8
	// Ensure that the parent was verified and inserted correctly.
	if !vm.blockChain.HasBlock(parentHash, height-1) {
		return errRejectedParent
	}

	ancestorID := ids.ID(parentHash)
	// If the ancestor is unknown, then the parent failed verification when
	// it was called.
	// If the ancestor is rejected, then this block shouldn't be inserted
	// into the canonical chain because the parent will be missing.
	ancestorInf, err := vm.GetBlockInternal(context.TODO(), ancestorID)
	if err != nil {
		return errRejectedParent
	}
	ancestor, ok := ancestorInf.(*Block)
	if !ok {
		return fmt.Errorf("expected parent block %s, to be *Block but is %T", ancestor.ID(), ancestorInf)
	}

	// Ensure each tx in [txs] doesn't conflict with any other atomic tx in
	// a processing ancestor block.
	inputs := set.Set[ids.ID]{}
	atomicBackend := &atomic.Backend{
		Ctx:          vm.ctx,
		Fx:           &vm.fx,
		Rules:        rules,
		Bootstrapped: vm.bootstrapped.Get(),
		BlockFetcher: vm,
		SecpCache:    &vm.secpCache,
	}
	for _, atomicTx := range txs {
		utx := atomicTx.UnsignedAtomicTx
		if err := utx.SemanticVerify(atomicBackend, atomicTx, ancestor, baseFee); err != nil {
			return fmt.Errorf("invalid block due to failed semanatic verify: %w at height %d", err, height)
		}
		txInputs := utx.InputUTXOs()
		if inputs.Overlaps(txInputs) {
			return atomic.ErrConflictingAtomicInputs
		}
		inputs.Union(txInputs)
	}
	return nil
}

// GetAtomicUTXOs returns the utxos that at least one of the provided addresses is
// referenced in.
func (vm *VM) GetAtomicUTXOs(
	chainID ids.ID,
	addrs set.Set[ids.ShortID],
	startAddr ids.ShortID,
	startUTXOID ids.ID,
	limit int,
) ([]*avax.UTXO, ids.ShortID, ids.ID, error) {
	if limit <= 0 || limit > maxUTXOsToFetch {
		limit = maxUTXOsToFetch
	}

	return avax.GetAtomicUTXOs(
		vm.ctx.SharedMemory,
		atomic.Codec,
		chainID,
		addrs,
		startAddr,
		startUTXOID,
		limit,
	)
}

<<<<<<< HEAD
func (vm *VM) chainConfigExtra() *extras.ChainConfig {
	return params.GetExtra(vm.chainConfig)
}

=======
>>>>>>> 2e4e6bd8
// currentRules returns the chain rules for the current block.
func (vm *VM) currentRules() extras.Rules {
	header := vm.eth.APIBackend.CurrentHeader()
	rules := vm.chainConfig.Rules(header.Number, params.IsMergeTODO, header.Time)
	return *params.GetRulesExtra(rules)
}

// requirePrimaryNetworkSigners returns true if warp messages from the primary
// network must be signed by the primary network validators.
// This is necessary when the subnet is not validating the primary network.
func (vm *VM) requirePrimaryNetworkSigners() bool {
	switch c := vm.currentRules().Precompiles[warpcontract.ContractAddress].(type) {
	case *warpcontract.Config:
		return c.RequirePrimaryNetworkSigners
	default: // includes nil due to non-presence
		return false
	}
}

func (vm *VM) startContinuousProfiler() {
	// If the profiler directory is empty, return immediately
	// without creating or starting a continuous profiler.
	if vm.config.ContinuousProfilerDir == "" {
		return
	}
	vm.profiler = profiler.NewContinuous(
		filepath.Join(vm.config.ContinuousProfilerDir),
		vm.config.ContinuousProfilerFrequency.Duration,
		vm.config.ContinuousProfilerMaxFiles,
	)
	defer vm.profiler.Shutdown()

	vm.shutdownWg.Add(1)
	go func() {
		defer vm.shutdownWg.Done()
		log.Info("Dispatching continuous profiler", "dir", vm.config.ContinuousProfilerDir, "freq", vm.config.ContinuousProfilerFrequency, "maxFiles", vm.config.ContinuousProfilerMaxFiles)
		err := vm.profiler.Dispatch()
		if err != nil {
			log.Error("continuous profiler failed", "err", err)
		}
	}()
	// Wait for shutdownChan to be closed
	<-vm.shutdownChan
}

// readLastAccepted reads the last accepted hash from [acceptedBlockDB] and returns the
// last accepted block hash and height by reading directly from [vm.chaindb] instead of relying
// on [chain].
// Note: assumes [vm.chaindb] and [vm.genesisHash] have been initialized.
func (vm *VM) readLastAccepted() (common.Hash, uint64, error) {
	// Attempt to load last accepted block to determine if it is necessary to
	// initialize state with the genesis block.
	lastAcceptedBytes, lastAcceptedErr := vm.acceptedBlockDB.Get(lastAcceptedKey)
	switch {
	case lastAcceptedErr == database.ErrNotFound:
		// If there is nothing in the database, return the genesis block hash and height
		return vm.genesisHash, 0, nil
	case lastAcceptedErr != nil:
		return common.Hash{}, 0, fmt.Errorf("failed to get last accepted block ID due to: %w", lastAcceptedErr)
	case len(lastAcceptedBytes) != common.HashLength:
		return common.Hash{}, 0, fmt.Errorf("last accepted bytes should have been length %d, but found %d", common.HashLength, len(lastAcceptedBytes))
	default:
		lastAcceptedHash := common.BytesToHash(lastAcceptedBytes)
		height := rawdb.ReadHeaderNumber(vm.chaindb, lastAcceptedHash)
		if height == nil {
			return common.Hash{}, 0, fmt.Errorf("failed to retrieve header number of last accepted block: %s", lastAcceptedHash)
		}
		return lastAcceptedHash, *height, nil
	}
}

// attachEthService registers the backend RPC services provided by Ethereum
// to the provided handler under their assigned namespaces.
func attachEthService(handler *rpc.Server, apis []rpc.API, names []string) error {
	enabledServicesSet := make(map[string]struct{})
	for _, ns := range names {
		// handle pre geth v1.10.20 api names as aliases for their updated values
		// to allow configurations to be backwards compatible.
		if newName, isLegacy := legacyApiNames[ns]; isLegacy {
			log.Info("deprecated api name referenced in configuration.", "deprecated", ns, "new", newName)
			enabledServicesSet[newName] = struct{}{}
			continue
		}

		enabledServicesSet[ns] = struct{}{}
	}

	apiSet := make(map[string]rpc.API)
	for _, api := range apis {
		if existingAPI, exists := apiSet[api.Name]; exists {
			return fmt.Errorf("duplicated API name: %s, namespaces %s and %s", api.Name, api.Namespace, existingAPI.Namespace)
		}
		apiSet[api.Name] = api
	}

	for name := range enabledServicesSet {
		api, exists := apiSet[name]
		if !exists {
			return fmt.Errorf("API service %s not found", name)
		}
		if err := handler.RegisterName(api.Namespace, api.Service); err != nil {
			return err
		}
	}

	return nil
}

func (vm *VM) stateSyncEnabled(lastAcceptedHeight uint64) bool {
	if vm.config.StateSyncEnabled != nil {
		// if the config is set, use that
		return *vm.config.StateSyncEnabled
	}

	// enable state sync by default if the chain is empty.
	return lastAcceptedHeight == 0
}

func (vm *VM) newImportTx(
	chainID ids.ID, // chain to import from
	to common.Address, // Address of recipient
	baseFee *big.Int, // fee to use post-AP3
	keys []*secp256k1.PrivateKey, // Keys to import the funds
) (*atomic.Tx, error) {
	kc := secp256k1fx.NewKeychain()
	for _, key := range keys {
		kc.Add(key)
	}

	atomicUTXOs, _, _, err := vm.GetAtomicUTXOs(chainID, kc.Addresses(), ids.ShortEmpty, ids.Empty, -1)
	if err != nil {
		return nil, fmt.Errorf("problem retrieving atomic UTXOs: %w", err)
	}

	return atomic.NewImportTx(vm.ctx, vm.currentRules(), vm.clock.Unix(), chainID, to, baseFee, kc, atomicUTXOs)
}

// newExportTx returns a new ExportTx
func (vm *VM) newExportTx(
	assetID ids.ID, // AssetID of the tokens to export
	amount uint64, // Amount of tokens to export
	chainID ids.ID, // Chain to send the UTXOs to
	to ids.ShortID, // Address of chain recipient
	baseFee *big.Int, // fee to use post-AP3
	keys []*secp256k1.PrivateKey, // Pay the fee and provide the tokens
) (*atomic.Tx, error) {
	state, err := vm.blockChain.State()
	if err != nil {
		return nil, err
	}

	// Create the transaction
	tx, err := atomic.NewExportTx(
		vm.ctx,            // Context
		vm.currentRules(), // VM rules
		state,
		assetID, // AssetID
		amount,  // Amount
		chainID, // ID of the chain to send the funds to
		to,      // Address
		baseFee,
		keys, // Private keys
	)
	if err != nil {
		return nil, err
	}

	return tx, nil
}<|MERGE_RESOLUTION|>--- conflicted
+++ resolved
@@ -45,11 +45,8 @@
 	"github.com/ava-labs/coreth/plugin/evm/message"
 	"github.com/ava-labs/coreth/triedb/hashdb"
 	"github.com/ava-labs/coreth/utils"
-<<<<<<< HEAD
+	"github.com/ethereum/go-ethereum/metrics"
 	"github.com/ethereum/go-ethereum/triedb"
-=======
-	"github.com/ethereum/go-ethereum/metrics"
->>>>>>> 2e4e6bd8
 
 	warpcontract "github.com/ava-labs/coreth/precompile/contracts/warp"
 	"github.com/ava-labs/coreth/rpc"
@@ -935,11 +932,7 @@
 		rulesExtra                 = *params.GetRulesExtra(rules)
 	)
 
-<<<<<<< HEAD
 	txs, err := atomic.ExtractAtomicTxs(block.ExtData(), rulesExtra.IsApricotPhase5, atomic.Codec)
-=======
-	txs, err := atomic.ExtractAtomicTxs(block.ExtData(), rules.IsApricotPhase5, atomic.Codec)
->>>>>>> 2e4e6bd8
 	if err != nil {
 		return nil, nil, err
 	}
@@ -1120,14 +1113,11 @@
 	// NOTE: gossip network must be initialized first otherwise ETH tx gossip will not work.
 	vm.builder = vm.NewBlockBuilder(vm.toEngine)
 	vm.builder.awaitSubmittedTxs()
-<<<<<<< HEAD
-=======
 
 	var p2pValidators p2p.ValidatorSet = &validatorSet{}
 	if vm.config.PullGossipFrequency.Duration > 0 {
 		p2pValidators = vm.p2pValidators
 	}
->>>>>>> 2e4e6bd8
 
 	if vm.ethTxGossipHandler == nil {
 		vm.ethTxGossipHandler = newTxGossipHandler[*GossipEthTx](
@@ -1138,11 +1128,7 @@
 			txGossipTargetMessageSize,
 			txGossipThrottlingPeriod,
 			txGossipThrottlingLimit,
-<<<<<<< HEAD
-			vm.p2pValidators,
-=======
 			p2pValidators,
->>>>>>> 2e4e6bd8
 		)
 	}
 
@@ -1159,11 +1145,7 @@
 			txGossipTargetMessageSize,
 			txGossipThrottlingPeriod,
 			txGossipThrottlingLimit,
-<<<<<<< HEAD
-			vm.p2pValidators,
-=======
 			p2pValidators,
->>>>>>> 2e4e6bd8
 		)
 	}
 
@@ -1602,13 +1584,8 @@
 	parentHeader := preferredBlock
 	var nextBaseFee *big.Int
 	timestamp := uint64(vm.clock.Time().Unix())
-<<<<<<< HEAD
 	if vm.chainConfigExtra().IsApricotPhase3(timestamp) {
 		_, nextBaseFee, err = dummy.EstimateNextBaseFee(vm.chainConfig, parentHeader, timestamp)
-=======
-	if vm.chainConfig.IsApricotPhase3(timestamp) {
-		nextBaseFee, err = dummy.EstimateNextBaseFee(vm.chainConfig, parentHeader, timestamp)
->>>>>>> 2e4e6bd8
 		if err != nil {
 			// Return extremely detailed error since CalcBaseFee should never encounter an issue here
 			return fmt.Errorf("failed to calculate base fee with parent timestamp (%d), parent ExtraData: (0x%x), and current timestamp (%d): %w", parentHeader.Time, parentHeader.Extra, timestamp, err)
@@ -1625,11 +1602,7 @@
 // Note: verifyTx may modify [state]. If [state] needs to be properly maintained, the caller is responsible
 // for reverting to the correct snapshot after calling this function. If this function is called with a
 // throwaway state, then this is not necessary.
-<<<<<<< HEAD
 func (vm *VM) verifyTx(tx *atomic.Tx, parentHash common.Hash, baseFee *big.Int, state *state.StateDB, rules extras.Rules) error {
-=======
-func (vm *VM) verifyTx(tx *atomic.Tx, parentHash common.Hash, baseFee *big.Int, state *state.StateDB, rules params.Rules) error {
->>>>>>> 2e4e6bd8
 	parentIntf, err := vm.GetBlockInternal(context.TODO(), ids.ID(parentHash))
 	if err != nil {
 		return fmt.Errorf("failed to get parent block: %w", err)
@@ -1654,11 +1627,7 @@
 
 // verifyTxs verifies that [txs] are valid to be issued into a block with parent block [parentHash]
 // using [rules] as the current rule set.
-<<<<<<< HEAD
 func (vm *VM) verifyTxs(txs []*atomic.Tx, parentHash common.Hash, baseFee *big.Int, height uint64, rules extras.Rules) error {
-=======
-func (vm *VM) verifyTxs(txs []*atomic.Tx, parentHash common.Hash, baseFee *big.Int, height uint64, rules params.Rules) error {
->>>>>>> 2e4e6bd8
 	// Ensure that the parent was verified and inserted correctly.
 	if !vm.blockChain.HasBlock(parentHash, height-1) {
 		return errRejectedParent
@@ -1727,13 +1696,10 @@
 	)
 }
 
-<<<<<<< HEAD
 func (vm *VM) chainConfigExtra() *extras.ChainConfig {
 	return params.GetExtra(vm.chainConfig)
 }
 
-=======
->>>>>>> 2e4e6bd8
 // currentRules returns the chain rules for the current block.
 func (vm *VM) currentRules() extras.Rules {
 	header := vm.eth.APIBackend.CurrentHeader()

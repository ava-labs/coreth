// (c) 2019-2020, Ava Labs, Inc. All rights reserved.
// See the file LICENSE for licensing terms.

package evm

import (
	"context"
	"encoding/json"
	"errors"
	"fmt"
	"io"
	"math/big"
	"net/http"
	"os"
	"path/filepath"
	"strings"
	"sync"
	"time"

	"github.com/prometheus/client_golang/prometheus"

	"github.com/ava-labs/coreth/consensus/dummy"
	"github.com/ava-labs/coreth/constants"
	"github.com/ava-labs/coreth/core"
	"github.com/ava-labs/coreth/core/txpool"
	"github.com/ava-labs/coreth/eth"
	"github.com/ava-labs/coreth/eth/ethconfig"
	corethprometheus "github.com/ava-labs/coreth/metrics/prometheus"
	"github.com/ava-labs/coreth/miner"
	"github.com/ava-labs/coreth/node"
	"github.com/ava-labs/coreth/params"
	"github.com/ava-labs/coreth/params/extras"
	"github.com/ava-labs/coreth/peer"
	"github.com/ava-labs/coreth/plugin/evm/config"
	"github.com/ava-labs/coreth/plugin/evm/extension"
	"github.com/ava-labs/coreth/plugin/evm/gossip"
	"github.com/ava-labs/coreth/plugin/evm/message"
	vmsync "github.com/ava-labs/coreth/plugin/evm/sync"
	"github.com/ava-labs/coreth/plugin/evm/upgrade/acp176"
<<<<<<< HEAD
	"github.com/ava-labs/coreth/plugin/evm/vmerrors"
=======
	"github.com/ava-labs/coreth/plugin/evm/upgrade/ap5"
	"github.com/ava-labs/coreth/triedb/hashdb"
	"github.com/ava-labs/coreth/utils"

	"github.com/ava-labs/libevm/core/rawdb"
	"github.com/ava-labs/libevm/core/types"
	"github.com/ava-labs/libevm/metrics"
	ethparams "github.com/ava-labs/libevm/params"
	"github.com/ava-labs/libevm/triedb"

>>>>>>> e154a705
	warpcontract "github.com/ava-labs/coreth/precompile/contracts/warp"
	"github.com/ava-labs/coreth/precompile/precompileconfig"
	"github.com/ava-labs/coreth/rpc"
	statesyncclient "github.com/ava-labs/coreth/sync/client"
	"github.com/ava-labs/coreth/sync/client/stats"
	"github.com/ava-labs/coreth/sync/handlers"
	handlerstats "github.com/ava-labs/coreth/sync/handlers/stats"
	"github.com/ava-labs/coreth/triedb/hashdb"
	"github.com/ava-labs/coreth/utils"
	"github.com/ava-labs/coreth/warp"

	"github.com/ava-labs/libevm/common"
	"github.com/ava-labs/libevm/core/rawdb"
	"github.com/ava-labs/libevm/core/types"
	"github.com/ava-labs/libevm/ethdb"
	"github.com/ava-labs/libevm/log"
	"github.com/ava-labs/libevm/metrics"
	ethparams "github.com/ava-labs/libevm/params"
	"github.com/ava-labs/libevm/rlp"
	"github.com/ava-labs/libevm/triedb"

<<<<<<< HEAD
	"github.com/ava-labs/avalanchego/cache"
	"github.com/ava-labs/avalanchego/cache/metercacher"
	avalanchedatabase "github.com/ava-labs/avalanchego/database"
=======
	"github.com/ava-labs/avalanchego/cache/lru"
	"github.com/ava-labs/avalanchego/codec"
	"github.com/ava-labs/avalanchego/codec/linearcodec"
	"github.com/ava-labs/avalanchego/database"
>>>>>>> e154a705
	"github.com/ava-labs/avalanchego/database/versiondb"
	"github.com/ava-labs/avalanchego/ids"
	"github.com/ava-labs/avalanchego/network/p2p"
	"github.com/ava-labs/avalanchego/network/p2p/acp118"
	avalanchegossip "github.com/ava-labs/avalanchego/network/p2p/gossip"
	"github.com/ava-labs/avalanchego/snow"
	"github.com/ava-labs/avalanchego/snow/consensus/snowman"
	commonEng "github.com/ava-labs/avalanchego/snow/engine/common"
	"github.com/ava-labs/avalanchego/snow/engine/snowman/block"
	"github.com/ava-labs/avalanchego/upgrade"
	avalancheUtils "github.com/ava-labs/avalanchego/utils"
	"github.com/ava-labs/avalanchego/utils/perms"
	"github.com/ava-labs/avalanchego/utils/profiler"
	"github.com/ava-labs/avalanchego/utils/timer/mockable"
	"github.com/ava-labs/avalanchego/utils/units"
	"github.com/ava-labs/avalanchego/vms/components/chain"
	"github.com/ava-labs/avalanchego/vms/components/gas"

	// Force-load tracer engine to trigger registration
	//
	// We must import this package (not referenced elsewhere) so that the native "callTracer"
	// is added to a map of client-accessible tracers. In geth, this is done
	// inside of cmd/geth.
	_ "github.com/ava-labs/libevm/eth/tracers/js"
	_ "github.com/ava-labs/libevm/eth/tracers/native"

	// Force-load precompiles to trigger registration
	_ "github.com/ava-labs/coreth/precompile/registry"
)

var (
	_ block.ChainVM                      = &VM{}
	_ block.BuildBlockWithContextChainVM = &VM{}
	_ block.StateSyncableVM              = &VM{}
	_ statesyncclient.EthBlockParser     = &VM{}
	_ vmsync.BlockAcceptor               = &VM{}
	_ extension.InnerVM                  = &VM{}
)

const (
	// Max time from current time allowed for blocks, before they're considered future blocks
	// and fail verification
	maxFutureBlockTime = 10 * time.Second

	decidedCacheSize       = 10 * units.MiB
	missingCacheSize       = 50
	unverifiedCacheSize    = 5 * units.MiB
	bytesToIDCacheSize     = 5 * units.MiB
	warpSignatureCacheSize = 500

	// Prefixes for metrics gatherers
	ethMetricsPrefix        = "eth"
	sdkMetricsPrefix        = "sdk"
	chainStateMetricsPrefix = "chain_state"

	// gossip constants
	maxValidatorSetStaleness = time.Minute
)

// Define the API endpoints for the VM
const (
	adminEndpoint        = "/admin"
	ethRPCEndpoint       = "/rpc"
	ethWSEndpoint        = "/ws"
	ethTxGossipNamespace = "eth_tx_gossip"
)

var (
	// Set last accepted key to be longer than the keys used to store accepted block IDs.
	lastAcceptedKey = []byte("last_accepted_key")
	acceptedPrefix  = []byte("snowman_accepted")
	metadataPrefix  = []byte("metadata")
	warpPrefix      = []byte("warp")
	ethDBPrefix     = []byte("ethdb")
)

var (
	errUnsupportedFXs                = errors.New("unsupported feature extensions")
	errInvalidBlock                  = errors.New("invalid block")
	errInvalidNonce                  = errors.New("invalid nonce")
	errUnclesUnsupported             = errors.New("uncles unsupported")
	errNilBaseFeeApricotPhase3       = errors.New("nil base fee is invalid after apricotPhase3")
	errNilBlockGasCostApricotPhase4  = errors.New("nil blockGasCost is invalid after apricotPhase4")
	errInvalidHeaderPredicateResults = errors.New("invalid header predicate results")
)

var originalStderr *os.File

// legacyApiNames maps pre geth v1.10.20 api names to their updated counterparts.
// used in attachEthService for backward configuration compatibility.
var legacyApiNames = map[string]string{
	"internal-public-eth":              "internal-eth",
	"internal-public-blockchain":       "internal-blockchain",
	"internal-public-transaction-pool": "internal-transaction",
	"internal-public-tx-pool":          "internal-tx-pool",
	"internal-public-debug":            "internal-debug",
	"internal-private-debug":           "internal-debug",
	"internal-public-account":          "internal-account",
	"internal-private-personal":        "internal-personal",

	"public-eth":        "eth",
	"public-eth-filter": "eth-filter",
	"private-admin":     "admin",
	"public-debug":      "debug",
	"private-debug":     "debug",
}

func init() {
	// Preserve [os.Stderr] prior to the call in plugin/main.go to plugin.Serve(...).
	// Preserving the log level allows us to update the root handler while writing to the original
	// [os.Stderr] that is being piped through to the logger via the rpcchainvm.
	originalStderr = os.Stderr
}

// VM implements the snowman.ChainVM interface
type VM struct {
	ctx *snow.Context
	// [cancel] may be nil until [snow.NormalOp] starts
	cancel context.CancelFunc
	// *chain.State helps to implement the VM interface by wrapping blocks
	// with an efficient caching layer.
	*chain.State

	config config.Config

	chainID     *big.Int
	networkID   uint64
	genesisHash common.Hash
	chainConfig *params.ChainConfig
	ethConfig   ethconfig.Config

	// Extension Points
	extensionConfig *extension.Config

	// pointers to eth constructs
	eth        *eth.Ethereum
	txPool     *txpool.TxPool
	blockChain *core.BlockChain
	miner      *miner.Miner

	// [versiondb] is the VM's current versioned database
	versiondb *versiondb.Database

	// [db] is the VM's current database
	db avalanchedatabase.Database

	// [chaindb] is the database supplied to the Ethereum backend
	chaindb ethdb.Database

	// [acceptedBlockDB] is the database to store the last accepted
	// block.
	acceptedBlockDB avalanchedatabase.Database

	// [warpDB] is used to store warp message signatures
	// set to a prefixDB with the prefix [warpPrefix]
	warpDB avalanchedatabase.Database

	metadataDB avalanchedatabase.Database

	toEngine chan<- commonEng.Message

	builder *blockBuilder

	clock *mockable.Clock

	shutdownChan chan struct{}
	shutdownWg   sync.WaitGroup

<<<<<<< HEAD
=======
	fx        secp256k1fx.Fx
	secpCache *secp256k1.RecoverCache

>>>>>>> e154a705
	// Continuous Profiler
	profiler profiler.ContinuousProfiler

	peer.Network
	client peer.NetworkClient

	p2pValidators *p2p.Validators

	// Metrics
	sdkMetrics *prometheus.Registry

	bootstrapped avalancheUtils.Atomic[bool]
	IsPlugin     bool

	logger CorethLogger
	// State sync server and client
	vmsync.Server
	vmsync.Client

	// Avalanche Warp Messaging backend
	// Used to serve BLS signatures of warp messages over RPC
	warpBackend warp.Backend

	// Initialize only sets these if nil so they can be overridden in tests
	ethTxGossipHandler p2p.Handler
	ethTxPushGossiper  avalancheUtils.Atomic[*avalanchegossip.PushGossiper[*GossipEthTx]]
	ethTxPullGossiper  avalanchegossip.Gossiper

	chainAlias string
	// RPC handlers (should be stopped before closing chaindb)
	rpcHandlers []interface{ Stop() }
}

// Initialize implements the snowman.ChainVM interface
func (vm *VM) Initialize(
	_ context.Context,
	chainCtx *snow.Context,
	db avalanchedatabase.Database,
	genesisBytes []byte,
	upgradeBytes []byte,
	configBytes []byte,
	toEngine chan<- commonEng.Message,
	fxs []*commonEng.Fx,
	appSender commonEng.AppSender,
) error {
	if err := vm.extensionConfig.Validate(); err != nil {
		return fmt.Errorf("failed to validate extension config: %w", err)
	}

	vm.clock = &mockable.Clock{}
	if vm.extensionConfig.Clock != nil {
		vm.clock = vm.extensionConfig.Clock
	}

	vm.config.SetDefaults(defaultTxPoolConfig)
	if len(configBytes) > 0 {
		if err := json.Unmarshal(configBytes, &vm.config); err != nil {
			return fmt.Errorf("failed to unmarshal config %s: %w", string(configBytes), err)
		}
	}
	vm.ctx = chainCtx

	if err := vm.config.Validate(vm.ctx.NetworkID); err != nil {
		return err
	}
	// We should deprecate config flags as the first thing, before we do anything else
	// because this can set old flags to new flags. log the message after we have
	// initialized the logger.
	deprecateMsg := vm.config.Deprecate()

	// Create logger
	alias, err := vm.ctx.BCLookup.PrimaryAlias(vm.ctx.ChainID)
	if err != nil {
		// fallback to ChainID string instead of erroring
		alias = vm.ctx.ChainID.String()
	}
	vm.chainAlias = alias

	var writer io.Writer = vm.ctx.Log
	if vm.IsPlugin {
		writer = originalStderr
	}

	corethLogger, err := InitLogger(vm.chainAlias, vm.config.LogLevel, vm.config.LogJSONFormat, writer)
	if err != nil {
		return fmt.Errorf("failed to initialize logger due to: %w ", err)
	}
	vm.logger = corethLogger

	log.Info("Initializing Coreth VM", "Version", Version, "libevm version", ethparams.LibEVMVersion, "Config", vm.config)

	if deprecateMsg != "" {
		log.Warn("Deprecation Warning", "msg", deprecateMsg)
	}

	if len(fxs) > 0 {
		return errUnsupportedFXs
	}

	// Enable debug-level metrics that might impact runtime performance
	metrics.EnabledExpensive = vm.config.MetricsExpensiveEnabled

	vm.toEngine = toEngine
	vm.shutdownChan = make(chan struct{}, 1)

	if err := vm.initializeMetrics(); err != nil {
		return fmt.Errorf("failed to initialize metrics: %w", err)
	}

	// Initialize the database
	if err := vm.initializeDBs(db); err != nil {
		return fmt.Errorf("failed to initialize databases: %w", err)
	}
	if vm.config.InspectDatabase {
		if err := vm.inspectDatabases(); err != nil {
			return err
		}
	}

	g := new(core.Genesis)
	if err := json.Unmarshal(genesisBytes, g); err != nil {
		return fmt.Errorf("failed to unmarshal genesis %s", err)
	}

	// if the chainCtx.NetworkUpgrades is not empty, set the chain config
	// normally it should not be empty, but some tests may not set it
	if chainCtx.NetworkUpgrades != (upgrade.Config{}) {
		params.GetExtra(g.Config).NetworkUpgrades = extras.GetNetworkUpgrades(chainCtx.NetworkUpgrades)
	}
	// If the Durango is activated, activate the Warp Precompile at the same time
	configExtra := params.GetExtra(g.Config)
	if configExtra.DurangoBlockTimestamp != nil {
		configExtra.PrecompileUpgrades = append(configExtra.PrecompileUpgrades, extras.PrecompileUpgrade{
			Config: warpcontract.NewDefaultConfig(configExtra.DurangoBlockTimestamp),
		})
	}

	// Set the Avalanche Context on the ChainConfig
	configExtra.AvalancheContext = extras.AvalancheContext{
		SnowCtx: chainCtx,
	}

	vm.chainID = g.Config.ChainID

	params.SetEthUpgrades(g.Config)

	vm.ethConfig = ethconfig.NewDefaultConfig()
	vm.ethConfig.Genesis = g
	vm.ethConfig.NetworkId = vm.chainID.Uint64()
	vm.genesisHash = vm.ethConfig.Genesis.ToBlock().Hash() // must create genesis hash before [vm.ReadLastAccepted]
	lastAcceptedHash, lastAcceptedHeight, err := vm.ReadLastAccepted()
	if err != nil {
		return err
	}
	log.Info(fmt.Sprintf("lastAccepted = %s", lastAcceptedHash))

	// Set minimum price for mining and default gas price oracle value to the min
	// gas price to prevent so transactions and blocks all use the correct fees
	vm.ethConfig.RPCGasCap = vm.config.RPCGasCap
	vm.ethConfig.RPCEVMTimeout = vm.config.APIMaxDuration.Duration
	vm.ethConfig.RPCTxFeeCap = vm.config.RPCTxFeeCap
	vm.ethConfig.PriceOptionConfig.SlowFeePercentage = vm.config.PriceOptionSlowFeePercentage
	vm.ethConfig.PriceOptionConfig.FastFeePercentage = vm.config.PriceOptionFastFeePercentage
	vm.ethConfig.PriceOptionConfig.MaxTip = vm.config.PriceOptionMaxTip

	vm.ethConfig.TxPool.NoLocals = !vm.config.LocalTxsEnabled
	vm.ethConfig.TxPool.PriceLimit = vm.config.TxPoolPriceLimit
	vm.ethConfig.TxPool.PriceBump = vm.config.TxPoolPriceBump
	vm.ethConfig.TxPool.AccountSlots = vm.config.TxPoolAccountSlots
	vm.ethConfig.TxPool.GlobalSlots = vm.config.TxPoolGlobalSlots
	vm.ethConfig.TxPool.AccountQueue = vm.config.TxPoolAccountQueue
	vm.ethConfig.TxPool.GlobalQueue = vm.config.TxPoolGlobalQueue
	vm.ethConfig.TxPool.Lifetime = vm.config.TxPoolLifetime.Duration

	vm.ethConfig.AllowUnfinalizedQueries = vm.config.AllowUnfinalizedQueries
	vm.ethConfig.AllowUnprotectedTxs = vm.config.AllowUnprotectedTxs
	vm.ethConfig.AllowUnprotectedTxHashes = vm.config.AllowUnprotectedTxHashes
	vm.ethConfig.Preimages = vm.config.Preimages
	vm.ethConfig.Pruning = vm.config.Pruning
	vm.ethConfig.TrieCleanCache = vm.config.TrieCleanCache
	vm.ethConfig.TrieDirtyCache = vm.config.TrieDirtyCache
	vm.ethConfig.TrieDirtyCommitTarget = vm.config.TrieDirtyCommitTarget
	vm.ethConfig.TriePrefetcherParallelism = vm.config.TriePrefetcherParallelism
	vm.ethConfig.SnapshotCache = vm.config.SnapshotCache
	vm.ethConfig.AcceptorQueueLimit = vm.config.AcceptorQueueLimit
	vm.ethConfig.PopulateMissingTries = vm.config.PopulateMissingTries
	vm.ethConfig.PopulateMissingTriesParallelism = vm.config.PopulateMissingTriesParallelism
	vm.ethConfig.AllowMissingTries = vm.config.AllowMissingTries
	vm.ethConfig.SnapshotDelayInit = vm.stateSyncEnabled(lastAcceptedHeight)
	vm.ethConfig.SnapshotWait = vm.config.SnapshotWait
	vm.ethConfig.SnapshotVerify = vm.config.SnapshotVerify
	vm.ethConfig.HistoricalProofQueryWindow = vm.config.HistoricalProofQueryWindow
	vm.ethConfig.OfflinePruning = vm.config.OfflinePruning
	vm.ethConfig.OfflinePruningBloomFilterSize = vm.config.OfflinePruningBloomFilterSize
	vm.ethConfig.OfflinePruningDataDirectory = vm.config.OfflinePruningDataDirectory
	vm.ethConfig.CommitInterval = vm.config.CommitInterval
	vm.ethConfig.SkipUpgradeCheck = vm.config.SkipUpgradeCheck
	vm.ethConfig.AcceptedCacheSize = vm.config.AcceptedCacheSize
	vm.ethConfig.TransactionHistory = vm.config.TransactionHistory
	vm.ethConfig.SkipTxIndexing = vm.config.SkipTxIndexing

	// Create directory for offline pruning
	if len(vm.ethConfig.OfflinePruningDataDirectory) != 0 {
		if err := os.MkdirAll(vm.ethConfig.OfflinePruningDataDirectory, perms.ReadWriteExecute); err != nil {
			log.Error("failed to create offline pruning data directory", "error", err)
			return err
		}
	}

	vm.chainConfig = g.Config
	vm.networkID = vm.ethConfig.NetworkId
<<<<<<< HEAD
=======
	vm.secpCache = secp256k1.NewRecoverCache(secpCacheSize)
>>>>>>> e154a705

	if err := configExtra.Verify(); err != nil {
		return fmt.Errorf("failed to verify chain config: %w", err)
	}

	p2pNetwork, err := p2p.NewNetwork(vm.ctx.Log, appSender, vm.sdkMetrics, "p2p")
	if err != nil {
		return fmt.Errorf("failed to initialize p2p network: %w", err)
	}
	vm.p2pValidators = p2p.NewValidators(p2pNetwork.Peers, vm.ctx.Log, vm.ctx.SubnetID, vm.ctx.ValidatorState, maxValidatorSetStaleness)
	vm.Network = peer.NewNetwork(p2pNetwork, appSender, vm.extensionConfig.NetworkCodec, chainCtx.NodeID, vm.config.MaxOutboundActiveRequests)
	vm.client = peer.NewNetworkClient(vm.Network)

	// Initialize warp backend
	offchainWarpMessages := make([][]byte, len(vm.config.WarpOffChainMessages))
	for i, hexMsg := range vm.config.WarpOffChainMessages {
		offchainWarpMessages[i] = []byte(hexMsg)
	}
	warpSignatureCache := lru.NewCache[ids.ID, []byte](warpSignatureCacheSize)
	meteredCache, err := metercacher.New("warp_signature_cache", vm.sdkMetrics, warpSignatureCache)
	if err != nil {
		return fmt.Errorf("failed to create warp signature cache: %w", err)
	}

	// clear warpdb on initialization if config enabled
	if vm.config.PruneWarpDB {
		if err := avalanchedatabase.Clear(vm.warpDB, ethdb.IdealBatchSize); err != nil {
			return fmt.Errorf("failed to prune warpDB: %w", err)
		}
	}

	vm.warpBackend, err = warp.NewBackend(
		vm.ctx.NetworkID,
		vm.ctx.ChainID,
		vm.ctx.WarpSigner,
		vm,
		vm.warpDB,
		meteredCache,
		offchainWarpMessages,
	)
	if err != nil {
		return err
	}
	if err := vm.initializeChain(lastAcceptedHash); err != nil {
		return err
	}

	go vm.ctx.Log.RecoverAndPanic(vm.startContinuousProfiler)

	// Add p2p warp message warpHandler
	warpHandler := acp118.NewCachedHandler(meteredCache, vm.warpBackend, vm.ctx.WarpSigner)
	vm.Network.AddHandler(p2p.SignatureRequestHandlerID, warpHandler)

	return vm.initializeStateSync(lastAcceptedHeight)
}

func (vm *VM) initializeMetrics() error {
	metrics.Enabled = true
	vm.sdkMetrics = prometheus.NewRegistry()
	gatherer := corethprometheus.NewGatherer(metrics.DefaultRegistry)
	if err := vm.ctx.Metrics.Register(ethMetricsPrefix, gatherer); err != nil {
		return err
	}
	return vm.ctx.Metrics.Register(sdkMetricsPrefix, vm.sdkMetrics)
}

func (vm *VM) initializeChain(lastAcceptedHash common.Hash) error {
	nodecfg := &node.Config{
		CorethVersion:         Version,
		KeyStoreDir:           vm.config.KeystoreDirectory,
		ExternalSigner:        vm.config.KeystoreExternalSigner,
		InsecureUnlockAllowed: vm.config.KeystoreInsecureUnlockAllowed,
	}
	node, err := node.New(nodecfg)
	if err != nil {
		return err
	}

	// If the gas target is specified, calculate the desired target excess and
	// use it during block creation.
	var desiredTargetExcess *gas.Gas
	if vm.config.GasTarget != nil {
		desiredTargetExcess = new(gas.Gas)
		*desiredTargetExcess = acp176.DesiredTargetExcess(*vm.config.GasTarget)
	}

	vm.eth, err = eth.New(
		node,
		&vm.ethConfig,
		&EthPushGossiper{vm: vm},
		vm.chaindb,
		eth.Settings{MaxBlocksPerRequest: vm.config.MaxBlocksPerRequest},
		lastAcceptedHash,
		dummy.NewDummyEngine(
			vm.extensionConfig.ConsensusCallbacks,
			dummy.Mode{},
			vm.clock,
			desiredTargetExcess,
		),
		vm.clock,
	)
	if err != nil {
		return err
	}
	vm.eth.SetEtherbase(constants.BlackholeAddr)
	vm.txPool = vm.eth.TxPool()
	vm.blockChain = vm.eth.BlockChain()
	vm.miner = vm.eth.Miner()

	// Set the gas parameters for the tx pool to the minimum gas price for the
	// latest upgrade.
	vm.txPool.SetGasTip(big.NewInt(0))
	vm.txPool.SetMinFee(big.NewInt(acp176.MinGasPrice))

	vm.eth.Start()
	return vm.initChainState(vm.blockChain.LastAcceptedBlock())
}

// initializeStateSync initializes the vm for performing state sync and responding to peer requests.
// If state sync is disabled, this function will wipe any ongoing summary from
// disk to ensure that we do not continue syncing from an invalid snapshot.
func (vm *VM) initializeStateSync(lastAcceptedHeight uint64) error {
	// Create standalone EVM TrieDB (read only) for serving leafs requests.
	// We create a standalone TrieDB here, so that it has a standalone cache from the one
	// used by the node when processing blocks.
	evmTrieDB := triedb.NewDatabase(
		vm.chaindb,
		&triedb.Config{
			DBOverride: hashdb.Config{
				CleanCacheSize: vm.config.StateSyncServerTrieCache * units.MiB,
			}.BackendConstructor,
		},
	)
	var leafHandlerConfigs []*extension.LeafRequestConfig
	syncStats := handlerstats.GetOrRegisterHandlerStats(metrics.Enabled)
	// register default leaf request handler for state trie
	leafHandlerConfigs = append(leafHandlerConfigs, &extension.LeafRequestConfig{
		LeafType:   message.StateTrieNode,
		MetricName: "sync_state_trie_leaves",
		Handler: handlers.NewLeafsRequestHandler(evmTrieDB,
			message.StateTrieKeyLength,
			vm.blockChain, vm.extensionConfig.NetworkCodec,
			syncStats,
		),
	})

	if vm.extensionConfig.ExtraSyncLeafHandlerConfig != nil {
		leafHandlerConfigs = append(leafHandlerConfigs, vm.extensionConfig.ExtraSyncLeafHandlerConfig)
	}

	leafHandlers := make(LeafHandlers, len(leafHandlerConfigs))
	for _, leafConfig := range leafHandlerConfigs {
		if _, exists := leafHandlers[leafConfig.LeafType]; exists {
			return fmt.Errorf("duplicate leaf type %v", leafConfig.LeafType)
		}
		leafHandlers[leafConfig.LeafType] = leafConfig.Handler
	}
	networkHandler := newNetworkHandler(
		vm.blockChain,
		vm.chaindb,
		vm.warpBackend,
		vm.extensionConfig.NetworkCodec,
		leafHandlers,
		syncStats,
	)
	vm.Network.SetRequestHandler(networkHandler)

	vm.Server = vmsync.SyncServer(vm.blockChain, vm.extensionConfig.SyncSummaryProvider, vm.config.StateSyncCommitInterval)
	stateSyncEnabled := vm.stateSyncEnabled(lastAcceptedHeight)
	// parse nodeIDs from state sync IDs in vm config
	var stateSyncIDs []ids.NodeID
	if stateSyncEnabled && len(vm.config.StateSyncIDs) > 0 {
		nodeIDs := strings.Split(vm.config.StateSyncIDs, ",")
		stateSyncIDs = make([]ids.NodeID, len(nodeIDs))
		for i, nodeIDString := range nodeIDs {
			nodeID, err := ids.NodeIDFromString(nodeIDString)
			if err != nil {
				return fmt.Errorf("failed to parse %s as NodeID: %w", nodeIDString, err)
			}
			stateSyncIDs[i] = nodeID
		}
	}

	// Initialize the state sync client
	leafMetricsNames := make(map[message.NodeType]string, len(leafHandlerConfigs))
	for _, leafConfig := range leafHandlerConfigs {
		leafMetricsNames[leafConfig.LeafType] = leafConfig.MetricName
	}
	vm.Client = vmsync.NewClient(&vmsync.ClientConfig{
		Chain: vm.eth,
		State: vm.State,
		Client: statesyncclient.NewClient(
			&statesyncclient.ClientConfig{
				NetworkClient:    vm.client,
				Codec:            vm.extensionConfig.NetworkCodec,
				Stats:            stats.NewClientSyncerStats(leafMetricsNames),
				StateSyncNodeIDs: stateSyncIDs,
				BlockParser:      vm,
			},
		),
		Enabled:              stateSyncEnabled,
		SkipResume:           vm.config.StateSyncSkipResume,
		StateSyncMinBlocks:   vm.config.StateSyncMinBlocks,
		StateSyncRequestSize: vm.config.StateSyncRequestSize,
		LastAcceptedHeight:   lastAcceptedHeight, // TODO clean up how this is passed around
		ChaindDB:             vm.chaindb,
		VerDB:                vm.versiondb,
		MetadataDB:           vm.metadataDB,
		ToEngine:             vm.toEngine,
		Acceptor:             vm,
		SyncableParser:       vm.extensionConfig.SyncableParser,
		SyncExtender:         vm.extensionConfig.SyncExtender,
	})

	// If StateSync is disabled, clear any ongoing summary so that we will not attempt to resume
	// sync using a snapshot that has been modified by the node running normal operations.
	if !stateSyncEnabled {
		return vm.Client.ClearOngoingSummary()
	}

	return nil
}

func (vm *VM) initChainState(lastAcceptedBlock *types.Block) error {
	block, err := wrapBlock(lastAcceptedBlock, vm)
	if err != nil {
		return fmt.Errorf("failed to create block wrapper for the last accepted block: %w", err)
	}

	config := &chain.Config{
		DecidedCacheSize:      decidedCacheSize,
		MissingCacheSize:      missingCacheSize,
		UnverifiedCacheSize:   unverifiedCacheSize,
		BytesToIDCacheSize:    bytesToIDCacheSize,
		GetBlock:              vm.getBlock,
		UnmarshalBlock:        vm.parseBlock,
		BuildBlock:            vm.buildBlock,
		BuildBlockWithContext: vm.buildBlockWithContext,
		LastAcceptedBlock:     block,
	}

	// Register chain state metrics
	chainStateRegisterer := prometheus.NewRegistry()
	state, err := chain.NewMeteredState(chainStateRegisterer, config)
	if err != nil {
		return fmt.Errorf("could not create metered state: %w", err)
	}
	vm.State = state

	if !metrics.Enabled {
		return nil
	}

	return vm.ctx.Metrics.Register(chainStateMetricsPrefix, chainStateRegisterer)
}

func (vm *VM) SetState(_ context.Context, state snow.State) error {
	switch state {
	case snow.StateSyncing:
		vm.bootstrapped.Set(false)
		return nil
	case snow.Bootstrapping:
		return vm.onBootstrapStarted()
	case snow.NormalOp:
		return vm.onNormalOperationsStarted()
	default:
		return snow.ErrUnknownState
	}
}

// onBootstrapStarted marks this VM as bootstrapping
func (vm *VM) onBootstrapStarted() error {
	vm.bootstrapped.Set(false)
	if err := vm.Client.Error(); err != nil {
		return err
	}
	// After starting bootstrapping, do not attempt to resume a previous state sync.
	if err := vm.Client.ClearOngoingSummary(); err != nil {
		return err
	}
	// Ensure snapshots are initialized before bootstrapping (i.e., if state sync is skipped).
	// Note calling this function has no effect if snapshots are already initialized.
	vm.blockChain.InitializeSnapshots()
	return nil
}

// onNormalOperationsStarted marks this VM as bootstrapped
func (vm *VM) onNormalOperationsStarted() error {
	if vm.bootstrapped.Get() {
		return nil
	}
	vm.bootstrapped.Set(true)
	// Initialize goroutines related to block building
	// once we enter normal operation as there is no need to handle mempool gossip before this point.
	return vm.initBlockBuilding()
}

// initBlockBuilding starts goroutines to manage block building
func (vm *VM) initBlockBuilding() error {
	ctx, cancel := context.WithCancel(context.TODO())
	vm.cancel = cancel

	ethTxGossipMarshaller := GossipEthTxMarshaller{}
	ethTxGossipClient := vm.Network.NewClient(p2p.TxGossipHandlerID, p2p.WithValidatorSampling(vm.p2pValidators))
	ethTxGossipMetrics, err := avalanchegossip.NewMetrics(vm.sdkMetrics, ethTxGossipNamespace)
	if err != nil {
		return fmt.Errorf("failed to initialize eth tx gossip metrics: %w", err)
	}
	ethTxPool, err := NewGossipEthTxPool(vm.txPool, vm.sdkMetrics)
	if err != nil {
		return fmt.Errorf("failed to initialize gossip eth tx pool: %w", err)
	}
	vm.shutdownWg.Add(1)
	go func() {
		ethTxPool.Subscribe(ctx)
		vm.shutdownWg.Done()
	}()
	pushGossipParams := avalanchegossip.BranchingFactor{
		StakePercentage: vm.config.PushGossipPercentStake,
		Validators:      vm.config.PushGossipNumValidators,
		Peers:           vm.config.PushGossipNumPeers,
	}
	pushRegossipParams := avalanchegossip.BranchingFactor{
		Validators: vm.config.PushRegossipNumValidators,
		Peers:      vm.config.PushRegossipNumPeers,
	}

	ethTxPushGossiper := vm.ethTxPushGossiper.Get()
	if ethTxPushGossiper == nil {
		ethTxPushGossiper, err = avalanchegossip.NewPushGossiper[*GossipEthTx](
			ethTxGossipMarshaller,
			ethTxPool,
			vm.p2pValidators,
			ethTxGossipClient,
			ethTxGossipMetrics,
			pushGossipParams,
			pushRegossipParams,
			config.PushGossipDiscardedElements,
			config.TxGossipTargetMessageSize,
			vm.config.RegossipFrequency.Duration,
		)
		if err != nil {
			return fmt.Errorf("failed to initialize eth tx push gossiper: %w", err)
		}
		vm.ethTxPushGossiper.Set(ethTxPushGossiper)
	}

	// NOTE: gossip network must be initialized first otherwise ETH tx gossip will not work.
	vm.builder = vm.NewBlockBuilder(vm.toEngine, vm.extensionConfig.ExtraMempool)
	vm.builder.awaitSubmittedTxs()

	var p2pValidators p2p.ValidatorSet = &gossip.ValidatorSet{}
	if vm.config.PullGossipFrequency.Duration > 0 {
		p2pValidators = vm.p2pValidators
	}

	if vm.ethTxGossipHandler == nil {
		vm.ethTxGossipHandler = gossip.NewTxGossipHandler[*GossipEthTx](
			vm.ctx.Log,
			ethTxGossipMarshaller,
			ethTxPool,
			ethTxGossipMetrics,
			config.TxGossipTargetMessageSize,
			config.TxGossipThrottlingPeriod,
			config.TxGossipThrottlingLimit,
			p2pValidators,
		)
	}

	if err := vm.Network.AddHandler(p2p.TxGossipHandlerID, vm.ethTxGossipHandler); err != nil {
		return fmt.Errorf("failed to add eth tx gossip handler: %w", err)
	}

	if vm.ethTxPullGossiper == nil {
		ethTxPullGossiper := avalanchegossip.NewPullGossiper[*GossipEthTx](
			vm.ctx.Log,
			ethTxGossipMarshaller,
			ethTxPool,
			ethTxGossipClient,
			ethTxGossipMetrics,
			config.TxGossipPollSize,
		)

		vm.ethTxPullGossiper = avalanchegossip.ValidatorGossiper{
			Gossiper:   ethTxPullGossiper,
			NodeID:     vm.ctx.NodeID,
			Validators: vm.p2pValidators,
		}
	}

	if vm.config.PushGossipFrequency.Duration > 0 {
		vm.shutdownWg.Add(1)
		go func() {
			avalanchegossip.Every(ctx, vm.ctx.Log, ethTxPushGossiper, vm.config.PushGossipFrequency.Duration)
			vm.shutdownWg.Done()
		}()
	}
	if vm.config.PullGossipFrequency.Duration > 0 {
		vm.shutdownWg.Add(1)
		go func() {
			avalanchegossip.Every(ctx, vm.ctx.Log, vm.ethTxPullGossiper, vm.config.PullGossipFrequency.Duration)
			vm.shutdownWg.Done()
		}()
	}

	vm.shutdownWg.Add(2)
	go func() {
		avalanchegossip.Every(ctx, vm.ctx.Log, ethTxPushGossiper, vm.config.PushGossipFrequency.Duration)
		vm.shutdownWg.Done()
	}()
	go func() {
		avalanchegossip.Every(ctx, vm.ctx.Log, vm.ethTxPullGossiper, vm.config.PullGossipFrequency.Duration)
		vm.shutdownWg.Done()
	}()

	return nil
}

// Shutdown implements the snowman.ChainVM interface
func (vm *VM) Shutdown(context.Context) error {
	if vm.ctx == nil {
		return nil
	}
	if vm.cancel != nil {
		vm.cancel()
	}
	vm.Network.Shutdown()
	if err := vm.Client.Shutdown(); err != nil {
		log.Error("error stopping state syncer", "err", err)
	}
	close(vm.shutdownChan)
	// Stop RPC handlers before eth.Stop which will close the database
	for _, handler := range vm.rpcHandlers {
		handler.Stop()
	}
	vm.eth.Stop()
	vm.shutdownWg.Wait()
	return nil
}

// buildBlock builds a block to be wrapped by ChainState
func (vm *VM) buildBlock(ctx context.Context) (snowman.Block, error) {
	return vm.buildBlockWithContext(ctx, nil)
}

func (vm *VM) buildBlockWithContext(ctx context.Context, proposerVMBlockCtx *block.Context) (snowman.Block, error) {
	if proposerVMBlockCtx != nil {
		log.Debug("Building block with context", "pChainBlockHeight", proposerVMBlockCtx.PChainHeight)
	} else {
		log.Debug("Building block without context")
	}
	predicateCtx := &precompileconfig.PredicateContext{
		SnowCtx:            vm.ctx,
		ProposerVMBlockCtx: proposerVMBlockCtx,
	}

	block, err := vm.miner.GenerateBlock(predicateCtx)
	vm.builder.handleGenerateBlock()
	if err != nil {
		return nil, fmt.Errorf("%w: %w", vmerrors.ErrGenerateBlockFailed, err)
	}

	// Note: the status of block is set by ChainState
	blk, err := wrapBlock(block, vm)
	if err != nil {
		return nil, fmt.Errorf("%w: %w", vmerrors.ErrWrapBlockFailed, err)
	}
	// Verify is called on a non-wrapped block here, such that this
	// does not add [blk] to the processing blocks map in ChainState.
	//
	// TODO cache verification since Verify() will be called by the
	// consensus engine as well.
	//
	// Note: this is only called when building a new block, so caching
	// verification will only be a significant optimization for nodes
	// that produce a large number of blocks.
	// We call verify without writes here to avoid generating a reference
	// to the blk state root in the triedb when we are going to call verify
	// again from the consensus engine with writes enabled.
	if err := blk.verify(predicateCtx, false /*=writes*/); err != nil {
		return nil, fmt.Errorf("%w: %w", vmerrors.ErrBlockVerificationFailed, err)
	}

	log.Debug(fmt.Sprintf("Built block %s", blk.ID()))
	return blk, nil
}

// parseBlock parses [b] into a block to be wrapped by ChainState.
func (vm *VM) parseBlock(_ context.Context, b []byte) (snowman.Block, error) {
	ethBlock := new(types.Block)
	if err := rlp.DecodeBytes(b, ethBlock); err != nil {
		return nil, err
	}

	// Note: the status of block is set by ChainState
	block, err := wrapBlock(ethBlock, vm)
	if err != nil {
		return nil, err
	}
	// Performing syntactic verification in ParseBlock allows for
	// short-circuiting bad blocks before they are processed by the VM.
	if err := block.syntacticVerify(); err != nil {
		return nil, fmt.Errorf("syntactic block verification failed: %w", err)
	}
	return block, nil
}

func (vm *VM) ParseEthBlock(b []byte) (*types.Block, error) {
	block, err := vm.parseBlock(context.TODO(), b)
	if err != nil {
		return nil, err
	}

	return block.(*wrappedBlock).ethBlock, nil
}

// getBlock attempts to retrieve block [id] from the VM to be wrapped
// by ChainState.
func (vm *VM) getBlock(_ context.Context, id ids.ID) (snowman.Block, error) {
	ethBlock := vm.blockChain.GetBlockByHash(common.Hash(id))
	// If [ethBlock] is nil, return [avalanchedatabase.ErrNotFound] here
	// so that the miss is considered cacheable.
	if ethBlock == nil {
		return nil, avalanchedatabase.ErrNotFound
	}
	// Note: the status of block is set by ChainState
	return wrapBlock(ethBlock, vm)
}

// GetAcceptedBlock attempts to retrieve block [blkID] from the VM. This method
// only returns accepted blocks.
func (vm *VM) GetAcceptedBlock(ctx context.Context, blkID ids.ID) (snowman.Block, error) {
	blk, err := vm.GetBlock(ctx, blkID)
	if err != nil {
		return nil, err
	}

	height := blk.Height()
	acceptedBlkID, err := vm.GetBlockIDAtHeight(ctx, height)
	if err != nil {
		return nil, err
	}

	if acceptedBlkID != blkID {
		// The provided block is not accepted.
		return nil, avalanchedatabase.ErrNotFound
	}
	return blk, nil
}

// SetPreference sets what the current tail of the chain is
func (vm *VM) SetPreference(ctx context.Context, blkID ids.ID) error {
	block, err := vm.GetVMBlock(ctx, blkID)
	if err != nil {
		return fmt.Errorf("failed to set preference to %s: %w", blkID, err)
	}

	return vm.blockChain.SetPreference(block.GetEthBlock())
}

// GetBlockIDAtHeight returns the canonical block at [height].
// Note: the engine assumes that if a block is not found at [height], then
// [avalanchedatabase.ErrNotFound] will be returned. This indicates that the VM has state
// synced and does not have all historical blocks available.
func (vm *VM) GetBlockIDAtHeight(_ context.Context, height uint64) (ids.ID, error) {
	lastAcceptedBlock := vm.LastAcceptedBlock()
	if lastAcceptedBlock.Height() < height {
		return ids.ID{}, avalanchedatabase.ErrNotFound
	}

	hash := vm.blockChain.GetCanonicalHash(height)
	if hash == (common.Hash{}) {
		return ids.ID{}, avalanchedatabase.ErrNotFound
	}
	return ids.ID(hash), nil
}

// CreateHandlers makes new http handlers that can handle API calls
func (vm *VM) CreateHandlers(context.Context) (map[string]http.Handler, error) {
	handler := rpc.NewServer(vm.config.APIMaxDuration.Duration)
	if vm.config.HttpBodyLimit > 0 {
		handler.SetHTTPBodyLimit(int(vm.config.HttpBodyLimit))
	}

	enabledAPIs := vm.config.EthAPIs()
	if err := attachEthService(handler, vm.eth.APIs(), enabledAPIs); err != nil {
		return nil, err
	}

	apis := make(map[string]http.Handler)

	if vm.config.AdminAPIEnabled {
		adminAPI, err := utils.NewHandler("admin", NewAdminService(vm, os.ExpandEnv(fmt.Sprintf("%s_coreth_performance_%s", vm.config.AdminAPIDir, vm.chainAlias))))
		if err != nil {
			return nil, fmt.Errorf("failed to register service for admin API due to %w", err)
		}
		apis[adminEndpoint] = adminAPI
		enabledAPIs = append(enabledAPIs, "coreth-admin")
	}

	// RPC APIs
	if vm.config.SnowmanAPIEnabled {
		if err := handler.RegisterName("snowman", &SnowmanAPI{vm}); err != nil {
			return nil, err
		}
		enabledAPIs = append(enabledAPIs, "snowman")
	}

	if vm.config.WarpAPIEnabled {
		warpAPI := warp.NewAPI(vm.ctx, vm.extensionConfig.NetworkCodec, vm.warpBackend, vm.client, vm.requirePrimaryNetworkSigners)
		if err := handler.RegisterName("warp", warpAPI); err != nil {
			return nil, err
		}
		enabledAPIs = append(enabledAPIs, "warp")
	}

	log.Info(fmt.Sprintf("Enabled APIs: %s", strings.Join(enabledAPIs, ", ")))
	apis[ethRPCEndpoint] = handler
	apis[ethWSEndpoint] = handler.WebsocketHandlerWithDuration(
		[]string{"*"},
		vm.config.APIMaxDuration.Duration,
		vm.config.WSCPURefillRate.Duration,
		vm.config.WSCPUMaxStored.Duration,
	)

	vm.rpcHandlers = append(vm.rpcHandlers, handler)
	return apis, nil
}

<<<<<<< HEAD
=======
/*
 ******************************************************************************
 *********************************** Helpers **********************************
 ******************************************************************************
 */

// getAtomicTx returns the requested transaction, status, and height.
// If the status is Unknown, then the returned transaction will be nil.
func (vm *VM) getAtomicTx(txID ids.ID) (*atomic.Tx, atomic.Status, uint64, error) {
	if tx, height, err := vm.atomicTxRepository.GetByTxID(txID); err == nil {
		return tx, atomic.Accepted, height, nil
	} else if err != database.ErrNotFound {
		return nil, atomic.Unknown, 0, err
	}
	tx, dropped, found := vm.mempool.GetTx(txID)
	switch {
	case found && dropped:
		return tx, atomic.Dropped, 0, nil
	case found:
		return tx, atomic.Processing, 0, nil
	default:
		return nil, atomic.Unknown, 0, nil
	}
}

// ParseAddress takes in an address and produces the ID of the chain it's for
// the ID of the address
func (vm *VM) ParseAddress(addrStr string) (ids.ID, ids.ShortID, error) {
	chainIDAlias, hrp, addrBytes, err := address.Parse(addrStr)
	if err != nil {
		return ids.ID{}, ids.ShortID{}, err
	}

	chainID, err := vm.ctx.BCLookup.Lookup(chainIDAlias)
	if err != nil {
		return ids.ID{}, ids.ShortID{}, err
	}

	expectedHRP := avalanchegoConstants.GetHRP(vm.ctx.NetworkID)
	if hrp != expectedHRP {
		return ids.ID{}, ids.ShortID{}, fmt.Errorf("expected hrp %q but got %q",
			expectedHRP, hrp)
	}

	addr, err := ids.ToShortID(addrBytes)
	if err != nil {
		return ids.ID{}, ids.ShortID{}, err
	}
	return chainID, addr, nil
}

// verifyTxAtTip verifies that [tx] is valid to be issued on top of the currently preferred block
func (vm *VM) verifyTxAtTip(tx *atomic.Tx) error {
	if txByteLen := len(tx.SignedBytes()); txByteLen > targetAtomicTxsSize {
		return fmt.Errorf("tx size (%d) exceeds total atomic txs size target (%d)", txByteLen, targetAtomicTxsSize)
	}
	gasUsed, err := tx.GasUsed(true)
	if err != nil {
		return err
	}
	if gasUsed > maxAtomicTxMempoolGas {
		return fmt.Errorf("tx gas usage (%d) exceeds maximum allowed mempool gas usage (%d)", gasUsed, maxAtomicTxMempoolGas)
	}

	// Note: we fetch the current block and then the state at that block instead of the current state directly
	// since we need the header of the current block below.
	preferredBlock := vm.blockChain.CurrentBlock()
	preferredState, err := vm.blockChain.StateAt(preferredBlock.Root)
	if err != nil {
		return fmt.Errorf("failed to retrieve block state at tip while verifying atomic tx: %w", err)
	}
	rules := vm.currentRules()
	parentHeader := preferredBlock
	var nextBaseFee *big.Int
	timestamp := uint64(vm.clock.Time().Unix())
	if vm.chainConfigExtra().IsApricotPhase3(timestamp) {
		nextBaseFee, err = customheader.EstimateNextBaseFee(vm.chainConfigExtra(), parentHeader, timestamp)
		if err != nil {
			// Return extremely detailed error since CalcBaseFee should never encounter an issue here
			return fmt.Errorf("failed to calculate base fee with parent timestamp (%d), parent ExtraData: (0x%x), and current timestamp (%d): %w", parentHeader.Time, parentHeader.Extra, timestamp, err)
		}
	}

	// We don’t need to revert the state here in case verifyTx errors, because
	// [preferredState] is thrown away either way.
	return vm.verifyTx(tx, parentHeader.Hash(), nextBaseFee, preferredState, rules)
}

// verifyTx verifies that [tx] is valid to be issued into a block with parent block [parentHash]
// and validated at [state] using [rules] as the current rule set.
// Note: verifyTx may modify [state]. If [state] needs to be properly maintained, the caller is responsible
// for reverting to the correct snapshot after calling this function. If this function is called with a
// throwaway state, then this is not necessary.
func (vm *VM) verifyTx(tx *atomic.Tx, parentHash common.Hash, baseFee *big.Int, state *state.StateDB, rules extras.Rules) error {
	parentIntf, err := vm.GetBlockInternal(context.TODO(), ids.ID(parentHash))
	if err != nil {
		return fmt.Errorf("failed to get parent block: %w", err)
	}
	parent, ok := parentIntf.(*Block)
	if !ok {
		return fmt.Errorf("parent block %s had unexpected type %T", parentIntf.ID(), parentIntf)
	}
	atomicBackend := &atomic.Backend{
		Ctx:          vm.ctx,
		Fx:           &vm.fx,
		Rules:        rules,
		Bootstrapped: vm.bootstrapped.Get(),
		BlockFetcher: vm,
		SecpCache:    vm.secpCache,
	}
	if err := tx.UnsignedAtomicTx.SemanticVerify(atomicBackend, tx, parent, baseFee); err != nil {
		return err
	}
	return tx.UnsignedAtomicTx.EVMStateTransfer(vm.ctx, state)
}

// verifyTxs verifies that [txs] are valid to be issued into a block with parent block [parentHash]
// using [rules] as the current rule set.
func (vm *VM) verifyTxs(txs []*atomic.Tx, parentHash common.Hash, baseFee *big.Int, height uint64, rules extras.Rules) error {
	// Ensure that the parent was verified and inserted correctly.
	if !vm.blockChain.HasBlock(parentHash, height-1) {
		return errRejectedParent
	}

	ancestorID := ids.ID(parentHash)
	// If the ancestor is unknown, then the parent failed verification when
	// it was called.
	// If the ancestor is rejected, then this block shouldn't be inserted
	// into the canonical chain because the parent will be missing.
	ancestorInf, err := vm.GetBlockInternal(context.TODO(), ancestorID)
	if err != nil {
		return errRejectedParent
	}
	ancestor, ok := ancestorInf.(*Block)
	if !ok {
		return fmt.Errorf("expected parent block %s, to be *Block but is %T", ancestor.ID(), ancestorInf)
	}

	// Ensure each tx in [txs] doesn't conflict with any other atomic tx in
	// a processing ancestor block.
	inputs := set.Set[ids.ID]{}
	atomicBackend := &atomic.Backend{
		Ctx:          vm.ctx,
		Fx:           &vm.fx,
		Rules:        rules,
		Bootstrapped: vm.bootstrapped.Get(),
		BlockFetcher: vm,
		SecpCache:    vm.secpCache,
	}
	for _, atomicTx := range txs {
		utx := atomicTx.UnsignedAtomicTx
		if err := utx.SemanticVerify(atomicBackend, atomicTx, ancestor, baseFee); err != nil {
			return fmt.Errorf("invalid block due to failed semanatic verify: %w at height %d", err, height)
		}
		txInputs := utx.InputUTXOs()
		if inputs.Overlaps(txInputs) {
			return atomic.ErrConflictingAtomicInputs
		}
		inputs.Union(txInputs)
	}
	return nil
}

// GetAtomicUTXOs returns the utxos that at least one of the provided addresses is
// referenced in.
func (vm *VM) GetAtomicUTXOs(
	chainID ids.ID,
	addrs set.Set[ids.ShortID],
	startAddr ids.ShortID,
	startUTXOID ids.ID,
	limit int,
) ([]*avax.UTXO, ids.ShortID, ids.ID, error) {
	if limit <= 0 || limit > maxUTXOsToFetch {
		limit = maxUTXOsToFetch
	}

	return avax.GetAtomicUTXOs(
		vm.ctx.SharedMemory,
		atomic.Codec,
		chainID,
		addrs,
		startAddr,
		startUTXOID,
		limit,
	)
}

>>>>>>> e154a705
func (vm *VM) chainConfigExtra() *extras.ChainConfig {
	return params.GetExtra(vm.chainConfig)
}

func (vm *VM) rules(number *big.Int, time uint64) extras.Rules {
	ethrules := vm.chainConfig.Rules(number, params.IsMergeTODO, time)
	return *params.GetRulesExtra(ethrules)
}

// currentRules returns the chain rules for the current block.
func (vm *VM) currentRules() extras.Rules {
	header := vm.eth.APIBackend.CurrentHeader()
	return vm.rules(header.Number, header.Time)
}

// requirePrimaryNetworkSigners returns true if warp messages from the primary
// network must be signed by the primary network validators.
// This is necessary when the subnet is not validating the primary network.
func (vm *VM) requirePrimaryNetworkSigners() bool {
	switch c := vm.currentRules().Precompiles[warpcontract.ContractAddress].(type) {
	case *warpcontract.Config:
		return c.RequirePrimaryNetworkSigners
	default: // includes nil due to non-presence
		return false
	}
}

func (vm *VM) startContinuousProfiler() {
	// If the profiler directory is empty, return immediately
	// without creating or starting a continuous profiler.
	if vm.config.ContinuousProfilerDir == "" {
		return
	}
	vm.profiler = profiler.NewContinuous(
		filepath.Join(vm.config.ContinuousProfilerDir),
		vm.config.ContinuousProfilerFrequency.Duration,
		vm.config.ContinuousProfilerMaxFiles,
	)
	defer vm.profiler.Shutdown()

	vm.shutdownWg.Add(1)
	go func() {
		defer vm.shutdownWg.Done()
		log.Info("Dispatching continuous profiler", "dir", vm.config.ContinuousProfilerDir, "freq", vm.config.ContinuousProfilerFrequency, "maxFiles", vm.config.ContinuousProfilerMaxFiles)
		err := vm.profiler.Dispatch()
		if err != nil {
			log.Error("continuous profiler failed", "err", err)
		}
	}()
	// Wait for shutdownChan to be closed
	<-vm.shutdownChan
}

// ReadLastAccepted reads the last accepted hash from [acceptedBlockDB] and returns the
// last accepted block hash and height by reading directly from [vm.chaindb] instead of relying
// on [chain].
// Note: assumes [vm.chaindb] and [vm.genesisHash] have been initialized.
func (vm *VM) ReadLastAccepted() (common.Hash, uint64, error) {
	// Attempt to load last accepted block to determine if it is necessary to
	// initialize state with the genesis block.
	lastAcceptedBytes, lastAcceptedErr := vm.acceptedBlockDB.Get(lastAcceptedKey)
	switch {
	case lastAcceptedErr == avalanchedatabase.ErrNotFound:
		// If there is nothing in the database, return the genesis block hash and height
		return vm.genesisHash, 0, nil
	case lastAcceptedErr != nil:
		return common.Hash{}, 0, fmt.Errorf("failed to get last accepted block ID due to: %w", lastAcceptedErr)
	case len(lastAcceptedBytes) != common.HashLength:
		return common.Hash{}, 0, fmt.Errorf("last accepted bytes should have been length %d, but found %d", common.HashLength, len(lastAcceptedBytes))
	default:
		lastAcceptedHash := common.BytesToHash(lastAcceptedBytes)
		height := rawdb.ReadHeaderNumber(vm.chaindb, lastAcceptedHash)
		if height == nil {
			return common.Hash{}, 0, fmt.Errorf("failed to retrieve header number of last accepted block: %s", lastAcceptedHash)
		}
		return lastAcceptedHash, *height, nil
	}
}

// attachEthService registers the backend RPC services provided by Ethereum
// to the provided handler under their assigned namespaces.
func attachEthService(handler *rpc.Server, apis []rpc.API, names []string) error {
	enabledServicesSet := make(map[string]struct{})
	for _, ns := range names {
		// handle pre geth v1.10.20 api names as aliases for their updated values
		// to allow configurations to be backwards compatible.
		if newName, isLegacy := legacyApiNames[ns]; isLegacy {
			log.Info("deprecated api name referenced in configuration.", "deprecated", ns, "new", newName)
			enabledServicesSet[newName] = struct{}{}
			continue
		}

		enabledServicesSet[ns] = struct{}{}
	}

	apiSet := make(map[string]rpc.API)
	for _, api := range apis {
		if existingAPI, exists := apiSet[api.Name]; exists {
			return fmt.Errorf("duplicated API name: %s, namespaces %s and %s", api.Name, api.Namespace, existingAPI.Namespace)
		}
		apiSet[api.Name] = api
	}

	for name := range enabledServicesSet {
		api, exists := apiSet[name]
		if !exists {
			return fmt.Errorf("API service %s not found", name)
		}
		if err := handler.RegisterName(api.Namespace, api.Service); err != nil {
			return err
		}
	}

	return nil
}

func (vm *VM) stateSyncEnabled(lastAcceptedHeight uint64) bool {
	if vm.config.StateSyncEnabled != nil {
		// if the config is set, use that
		return *vm.config.StateSyncEnabled
	}

	// enable state sync by default if the chain is empty.
	return lastAcceptedHeight == 0
}

func (vm *VM) PutLastAcceptedID(ID ids.ID) error {
	return vm.acceptedBlockDB.Put(lastAcceptedKey, ID[:])
}<|MERGE_RESOLUTION|>--- conflicted
+++ resolved
@@ -37,20 +37,7 @@
 	"github.com/ava-labs/coreth/plugin/evm/message"
 	vmsync "github.com/ava-labs/coreth/plugin/evm/sync"
 	"github.com/ava-labs/coreth/plugin/evm/upgrade/acp176"
-<<<<<<< HEAD
 	"github.com/ava-labs/coreth/plugin/evm/vmerrors"
-=======
-	"github.com/ava-labs/coreth/plugin/evm/upgrade/ap5"
-	"github.com/ava-labs/coreth/triedb/hashdb"
-	"github.com/ava-labs/coreth/utils"
-
-	"github.com/ava-labs/libevm/core/rawdb"
-	"github.com/ava-labs/libevm/core/types"
-	"github.com/ava-labs/libevm/metrics"
-	ethparams "github.com/ava-labs/libevm/params"
-	"github.com/ava-labs/libevm/triedb"
-
->>>>>>> e154a705
 	warpcontract "github.com/ava-labs/coreth/precompile/contracts/warp"
 	"github.com/ava-labs/coreth/precompile/precompileconfig"
 	"github.com/ava-labs/coreth/rpc"
@@ -72,16 +59,9 @@
 	"github.com/ava-labs/libevm/rlp"
 	"github.com/ava-labs/libevm/triedb"
 
-<<<<<<< HEAD
-	"github.com/ava-labs/avalanchego/cache"
+	"github.com/ava-labs/avalanchego/cache/lru"
 	"github.com/ava-labs/avalanchego/cache/metercacher"
 	avalanchedatabase "github.com/ava-labs/avalanchego/database"
-=======
-	"github.com/ava-labs/avalanchego/cache/lru"
-	"github.com/ava-labs/avalanchego/codec"
-	"github.com/ava-labs/avalanchego/codec/linearcodec"
-	"github.com/ava-labs/avalanchego/database"
->>>>>>> e154a705
 	"github.com/ava-labs/avalanchego/database/versiondb"
 	"github.com/ava-labs/avalanchego/ids"
 	"github.com/ava-labs/avalanchego/network/p2p"
@@ -250,12 +230,6 @@
 	shutdownChan chan struct{}
 	shutdownWg   sync.WaitGroup
 
-<<<<<<< HEAD
-=======
-	fx        secp256k1fx.Fx
-	secpCache *secp256k1.RecoverCache
-
->>>>>>> e154a705
 	// Continuous Profiler
 	profiler profiler.ContinuousProfiler
 
@@ -467,10 +441,6 @@
 
 	vm.chainConfig = g.Config
 	vm.networkID = vm.ethConfig.NetworkId
-<<<<<<< HEAD
-=======
-	vm.secpCache = secp256k1.NewRecoverCache(secpCacheSize)
->>>>>>> e154a705
 
 	if err := configExtra.Verify(); err != nil {
 		return fmt.Errorf("failed to verify chain config: %w", err)
@@ -1100,196 +1070,6 @@
 	return apis, nil
 }
 
-<<<<<<< HEAD
-=======
-/*
- ******************************************************************************
- *********************************** Helpers **********************************
- ******************************************************************************
- */
-
-// getAtomicTx returns the requested transaction, status, and height.
-// If the status is Unknown, then the returned transaction will be nil.
-func (vm *VM) getAtomicTx(txID ids.ID) (*atomic.Tx, atomic.Status, uint64, error) {
-	if tx, height, err := vm.atomicTxRepository.GetByTxID(txID); err == nil {
-		return tx, atomic.Accepted, height, nil
-	} else if err != database.ErrNotFound {
-		return nil, atomic.Unknown, 0, err
-	}
-	tx, dropped, found := vm.mempool.GetTx(txID)
-	switch {
-	case found && dropped:
-		return tx, atomic.Dropped, 0, nil
-	case found:
-		return tx, atomic.Processing, 0, nil
-	default:
-		return nil, atomic.Unknown, 0, nil
-	}
-}
-
-// ParseAddress takes in an address and produces the ID of the chain it's for
-// the ID of the address
-func (vm *VM) ParseAddress(addrStr string) (ids.ID, ids.ShortID, error) {
-	chainIDAlias, hrp, addrBytes, err := address.Parse(addrStr)
-	if err != nil {
-		return ids.ID{}, ids.ShortID{}, err
-	}
-
-	chainID, err := vm.ctx.BCLookup.Lookup(chainIDAlias)
-	if err != nil {
-		return ids.ID{}, ids.ShortID{}, err
-	}
-
-	expectedHRP := avalanchegoConstants.GetHRP(vm.ctx.NetworkID)
-	if hrp != expectedHRP {
-		return ids.ID{}, ids.ShortID{}, fmt.Errorf("expected hrp %q but got %q",
-			expectedHRP, hrp)
-	}
-
-	addr, err := ids.ToShortID(addrBytes)
-	if err != nil {
-		return ids.ID{}, ids.ShortID{}, err
-	}
-	return chainID, addr, nil
-}
-
-// verifyTxAtTip verifies that [tx] is valid to be issued on top of the currently preferred block
-func (vm *VM) verifyTxAtTip(tx *atomic.Tx) error {
-	if txByteLen := len(tx.SignedBytes()); txByteLen > targetAtomicTxsSize {
-		return fmt.Errorf("tx size (%d) exceeds total atomic txs size target (%d)", txByteLen, targetAtomicTxsSize)
-	}
-	gasUsed, err := tx.GasUsed(true)
-	if err != nil {
-		return err
-	}
-	if gasUsed > maxAtomicTxMempoolGas {
-		return fmt.Errorf("tx gas usage (%d) exceeds maximum allowed mempool gas usage (%d)", gasUsed, maxAtomicTxMempoolGas)
-	}
-
-	// Note: we fetch the current block and then the state at that block instead of the current state directly
-	// since we need the header of the current block below.
-	preferredBlock := vm.blockChain.CurrentBlock()
-	preferredState, err := vm.blockChain.StateAt(preferredBlock.Root)
-	if err != nil {
-		return fmt.Errorf("failed to retrieve block state at tip while verifying atomic tx: %w", err)
-	}
-	rules := vm.currentRules()
-	parentHeader := preferredBlock
-	var nextBaseFee *big.Int
-	timestamp := uint64(vm.clock.Time().Unix())
-	if vm.chainConfigExtra().IsApricotPhase3(timestamp) {
-		nextBaseFee, err = customheader.EstimateNextBaseFee(vm.chainConfigExtra(), parentHeader, timestamp)
-		if err != nil {
-			// Return extremely detailed error since CalcBaseFee should never encounter an issue here
-			return fmt.Errorf("failed to calculate base fee with parent timestamp (%d), parent ExtraData: (0x%x), and current timestamp (%d): %w", parentHeader.Time, parentHeader.Extra, timestamp, err)
-		}
-	}
-
-	// We don’t need to revert the state here in case verifyTx errors, because
-	// [preferredState] is thrown away either way.
-	return vm.verifyTx(tx, parentHeader.Hash(), nextBaseFee, preferredState, rules)
-}
-
-// verifyTx verifies that [tx] is valid to be issued into a block with parent block [parentHash]
-// and validated at [state] using [rules] as the current rule set.
-// Note: verifyTx may modify [state]. If [state] needs to be properly maintained, the caller is responsible
-// for reverting to the correct snapshot after calling this function. If this function is called with a
-// throwaway state, then this is not necessary.
-func (vm *VM) verifyTx(tx *atomic.Tx, parentHash common.Hash, baseFee *big.Int, state *state.StateDB, rules extras.Rules) error {
-	parentIntf, err := vm.GetBlockInternal(context.TODO(), ids.ID(parentHash))
-	if err != nil {
-		return fmt.Errorf("failed to get parent block: %w", err)
-	}
-	parent, ok := parentIntf.(*Block)
-	if !ok {
-		return fmt.Errorf("parent block %s had unexpected type %T", parentIntf.ID(), parentIntf)
-	}
-	atomicBackend := &atomic.Backend{
-		Ctx:          vm.ctx,
-		Fx:           &vm.fx,
-		Rules:        rules,
-		Bootstrapped: vm.bootstrapped.Get(),
-		BlockFetcher: vm,
-		SecpCache:    vm.secpCache,
-	}
-	if err := tx.UnsignedAtomicTx.SemanticVerify(atomicBackend, tx, parent, baseFee); err != nil {
-		return err
-	}
-	return tx.UnsignedAtomicTx.EVMStateTransfer(vm.ctx, state)
-}
-
-// verifyTxs verifies that [txs] are valid to be issued into a block with parent block [parentHash]
-// using [rules] as the current rule set.
-func (vm *VM) verifyTxs(txs []*atomic.Tx, parentHash common.Hash, baseFee *big.Int, height uint64, rules extras.Rules) error {
-	// Ensure that the parent was verified and inserted correctly.
-	if !vm.blockChain.HasBlock(parentHash, height-1) {
-		return errRejectedParent
-	}
-
-	ancestorID := ids.ID(parentHash)
-	// If the ancestor is unknown, then the parent failed verification when
-	// it was called.
-	// If the ancestor is rejected, then this block shouldn't be inserted
-	// into the canonical chain because the parent will be missing.
-	ancestorInf, err := vm.GetBlockInternal(context.TODO(), ancestorID)
-	if err != nil {
-		return errRejectedParent
-	}
-	ancestor, ok := ancestorInf.(*Block)
-	if !ok {
-		return fmt.Errorf("expected parent block %s, to be *Block but is %T", ancestor.ID(), ancestorInf)
-	}
-
-	// Ensure each tx in [txs] doesn't conflict with any other atomic tx in
-	// a processing ancestor block.
-	inputs := set.Set[ids.ID]{}
-	atomicBackend := &atomic.Backend{
-		Ctx:          vm.ctx,
-		Fx:           &vm.fx,
-		Rules:        rules,
-		Bootstrapped: vm.bootstrapped.Get(),
-		BlockFetcher: vm,
-		SecpCache:    vm.secpCache,
-	}
-	for _, atomicTx := range txs {
-		utx := atomicTx.UnsignedAtomicTx
-		if err := utx.SemanticVerify(atomicBackend, atomicTx, ancestor, baseFee); err != nil {
-			return fmt.Errorf("invalid block due to failed semanatic verify: %w at height %d", err, height)
-		}
-		txInputs := utx.InputUTXOs()
-		if inputs.Overlaps(txInputs) {
-			return atomic.ErrConflictingAtomicInputs
-		}
-		inputs.Union(txInputs)
-	}
-	return nil
-}
-
-// GetAtomicUTXOs returns the utxos that at least one of the provided addresses is
-// referenced in.
-func (vm *VM) GetAtomicUTXOs(
-	chainID ids.ID,
-	addrs set.Set[ids.ShortID],
-	startAddr ids.ShortID,
-	startUTXOID ids.ID,
-	limit int,
-) ([]*avax.UTXO, ids.ShortID, ids.ID, error) {
-	if limit <= 0 || limit > maxUTXOsToFetch {
-		limit = maxUTXOsToFetch
-	}
-
-	return avax.GetAtomicUTXOs(
-		vm.ctx.SharedMemory,
-		atomic.Codec,
-		chainID,
-		addrs,
-		startAddr,
-		startUTXOID,
-		limit,
-	)
-}
-
->>>>>>> e154a705
 func (vm *VM) chainConfigExtra() *extras.ChainConfig {
 	return params.GetExtra(vm.chainConfig)
 }

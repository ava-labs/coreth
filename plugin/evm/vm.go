--- conflicted
+++ resolved
@@ -1544,7 +1544,6 @@
 
 	// Ensure each tx in [txs] doesn't conflict with any other atomic tx in
 	// a processing ancestor block.
-<<<<<<< HEAD
 	var (
 		atomicBackend = &atomic.VerifierBackend{
 			Ctx:          vm.ctx,
@@ -1556,29 +1555,9 @@
 		}
 		inputs set.Set[ids.ID]
 	)
-	for _, atomicTx := range txs {
-		utx := atomicTx.UnsignedAtomicTx
-		if err := utx.Visit(&atomic.SemanticVerifier{
-			Backend: atomicBackend,
-			Tx:      atomicTx,
-			Parent:  parent,
-			BaseFee: baseFee,
-		}); err != nil {
-			return fmt.Errorf("invalid block due to failed semanatic verify: %w at height %d", err, height)
-=======
-	inputs := set.Set[ids.ID]{}
-	atomicBackend := &atomic.VerifierBackend{
-		Ctx:          vm.ctx,
-		Fx:           &vm.fx,
-		Rules:        rules,
-		Bootstrapped: vm.bootstrapped.Get(),
-		BlockFetcher: vm,
-		SecpCache:    vm.secpCache,
-	}
 	for _, tx := range txs {
-		if atomicBackend.SemanticVerify(tx, ancestor, baseFee); err != nil {
+		if atomicBackend.SemanticVerify(tx, parent, baseFee); err != nil {
 			return fmt.Errorf("invalid block due to failed semantic verify: %w at height %d", err, height)
->>>>>>> b49e046e
 		}
 		txInputs := tx.UnsignedAtomicTx.InputUTXOs()
 		if inputs.Overlaps(txInputs) {

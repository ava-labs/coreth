// (c) 2021-2022, Ava Labs, Inc. All rights reserved.
// See the file LICENSE for licensing terms.

package evm

import (
	"context"
	"fmt"
	"math/big"
	"math/rand"
	"sync"
	"testing"
	"time"

	"github.com/stretchr/testify/assert"
	"github.com/stretchr/testify/require"

	"github.com/ava-labs/avalanchego/chains/atomic"
	"github.com/ava-labs/avalanchego/database/manager"
	"github.com/ava-labs/avalanchego/database/prefixdb"
	"github.com/ava-labs/avalanchego/ids"
	"github.com/ava-labs/avalanchego/snow"
	"github.com/ava-labs/avalanchego/snow/choices"
	commonEng "github.com/ava-labs/avalanchego/snow/engine/common"
	"github.com/ava-labs/avalanchego/snow/engine/snowman/block"
	"github.com/ava-labs/avalanchego/utils/crypto/secp256k1"
	"github.com/ava-labs/avalanchego/utils/set"
	"github.com/ava-labs/avalanchego/utils/units"

	"github.com/ethereum/go-ethereum/common"
	"github.com/ethereum/go-ethereum/log"
	"github.com/ethereum/go-ethereum/rlp"

	"github.com/ava-labs/coreth/accounts/keystore"
	"github.com/ava-labs/coreth/consensus/dummy"
	"github.com/ava-labs/coreth/constants"
	"github.com/ava-labs/coreth/core"
	"github.com/ava-labs/coreth/core/rawdb"
	"github.com/ava-labs/coreth/core/types"
	"github.com/ava-labs/coreth/ethdb"
	"github.com/ava-labs/coreth/metrics"
	"github.com/ava-labs/coreth/params"
	statesyncclient "github.com/ava-labs/coreth/sync/client"
	"github.com/ava-labs/coreth/sync/statesync"
	"github.com/ava-labs/coreth/trie"
)

func TestSkipStateSync(t *testing.T) {
	rand.Seed(1)
	test := syncTest{
		syncableInterval:   256,
		stateSyncMinBlocks: 300, // must be greater than [syncableInterval] to skip sync
		syncMode:           block.StateSyncSkipped,
	}
	vmSetup := createSyncServerAndClientVMs(t, test)

	testSyncerVM(t, vmSetup, test)
}

func TestStateSyncFromScratch(t *testing.T) {
	rand.Seed(1)
	test := syncTest{
		syncableInterval:   256,
		stateSyncMinBlocks: 50, // must be less than [syncableInterval] to perform sync
		syncMode:           block.StateSyncStatic,
	}
	vmSetup := createSyncServerAndClientVMs(t, test)

	testSyncerVM(t, vmSetup, test)
}

func TestStateSyncToggleEnabledToDisabled(t *testing.T) {
	rand.Seed(1)
	// Hack: registering metrics uses global variables, so we need to disable metrics here so that we can initialize the VM twice.
	metrics.Enabled = false
	defer func() {
		metrics.Enabled = true
	}()

	var lock sync.Mutex
	reqCount := 0
	test := syncTest{
		syncableInterval:   256,
		stateSyncMinBlocks: 50, // must be less than [syncableInterval] to perform sync
		syncMode:           block.StateSyncStatic,
		responseIntercept: func(syncerVM *VM, nodeID ids.NodeID, requestID uint32, response []byte) {
			lock.Lock()
			defer lock.Unlock()

			reqCount++
			// Fail all requests after number 50 to interrupt the sync
			if reqCount > 50 {
				if err := syncerVM.AppRequestFailed(context.Background(), nodeID, requestID); err != nil {
					panic(err)
				}
				cancel := syncerVM.StateSyncClient.(*stateSyncerClient).cancel
				if cancel != nil {
					cancel()
				} else {
					t.Fatal("state sync client not populated correctly")
				}
			} else {
				syncerVM.AppResponse(context.Background(), nodeID, requestID, response)
			}
		},
		expectedErr: context.Canceled,
	}
	vmSetup := createSyncServerAndClientVMs(t, test)

	// Perform sync resulting in early termination.
	testSyncerVM(t, vmSetup, test)

	test.syncMode = block.StateSyncStatic
	test.responseIntercept = nil
	test.expectedErr = nil

	syncDisabledVM := &VM{}
	appSender := &commonEng.SenderTest{T: t}
	appSender.SendAppGossipF = func(context.Context, []byte) error { return nil }
	appSender.SendAppRequestF = func(ctx context.Context, nodeSet set.Set[ids.NodeID], requestID uint32, request []byte) error {
		nodeID, hasItem := nodeSet.Pop()
		if !hasItem {
			t.Fatal("expected nodeSet to contain at least 1 nodeID")
		}
		go vmSetup.serverVM.AppRequest(ctx, nodeID, requestID, time.Now().Add(1*time.Second), request)
		return nil
	}
	// Disable metrics to prevent duplicate registerer
	stateSyncDisabledConfigJSON := `{"state-sync-enabled":false}`
	if err := syncDisabledVM.Initialize(
		context.Background(),
		vmSetup.syncerVM.ctx,
		vmSetup.syncerDBManager,
		[]byte(genesisJSONLatest),
		nil,
		[]byte(stateSyncDisabledConfigJSON),
		vmSetup.syncerVM.toEngine,
		[]*commonEng.Fx{},
		appSender,
	); err != nil {
		t.Fatal(err)
	}

	defer func() {
		if err := syncDisabledVM.Shutdown(context.Background()); err != nil {
			t.Fatal(err)
		}
	}()

	if height := syncDisabledVM.LastAcceptedBlockInternal().Height(); height != 0 {
		t.Fatalf("Unexpected last accepted height: %d", height)
	}

	enabled, err := syncDisabledVM.StateSyncEnabled(context.Background())
	assert.NoError(t, err)
	assert.False(t, enabled, "sync should be disabled")

	// Process the first 10 blocks from the serverVM
	for i := uint64(1); i < 10; i++ {
		ethBlock := vmSetup.serverVM.blockChain.GetBlockByNumber(i)
		if ethBlock == nil {
			t.Fatalf("VM Server did not have a block available at height %d", i)
		}
		b, err := rlp.EncodeToBytes(ethBlock)
		if err != nil {
			t.Fatal(err)
		}
		blk, err := syncDisabledVM.ParseBlock(context.Background(), b)
		if err != nil {
			t.Fatal(err)
		}
		if err := blk.Verify(context.Background()); err != nil {
			t.Fatal(err)
		}
		if err := blk.Accept(context.Background()); err != nil {
			t.Fatal(err)
		}
	}
	// Verify the snapshot disk layer matches the last block root
	lastRoot := syncDisabledVM.blockChain.CurrentBlock().Root
	if err := syncDisabledVM.blockChain.Snapshots().Verify(lastRoot); err != nil {
		t.Fatal(err)
	}
	syncDisabledVM.blockChain.DrainAcceptorQueue()

	// Create a new VM from the same database with state sync enabled.
	syncReEnabledVM := &VM{}
	// Enable state sync in configJSON
	configJSON := fmt.Sprintf(
		`{"state-sync-enabled":true, "state-sync-min-blocks":%d}`,
		test.stateSyncMinBlocks,
	)
	if err := syncReEnabledVM.Initialize(
		context.Background(),
		vmSetup.syncerVM.ctx,
		vmSetup.syncerDBManager,
		[]byte(genesisJSONLatest),
		nil,
		[]byte(configJSON),
		vmSetup.syncerVM.toEngine,
		[]*commonEng.Fx{},
		appSender,
	); err != nil {
		t.Fatal(err)
	}

	// override [serverVM]'s SendAppResponse function to trigger AppResponse on [syncerVM]
	vmSetup.serverAppSender.SendAppResponseF = func(ctx context.Context, nodeID ids.NodeID, requestID uint32, response []byte) error {
		if test.responseIntercept == nil {
			go syncReEnabledVM.AppResponse(ctx, nodeID, requestID, response)
		} else {
			go test.responseIntercept(syncReEnabledVM, nodeID, requestID, response)
		}

		return nil
	}

	// connect peer to [syncerVM]
	assert.NoError(t, syncReEnabledVM.Connected(
		context.Background(),
		vmSetup.serverVM.ctx.NodeID,
		statesyncclient.StateSyncVersion,
	))

	enabled, err = syncReEnabledVM.StateSyncEnabled(context.Background())
	assert.NoError(t, err)
	assert.True(t, enabled, "sync should be enabled")

	vmSetup.syncerVM = syncReEnabledVM
	testSyncerVM(t, vmSetup, test)
}

func TestVMShutdownWhileSyncing(t *testing.T) {
	var (
		lock    sync.Mutex
		vmSetup *syncVMSetup
	)
	reqCount := 0
	test := syncTest{
		syncableInterval:   256,
		stateSyncMinBlocks: 50, // must be less than [syncableInterval] to perform sync
		syncMode:           block.StateSyncStatic,
		responseIntercept: func(syncerVM *VM, nodeID ids.NodeID, requestID uint32, response []byte) {
			lock.Lock()
			defer lock.Unlock()

			reqCount++
			// Shutdown the VM after 50 requests to interrupt the sync
			if reqCount == 50 {
				// Note this verifies the VM shutdown does not time out while syncing.
				require.NoError(t, vmSetup.shutdownOnceSyncerVM.Shutdown(context.Background()))
			} else if reqCount < 50 {
				err := syncerVM.AppResponse(context.Background(), nodeID, requestID, response)
				require.NoError(t, err)
			}
		},
		expectedErr: context.Canceled,
	}
	vmSetup = createSyncServerAndClientVMs(t, test)
	// Perform sync resulting in early termination.
	testSyncerVM(t, vmSetup, test)
}

func createSyncServerAndClientVMs(t *testing.T, test syncTest) *syncVMSetup {
	var (
		require      = require.New(t)
		importAmount = 2000000 * units.Avax // 2M avax
		alloc        = map[ids.ShortID]uint64{
			testShortIDAddrs[0]: importAmount,
		}
	)
	_, serverVM, _, serverAtomicMemory, serverAppSender := GenesisVMWithUTXOs(
		t, true, "", "", "", alloc,
	)
	t.Cleanup(func() {
		log.Info("Shutting down server VM")
		require.NoError(serverVM.Shutdown(context.Background()))
	})

	var (
		importTx, exportTx *Tx
		err                error
	)
	generateAndAcceptBlocks(t, serverVM, parentsToGet, func(i int, gen *core.BlockGen) {
		switch i {
		case 0:
			// spend the UTXOs from shared memory
			importTx, err = serverVM.newImportTx(serverVM.ctx.XChainID, testEthAddrs[0], initialBaseFee, []*secp256k1.PrivateKey{testKeys[0]})
			require.NoError(err)
			require.NoError(serverVM.issueTx(importTx, true /*=local*/))
		case 1:
			// export some of the imported UTXOs to test exportTx is properly synced
			exportTx, err = serverVM.newExportTx(
				serverVM.ctx.AVAXAssetID,
				importAmount/2,
				serverVM.ctx.XChainID,
				testShortIDAddrs[0],
				initialBaseFee,
				[]*secp256k1.PrivateKey{testKeys[0]},
			)
			require.NoError(err)
			require.NoError(serverVM.issueTx(exportTx, true /*=local*/))
		default: // Generate simple transfer transactions.
			pk := testKeys[0].ToECDSA()
			tx := types.NewTransaction(gen.TxNonce(testEthAddrs[0]), testEthAddrs[1], common.Big1, params.TxGas, initialBaseFee, nil)
			signedTx, err := types.SignTx(tx, types.NewEIP155Signer(serverVM.chainID), pk)
			require.NoError(err)
			gen.AddTx(signedTx)
		}
	})

	// override serverAtomicTrie's commitInterval so the call to [serverAtomicTrie.Index]
	// creates a commit at the height [syncableInterval]. This is necessary to support
	// fetching a state summary.
	serverAtomicTrie := serverVM.atomicTrie.(*atomicTrie)
	serverAtomicTrie.commitInterval = test.syncableInterval
	require.NoError(serverAtomicTrie.commit(test.syncableInterval, serverAtomicTrie.LastAcceptedRoot()))
	require.NoError(serverVM.db.Commit())

	serverSharedMemories := newSharedMemories(serverAtomicMemory, serverVM.ctx.ChainID, serverVM.ctx.XChainID)
	serverSharedMemories.assertOpsApplied(t, importTx.mustAtomicOps())
	serverSharedMemories.assertOpsApplied(t, exportTx.mustAtomicOps())

	// make some accounts
	trieDB := trie.NewDatabase(serverVM.chaindb)
	root, accounts := statesync.FillAccountsWithOverlappingStorage(t, trieDB, types.EmptyRootHash, 1000, 16)

	// patch serverVM's lastAcceptedBlock to have the new root
	// and update the vm's state so the trie with accounts will
	// be returned by StateSyncGetLastSummary
	lastAccepted := serverVM.blockChain.LastAcceptedBlock()
	patchedBlock := patchBlock(lastAccepted, root, serverVM.chaindb)
	blockBytes, err := rlp.EncodeToBytes(patchedBlock)
	require.NoError(err)
	internalBlock, err := serverVM.parseBlock(context.Background(), blockBytes)
	require.NoError(err)
	internalBlock.(*Block).SetStatus(choices.Accepted)
	require.NoError(serverVM.State.SetLastAcceptedBlock(internalBlock))

	// patch syncableInterval for test
	serverVM.StateSyncServer.(*stateSyncServer).syncableInterval = test.syncableInterval

	// initialise [syncerVM] with blank genesis state
	stateSyncEnabledJSON := fmt.Sprintf(`{"state-sync-enabled":true, "state-sync-min-blocks": %d}`, test.stateSyncMinBlocks)
	syncerEngineChan, syncerVM, syncerDBManager, syncerAtomicMemory, syncerAppSender := GenesisVMWithUTXOs(
		t, false, "", stateSyncEnabledJSON, "", alloc,
	)
	shutdownOnceSyncerVM := &shutdownOnceVM{VM: syncerVM}
	t.Cleanup(func() {
		require.NoError(shutdownOnceSyncerVM.Shutdown(context.Background()))
	})
	require.NoError(syncerVM.SetState(context.Background(), snow.StateSyncing))
	enabled, err := syncerVM.StateSyncEnabled(context.Background())
	require.NoError(err)
	require.True(enabled)

	// override [syncerVM]'s commit interval so the atomic trie works correctly.
	syncerVM.atomicTrie.(*atomicTrie).commitInterval = test.syncableInterval

	// override [serverVM]'s SendAppResponse function to trigger AppResponse on [syncerVM]
	serverAppSender.SendAppResponseF = func(ctx context.Context, nodeID ids.NodeID, requestID uint32, response []byte) error {
		if test.responseIntercept == nil {
			go syncerVM.AppResponse(ctx, nodeID, requestID, response)
		} else {
			go test.responseIntercept(syncerVM, nodeID, requestID, response)
		}

		return nil
	}

	// connect peer to [syncerVM]
	require.NoError(
		syncerVM.Connected(
			context.Background(),
			serverVM.ctx.NodeID,
			statesyncclient.StateSyncVersion,
		),
	)

	// override [syncerVM]'s SendAppRequest function to trigger AppRequest on [serverVM]
	syncerAppSender.SendAppRequestF = func(ctx context.Context, nodeSet set.Set[ids.NodeID], requestID uint32, request []byte) error {
		nodeID, hasItem := nodeSet.Pop()
		require.True(hasItem, "expected nodeSet to contain at least 1 nodeID")
		err := serverVM.AppRequest(ctx, nodeID, requestID, time.Now().Add(1*time.Second), request)
		require.NoError(err)
		return nil
	}

	return &syncVMSetup{
		serverVM:        serverVM,
		serverAppSender: serverAppSender,
		includedAtomicTxs: []*Tx{
			importTx,
			exportTx,
		},
		fundedAccounts:       accounts,
		syncerVM:             syncerVM,
		syncerDBManager:      syncerDBManager,
		syncerEngineChan:     syncerEngineChan,
		syncerAtomicMemory:   syncerAtomicMemory,
		shutdownOnceSyncerVM: shutdownOnceSyncerVM,
	}
}

// syncVMSetup contains the required set up for a client VM to perform state sync
// off of a server VM.
type syncVMSetup struct {
	serverVM        *VM
	serverAppSender *commonEng.SenderTest

	includedAtomicTxs []*Tx
	fundedAccounts    map[*keystore.Key]*types.StateAccount

	syncerVM             *VM
	syncerDBManager      manager.Manager
	syncerEngineChan     <-chan commonEng.Message
	syncerAtomicMemory   *atomic.Memory
	shutdownOnceSyncerVM *shutdownOnceVM
}

type shutdownOnceVM struct {
	*VM
	shutdownOnce sync.Once
}

func (vm *shutdownOnceVM) Shutdown(ctx context.Context) error {
	var err error
	vm.shutdownOnce.Do(func() { err = vm.VM.Shutdown(ctx) })
	return err
}

// syncTest contains both the actual VMs as well as the parameters with the expected output.
type syncTest struct {
	responseIntercept  func(vm *VM, nodeID ids.NodeID, requestID uint32, response []byte)
	stateSyncMinBlocks uint64
	syncableInterval   uint64
	syncMode           block.StateSyncMode
	expectedErr        error
}

func testSyncerVM(t *testing.T, vmSetup *syncVMSetup, test syncTest) {
	t.Helper()
	var (
		require            = require.New(t)
		serverVM           = vmSetup.serverVM
		includedAtomicTxs  = vmSetup.includedAtomicTxs
		fundedAccounts     = vmSetup.fundedAccounts
		syncerVM           = vmSetup.syncerVM
		syncerEngineChan   = vmSetup.syncerEngineChan
		syncerAtomicMemory = vmSetup.syncerAtomicMemory
	)
	// get last summary and test related methods
	summary, err := serverVM.GetLastStateSummary(context.Background())
	require.NoError(err, "error getting state sync last summary")
	parsedSummary, err := syncerVM.ParseStateSummary(context.Background(), summary.Bytes())
	require.NoError(err, "error parsing state summary")
	retrievedSummary, err := serverVM.GetStateSummary(context.Background(), parsedSummary.Height())
	require.NoError(err, "error getting state sync summary at height")
	require.Equal(summary, retrievedSummary)

	syncMode, err := parsedSummary.Accept(context.Background())
	require.NoError(err, "error accepting state summary")
	require.Equal(syncMode, test.syncMode)
	if syncMode == block.StateSyncSkipped {
		return
	}

	msg := <-syncerEngineChan
	require.Equal(commonEng.StateSyncDone, msg)

	// If the test is expected to error, assert the correct error is returned and finish the test.
	err = syncerVM.StateSyncClient.Error()
	if test.expectedErr != nil {
<<<<<<< HEAD
		assert.ErrorIs(t, err, test.expectedErr)
		// XXX: re-enable or use fix in different branch
		// assertSyncPerformedHeights(t, syncerVM.chaindb, map[uint64]struct{}{})
=======
		require.ErrorIs(err, test.expectedErr)
		// Note we re-open the database here to avoid a closed error when the test is for a shutdown VM.
		chaindb := Database{prefixdb.NewNested(ethDBPrefix, syncerVM.db)}
		assertSyncPerformedHeights(t, chaindb, map[uint64]struct{}{})
>>>>>>> efe7360a
		return
	}
	require.NoError(err, "state sync failed")

	// set [syncerVM] to bootstrapping and verify the last accepted block has been updated correctly
	// and that we can bootstrap and process some blocks.
	require.NoError(syncerVM.SetState(context.Background(), snow.Bootstrapping))
	require.Equal(serverVM.LastAcceptedBlock().Height(), syncerVM.LastAcceptedBlock().Height(), "block height mismatch between syncer and server")
	require.Equal(serverVM.LastAcceptedBlock().ID(), syncerVM.LastAcceptedBlock().ID(), "blockID mismatch between syncer and server")
	require.True(syncerVM.blockChain.HasState(syncerVM.blockChain.LastAcceptedBlock().Root()), "unavailable state for last accepted block")
	assertSyncPerformedHeights(t, syncerVM.chaindb, map[uint64]struct{}{retrievedSummary.Height(): {}})

	blocksToBuild := 10
	txsPerBlock := 10
	toAddress := testEthAddrs[2] // arbitrary choice
	generateAndAcceptBlocks(t, syncerVM, blocksToBuild, func(_ int, gen *core.BlockGen) {
		i := 0
		for k := range fundedAccounts {
			tx := types.NewTransaction(gen.TxNonce(k.Address), toAddress, big.NewInt(1), 21000, initialBaseFee, nil)
			signedTx, err := types.SignTx(tx, types.NewEIP155Signer(serverVM.chainID), k.PrivateKey)
			require.NoError(err)
			gen.AddTx(signedTx)
			i++
			if i >= txsPerBlock {
				break
			}
		}
	})

	// check we can transition to [NormalOp] state and continue to process blocks.
	require.NoError(syncerVM.SetState(context.Background(), snow.NormalOp))
	require.True(syncerVM.bootstrapped)

	// check atomic memory was synced properly
	syncerSharedMemories := newSharedMemories(syncerAtomicMemory, syncerVM.ctx.ChainID, syncerVM.ctx.XChainID)

	for _, tx := range includedAtomicTxs {
		syncerSharedMemories.assertOpsApplied(t, tx.mustAtomicOps())
	}

	// Generate blocks after we have entered normal consensus as well
	generateAndAcceptBlocks(t, syncerVM, blocksToBuild, func(_ int, gen *core.BlockGen) {
		i := 0
		for k := range fundedAccounts {
			tx := types.NewTransaction(gen.TxNonce(k.Address), toAddress, big.NewInt(1), 21000, initialBaseFee, nil)
			signedTx, err := types.SignTx(tx, types.NewEIP155Signer(serverVM.chainID), k.PrivateKey)
			require.NoError(err)
			gen.AddTx(signedTx)
			i++
			if i >= txsPerBlock {
				break
			}
		}
	})
}

// patchBlock returns a copy of [blk] with [root] and updates [db] to
// include the new block as canonical for [blk]'s height.
// This breaks the digestibility of the chain since after this call
// [blk] does not necessarily define a state transition from its parent
// state to the new state root.
func patchBlock(blk *types.Block, root common.Hash, db ethdb.Database) *types.Block {
	header := blk.Header()
	header.Root = root
	receipts := rawdb.ReadRawReceipts(db, blk.Hash(), blk.NumberU64())
	newBlk := types.NewBlock(
		header, blk.Transactions(), blk.Uncles(), receipts, trie.NewStackTrie(nil), blk.ExtData(), true,
	)
	rawdb.WriteBlock(db, newBlk)
	rawdb.WriteCanonicalHash(db, newBlk.Hash(), newBlk.NumberU64())
	return newBlk
}

// generateAndAcceptBlocks uses [core.GenerateChain] to generate blocks, then
// calls Verify and Accept on each generated block
// TODO: consider using this helper function in vm_test.go and elsewhere in this package to clean up tests
func generateAndAcceptBlocks(t *testing.T, vm *VM, numBlocks int, gen func(int, *core.BlockGen)) {
	t.Helper()

	// acceptExternalBlock defines a function to parse, verify, and accept a block once it has been
	// generated by GenerateChain
	acceptExternalBlock := func(block *types.Block) {
		bytes, err := rlp.EncodeToBytes(block)
		if err != nil {
			t.Fatal(err)
		}
		vmBlock, err := vm.ParseBlock(context.Background(), bytes)
		if err != nil {
			t.Fatal(err)
		}
		if err := vmBlock.Verify(context.Background()); err != nil {
			t.Fatal(err)
		}
		if err := vmBlock.Accept(context.Background()); err != nil {
			t.Fatal(err)
		}
	}
	_, _, err := core.GenerateChain(
		vm.chainConfig,
		vm.blockChain.LastAcceptedBlock(),
		dummy.NewDummyEngine(vm.createConsensusCallbacks()),
		vm.chaindb,
		numBlocks,
		10,
		func(i int, g *core.BlockGen) {
			g.SetOnBlockGenerated(acceptExternalBlock)
			g.SetCoinbase(constants.BlackholeAddr) // necessary for syntactic validation of the block
			gen(i, g)
		},
	)
	if err != nil {
		t.Fatal(err)
	}
	vm.blockChain.DrainAcceptorQueue()
}

// assertSyncPerformedHeights iterates over all heights the VM has synced to and
// verifies it matches [expected].
func assertSyncPerformedHeights(t *testing.T, db ethdb.Iteratee, expected map[uint64]struct{}) {
	it := rawdb.NewSyncPerformedIterator(db)
	defer it.Release()

	found := make(map[uint64]struct{}, len(expected))
	for it.Next() {
		found[rawdb.UnpackSyncPerformedKey(it.Key())] = struct{}{}
	}
	require.NoError(t, it.Error())
	require.Equal(t, expected, found)
}<|MERGE_RESOLUTION|>--- conflicted
+++ resolved
@@ -471,16 +471,10 @@
 	// If the test is expected to error, assert the correct error is returned and finish the test.
 	err = syncerVM.StateSyncClient.Error()
 	if test.expectedErr != nil {
-<<<<<<< HEAD
-		assert.ErrorIs(t, err, test.expectedErr)
-		// XXX: re-enable or use fix in different branch
-		// assertSyncPerformedHeights(t, syncerVM.chaindb, map[uint64]struct{}{})
-=======
 		require.ErrorIs(err, test.expectedErr)
 		// Note we re-open the database here to avoid a closed error when the test is for a shutdown VM.
 		chaindb := Database{prefixdb.NewNested(ethDBPrefix, syncerVM.db)}
 		assertSyncPerformedHeights(t, chaindb, map[uint64]struct{}{})
->>>>>>> efe7360a
 		return
 	}
 	require.NoError(err, "state sync failed")

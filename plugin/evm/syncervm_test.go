--- conflicted
+++ resolved
@@ -21,14 +21,9 @@
 func TestEVMSyncerVM(t *testing.T) {
 	for _, test := range vmtest.SyncerVMTests {
 		t.Run(test.Name, func(t *testing.T) {
-<<<<<<< HEAD
 			genFn := func(_ int, vm extension.InnerVM, gen *core.BlockGen) {
-				b, err := predicate.NewResults().Bytes()
-=======
-			genFn := func(i int, vm extension.InnerVM, gen *core.BlockGen) {
 				br := predicate.BlockResults{}
 				b, err := br.Bytes()
->>>>>>> 215620be
 				require.NoError(t, err)
 				gen.AppendExtra(b)
 

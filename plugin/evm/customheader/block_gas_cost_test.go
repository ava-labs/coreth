--- conflicted
+++ resolved
@@ -185,128 +185,6 @@
 	}
 }
 
-<<<<<<< HEAD
-func TestEstimateRequiredTip(t *testing.T) {
-	tests := []struct {
-		name         string
-		ap4Timestamp *uint64
-		header       *types.Header
-		want         *big.Int
-		wantErr      error
-	}{
-		{
-			name:         "not_ap4",
-			ap4Timestamp: utils.PointerTo(uint64(1)),
-			header:       &types.Header{},
-		},
-		{
-			name:         "nil_base_fee",
-			ap4Timestamp: utils.PointerTo(uint64(0)),
-			header: customtypes.WithHeaderExtra(
-				&types.Header{},
-				&customtypes.HeaderExtra{
-					ExtDataGasUsed: big.NewInt(1),
-					BlockGasCost:   big.NewInt(1),
-				},
-			),
-			wantErr: errBaseFeeNil,
-		},
-		{
-			name:         "nil_block_gas_cost",
-			ap4Timestamp: utils.PointerTo(uint64(0)),
-			header: customtypes.WithHeaderExtra(
-				&types.Header{
-					BaseFee: big.NewInt(1),
-				},
-				&customtypes.HeaderExtra{
-					ExtDataGasUsed: big.NewInt(1),
-				},
-			),
-			wantErr: errBlockGasCostNil,
-		},
-		{
-			name:         "nil_extra_data_gas_used",
-			ap4Timestamp: utils.PointerTo(uint64(0)),
-			header: customtypes.WithHeaderExtra(
-				&types.Header{
-					BaseFee: big.NewInt(1),
-				},
-				&customtypes.HeaderExtra{
-					BlockGasCost: big.NewInt(1),
-				},
-			),
-			wantErr: errExtDataGasUsedNil,
-		},
-		{
-			name:         "no_gas_used",
-			ap4Timestamp: utils.PointerTo(uint64(0)),
-			header: customtypes.WithHeaderExtra(
-				&types.Header{
-					GasUsed: 0,
-					BaseFee: big.NewInt(1),
-				},
-				&customtypes.HeaderExtra{
-					ExtDataGasUsed: big.NewInt(0),
-					BlockGasCost:   big.NewInt(1),
-				},
-			),
-			wantErr: errNoGasUsed,
-		},
-		{
-			name:         "success",
-			ap4Timestamp: utils.PointerTo(uint64(0)),
-			header: customtypes.WithHeaderExtra(
-				&types.Header{
-					GasUsed: 123,
-					BaseFee: big.NewInt(456),
-				},
-				&customtypes.HeaderExtra{
-					ExtDataGasUsed: big.NewInt(789),
-					BlockGasCost:   big.NewInt(101112),
-				},
-			),
-			// totalGasUsed = GasUsed + ExtDataGasUsed
-			// totalRequiredTips = BlockGasCost * BaseFee
-			// estimatedTip = totalRequiredTips / totalGasUsed
-			want: big.NewInt((101112 * 456) / (123 + 789)),
-		},
-		{
-			name:         "success_rounds_up",
-			ap4Timestamp: utils.PointerTo(uint64(0)),
-			header: customtypes.WithHeaderExtra(
-				&types.Header{
-					GasUsed: 124,
-					BaseFee: big.NewInt(456),
-				},
-				&customtypes.HeaderExtra{
-					ExtDataGasUsed: big.NewInt(789),
-					BlockGasCost:   big.NewInt(101112),
-				},
-			),
-			// totalGasUsed = GasUsed + ExtDataGasUsed
-			// totalRequiredTips = BlockGasCost * BaseFee
-			// estimatedTip = totalRequiredTips / totalGasUsed
-			want: big.NewInt((101112*456)/(124+789) + 1), // +1 to round up
-		},
-	}
-	for _, test := range tests {
-		t.Run(test.name, func(t *testing.T) {
-			require := require.New(t)
-
-			config := &extras.ChainConfig{
-				NetworkUpgrades: extras.NetworkUpgrades{
-					ApricotPhase4BlockTimestamp: test.ap4Timestamp,
-				},
-			}
-			requiredTip, err := EstimateRequiredTip(config, test.header)
-			require.ErrorIs(err, test.wantErr)
-			require.Equal(test.want, requiredTip)
-		})
-	}
-}
-
-=======
->>>>>>> 33016b51
 func TestVerifyBlockFee(t *testing.T) {
 	testAddr := common.HexToAddress("7ef5a6135f1fd6a02593eedc869c6d41d934aef8")
 	tests := map[string]struct {

// Copyright (C) 2019-2025, Ava Labs, Inc. All rights reserved.
// See the file LICENSE for licensing terms.

package extension

import (
	"context"
	"errors"

	"github.com/ava-labs/avalanchego/database"
	"github.com/ava-labs/avalanchego/database/versiondb"
	"github.com/ava-labs/avalanchego/ids"
	"github.com/ava-labs/avalanchego/snow/consensus/snowman"
	avalanchecommon "github.com/ava-labs/avalanchego/snow/engine/common"
	"github.com/ava-labs/avalanchego/utils/timer/mockable"

	"github.com/ava-labs/avalanchego/snow/engine/snowman/block"

	"github.com/ava-labs/coreth/consensus/dummy"
	"github.com/ava-labs/coreth/eth"
	"github.com/ava-labs/coreth/params/extras"
	"github.com/ava-labs/coreth/plugin/evm/config"
	"github.com/ava-labs/coreth/plugin/evm/message"
	"github.com/ava-labs/coreth/plugin/evm/sync"
	"github.com/ava-labs/coreth/sync/handlers"

	"github.com/ava-labs/libevm/common"
	"github.com/ava-labs/libevm/core/types"
)

var (
	errNilConfig              = errors.New("nil extension config")
	errNilSyncSummaryProvider = errors.New("nil sync summary provider")
	errNilSyncableParser      = errors.New("nil syncable parser")
)

type ExtensibleVM interface {
	// SetExtensionConfig sets the configuration for the VM extension
	// Should be called before any other method and only once
	SetExtensionConfig(config *Config) error

	// SetLastAcceptedBlock sets the last accepted block
	SetLastAcceptedBlock(lastAcceptedBlock snowman.Block) error
	// GetExtendedBlock returns the VMBlock for the given ID or an error if the block is not found
	GetExtendedBlock(context.Context, ids.ID) (ExtendedBlock, error)
	// LastAcceptedExtendedBlock returns the last accepted VM block
	LastAcceptedExtendedBlock() ExtendedBlock
	// IsBootstrapped returns true if the VM is bootstrapped
	IsBootstrapped() bool
	// Ethereum returns the Ethereum client
	Ethereum() *eth.Ethereum
	// Config returns the configuration for the VM
	Config() config.Config
	// ReadLastAccepted returns the last accepted block hash and height
	ReadLastAccepted() (common.Hash, uint64, error)
	// VersionDB returns the versioned database for the VM
	VersionDB() *versiondb.Database
	// SyncerClient returns the syncer client for the VM
	SyncerClient() sync.Client
}

// InnerVM is the interface that must be implemented by the VM
// that's being wrapped by the extension
type InnerVM interface {
	ExtensibleVM
	avalanchecommon.VM
	block.ChainVM
	block.BuildBlockWithContextChainVM
	block.StateSyncableVM
}

// ExtendedBlock is a block that can be used by the extension
type ExtendedBlock interface {
	snowman.Block
	GetEthBlock() *types.Block
	GetBlockExtension() BlockExtension
}

type BlockExtender interface {
	// NewBlockExtension is called when a new block is created
	NewBlockExtension(b ExtendedBlock) (BlockExtension, error)
}

// BlockExtension allows the VM extension to handle block processing events.
type BlockExtension interface {
	// SyntacticVerify verifies the block syntactically
	// it can be implemented to extend inner block verification
	SyntacticVerify(rules extras.Rules) error
	// SemanticVerify verifies the block semantically
	// it can be implemented to extend inner block verification
	SemanticVerify() error
	// CleanupVerified is called when a block has passed SemanticVerify and SynctacticVerify,
	// and should be cleaned up due to error or verification runs under non-write mode. This
	// does not return an error because the block has already been verified.
	CleanupVerified()
	// Accept is called when a block is accepted by the block manager. Accept takes a
	// database.Batch that contains the changes that were made to the database as a result
	// of accepting the block. The changes in the batch should be flushed to the database in this method.
	Accept(acceptedBatch database.Batch) error
	// Reject is called when a block is rejected by the block manager
	Reject() error
}
type LeafRequestConfig struct {
	// LeafType is the type of the leaf node
	LeafType message.NodeType
	// MetricName is the name of the metric to use for the leaf request
	MetricName string
	// Handler is the handler to use for the leaf request
	Handler handlers.LeafRequestHandler
}

// Config is the configuration for the VM extension
type Config struct {
<<<<<<< HEAD
	// NetworkCodec is the codec manager to use
	// for encoding and decoding network messages.
	// It's required and should be non-nil
	NetworkCodec codec.Manager
	// ConsensusCallbacks is the consensus callbacks to use
	// for the VM to be used in consensus engine.
	// Callback functions can be nil.
	ConsensusCallbacks dummy.ConsensusCallbacks
=======
>>>>>>> 3a8d5e2d
	// SyncSummaryProvider is the sync summary provider to use
	// for the VM to be used in syncer.
	// It's required and should be non-nil
	SyncSummaryProvider sync.SummaryProvider
	// SyncExtender can extend the syncer to handle custom sync logic.
	// It's optional and can be nil
	SyncExtender sync.Extender
	// SyncableParser is to parse summary messages from the network.
	// It's required and should be non-nil
	SyncableParser message.SyncableParser
	// BlockExtender allows the VM extension to create an extension to handle block processing events.
	// It's optional and can be nil
	BlockExtender BlockExtender
	// ExtraSyncLeafHandlerConfig is the extra configuration to handle leaf requests
	// in the network and syncer. It's optional and can be nil
	ExtraSyncLeafHandlerConfig *LeafRequestConfig
	// Clock is the clock to use for time related operations.
	// It's optional and can be nil
	Clock *mockable.Clock
}

func (c *Config) Validate() error {
	if c == nil {
		return errNilConfig
	}
	if c.SyncSummaryProvider == nil {
		return errNilSyncSummaryProvider
	}
	if c.SyncableParser == nil {
		return errNilSyncableParser
	}
	return nil
}<|MERGE_RESOLUTION|>--- conflicted
+++ resolved
@@ -111,17 +111,10 @@
 
 // Config is the configuration for the VM extension
 type Config struct {
-<<<<<<< HEAD
-	// NetworkCodec is the codec manager to use
-	// for encoding and decoding network messages.
-	// It's required and should be non-nil
-	NetworkCodec codec.Manager
 	// ConsensusCallbacks is the consensus callbacks to use
 	// for the VM to be used in consensus engine.
 	// Callback functions can be nil.
 	ConsensusCallbacks dummy.ConsensusCallbacks
-=======
->>>>>>> 3a8d5e2d
 	// SyncSummaryProvider is the sync summary provider to use
 	// for the VM to be used in syncer.
 	// It's required and should be non-nil

--- conflicted
+++ resolved
@@ -50,11 +50,7 @@
 			rules: params.AvalancheRules{
 				IsApricotPhase3: true,
 			},
-<<<<<<< HEAD
-			extra:    make([]byte, DynamicFeeWindowSize),
-=======
 			extra:    make([]byte, FeeWindowSize),
->>>>>>> ee55003d
 			expected: nil,
 		},
 		{
@@ -62,11 +58,7 @@
 			rules: params.AvalancheRules{
 				IsApricotPhase3: true,
 			},
-<<<<<<< HEAD
-			extra:    make([]byte, DynamicFeeWindowSize-1),
-=======
 			extra:    make([]byte, FeeWindowSize-1),
->>>>>>> ee55003d
 			expected: errInvalidExtraLength,
 		},
 		{
@@ -74,11 +66,7 @@
 			rules: params.AvalancheRules{
 				IsApricotPhase3: true,
 			},
-<<<<<<< HEAD
-			extra:    make([]byte, DynamicFeeWindowSize+1),
-=======
 			extra:    make([]byte, FeeWindowSize+1),
->>>>>>> ee55003d
 			expected: errInvalidExtraLength,
 		},
 		{
@@ -86,11 +74,7 @@
 			rules: params.AvalancheRules{
 				IsDurango: true,
 			},
-<<<<<<< HEAD
-			extra:    make([]byte, DynamicFeeWindowSize),
-=======
 			extra:    make([]byte, FeeWindowSize),
->>>>>>> ee55003d
 			expected: nil,
 		},
 		{
@@ -98,11 +82,7 @@
 			rules: params.AvalancheRules{
 				IsDurango: true,
 			},
-<<<<<<< HEAD
-			extra:    make([]byte, DynamicFeeWindowSize+1),
-=======
 			extra:    make([]byte, FeeWindowSize+1),
->>>>>>> ee55003d
 			expected: nil,
 		},
 		{
@@ -110,8 +90,7 @@
 			rules: params.AvalancheRules{
 				IsDurango: true,
 			},
-<<<<<<< HEAD
-			extra:    make([]byte, DynamicFeeWindowSize-1),
+			extra:    make([]byte, FeeWindowSize-1),
 			expected: errInvalidExtraLength,
 		},
 		{
@@ -136,9 +115,6 @@
 				IsFUpgrade: true,
 			},
 			extra:    make([]byte, DynamicFeeAccumulatorSize-1),
-=======
-			extra:    make([]byte, FeeWindowSize-1),
->>>>>>> ee55003d
 			expected: errInvalidExtraLength,
 		},
 	}

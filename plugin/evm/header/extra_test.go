--- conflicted
+++ resolved
@@ -21,24 +21,13 @@
 
 func TestExtraPrefix(t *testing.T) {
 	tests := []struct {
-<<<<<<< HEAD
-		name      string
-		upgrades  extras.NetworkUpgrades
-		parent    *types.Header
-		timestamp uint64
-		want      []byte
-		wantErr   error
-=======
 		name                string
 		upgrades            extras.NetworkUpgrades
 		parent              *types.Header
-		parentExtra         *types.HeaderExtra
 		header              *types.Header
-		headerExtra         *types.HeaderExtra
 		desiredTargetExcess *gas.Gas
 		want                []byte
 		wantErr             error
->>>>>>> cf26ac15
 	}{
 		{
 			name:     "ap2",
@@ -142,33 +131,20 @@
 		},
 		{
 			name:     "ap4_with_block_gas_cost",
-<<<<<<< HEAD
-			upgrades: params.GetExtra(params.TestApricotPhase4Config).NetworkUpgrades,
+			upgrades: extras.TestApricotPhase4Config.NetworkUpgrades,
 			parent: types.WithHeaderExtra(
 				&types.Header{
 					Number:  big.NewInt(1),
 					GasUsed: ap3.TargetGas,
-					Extra:   feeWindowBytes(ap3.Window{}),
+					Extra:   (&ap3.Window{}).Bytes(),
 				},
 				&types.HeaderExtra{
 					BlockGasCost: big.NewInt(ap4.MinBlockGasCost),
 				},
 			),
-			timestamp: 1,
-=======
-			upgrades: extras.TestApricotPhase4Config.NetworkUpgrades,
-			parent: &types.Header{
-				Number:  big.NewInt(1),
-				GasUsed: ap3.TargetGas,
-				Extra:   (&ap3.Window{}).Bytes(),
-			},
-			parentExtra: &types.HeaderExtra{
-				BlockGasCost: big.NewInt(ap4.MinBlockGasCost),
-			},
 			header: &types.Header{
 				Time: 1,
 			},
->>>>>>> cf26ac15
 			want: func() []byte {
 				var window ap3.Window
 				window.Add(
@@ -181,33 +157,20 @@
 		},
 		{
 			name:     "ap4_with_extra_data_gas",
-<<<<<<< HEAD
-			upgrades: params.GetExtra(params.TestApricotPhase4Config).NetworkUpgrades,
+			upgrades: extras.TestApricotPhase4Config.NetworkUpgrades,
 			parent: types.WithHeaderExtra(
 				&types.Header{
 					Number:  big.NewInt(1),
 					GasUsed: ap3.TargetGas,
-					Extra:   feeWindowBytes(ap3.Window{}),
+					Extra:   (&ap3.Window{}).Bytes(),
 				},
 				&types.HeaderExtra{
 					ExtDataGasUsed: big.NewInt(5),
 				},
 			),
-			timestamp: 1,
-=======
-			upgrades: extras.TestApricotPhase4Config.NetworkUpgrades,
-			parent: &types.Header{
-				Number:  big.NewInt(1),
-				GasUsed: ap3.TargetGas,
-				Extra:   (&ap3.Window{}).Bytes(),
-			},
-			parentExtra: &types.HeaderExtra{
-				ExtDataGasUsed: big.NewInt(5),
-			},
 			header: &types.Header{
 				Time: 1,
 			},
->>>>>>> cf26ac15
 			want: func() []byte {
 				var window ap3.Window
 				window.Add(
@@ -220,39 +183,23 @@
 		},
 		{
 			name:     "ap4_normal",
-<<<<<<< HEAD
-			upgrades: params.GetExtra(params.TestApricotPhase4Config).NetworkUpgrades,
+			upgrades: extras.TestApricotPhase4Config.NetworkUpgrades,
 			parent: types.WithHeaderExtra(
 				&types.Header{
 					Number:  big.NewInt(1),
 					GasUsed: ap3.TargetGas,
-					Extra: feeWindowBytes(ap3.Window{
+					Extra: (&ap3.Window{
 						1, 2, 3, 4,
-					}),
+					}).Bytes(),
 				},
 				&types.HeaderExtra{
 					ExtDataGasUsed: big.NewInt(5),
 					BlockGasCost:   big.NewInt(ap4.MinBlockGasCost),
 				},
 			),
-			timestamp: 1,
-=======
-			upgrades: extras.TestApricotPhase4Config.NetworkUpgrades,
-			parent: &types.Header{
-				Number:  big.NewInt(1),
-				GasUsed: ap3.TargetGas,
-				Extra: (&ap3.Window{
-					1, 2, 3, 4,
-				}).Bytes(),
-			},
-			parentExtra: &types.HeaderExtra{
-				ExtDataGasUsed: big.NewInt(5),
-				BlockGasCost:   big.NewInt(ap4.MinBlockGasCost),
-			},
 			header: &types.Header{
 				Time: 1,
 			},
->>>>>>> cf26ac15
 			want: func() []byte {
 				window := ap3.Window{
 					1, 2, 3, 4,
@@ -268,33 +215,20 @@
 		},
 		{
 			name:     "ap5_no_extra_data_gas",
-<<<<<<< HEAD
-			upgrades: params.GetExtra(params.TestApricotPhase5Config).NetworkUpgrades,
+			upgrades: extras.TestApricotPhase5Config.NetworkUpgrades,
 			parent: types.WithHeaderExtra(
 				&types.Header{
 					Number:  big.NewInt(1),
 					GasUsed: ap5.TargetGas,
-					Extra:   feeWindowBytes(ap3.Window{}),
+					Extra:   (&ap3.Window{}).Bytes(),
 				},
 				&types.HeaderExtra{
 					BlockGasCost: big.NewInt(ap4.MinBlockGasCost),
 				},
 			),
-			timestamp: 1,
-=======
-			upgrades: extras.TestApricotPhase5Config.NetworkUpgrades,
-			parent: &types.Header{
-				Number:  big.NewInt(1),
-				GasUsed: ap5.TargetGas,
-				Extra:   (&ap3.Window{}).Bytes(),
-			},
-			parentExtra: &types.HeaderExtra{
-				BlockGasCost: big.NewInt(ap4.MinBlockGasCost),
-			},
 			header: &types.Header{
 				Time: 1,
 			},
->>>>>>> cf26ac15
 			want: func() []byte {
 				var window ap3.Window
 				window.Add(ap5.TargetGas)
@@ -304,39 +238,23 @@
 		},
 		{
 			name:     "ap5_normal",
-<<<<<<< HEAD
-			upgrades: params.GetExtra(params.TestApricotPhase5Config).NetworkUpgrades,
+			upgrades: extras.TestApricotPhase5Config.NetworkUpgrades,
 			parent: types.WithHeaderExtra(
 				&types.Header{
 					Number:  big.NewInt(1),
 					GasUsed: ap5.TargetGas,
-					Extra: feeWindowBytes(ap3.Window{
+					Extra: (&ap3.Window{
 						1, 2, 3, 4,
-					}),
+					}).Bytes(),
 				},
 				&types.HeaderExtra{
 					ExtDataGasUsed: big.NewInt(5),
 					BlockGasCost:   big.NewInt(ap4.MinBlockGasCost),
 				},
 			),
-			timestamp: 1,
-=======
-			upgrades: extras.TestApricotPhase5Config.NetworkUpgrades,
-			parent: &types.Header{
-				Number:  big.NewInt(1),
-				GasUsed: ap5.TargetGas,
-				Extra: (&ap3.Window{
-					1, 2, 3, 4,
-				}).Bytes(),
-			},
-			parentExtra: &types.HeaderExtra{
-				ExtDataGasUsed: big.NewInt(5),
-				BlockGasCost:   big.NewInt(ap4.MinBlockGasCost),
-			},
 			header: &types.Header{
 				Time: 1,
 			},
->>>>>>> cf26ac15
 			want: func() []byte {
 				window := ap3.Window{
 					1, 2, 3, 4,
@@ -357,13 +275,15 @@
 			parent: &types.Header{
 				Number: big.NewInt(1),
 			},
-			header: &types.Header{
-				Time:    1,
-				GasUsed: 1,
-			},
-			headerExtra: &types.HeaderExtra{
-				ExtDataGasUsed: big.NewInt(5),
-			},
+			header: types.WithHeaderExtra(
+				&types.Header{
+					Time:    1,
+					GasUsed: 1,
+				},
+				&types.HeaderExtra{
+					ExtDataGasUsed: big.NewInt(5),
+				},
+			),
 			want: (&acp176.State{
 				Gas: gas.State{
 					Capacity: acp176.MinMaxPerSecond - 6,
@@ -378,13 +298,15 @@
 			parent: &types.Header{
 				Number: big.NewInt(0),
 			},
-			header: &types.Header{
-				Time:    1,
-				GasUsed: 2,
-			},
-			headerExtra: &types.HeaderExtra{
-				ExtDataGasUsed: big.NewInt(1),
-			},
+			header: types.WithHeaderExtra(
+				&types.Header{
+					Time:    1,
+					GasUsed: 2,
+				},
+				&types.HeaderExtra{
+					ExtDataGasUsed: big.NewInt(1),
+				},
+			),
 			desiredTargetExcess: (*gas.Gas)(utils.NewUint64(3)),
 			want: (&acp176.State{
 				Gas: gas.State{
@@ -428,12 +350,14 @@
 					TargetExcess: 2 * acp176.MaxTargetExcessDiff,
 				}).Bytes(),
 			},
-			header: &types.Header{
-				GasUsed: 2,
-			},
-			headerExtra: &types.HeaderExtra{
-				ExtDataGasUsed: big.NewInt(1),
-			},
+			header: types.WithHeaderExtra(
+				&types.Header{
+					GasUsed: 2,
+				},
+				&types.HeaderExtra{
+					ExtDataGasUsed: big.NewInt(1),
+				},
+			),
 			desiredTargetExcess: (*gas.Gas)(utils.NewUint64(0)),
 			want: (&acp176.State{
 				Gas: gas.State{
@@ -451,17 +375,7 @@
 			config := &extras.ChainConfig{
 				NetworkUpgrades: test.upgrades,
 			}
-<<<<<<< HEAD
-			got, err := ExtraPrefix(config, test.parent, test.timestamp)
-=======
-			if test.parentExtra != nil {
-				types.SetHeaderExtra(test.parent, test.parentExtra)
-			}
-			if test.headerExtra != nil {
-				types.SetHeaderExtra(test.header, test.headerExtra)
-			}
 			got, err := ExtraPrefix(config, test.parent, test.header, test.desiredTargetExcess)
->>>>>>> cf26ac15
 			require.ErrorIs(err, test.wantErr)
 			require.Equal(test.want, got)
 		})

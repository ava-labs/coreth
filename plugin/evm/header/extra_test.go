--- conflicted
+++ resolved
@@ -9,12 +9,8 @@
 
 	"github.com/ava-labs/avalanchego/vms/components/gas"
 	"github.com/ava-labs/coreth/core/types"
-<<<<<<< HEAD
 	"github.com/ava-labs/coreth/params/extras"
-=======
-	"github.com/ava-labs/coreth/params"
 	"github.com/ava-labs/coreth/plugin/evm/upgrade/acp176"
->>>>>>> cfb1d9b8
 	"github.com/ava-labs/coreth/plugin/evm/upgrade/ap3"
 	"github.com/ava-labs/coreth/plugin/evm/upgrade/ap4"
 	"github.com/ava-labs/coreth/plugin/evm/upgrade/ap5"
@@ -24,32 +20,20 @@
 
 func TestExtraPrefix(t *testing.T) {
 	tests := []struct {
-<<<<<<< HEAD
-		name        string
-		upgrades    extras.NetworkUpgrades
-		parent      *types.Header
-		parentExtra *types.HeaderExtra
-		timestamp   uint64
-		want        []byte
-		wantErr     error
-	}{
-		{
-			name:     "ap2",
-			upgrades: extras.TestApricotPhase2Config.NetworkUpgrades,
-=======
 		name                string
-		upgrades            params.NetworkUpgrades
+		upgrades            extras.NetworkUpgrades
 		parent              *types.Header
+		parentExtra         *types.HeaderExtra
 		header              *types.Header
+		headerExtra         *types.HeaderExtra
 		desiredTargetExcess *gas.Gas
 		want                []byte
 		wantErr             error
 	}{
 		{
 			name:     "ap2",
-			upgrades: params.TestApricotPhase2Config.NetworkUpgrades,
+			upgrades: extras.TestApricotPhase2Config.NetworkUpgrades,
 			header:   &types.Header{},
->>>>>>> cfb1d9b8
 			want:     nil,
 			wantErr:  nil,
 		},
@@ -150,17 +134,11 @@
 			name:     "ap4_with_block_gas_cost",
 			upgrades: extras.TestApricotPhase4Config.NetworkUpgrades,
 			parent: &types.Header{
-<<<<<<< HEAD
 				Number:  big.NewInt(1),
 				GasUsed: ap3.TargetGas,
-				Extra:   feeWindowBytes(ap3.Window{}),
+				Extra:   (&ap3.Window{}).Bytes(),
 			},
 			parentExtra: &types.HeaderExtra{
-=======
-				Number:       big.NewInt(1),
-				GasUsed:      ap3.TargetGas,
-				Extra:        (&ap3.Window{}).Bytes(),
->>>>>>> cfb1d9b8
 				BlockGasCost: big.NewInt(ap4.MinBlockGasCost),
 			},
 			header: &types.Header{
@@ -180,17 +158,11 @@
 			name:     "ap4_with_extra_data_gas",
 			upgrades: extras.TestApricotPhase4Config.NetworkUpgrades,
 			parent: &types.Header{
-<<<<<<< HEAD
 				Number:  big.NewInt(1),
 				GasUsed: ap3.TargetGas,
-				Extra:   feeWindowBytes(ap3.Window{}),
+				Extra:   (&ap3.Window{}).Bytes(),
 			},
 			parentExtra: &types.HeaderExtra{
-=======
-				Number:         big.NewInt(1),
-				GasUsed:        ap3.TargetGas,
-				Extra:          (&ap3.Window{}).Bytes(),
->>>>>>> cfb1d9b8
 				ExtDataGasUsed: big.NewInt(5),
 			},
 			header: &types.Header{
@@ -214,13 +186,9 @@
 				GasUsed: ap3.TargetGas,
 				Extra: (&ap3.Window{
 					1, 2, 3, 4,
-<<<<<<< HEAD
-				}),
+				}).Bytes(),
 			},
 			parentExtra: &types.HeaderExtra{
-=======
-				}).Bytes(),
->>>>>>> cfb1d9b8
 				ExtDataGasUsed: big.NewInt(5),
 				BlockGasCost:   big.NewInt(ap4.MinBlockGasCost),
 			},
@@ -244,17 +212,11 @@
 			name:     "ap5_no_extra_data_gas",
 			upgrades: extras.TestApricotPhase5Config.NetworkUpgrades,
 			parent: &types.Header{
-<<<<<<< HEAD
 				Number:  big.NewInt(1),
 				GasUsed: ap5.TargetGas,
-				Extra:   feeWindowBytes(ap3.Window{}),
+				Extra:   (&ap3.Window{}).Bytes(),
 			},
 			parentExtra: &types.HeaderExtra{
-=======
-				Number:       big.NewInt(1),
-				GasUsed:      ap5.TargetGas,
-				Extra:        (&ap3.Window{}).Bytes(),
->>>>>>> cfb1d9b8
 				BlockGasCost: big.NewInt(ap4.MinBlockGasCost),
 			},
 			header: &types.Header{
@@ -275,13 +237,9 @@
 				GasUsed: ap5.TargetGas,
 				Extra: (&ap3.Window{
 					1, 2, 3, 4,
-<<<<<<< HEAD
-				}),
+				}).Bytes(),
 			},
 			parentExtra: &types.HeaderExtra{
-=======
-				}).Bytes(),
->>>>>>> cfb1d9b8
 				ExtDataGasUsed: big.NewInt(5),
 				BlockGasCost:   big.NewInt(ap4.MinBlockGasCost),
 			},
@@ -302,15 +260,17 @@
 		},
 		{
 			name: "fortuna_first_block",
-			upgrades: params.NetworkUpgrades{
+			upgrades: extras.NetworkUpgrades{
 				FortunaTimestamp: utils.NewUint64(1),
 			},
 			parent: &types.Header{
 				Number: big.NewInt(1),
 			},
 			header: &types.Header{
-				Time:           1,
-				GasUsed:        1,
+				Time:    1,
+				GasUsed: 1,
+			},
+			headerExtra: &types.HeaderExtra{
 				ExtDataGasUsed: big.NewInt(5),
 			},
 			want: (&acp176.State{
@@ -323,13 +283,15 @@
 		},
 		{
 			name:     "fortuna_genesis_block",
-			upgrades: params.TestFortunaChainConfig.NetworkUpgrades,
-			parent: &types.Header{
-				Number: big.NewInt(0),
-			},
-			header: &types.Header{
-				Time:           1,
-				GasUsed:        2,
+			upgrades: extras.TestFortunaChainConfig.NetworkUpgrades,
+			parent: &types.Header{
+				Number: big.NewInt(0),
+			},
+			header: &types.Header{
+				Time:    1,
+				GasUsed: 2,
+			},
+			headerExtra: &types.HeaderExtra{
 				ExtDataGasUsed: big.NewInt(1),
 			},
 			desiredTargetExcess: (*gas.Gas)(utils.NewUint64(3)),
@@ -343,7 +305,7 @@
 		},
 		{
 			name:     "fortuna_invalid_fee_state",
-			upgrades: params.TestFortunaChainConfig.NetworkUpgrades,
+			upgrades: extras.TestFortunaChainConfig.NetworkUpgrades,
 			parent: &types.Header{
 				Number: big.NewInt(1),
 			},
@@ -352,7 +314,7 @@
 		},
 		{
 			name:     "fortuna_invalid_gas_used",
-			upgrades: params.TestFortunaChainConfig.NetworkUpgrades,
+			upgrades: extras.TestFortunaChainConfig.NetworkUpgrades,
 			parent: &types.Header{
 				Number: big.NewInt(1),
 				Extra:  (&acp176.State{}).Bytes(),
@@ -364,7 +326,7 @@
 		},
 		{
 			name:     "fortuna_reduce_capacity",
-			upgrades: params.TestFortunaChainConfig.NetworkUpgrades,
+			upgrades: extras.TestFortunaChainConfig.NetworkUpgrades,
 			parent: &types.Header{
 				Number: big.NewInt(1),
 				Extra: (&acp176.State{
@@ -376,7 +338,9 @@
 				}).Bytes(),
 			},
 			header: &types.Header{
-				GasUsed:        2,
+				GasUsed: 2,
+			},
+			headerExtra: &types.HeaderExtra{
 				ExtDataGasUsed: big.NewInt(1),
 			},
 			desiredTargetExcess: (*gas.Gas)(utils.NewUint64(0)),
@@ -396,14 +360,13 @@
 			config := &extras.ChainConfig{
 				NetworkUpgrades: test.upgrades,
 			}
-<<<<<<< HEAD
 			if test.parentExtra != nil {
 				types.SetHeaderExtra(test.parent, test.parentExtra)
 			}
-			got, err := ExtraPrefix(config, test.parent, test.timestamp)
-=======
+			if test.headerExtra != nil {
+				types.SetHeaderExtra(test.header, test.headerExtra)
+			}
 			got, err := ExtraPrefix(config, test.parent, test.header, test.desiredTargetExcess)
->>>>>>> cfb1d9b8
 			require.ErrorIs(err, test.wantErr)
 			require.Equal(test.want, got)
 		})
@@ -413,20 +376,20 @@
 func TestVerifyExtraPrefix(t *testing.T) {
 	tests := []struct {
 		name     string
-		upgrades params.NetworkUpgrades
+		upgrades extras.NetworkUpgrades
 		parent   *types.Header
 		header   *types.Header
 		wantErr  error
 	}{
 		{
 			name:     "ap2",
-			upgrades: params.TestApricotPhase2Config.NetworkUpgrades,
+			upgrades: extras.TestApricotPhase2Config.NetworkUpgrades,
 			header:   &types.Header{},
 			wantErr:  nil,
 		},
 		{
 			name:     "ap3_invalid_parent_header",
-			upgrades: params.TestApricotPhase3Config.NetworkUpgrades,
+			upgrades: extras.TestApricotPhase3Config.NetworkUpgrades,
 			parent: &types.Header{
 				Number: big.NewInt(1),
 			},
@@ -435,7 +398,7 @@
 		},
 		{
 			name:     "ap3_invalid_header",
-			upgrades: params.TestApricotPhase3Config.NetworkUpgrades,
+			upgrades: extras.TestApricotPhase3Config.NetworkUpgrades,
 			parent: &types.Header{
 				Number: big.NewInt(0),
 			},
@@ -444,7 +407,7 @@
 		},
 		{
 			name:     "ap3_valid",
-			upgrades: params.TestApricotPhase3Config.NetworkUpgrades,
+			upgrades: extras.TestApricotPhase3Config.NetworkUpgrades,
 			parent: &types.Header{
 				Number: big.NewInt(0),
 			},
@@ -455,13 +418,13 @@
 		},
 		{
 			name:     "fortuna_invalid_header",
-			upgrades: params.TestFortunaChainConfig.NetworkUpgrades,
+			upgrades: extras.TestFortunaChainConfig.NetworkUpgrades,
 			header:   &types.Header{},
 			wantErr:  acp176.ErrStateInsufficientLength,
 		},
 		{
 			name:     "fortuna_invalid_gas_consumed",
-			upgrades: params.TestFortunaChainConfig.NetworkUpgrades,
+			upgrades: extras.TestFortunaChainConfig.NetworkUpgrades,
 			parent: &types.Header{
 				Number: big.NewInt(0),
 			},
@@ -473,7 +436,7 @@
 		},
 		{
 			name:     "fortuna_wrong_fee_state",
-			upgrades: params.TestFortunaChainConfig.NetworkUpgrades,
+			upgrades: extras.TestFortunaChainConfig.NetworkUpgrades,
 			parent: &types.Header{
 				Number: big.NewInt(0),
 			},
@@ -492,7 +455,7 @@
 		},
 		{
 			name:     "fortuna_valid",
-			upgrades: params.TestFortunaChainConfig.NetworkUpgrades,
+			upgrades: extras.TestFortunaChainConfig.NetworkUpgrades,
 			parent: &types.Header{
 				Number: big.NewInt(0),
 			},
@@ -512,7 +475,7 @@
 	}
 	for _, test := range tests {
 		t.Run(test.name, func(t *testing.T) {
-			config := &params.ChainConfig{
+			config := &extras.ChainConfig{
 				NetworkUpgrades: test.upgrades,
 			}
 			err := VerifyExtraPrefix(config, test.parent, test.header)
@@ -606,7 +569,7 @@
 		},
 		{
 			name: "fortuna_valid_min",
-			rules: params.AvalancheRules{
+			rules: extras.AvalancheRules{
 				IsFortuna: true,
 			},
 			extra:    make([]byte, acp176.StateSize),
@@ -614,7 +577,7 @@
 		},
 		{
 			name: "fortuna_valid_extra",
-			rules: params.AvalancheRules{
+			rules: extras.AvalancheRules{
 				IsFortuna: true,
 			},
 			extra:    make([]byte, acp176.StateSize+1),
@@ -622,7 +585,7 @@
 		},
 		{
 			name: "fortuna_invalid",
-			rules: params.AvalancheRules{
+			rules: extras.AvalancheRules{
 				IsFortuna: true,
 			},
 			extra:    make([]byte, acp176.StateSize-1),
@@ -668,7 +631,7 @@
 		},
 		{
 			name: "fortuna_empty_extra",
-			rules: params.AvalancheRules{
+			rules: extras.AvalancheRules{
 				IsFortuna: true,
 			},
 			extra:    nil,
@@ -676,7 +639,7 @@
 		},
 		{
 			name: "fortuna_too_short",
-			rules: params.AvalancheRules{
+			rules: extras.AvalancheRules{
 				IsFortuna: true,
 			},
 			extra:    make([]byte, acp176.StateSize-1),
@@ -684,7 +647,7 @@
 		},
 		{
 			name: "fortuna_empty_predicate",
-			rules: params.AvalancheRules{
+			rules: extras.AvalancheRules{
 				IsFortuna: true,
 			},
 			extra:    make([]byte, acp176.StateSize),
@@ -692,7 +655,7 @@
 		},
 		{
 			name: "fortuna_non_empty_predicate",
-			rules: params.AvalancheRules{
+			rules: extras.AvalancheRules{
 				IsFortuna: true,
 			},
 			extra: []byte{

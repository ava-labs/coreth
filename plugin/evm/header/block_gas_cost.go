// (c) 2025, Ava Labs, Inc. All rights reserved.
// See the file LICENSE for licensing terms.

package header

import (
	"errors"
	"math/big"

	"github.com/ava-labs/coreth/core/types"
	"github.com/ava-labs/coreth/params"
	"github.com/ava-labs/coreth/plugin/evm/ap4"
	"github.com/ava-labs/coreth/plugin/evm/ap5"
)

<<<<<<< HEAD
// ApricotPhase5BlockGasCostStep is the rate at which the block gas cost changes
// per second as of the Apricot Phase 5 upgrade.
//
// This value modifies the previously used [ap4.BlockGasCostStep].
const ApricotPhase5BlockGasCostStep = 200_000

var (
	errBaseFeeNil        = errors.New("base fee is nil")
	errBlockGasCostNil   = errors.New("block gas cost is nil")
	errExtDataGasUsedNil = errors.New("extDataGasUsed is nil")
)

=======
>>>>>>> 5703f5b1
// BlockGasCost calculates the required block gas cost based on the parent
// header and the timestamp of the new block.
func BlockGasCost(
	config *params.ChainConfig,
	parent *types.Header,
	timestamp uint64,
) uint64 {
	step := uint64(ap4.BlockGasCostStep)
	if config.IsApricotPhase5(timestamp) {
		step = ap5.BlockGasCostStep
	}
	// Treat an invalid parent/current time combination as 0 elapsed time.
	//
	// TODO: Does it even make sense to handle this? The timestamp should be
	// verified to ensure this never happens.
	var timeElapsed uint64
	if parent.Time <= timestamp {
		timeElapsed = timestamp - parent.Time
	}
	return BlockGasCostWithStep(
		parent.BlockGasCost,
		step,
		timeElapsed,
	)
}

// BlockGasCostWithStep calculates the required block gas cost based on the
// parent cost and the time difference between the parent block and new block.
//
// This is a helper function that allows the caller to manually specify the step
// value to use.
func BlockGasCostWithStep(
	parentCost *big.Int,
	step uint64,
	timeElapsed uint64,
) uint64 {
	// Handle AP3/AP4 boundary by returning the minimum value as the boundary.
	if parentCost == nil {
		return ap4.MinBlockGasCost
	}

	// [ap4.MaxBlockGasCost] is <= MaxUint64, so we know that parentCost is
	// always going to be a valid uint64.
	return ap4.BlockGasCost(
		parentCost.Uint64(),
		step,
		timeElapsed,
	)
}

// MinRequiredTip is the estimated minimum tip a transaction would have
// needed to pay to be included in a given block (assuming it paid a tip
// proportional to its gas usage). In reality, there is no minimum tip that
// is enforced by the consensus engine and high tip paying transactions can
// subsidize the inclusion of low tip paying transactions. The only
// correctness check performed is that the sum of all tips is >= the
// required block fee.
//
// This function will return nil for all return values prior to Apricot Phase 4.
func MinRequiredTip(config *params.ChainConfig, header *types.Header) (*big.Int, error) {
	if !config.IsApricotPhase4(header.Time) {
		return nil, nil
	}
	if header.BaseFee == nil {
		return nil, errBaseFeeNil
	}
	if header.BlockGasCost == nil {
		return nil, errBlockGasCostNil
	}
	if header.ExtDataGasUsed == nil {
		return nil, errExtDataGasUsedNil
	}

	// minTip = requiredBlockFee/blockGasUsage
	requiredBlockFee := new(big.Int).Mul(
		header.BlockGasCost,
		header.BaseFee,
	)
	blockGasUsage := new(big.Int).Add(
		new(big.Int).SetUint64(header.GasUsed),
		header.ExtDataGasUsed,
	)
	return new(big.Int).Div(requiredBlockFee, blockGasUsage), nil
}<|MERGE_RESOLUTION|>--- conflicted
+++ resolved
@@ -13,21 +13,12 @@
 	"github.com/ava-labs/coreth/plugin/evm/ap5"
 )
 
-<<<<<<< HEAD
-// ApricotPhase5BlockGasCostStep is the rate at which the block gas cost changes
-// per second as of the Apricot Phase 5 upgrade.
-//
-// This value modifies the previously used [ap4.BlockGasCostStep].
-const ApricotPhase5BlockGasCostStep = 200_000
-
 var (
 	errBaseFeeNil        = errors.New("base fee is nil")
 	errBlockGasCostNil   = errors.New("block gas cost is nil")
 	errExtDataGasUsedNil = errors.New("extDataGasUsed is nil")
 )
 
-=======
->>>>>>> 5703f5b1
 // BlockGasCost calculates the required block gas cost based on the parent
 // header and the timestamp of the new block.
 func BlockGasCost(

--- conflicted
+++ resolved
@@ -11,7 +11,7 @@
 	"github.com/ava-labs/coreth/params/extras"
 	"github.com/ava-labs/coreth/plugin/evm/upgrade/ap4"
 	"github.com/ava-labs/coreth/plugin/evm/upgrade/ap5"
-	"github.com/ethereum/go-ethereum/common"
+	"github.com/ava-labs/libevm/common"
 )
 
 var (
@@ -44,13 +44,8 @@
 	if parent.Time <= timestamp {
 		timeElapsed = timestamp - parent.Time
 	}
-<<<<<<< HEAD
-	return BlockGasCostWithStep(
+	return new(big.Int).SetUint64(BlockGasCostWithStep(
 		types.GetHeaderExtra(parent).BlockGasCost,
-=======
-	return new(big.Int).SetUint64(BlockGasCostWithStep(
-		parent.BlockGasCost,
->>>>>>> cfb1d9b8
 		step,
 		timeElapsed,
 	))
@@ -106,28 +101,21 @@
 	}
 
 	// totalGasUsed = GasUsed + ExtDataGasUsed
+	headerExtra := types.GetHeaderExtra(header)
 	totalGasUsed := new(big.Int).SetUint64(header.GasUsed)
-<<<<<<< HEAD
-	totalGasUsed.Add(totalGasUsed, extra.ExtDataGasUsed)
-=======
-	totalGasUsed.Add(totalGasUsed, header.ExtDataGasUsed)
+	totalGasUsed.Add(totalGasUsed, headerExtra.ExtDataGasUsed)
 	if totalGasUsed.Sign() == 0 {
 		return nil, errNoGasUsed
 	}
->>>>>>> cfb1d9b8
 
 	// totalRequiredTips = blockGasCost * baseFee + totalGasUsed - 1
 	//
 	// We add totalGasUsed - 1 to ensure that the total required tips
 	// calculation rounds up.
 	totalRequiredTips := new(big.Int)
-<<<<<<< HEAD
-	totalRequiredTips.Mul(extra.BlockGasCost, header.BaseFee)
-=======
-	totalRequiredTips.Mul(header.BlockGasCost, header.BaseFee)
+	totalRequiredTips.Mul(headerExtra.BlockGasCost, header.BaseFee)
 	totalRequiredTips.Add(totalRequiredTips, totalGasUsed)
 	totalRequiredTips.Sub(totalRequiredTips, common.Big1)
->>>>>>> cfb1d9b8
 
 	// estimatedTip = totalRequiredTips / totalGasUsed
 	estimatedTip := totalRequiredTips.Div(totalRequiredTips, totalGasUsed)

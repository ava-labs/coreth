// (c) 2025, Ava Labs, Inc. All rights reserved.
// See the file LICENSE for licensing terms.

package header

import (
	"math/big"
	"testing"

	"github.com/ava-labs/avalanchego/utils/math"
	"github.com/ava-labs/avalanchego/vms/components/gas"
	"github.com/ava-labs/coreth/core/types"
<<<<<<< HEAD
	"github.com/ava-labs/coreth/params/extras"
	"github.com/ava-labs/coreth/plugin/evm/upgrade/ap0"
=======
	"github.com/ava-labs/coreth/params"
	"github.com/ava-labs/coreth/plugin/evm/upgrade/acp176"
>>>>>>> cfb1d9b8
	"github.com/ava-labs/coreth/plugin/evm/upgrade/ap1"
	"github.com/ava-labs/coreth/plugin/evm/upgrade/ap5"
	"github.com/ava-labs/coreth/plugin/evm/upgrade/cortina"
	"github.com/ethereum/go-ethereum/common"
	"github.com/stretchr/testify/require"
)

func TestGasLimit(t *testing.T) {
	tests := []struct {
		name      string
		upgrades  extras.NetworkUpgrades
		parent    *types.Header
		timestamp uint64
		want      uint64
		wantErr   error
	}{
		{
			name:     "fortuna_invalid_parent_header",
			upgrades: params.TestFortunaChainConfig.NetworkUpgrades,
			parent: &types.Header{
				Number: big.NewInt(1),
			},
			wantErr: acp176.ErrStateInsufficientLength,
		},
		{
			name:     "fortuna_initial_max_capacity",
			upgrades: params.TestFortunaChainConfig.NetworkUpgrades,
			parent: &types.Header{
				Number: big.NewInt(0),
			},
			want: acp176.MinMaxCapacity,
		},
		{
			name:     "cortina",
			upgrades: extras.TestCortinaChainConfig.NetworkUpgrades,
			want:     cortina.GasLimit,
		},
		{
			name:     "ap1",
			upgrades: extras.TestApricotPhase1Config.NetworkUpgrades,
			want:     ap1.GasLimit,
		},
		{
			name:     "launch",
			upgrades: extras.TestLaunchConfig.NetworkUpgrades,
			parent: &types.Header{
				GasLimit: 1,
			},
			want: 1, // Same as parent
		},
	}
	for _, test := range tests {
		t.Run(test.name, func(t *testing.T) {
<<<<<<< HEAD
			config := &extras.ChainConfig{
=======
			require := require.New(t)

			config := &params.ChainConfig{
>>>>>>> cfb1d9b8
				NetworkUpgrades: test.upgrades,
			}
			got, err := GasLimit(config, test.parent, test.timestamp)
			require.ErrorIs(err, test.wantErr)
			require.Equal(test.want, got)
		})
	}
}

func TestVerifyGasUsed(t *testing.T) {
	tests := []struct {
		name     string
		upgrades params.NetworkUpgrades
		parent   *types.Header
		header   *types.Header
		want     error
	}{
		{
			name:     "fortuna_massive_extra_gas_used",
			upgrades: params.TestFortunaChainConfig.NetworkUpgrades,
			header: &types.Header{
				ExtDataGasUsed: new(big.Int).Lsh(common.Big1, 64),
			},
			want: errInvalidExtraDataGasUsed,
		},
		{
			name:     "fortuna_gas_used_overflow",
			upgrades: params.TestFortunaChainConfig.NetworkUpgrades,
			header: &types.Header{
				GasUsed:        math.MaxUint[uint64](),
				ExtDataGasUsed: common.Big1,
			},
			want: math.ErrOverflow,
		},
		{
			name:     "fortuna_invalid_capacity",
			upgrades: params.TestFortunaChainConfig.NetworkUpgrades,
			parent: &types.Header{
				Number: big.NewInt(1),
			},
			header: &types.Header{},
			want:   acp176.ErrStateInsufficientLength,
		},
		{
			name:     "fortuna_invalid_usage",
			upgrades: params.TestFortunaChainConfig.NetworkUpgrades,
			parent: &types.Header{
				Number: big.NewInt(0),
			},
			header: &types.Header{
				Time: 1,
				// The maximum allowed gas used is:
				// (header.Time - parent.Time) * [acp176.MinMaxPerSecond]
				// which is equal to [acp176.MinMaxPerSecond].
				GasUsed: acp176.MinMaxPerSecond + 1,
			},
			want: errInvalidGasUsed,
		},
		{
			name:     "fortuna_max_consumption",
			upgrades: params.TestFortunaChainConfig.NetworkUpgrades,
			parent: &types.Header{
				Number: big.NewInt(0),
			},
			header: &types.Header{
				Time:    1,
				GasUsed: acp176.MinMaxPerSecond,
			},
			want: nil,
		},
		{
			name:     "cortina_does_not_include_extra_gas_used",
			upgrades: params.TestCortinaChainConfig.NetworkUpgrades,
			parent: &types.Header{
				Number: big.NewInt(0),
			},
			header: &types.Header{
				GasUsed:        cortina.GasLimit,
				ExtDataGasUsed: common.Big1,
			},
			want: nil,
		},
	}
	for _, test := range tests {
		t.Run(test.name, func(t *testing.T) {
			config := &params.ChainConfig{
				NetworkUpgrades: test.upgrades,
			}
			err := VerifyGasUsed(config, test.parent, test.header)
			require.ErrorIs(t, err, test.want)
		})
	}
}

func TestVerifyGasLimit(t *testing.T) {
	tests := []struct {
		name     string
		upgrades extras.NetworkUpgrades
		parent   *types.Header
		header   *types.Header
		want     error
	}{
		{
			name:     "fortuna_invalid_header",
			upgrades: params.TestFortunaChainConfig.NetworkUpgrades,
			parent: &types.Header{
				Number: big.NewInt(1),
			},
			header: &types.Header{},
			want:   acp176.ErrStateInsufficientLength,
		},
		{
			name:     "fortuna_invalid",
			upgrades: params.TestFortunaChainConfig.NetworkUpgrades,
			parent: &types.Header{
				Number: big.NewInt(0),
			},
			header: &types.Header{
				GasLimit: acp176.MinMaxCapacity + 1,
			},
			want: errInvalidGasLimit,
		},
		{
			name:     "fortuna_valid",
			upgrades: params.TestFortunaChainConfig.NetworkUpgrades,
			parent: &types.Header{
				Number: big.NewInt(0),
			},
			header: &types.Header{
				GasLimit: acp176.MinMaxCapacity,
			},
		},
		{
			name:     "cortina_valid",
			upgrades: extras.TestCortinaChainConfig.NetworkUpgrades,
			header: &types.Header{
				GasLimit: cortina.GasLimit,
			},
		},
		{
			name:     "cortina_invalid",
			upgrades: extras.TestCortinaChainConfig.NetworkUpgrades,
			header: &types.Header{
				GasLimit: cortina.GasLimit + 1,
			},
			want: errInvalidGasLimit,
		},
		{
			name:     "ap1_valid",
			upgrades: extras.TestApricotPhase1Config.NetworkUpgrades,
			header: &types.Header{
				GasLimit: ap1.GasLimit,
			},
		},
		{
			name:     "ap1_invalid",
			upgrades: extras.TestApricotPhase1Config.NetworkUpgrades,
			header: &types.Header{
				GasLimit: ap1.GasLimit + 1,
			},
			want: errInvalidGasLimit,
		},
		{
			name:     "launch_valid",
			upgrades: extras.TestLaunchConfig.NetworkUpgrades,
			parent: &types.Header{
				GasLimit: 50_000,
			},
			header: &types.Header{
				GasLimit: 50_001, // Gas limit is allowed to change by 1/1024
			},
		},
		{
			name:     "launch_too_low",
			upgrades: extras.TestLaunchConfig.NetworkUpgrades,
			parent: &types.Header{
				GasLimit: ap0.MinGasLimit,
			},
			header: &types.Header{
				GasLimit: ap0.MinGasLimit - 1,
			},
			want: errInvalidGasLimit,
		},
		{
			name:     "launch_too_high",
			upgrades: extras.TestLaunchConfig.NetworkUpgrades,
			parent: &types.Header{
				GasLimit: ap0.MaxGasLimit,
			},
			header: &types.Header{
				GasLimit: ap0.MaxGasLimit + 1,
			},
			want: errInvalidGasLimit,
		},
		{
			name:     "change_too_large",
			upgrades: extras.TestLaunchConfig.NetworkUpgrades,
			parent: &types.Header{
				GasLimit: ap0.MinGasLimit,
			},
			header: &types.Header{
				GasLimit: ap0.MaxGasLimit,
			},
			want: errInvalidGasLimit,
		},
	}
	for _, test := range tests {
		t.Run(test.name, func(t *testing.T) {
			config := &extras.ChainConfig{
				NetworkUpgrades: test.upgrades,
			}
			err := VerifyGasLimit(config, test.parent, test.header)
			require.ErrorIs(t, err, test.want)
		})
	}
}

func TestGasCapacity(t *testing.T) {
	tests := []struct {
		name      string
		upgrades  params.NetworkUpgrades
		parent    *types.Header
		timestamp uint64
		want      uint64
		wantErr   error
	}{
		{
			name:     "cortina",
			upgrades: params.TestCortinaChainConfig.NetworkUpgrades,
			want:     cortina.GasLimit,
		},
		{
			name:     "fortuna_invalid_header",
			upgrades: params.TestFortunaChainConfig.NetworkUpgrades,
			parent: &types.Header{
				Number: big.NewInt(1),
			},
			wantErr: acp176.ErrStateInsufficientLength,
		},
		{
			name:     "fortuna_after_1s",
			upgrades: params.TestFortunaChainConfig.NetworkUpgrades,
			parent: &types.Header{
				Number: big.NewInt(0),
			},
			timestamp: 1,
			want:      acp176.MinMaxPerSecond,
		},
	}
	for _, test := range tests {
		t.Run(test.name, func(t *testing.T) {
			require := require.New(t)

			config := &params.ChainConfig{
				NetworkUpgrades: test.upgrades,
			}
			got, err := GasCapacity(config, test.parent, test.timestamp)
			require.ErrorIs(err, test.wantErr)
			require.Equal(test.want, got)
		})
	}
}

func TestRemainingAtomicGasCapacity(t *testing.T) {
	tests := []struct {
		name     string
		upgrades params.NetworkUpgrades
		parent   *types.Header
		header   *types.Header
		want     uint64
		wantErr  error
	}{
		{
			name:     "ap5",
			upgrades: params.TestApricotPhase5Config.NetworkUpgrades,
			header:   &types.Header{},
			want:     ap5.AtomicGasLimit,
		},
		{
			name:     "fortuna_invalid_header",
			upgrades: params.TestFortunaChainConfig.NetworkUpgrades,
			parent: &types.Header{
				Number: big.NewInt(1),
			},
			header:  &types.Header{},
			wantErr: acp176.ErrStateInsufficientLength,
		},
		{
			name:     "fortuna_negative_capacity",
			upgrades: params.TestFortunaChainConfig.NetworkUpgrades,
			parent: &types.Header{
				Number: big.NewInt(0),
			},
			header: &types.Header{
				GasUsed: 1,
			},
			wantErr: gas.ErrInsufficientCapacity,
		},
		{
			name:     "f",
			upgrades: params.TestFortunaChainConfig.NetworkUpgrades,
			parent: &types.Header{
				Number: big.NewInt(0),
			},
			header: &types.Header{
				Time:    1,
				GasUsed: 1,
			},
			want: acp176.MinMaxPerSecond - 1,
		},
	}
	for _, test := range tests {
		t.Run(test.name, func(t *testing.T) {
			require := require.New(t)

			config := &params.ChainConfig{
				NetworkUpgrades: test.upgrades,
			}
			got, err := RemainingAtomicGasCapacity(config, test.parent, test.header)
			require.ErrorIs(err, test.wantErr)
			require.Equal(test.want, got)
		})
	}
}<|MERGE_RESOLUTION|>--- conflicted
+++ resolved
@@ -10,17 +10,13 @@
 	"github.com/ava-labs/avalanchego/utils/math"
 	"github.com/ava-labs/avalanchego/vms/components/gas"
 	"github.com/ava-labs/coreth/core/types"
-<<<<<<< HEAD
 	"github.com/ava-labs/coreth/params/extras"
+	"github.com/ava-labs/coreth/plugin/evm/upgrade/acp176"
 	"github.com/ava-labs/coreth/plugin/evm/upgrade/ap0"
-=======
-	"github.com/ava-labs/coreth/params"
-	"github.com/ava-labs/coreth/plugin/evm/upgrade/acp176"
->>>>>>> cfb1d9b8
 	"github.com/ava-labs/coreth/plugin/evm/upgrade/ap1"
 	"github.com/ava-labs/coreth/plugin/evm/upgrade/ap5"
 	"github.com/ava-labs/coreth/plugin/evm/upgrade/cortina"
-	"github.com/ethereum/go-ethereum/common"
+	"github.com/ava-labs/libevm/common"
 	"github.com/stretchr/testify/require"
 )
 
@@ -35,7 +31,7 @@
 	}{
 		{
 			name:     "fortuna_invalid_parent_header",
-			upgrades: params.TestFortunaChainConfig.NetworkUpgrades,
+			upgrades: extras.TestFortunaChainConfig.NetworkUpgrades,
 			parent: &types.Header{
 				Number: big.NewInt(1),
 			},
@@ -43,7 +39,7 @@
 		},
 		{
 			name:     "fortuna_initial_max_capacity",
-			upgrades: params.TestFortunaChainConfig.NetworkUpgrades,
+			upgrades: extras.TestFortunaChainConfig.NetworkUpgrades,
 			parent: &types.Header{
 				Number: big.NewInt(0),
 			},
@@ -70,13 +66,9 @@
 	}
 	for _, test := range tests {
 		t.Run(test.name, func(t *testing.T) {
-<<<<<<< HEAD
+			require := require.New(t)
+
 			config := &extras.ChainConfig{
-=======
-			require := require.New(t)
-
-			config := &params.ChainConfig{
->>>>>>> cfb1d9b8
 				NetworkUpgrades: test.upgrades,
 			}
 			got, err := GasLimit(config, test.parent, test.timestamp)
@@ -88,32 +80,36 @@
 
 func TestVerifyGasUsed(t *testing.T) {
 	tests := []struct {
-		name     string
-		upgrades params.NetworkUpgrades
-		parent   *types.Header
-		header   *types.Header
-		want     error
+		name        string
+		upgrades    extras.NetworkUpgrades
+		parent      *types.Header
+		header      *types.Header
+		headerExtra *types.HeaderExtra
+		want        error
 	}{
 		{
 			name:     "fortuna_massive_extra_gas_used",
-			upgrades: params.TestFortunaChainConfig.NetworkUpgrades,
-			header: &types.Header{
+			upgrades: extras.TestFortunaChainConfig.NetworkUpgrades,
+			header:   &types.Header{},
+			headerExtra: &types.HeaderExtra{
 				ExtDataGasUsed: new(big.Int).Lsh(common.Big1, 64),
 			},
 			want: errInvalidExtraDataGasUsed,
 		},
 		{
 			name:     "fortuna_gas_used_overflow",
-			upgrades: params.TestFortunaChainConfig.NetworkUpgrades,
-			header: &types.Header{
-				GasUsed:        math.MaxUint[uint64](),
+			upgrades: extras.TestFortunaChainConfig.NetworkUpgrades,
+			header: &types.Header{
+				GasUsed: math.MaxUint[uint64](),
+			},
+			headerExtra: &types.HeaderExtra{
 				ExtDataGasUsed: common.Big1,
 			},
 			want: math.ErrOverflow,
 		},
 		{
 			name:     "fortuna_invalid_capacity",
-			upgrades: params.TestFortunaChainConfig.NetworkUpgrades,
+			upgrades: extras.TestFortunaChainConfig.NetworkUpgrades,
 			parent: &types.Header{
 				Number: big.NewInt(1),
 			},
@@ -122,7 +118,7 @@
 		},
 		{
 			name:     "fortuna_invalid_usage",
-			upgrades: params.TestFortunaChainConfig.NetworkUpgrades,
+			upgrades: extras.TestFortunaChainConfig.NetworkUpgrades,
 			parent: &types.Header{
 				Number: big.NewInt(0),
 			},
@@ -137,7 +133,7 @@
 		},
 		{
 			name:     "fortuna_max_consumption",
-			upgrades: params.TestFortunaChainConfig.NetworkUpgrades,
+			upgrades: extras.TestFortunaChainConfig.NetworkUpgrades,
 			parent: &types.Header{
 				Number: big.NewInt(0),
 			},
@@ -149,12 +145,14 @@
 		},
 		{
 			name:     "cortina_does_not_include_extra_gas_used",
-			upgrades: params.TestCortinaChainConfig.NetworkUpgrades,
-			parent: &types.Header{
-				Number: big.NewInt(0),
-			},
-			header: &types.Header{
-				GasUsed:        cortina.GasLimit,
+			upgrades: extras.TestCortinaChainConfig.NetworkUpgrades,
+			parent: &types.Header{
+				Number: big.NewInt(0),
+			},
+			header: &types.Header{
+				GasUsed: cortina.GasLimit,
+			},
+			headerExtra: &types.HeaderExtra{
 				ExtDataGasUsed: common.Big1,
 			},
 			want: nil,
@@ -162,7 +160,11 @@
 	}
 	for _, test := range tests {
 		t.Run(test.name, func(t *testing.T) {
-			config := &params.ChainConfig{
+			if test.headerExtra != nil {
+				types.SetHeaderExtra(test.header, test.headerExtra)
+			}
+
+			config := &extras.ChainConfig{
 				NetworkUpgrades: test.upgrades,
 			}
 			err := VerifyGasUsed(config, test.parent, test.header)
@@ -181,7 +183,7 @@
 	}{
 		{
 			name:     "fortuna_invalid_header",
-			upgrades: params.TestFortunaChainConfig.NetworkUpgrades,
+			upgrades: extras.TestFortunaChainConfig.NetworkUpgrades,
 			parent: &types.Header{
 				Number: big.NewInt(1),
 			},
@@ -190,7 +192,7 @@
 		},
 		{
 			name:     "fortuna_invalid",
-			upgrades: params.TestFortunaChainConfig.NetworkUpgrades,
+			upgrades: extras.TestFortunaChainConfig.NetworkUpgrades,
 			parent: &types.Header{
 				Number: big.NewInt(0),
 			},
@@ -201,7 +203,7 @@
 		},
 		{
 			name:     "fortuna_valid",
-			upgrades: params.TestFortunaChainConfig.NetworkUpgrades,
+			upgrades: extras.TestFortunaChainConfig.NetworkUpgrades,
 			parent: &types.Header{
 				Number: big.NewInt(0),
 			},
@@ -297,7 +299,7 @@
 func TestGasCapacity(t *testing.T) {
 	tests := []struct {
 		name      string
-		upgrades  params.NetworkUpgrades
+		upgrades  extras.NetworkUpgrades
 		parent    *types.Header
 		timestamp uint64
 		want      uint64
@@ -305,12 +307,12 @@
 	}{
 		{
 			name:     "cortina",
-			upgrades: params.TestCortinaChainConfig.NetworkUpgrades,
+			upgrades: extras.TestCortinaChainConfig.NetworkUpgrades,
 			want:     cortina.GasLimit,
 		},
 		{
 			name:     "fortuna_invalid_header",
-			upgrades: params.TestFortunaChainConfig.NetworkUpgrades,
+			upgrades: extras.TestFortunaChainConfig.NetworkUpgrades,
 			parent: &types.Header{
 				Number: big.NewInt(1),
 			},
@@ -318,7 +320,7 @@
 		},
 		{
 			name:     "fortuna_after_1s",
-			upgrades: params.TestFortunaChainConfig.NetworkUpgrades,
+			upgrades: extras.TestFortunaChainConfig.NetworkUpgrades,
 			parent: &types.Header{
 				Number: big.NewInt(0),
 			},
@@ -330,7 +332,7 @@
 		t.Run(test.name, func(t *testing.T) {
 			require := require.New(t)
 
-			config := &params.ChainConfig{
+			config := &extras.ChainConfig{
 				NetworkUpgrades: test.upgrades,
 			}
 			got, err := GasCapacity(config, test.parent, test.timestamp)
@@ -343,7 +345,7 @@
 func TestRemainingAtomicGasCapacity(t *testing.T) {
 	tests := []struct {
 		name     string
-		upgrades params.NetworkUpgrades
+		upgrades extras.NetworkUpgrades
 		parent   *types.Header
 		header   *types.Header
 		want     uint64
@@ -351,13 +353,13 @@
 	}{
 		{
 			name:     "ap5",
-			upgrades: params.TestApricotPhase5Config.NetworkUpgrades,
+			upgrades: extras.TestApricotPhase5Config.NetworkUpgrades,
 			header:   &types.Header{},
 			want:     ap5.AtomicGasLimit,
 		},
 		{
 			name:     "fortuna_invalid_header",
-			upgrades: params.TestFortunaChainConfig.NetworkUpgrades,
+			upgrades: extras.TestFortunaChainConfig.NetworkUpgrades,
 			parent: &types.Header{
 				Number: big.NewInt(1),
 			},
@@ -366,7 +368,7 @@
 		},
 		{
 			name:     "fortuna_negative_capacity",
-			upgrades: params.TestFortunaChainConfig.NetworkUpgrades,
+			upgrades: extras.TestFortunaChainConfig.NetworkUpgrades,
 			parent: &types.Header{
 				Number: big.NewInt(0),
 			},
@@ -377,7 +379,7 @@
 		},
 		{
 			name:     "f",
-			upgrades: params.TestFortunaChainConfig.NetworkUpgrades,
+			upgrades: extras.TestFortunaChainConfig.NetworkUpgrades,
 			parent: &types.Header{
 				Number: big.NewInt(0),
 			},
@@ -392,7 +394,7 @@
 		t.Run(test.name, func(t *testing.T) {
 			require := require.New(t)
 
-			config := &params.ChainConfig{
+			config := &extras.ChainConfig{
 				NetworkUpgrades: test.upgrades,
 			}
 			got, err := RemainingAtomicGasCapacity(config, test.parent, test.header)

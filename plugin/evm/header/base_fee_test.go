// (c) 2019-2025, Ava Labs, Inc. All rights reserved.
// See the file LICENSE for licensing terms.

package header

import (
	"math/big"
	"testing"

	"github.com/ava-labs/avalanchego/vms/components/gas"
	"github.com/ava-labs/coreth/core/types"
<<<<<<< HEAD
	"github.com/ava-labs/coreth/params/extras"
=======
	"github.com/ava-labs/coreth/params"
	"github.com/ava-labs/coreth/plugin/evm/upgrade/acp176"
>>>>>>> cfb1d9b8
	"github.com/ava-labs/coreth/plugin/evm/upgrade/ap3"
	"github.com/ava-labs/coreth/plugin/evm/upgrade/ap4"
	"github.com/ava-labs/coreth/plugin/evm/upgrade/ap5"
	"github.com/ava-labs/coreth/plugin/evm/upgrade/etna"
	"github.com/ava-labs/coreth/utils"
	"github.com/ava-labs/libevm/common"
	"github.com/stretchr/testify/require"
)

func TestBaseFee(t *testing.T) {
	tests := []struct {
		name        string
		upgrades    extras.NetworkUpgrades
		parent      *types.Header
		parentExtra *types.HeaderExtra
		timestamp   uint64
		want        *big.Int
		wantErr     error
	}{
		{
			name:     "ap2",
			upgrades: extras.TestApricotPhase2Config.NetworkUpgrades,
			want:     nil,
			wantErr:  nil,
		},
		{
			name: "ap3_first_block",
			upgrades: extras.NetworkUpgrades{
				ApricotPhase3BlockTimestamp: utils.NewUint64(1),
			},
			parent: &types.Header{
				Number: big.NewInt(1),
			},
			timestamp: 1,
			want:      big.NewInt(ap3.InitialBaseFee),
		},
		{
			name:     "ap3_genesis_block",
			upgrades: extras.TestApricotPhase3Config.NetworkUpgrades,
			parent: &types.Header{
				Number: big.NewInt(0),
			},
			want: big.NewInt(ap3.InitialBaseFee),
		},
		{
			name:     "ap3_invalid_fee_window",
			upgrades: extras.TestApricotPhase3Config.NetworkUpgrades,
			parent: &types.Header{
				Number: big.NewInt(1),
			},
			wantErr: ap3.ErrWindowInsufficientLength,
		},
		{
			name:     "ap3_invalid_timestamp",
			upgrades: extras.TestApricotPhase3Config.NetworkUpgrades,
			parent: &types.Header{
				Number: big.NewInt(1),
				Time:   1,
				Extra:  (&ap3.Window{}).Bytes(),
			},
			timestamp: 0,
			wantErr:   errInvalidTimestamp,
		},
		{
			name:     "ap3_no_change",
			upgrades: extras.TestApricotPhase3Config.NetworkUpgrades,
			parent: &types.Header{
				Number:  big.NewInt(1),
				GasUsed: ap3.TargetGas - ap3.IntrinsicBlockGas,
				Time:    1,
				Extra:   (&ap3.Window{}).Bytes(),
				BaseFee: big.NewInt(ap3.MinBaseFee + 1),
			},
			timestamp: 1,
			want:      big.NewInt(ap3.MinBaseFee + 1),
		},
		{
			name:     "ap3_small_decrease",
			upgrades: extras.TestApricotPhase3Config.NetworkUpgrades,
			parent: &types.Header{
				Number:  big.NewInt(1),
				Extra:   (&ap3.Window{}).Bytes(),
				BaseFee: big.NewInt(ap3.MaxBaseFee),
			},
			timestamp: 1,
			want: func() *big.Int {
				const (
					gasTarget                  = ap3.TargetGas
					gasUsed                    = ap3.IntrinsicBlockGas
					amountUnderTarget          = gasTarget - gasUsed
					parentBaseFee              = ap3.MaxBaseFee
					smoothingFactor            = ap3.BaseFeeChangeDenominator
					baseFeeFractionUnderTarget = amountUnderTarget * parentBaseFee / gasTarget
					delta                      = baseFeeFractionUnderTarget / smoothingFactor
					baseFee                    = parentBaseFee - delta
				)
				return big.NewInt(baseFee)
			}(),
		},
		{
			name:     "ap3_large_decrease",
			upgrades: extras.TestApricotPhase3Config.NetworkUpgrades,
			parent: &types.Header{
				Number:  big.NewInt(1),
				Extra:   (&ap3.Window{}).Bytes(),
				BaseFee: big.NewInt(ap3.MaxBaseFee),
			},
			timestamp: 2 * ap3.WindowLen,
			want: func() *big.Int {
				const (
					gasTarget                  = ap3.TargetGas
					gasUsed                    = 0
					amountUnderTarget          = gasTarget - gasUsed
					parentBaseFee              = ap3.MaxBaseFee
					smoothingFactor            = ap3.BaseFeeChangeDenominator
					baseFeeFractionUnderTarget = amountUnderTarget * parentBaseFee / gasTarget
					windowsElapsed             = 2
					delta                      = windowsElapsed * baseFeeFractionUnderTarget / smoothingFactor
					baseFee                    = parentBaseFee - delta
				)
				return big.NewInt(baseFee)
			}(),
		},
		{
			name:     "ap3_increase",
			upgrades: extras.TestApricotPhase3Config.NetworkUpgrades,
			parent: &types.Header{
				Number:  big.NewInt(1),
				GasUsed: 2 * ap3.TargetGas,
				Extra:   (&ap3.Window{}).Bytes(),
				BaseFee: big.NewInt(ap3.MinBaseFee),
			},
			timestamp: 1,
			want: func() *big.Int {
				const (
					gasTarget                 = ap3.TargetGas
					gasUsed                   = 2*ap3.TargetGas + ap3.IntrinsicBlockGas
					amountOverTarget          = gasUsed - gasTarget
					parentBaseFee             = ap3.MinBaseFee
					smoothingFactor           = ap3.BaseFeeChangeDenominator
					baseFeeFractionOverTarget = amountOverTarget * parentBaseFee / gasTarget
					delta                     = baseFeeFractionOverTarget / smoothingFactor
					baseFee                   = parentBaseFee + delta
				)
				return big.NewInt(baseFee)
			}(),
		},
		{
			name:     "ap3_big_1_not_modified",
			upgrades: extras.TestApricotPhase3Config.NetworkUpgrades,
			parent: &types.Header{
				Number:  big.NewInt(1),
				GasUsed: 1,
				Extra:   (&ap3.Window{}).Bytes(),
				BaseFee: big.NewInt(1),
			},
			timestamp: 2 * ap3.WindowLen,
			want:      big.NewInt(ap3.MinBaseFee),
		},
		{
			name:     "ap4_genesis_block",
			upgrades: extras.TestApricotPhase4Config.NetworkUpgrades,
			parent: &types.Header{
				Number: big.NewInt(0),
			},
			want: big.NewInt(ap3.InitialBaseFee),
		},
		{
			name:     "ap4_decrease",
			upgrades: extras.TestApricotPhase4Config.NetworkUpgrades,
			parent: &types.Header{
<<<<<<< HEAD
				Number:  big.NewInt(1),
				Extra:   feeWindowBytes(ap3.Window{}),
				BaseFee: big.NewInt(ap4.MaxBaseFee),
			},
			parentExtra: &types.HeaderExtra{
=======
				Number:       big.NewInt(1),
				Extra:        (&ap3.Window{}).Bytes(),
				BaseFee:      big.NewInt(ap4.MaxBaseFee),
>>>>>>> cfb1d9b8
				BlockGasCost: big.NewInt(ap4.MinBlockGasCost),
			},
			timestamp: 1,
			want: func() *big.Int {
				const (
					gasTarget                  = ap3.TargetGas
					gasUsed                    = (ap4.TargetBlockRate - 1) * ap4.BlockGasCostStep
					amountUnderTarget          = gasTarget - gasUsed
					parentBaseFee              = ap4.MaxBaseFee
					smoothingFactor            = ap3.BaseFeeChangeDenominator
					baseFeeFractionUnderTarget = amountUnderTarget * parentBaseFee / gasTarget
					delta                      = baseFeeFractionUnderTarget / smoothingFactor
					baseFee                    = parentBaseFee - delta
				)
				return big.NewInt(baseFee)
			}(),
		},
		{
			name:     "ap4_increase",
			upgrades: extras.TestApricotPhase4Config.NetworkUpgrades,
			parent: &types.Header{
<<<<<<< HEAD
				Number:  big.NewInt(1),
				GasUsed: ap3.TargetGas,
				Extra:   feeWindowBytes(ap3.Window{}),
				BaseFee: big.NewInt(ap4.MinBaseFee),
			},
			parentExtra: &types.HeaderExtra{
=======
				Number:         big.NewInt(1),
				GasUsed:        ap3.TargetGas,
				Extra:          (&ap3.Window{}).Bytes(),
				BaseFee:        big.NewInt(ap4.MinBaseFee),
>>>>>>> cfb1d9b8
				ExtDataGasUsed: big.NewInt(ap3.TargetGas),
				BlockGasCost:   big.NewInt(ap4.MinBlockGasCost),
			},
			timestamp: 1,
			want: func() *big.Int {
				const (
					gasTarget                 = ap3.TargetGas
					gasUsed                   = 2*ap3.TargetGas + (ap4.TargetBlockRate-1)*ap4.BlockGasCostStep
					amountOverTarget          = gasUsed - gasTarget
					parentBaseFee             = ap4.MinBaseFee
					smoothingFactor           = ap3.BaseFeeChangeDenominator
					baseFeeFractionOverTarget = amountOverTarget * parentBaseFee / gasTarget
					delta                     = baseFeeFractionOverTarget / smoothingFactor
					baseFee                   = parentBaseFee + delta
				)
				return big.NewInt(baseFee)
			}(),
		},
		{
			name:     "ap5_genesis_block",
			upgrades: extras.TestApricotPhase5Config.NetworkUpgrades,
			parent: &types.Header{
				Number: big.NewInt(0),
			},
			want: big.NewInt(ap3.InitialBaseFee),
		},
		{
			name:     "ap5_decrease",
			upgrades: extras.TestApricotPhase5Config.NetworkUpgrades,
			parent: &types.Header{
				Number:  big.NewInt(1),
				Extra:   (&ap3.Window{}).Bytes(),
				BaseFee: big.NewInt(ap4.MaxBaseFee),
			},
			timestamp: 1,
			want: func() *big.Int {
				const (
					gasTarget                  = ap5.TargetGas
					gasUsed                    = 0
					amountUnderTarget          = gasTarget - gasUsed
					parentBaseFee              = ap4.MaxBaseFee
					smoothingFactor            = ap5.BaseFeeChangeDenominator
					baseFeeFractionUnderTarget = amountUnderTarget * parentBaseFee / gasTarget
					delta                      = baseFeeFractionUnderTarget / smoothingFactor
					baseFee                    = parentBaseFee - delta
				)
				return big.NewInt(baseFee)
			}(),
		},
		{
			name:     "ap5_increase",
			upgrades: extras.TestApricotPhase5Config.NetworkUpgrades,
			parent: &types.Header{
<<<<<<< HEAD
				Number:  big.NewInt(1),
				GasUsed: ap5.TargetGas,
				Extra:   feeWindowBytes(ap3.Window{}),
				BaseFee: big.NewInt(ap4.MinBaseFee),
			},
			parentExtra: &types.HeaderExtra{
=======
				Number:         big.NewInt(1),
				GasUsed:        ap5.TargetGas,
				Extra:          (&ap3.Window{}).Bytes(),
				BaseFee:        big.NewInt(ap4.MinBaseFee),
>>>>>>> cfb1d9b8
				ExtDataGasUsed: big.NewInt(ap5.TargetGas),
			},
			timestamp: 1,
			want: func() *big.Int {
				const (
					gasTarget                 = ap5.TargetGas
					gasUsed                   = 2 * ap5.TargetGas
					amountOverTarget          = gasUsed - gasTarget
					parentBaseFee             = ap4.MinBaseFee
					smoothingFactor           = ap5.BaseFeeChangeDenominator
					baseFeeFractionOverTarget = amountOverTarget * parentBaseFee / gasTarget
					delta                     = baseFeeFractionOverTarget / smoothingFactor
					baseFee                   = parentBaseFee + delta
				)
				return big.NewInt(baseFee)
			}(),
		},
		{
			name:     "etna_genesis_block",
			upgrades: extras.TestEtnaChainConfig.NetworkUpgrades,
			parent: &types.Header{
				Number: big.NewInt(0),
			},
			want: big.NewInt(ap3.InitialBaseFee),
		},
		{
			name:     "etna_increase",
			upgrades: extras.TestEtnaChainConfig.NetworkUpgrades,
			parent: &types.Header{
<<<<<<< HEAD
				Number:  big.NewInt(1),
				GasUsed: ap5.TargetGas,
				Extra:   feeWindowBytes(ap3.Window{}),
				BaseFee: big.NewInt(etna.MinBaseFee),
			},
			parentExtra: &types.HeaderExtra{
=======
				Number:         big.NewInt(1),
				GasUsed:        ap5.TargetGas,
				Extra:          (&ap3.Window{}).Bytes(),
				BaseFee:        big.NewInt(etna.MinBaseFee),
>>>>>>> cfb1d9b8
				ExtDataGasUsed: big.NewInt(ap5.TargetGas),
			},
			timestamp: 1,
			want: func() *big.Int {
				const (
					gasTarget                 = ap5.TargetGas
					gasUsed                   = 2 * ap5.TargetGas
					amountOverTarget          = gasUsed - gasTarget
					parentBaseFee             = etna.MinBaseFee
					smoothingFactor           = ap5.BaseFeeChangeDenominator
					baseFeeFractionOverTarget = amountOverTarget * parentBaseFee / gasTarget
					delta                     = baseFeeFractionOverTarget / smoothingFactor
					baseFee                   = parentBaseFee + delta
				)
				return big.NewInt(baseFee)
			}(),
		},
		{
			name:     "fortuna_invalid_timestamp",
			upgrades: params.TestFortunaChainConfig.NetworkUpgrades,
			parent: &types.Header{
				Number: big.NewInt(1),
				Time:   1,
				Extra:  (&acp176.State{}).Bytes(),
			},
			timestamp: 0,
			wantErr:   errInvalidTimestamp,
		},
		{
			name: "fortuna_first_block",
			upgrades: params.NetworkUpgrades{
				FortunaTimestamp: utils.NewUint64(1),
			},
			parent: &types.Header{
				Number: big.NewInt(1),
			},
			timestamp: 1,
			want:      big.NewInt(acp176.MinGasPrice),
		},
		{
			name:     "fortuna_genesis_block",
			upgrades: params.TestFortunaChainConfig.NetworkUpgrades,
			parent: &types.Header{
				Number: big.NewInt(0),
			},
			want: big.NewInt(acp176.MinGasPrice),
		},
		{
			name:     "fortuna_invalid_fee_state",
			upgrades: params.TestFortunaChainConfig.NetworkUpgrades,
			parent: &types.Header{
				Number: big.NewInt(1),
				Extra:  make([]byte, acp176.StateSize-1),
			},
			wantErr: acp176.ErrStateInsufficientLength,
		},
		{
			name:     "fortuna_current",
			upgrades: params.TestFortunaChainConfig.NetworkUpgrades,
			parent: &types.Header{
				Number: big.NewInt(1),
				Extra: (&acp176.State{
					Gas: gas.State{
						Excess: 2_704_386_192, // 1_500_000 * ln(nAVAX) * [acp176.TargetToPriceUpdateConversion]
					},
					TargetExcess: 13_605_152, // 2^25 * ln(1.5)
				}).Bytes(),
			},
			want: big.NewInt(1_000_000_002), // nAVAX + 2 due to rounding
		},
		{
			name:     "fortuna_decrease",
			upgrades: params.TestFortunaChainConfig.NetworkUpgrades,
			parent: &types.Header{
				Number: big.NewInt(1),
				Extra: (&acp176.State{
					Gas: gas.State{
						Excess: 2_704_386_192, // 1_500_000 * ln(nAVAX) * [acp176.TargetToPriceUpdateConversion]
					},
					TargetExcess: 13_605_152, // 2^25 * ln(1.5)
				}).Bytes(),
			},
			timestamp: 1,
			want:      big.NewInt(988_571_555), // e^((2_704_386_192 - 1_500_000) / 1_500_000 / [acp176.TargetToPriceUpdateConversion])
		},
	}
	for _, test := range tests {
		t.Run(test.name, func(t *testing.T) {
			require := require.New(t)

			config := &extras.ChainConfig{
				NetworkUpgrades: test.upgrades,
			}
			if test.parentExtra != nil {
				types.SetHeaderExtra(test.parent, test.parentExtra)
			}
			got, err := BaseFee(config, test.parent, test.timestamp)
			require.ErrorIs(err, test.wantErr)
			require.Equal(test.want, got)

			// Verify that [common.Big1] is not modified by [BaseFee].
			require.Equal(big.NewInt(1), common.Big1)
		})
	}
}

func TestEstimateNextBaseFee(t *testing.T) {
	tests := []struct {
		name      string
		upgrades  extras.NetworkUpgrades
		parent    *types.Header
		timestamp uint64
		want      *big.Int
		wantErr   error
	}{
		{
			name:     "ap3",
			upgrades: extras.TestApricotPhase3Config.NetworkUpgrades,
			parent: &types.Header{
				Number:  big.NewInt(1),
				Extra:   (&ap3.Window{}).Bytes(),
				BaseFee: big.NewInt(ap3.MaxBaseFee),
			},
			timestamp: 1,
			want: func() *big.Int {
				const (
					gasTarget                  = ap3.TargetGas
					gasUsed                    = ap3.IntrinsicBlockGas
					amountUnderTarget          = gasTarget - gasUsed
					parentBaseFee              = ap3.MaxBaseFee
					smoothingFactor            = ap3.BaseFeeChangeDenominator
					baseFeeFractionUnderTarget = amountUnderTarget * parentBaseFee / gasTarget
					delta                      = baseFeeFractionUnderTarget / smoothingFactor
					baseFee                    = parentBaseFee - delta
				)
				return big.NewInt(baseFee)
			}(),
		},
		{
			name:     "ap3_not_scheduled",
			upgrades: extras.TestApricotPhase2Config.NetworkUpgrades,
			wantErr:  errEstimateBaseFeeWithoutActivation,
		},
	}
	for _, test := range tests {
		t.Run(test.name, func(t *testing.T) {
			require := require.New(t)

			config := &extras.ChainConfig{
				NetworkUpgrades: test.upgrades,
			}
			got, err := EstimateNextBaseFee(config, test.parent, test.timestamp)
			require.ErrorIs(err, test.wantErr)
			require.Equal(test.want, got)
		})
	}
}<|MERGE_RESOLUTION|>--- conflicted
+++ resolved
@@ -9,12 +9,8 @@
 
 	"github.com/ava-labs/avalanchego/vms/components/gas"
 	"github.com/ava-labs/coreth/core/types"
-<<<<<<< HEAD
 	"github.com/ava-labs/coreth/params/extras"
-=======
-	"github.com/ava-labs/coreth/params"
 	"github.com/ava-labs/coreth/plugin/evm/upgrade/acp176"
->>>>>>> cfb1d9b8
 	"github.com/ava-labs/coreth/plugin/evm/upgrade/ap3"
 	"github.com/ava-labs/coreth/plugin/evm/upgrade/ap4"
 	"github.com/ava-labs/coreth/plugin/evm/upgrade/ap5"
@@ -186,17 +182,11 @@
 			name:     "ap4_decrease",
 			upgrades: extras.TestApricotPhase4Config.NetworkUpgrades,
 			parent: &types.Header{
-<<<<<<< HEAD
-				Number:  big.NewInt(1),
-				Extra:   feeWindowBytes(ap3.Window{}),
+				Number:  big.NewInt(1),
+				Extra:   (&ap3.Window{}).Bytes(),
 				BaseFee: big.NewInt(ap4.MaxBaseFee),
 			},
 			parentExtra: &types.HeaderExtra{
-=======
-				Number:       big.NewInt(1),
-				Extra:        (&ap3.Window{}).Bytes(),
-				BaseFee:      big.NewInt(ap4.MaxBaseFee),
->>>>>>> cfb1d9b8
 				BlockGasCost: big.NewInt(ap4.MinBlockGasCost),
 			},
 			timestamp: 1,
@@ -218,19 +208,12 @@
 			name:     "ap4_increase",
 			upgrades: extras.TestApricotPhase4Config.NetworkUpgrades,
 			parent: &types.Header{
-<<<<<<< HEAD
 				Number:  big.NewInt(1),
 				GasUsed: ap3.TargetGas,
-				Extra:   feeWindowBytes(ap3.Window{}),
+				Extra:   (&ap3.Window{}).Bytes(),
 				BaseFee: big.NewInt(ap4.MinBaseFee),
 			},
 			parentExtra: &types.HeaderExtra{
-=======
-				Number:         big.NewInt(1),
-				GasUsed:        ap3.TargetGas,
-				Extra:          (&ap3.Window{}).Bytes(),
-				BaseFee:        big.NewInt(ap4.MinBaseFee),
->>>>>>> cfb1d9b8
 				ExtDataGasUsed: big.NewInt(ap3.TargetGas),
 				BlockGasCost:   big.NewInt(ap4.MinBlockGasCost),
 			},
@@ -284,19 +267,12 @@
 			name:     "ap5_increase",
 			upgrades: extras.TestApricotPhase5Config.NetworkUpgrades,
 			parent: &types.Header{
-<<<<<<< HEAD
 				Number:  big.NewInt(1),
 				GasUsed: ap5.TargetGas,
-				Extra:   feeWindowBytes(ap3.Window{}),
+				Extra:   (&ap3.Window{}).Bytes(),
 				BaseFee: big.NewInt(ap4.MinBaseFee),
 			},
 			parentExtra: &types.HeaderExtra{
-=======
-				Number:         big.NewInt(1),
-				GasUsed:        ap5.TargetGas,
-				Extra:          (&ap3.Window{}).Bytes(),
-				BaseFee:        big.NewInt(ap4.MinBaseFee),
->>>>>>> cfb1d9b8
 				ExtDataGasUsed: big.NewInt(ap5.TargetGas),
 			},
 			timestamp: 1,
@@ -326,19 +302,12 @@
 			name:     "etna_increase",
 			upgrades: extras.TestEtnaChainConfig.NetworkUpgrades,
 			parent: &types.Header{
-<<<<<<< HEAD
 				Number:  big.NewInt(1),
 				GasUsed: ap5.TargetGas,
-				Extra:   feeWindowBytes(ap3.Window{}),
+				Extra:   (&ap3.Window{}).Bytes(),
 				BaseFee: big.NewInt(etna.MinBaseFee),
 			},
 			parentExtra: &types.HeaderExtra{
-=======
-				Number:         big.NewInt(1),
-				GasUsed:        ap5.TargetGas,
-				Extra:          (&ap3.Window{}).Bytes(),
-				BaseFee:        big.NewInt(etna.MinBaseFee),
->>>>>>> cfb1d9b8
 				ExtDataGasUsed: big.NewInt(ap5.TargetGas),
 			},
 			timestamp: 1,
@@ -358,7 +327,7 @@
 		},
 		{
 			name:     "fortuna_invalid_timestamp",
-			upgrades: params.TestFortunaChainConfig.NetworkUpgrades,
+			upgrades: extras.TestFortunaChainConfig.NetworkUpgrades,
 			parent: &types.Header{
 				Number: big.NewInt(1),
 				Time:   1,
@@ -369,7 +338,7 @@
 		},
 		{
 			name: "fortuna_first_block",
-			upgrades: params.NetworkUpgrades{
+			upgrades: extras.NetworkUpgrades{
 				FortunaTimestamp: utils.NewUint64(1),
 			},
 			parent: &types.Header{
@@ -380,7 +349,7 @@
 		},
 		{
 			name:     "fortuna_genesis_block",
-			upgrades: params.TestFortunaChainConfig.NetworkUpgrades,
+			upgrades: extras.TestFortunaChainConfig.NetworkUpgrades,
 			parent: &types.Header{
 				Number: big.NewInt(0),
 			},
@@ -388,7 +357,7 @@
 		},
 		{
 			name:     "fortuna_invalid_fee_state",
-			upgrades: params.TestFortunaChainConfig.NetworkUpgrades,
+			upgrades: extras.TestFortunaChainConfig.NetworkUpgrades,
 			parent: &types.Header{
 				Number: big.NewInt(1),
 				Extra:  make([]byte, acp176.StateSize-1),
@@ -397,7 +366,7 @@
 		},
 		{
 			name:     "fortuna_current",
-			upgrades: params.TestFortunaChainConfig.NetworkUpgrades,
+			upgrades: extras.TestFortunaChainConfig.NetworkUpgrades,
 			parent: &types.Header{
 				Number: big.NewInt(1),
 				Extra: (&acp176.State{
@@ -411,7 +380,7 @@
 		},
 		{
 			name:     "fortuna_decrease",
-			upgrades: params.TestFortunaChainConfig.NetworkUpgrades,
+			upgrades: extras.TestFortunaChainConfig.NetworkUpgrades,
 			parent: &types.Header{
 				Number: big.NewInt(1),
 				Extra: (&acp176.State{

// (c) 2025, Ava Labs, Inc. All rights reserved.
// See the file LICENSE for licensing terms.

package header

import (
	"bytes"
	"errors"
	"fmt"

	"github.com/ava-labs/avalanchego/vms/components/gas"
	"github.com/ava-labs/coreth/core/types"
	"github.com/ava-labs/coreth/params"
<<<<<<< HEAD
	"github.com/ava-labs/coreth/params/extras"
=======
	"github.com/ava-labs/coreth/plugin/evm/upgrade/acp176"
	"github.com/ava-labs/coreth/plugin/evm/upgrade/ap3"
>>>>>>> cfb1d9b8
)

var (
	errInvalidExtraPrefix = errors.New("invalid header.Extra prefix")
	errIncorrectFeeState  = errors.New("incorrect fee state")
	errInvalidExtraLength = errors.New("invalid header.Extra length")
)

// ExtraPrefix returns what the prefix of the header's Extra field should be
// based on the desired target excess.
//
// If the `desiredTargetExcess` is nil, the parent's target excess is used.
func ExtraPrefix(
	config *extras.ChainConfig,
	parent *types.Header,
	header *types.Header,
	desiredTargetExcess *gas.Gas,
) ([]byte, error) {
	switch {
	case config.IsFortuna(header.Time):
		state, err := feeStateAfterBlock(
			config,
			parent,
			header,
			desiredTargetExcess,
		)
		if err != nil {
			return nil, fmt.Errorf("calculating fee state: %w", err)
		}
		return state.Bytes(), nil
	case config.IsApricotPhase3(header.Time):
		window, err := feeWindow(config, parent, header.Time)
		if err != nil {
			return nil, fmt.Errorf("failed to calculate fee window: %w", err)
		}
		return window.Bytes(), nil
	default:
		// Prior to AP3 there was no expected extra prefix.
		return nil, nil
	}
}

// VerifyExtraPrefix verifies that the header's Extra field is correctly
// formatted.
func VerifyExtraPrefix(
	config *params.ChainConfig,
	parent *types.Header,
	header *types.Header,
) error {
	switch {
	case config.IsFortuna(header.Time):
		remoteState, err := acp176.ParseState(header.Extra)
		if err != nil {
			return fmt.Errorf("parsing remote fee state: %w", err)
		}

		// By passing in the claimed target excess, we ensure that the expected
		// target excess is equal to the claimed target excess if it is possible
		// to have correctly set it to that value. Otherwise, the resulting
		// value will be as close to the claimed value as possible, but would
		// not be equal.
		expectedState, err := feeStateAfterBlock(
			config,
			parent,
			header,
			&remoteState.TargetExcess,
		)
		if err != nil {
			return fmt.Errorf("calculating expected fee state: %w", err)
		}

		if remoteState != expectedState {
			return fmt.Errorf("%w: expected %+v, found %+v",
				errIncorrectFeeState,
				expectedState,
				remoteState,
			)
		}
	case config.IsApricotPhase3(header.Time):
		feeWindow, err := feeWindow(config, parent, header.Time)
		if err != nil {
			return fmt.Errorf("calculating expected fee window: %w", err)
		}
		feeWindowBytes := feeWindow.Bytes()
		if !bytes.HasPrefix(header.Extra, feeWindowBytes) {
			return fmt.Errorf("%w: expected %x as prefix, found %x",
				errInvalidExtraPrefix,
				feeWindowBytes,
				header.Extra,
			)
		}
	}
	return nil
}

// VerifyExtra verifies that the header's Extra field is correctly formatted for
<<<<<<< HEAD
// [rules].
func VerifyExtra(rules extras.AvalancheRules, extra []byte) error {
=======
// rules.
//
// TODO: Should this be merged with VerifyExtraPrefix?
func VerifyExtra(rules params.AvalancheRules, extra []byte) error {
>>>>>>> cfb1d9b8
	extraLen := len(extra)
	switch {
	case rules.IsFortuna:
		if extraLen < acp176.StateSize {
			return fmt.Errorf(
				"%w: expected >= %d but got %d",
				errInvalidExtraLength,
				acp176.StateSize,
				extraLen,
			)
		}
	case rules.IsDurango:
		if extraLen < ap3.WindowSize {
			return fmt.Errorf(
				"%w: expected >= %d but got %d",
				errInvalidExtraLength,
				ap3.WindowSize,
				extraLen,
			)
		}
	case rules.IsApricotPhase3:
		if extraLen != ap3.WindowSize {
			return fmt.Errorf(
				"%w: expected %d but got %d",
				errInvalidExtraLength,
				ap3.WindowSize,
				extraLen,
			)
		}
	case rules.IsApricotPhase1:
		if extraLen != 0 {
			return fmt.Errorf(
				"%w: expected 0 but got %d",
				errInvalidExtraLength,
				extraLen,
			)
		}
	default:
		if uint64(extraLen) > params.MaximumExtraDataSize {
			return fmt.Errorf(
				"%w: expected <= %d but got %d",
				errInvalidExtraLength,
				params.MaximumExtraDataSize,
				extraLen,
			)
		}
	}
	return nil
}

// PredicateBytesFromExtra returns the predicate result bytes from the header's
// extra data. If the extra data is not long enough, an empty slice is returned.
func PredicateBytesFromExtra(rules params.AvalancheRules, extra []byte) []byte {
	offset := ap3.WindowSize
	if rules.IsFortuna {
		offset = acp176.StateSize
	}

	// Prior to Durango, the VM enforces the extra data is smaller than or equal
	// to `offset`.
	// After Durango, the VM pre-verifies the extra data past `offset` is valid.
	if len(extra) <= offset {
		return nil
	}
	return extra[offset:]
}<|MERGE_RESOLUTION|>--- conflicted
+++ resolved
@@ -10,13 +10,10 @@
 
 	"github.com/ava-labs/avalanchego/vms/components/gas"
 	"github.com/ava-labs/coreth/core/types"
-	"github.com/ava-labs/coreth/params"
-<<<<<<< HEAD
 	"github.com/ava-labs/coreth/params/extras"
-=======
 	"github.com/ava-labs/coreth/plugin/evm/upgrade/acp176"
+	"github.com/ava-labs/coreth/plugin/evm/upgrade/ap0"
 	"github.com/ava-labs/coreth/plugin/evm/upgrade/ap3"
->>>>>>> cfb1d9b8
 )
 
 var (
@@ -62,7 +59,7 @@
 // VerifyExtraPrefix verifies that the header's Extra field is correctly
 // formatted.
 func VerifyExtraPrefix(
-	config *params.ChainConfig,
+	config *extras.ChainConfig,
 	parent *types.Header,
 	header *types.Header,
 ) error {
@@ -113,15 +110,10 @@
 }
 
 // VerifyExtra verifies that the header's Extra field is correctly formatted for
-<<<<<<< HEAD
-// [rules].
-func VerifyExtra(rules extras.AvalancheRules, extra []byte) error {
-=======
 // rules.
 //
 // TODO: Should this be merged with VerifyExtraPrefix?
-func VerifyExtra(rules params.AvalancheRules, extra []byte) error {
->>>>>>> cfb1d9b8
+func VerifyExtra(rules extras.AvalancheRules, extra []byte) error {
 	extraLen := len(extra)
 	switch {
 	case rules.IsFortuna:
@@ -160,11 +152,11 @@
 			)
 		}
 	default:
-		if uint64(extraLen) > params.MaximumExtraDataSize {
+		if uint64(extraLen) > ap0.MaximumExtraDataSize {
 			return fmt.Errorf(
 				"%w: expected <= %d but got %d",
 				errInvalidExtraLength,
-				params.MaximumExtraDataSize,
+				ap0.MaximumExtraDataSize,
 				extraLen,
 			)
 		}
@@ -174,7 +166,7 @@
 
 // PredicateBytesFromExtra returns the predicate result bytes from the header's
 // extra data. If the extra data is not long enough, an empty slice is returned.
-func PredicateBytesFromExtra(rules params.AvalancheRules, extra []byte) []byte {
+func PredicateBytesFromExtra(rules extras.AvalancheRules, extra []byte) []byte {
 	offset := ap3.WindowSize
 	if rules.IsFortuna {
 		offset = acp176.StateSize
@@ -187,4 +179,22 @@
 		return nil
 	}
 	return extra[offset:]
+}
+
+// SetPredicateBytesInExtra sets the predicate result bytes in the header's extra
+// data. If the extra data is not long enough (i.e., an incomplete header.Extra
+// as built in the miner), it is padded with zeros.
+func SetPredicateBytesInExtra(rules extras.AvalancheRules, extra []byte, predicateBytes []byte) []byte {
+	offset := ap3.WindowSize
+	if rules.IsFortuna {
+		offset = acp176.StateSize
+	}
+
+	if len(extra) < offset {
+		// pad extra with zeros
+		extra = append(extra, make([]byte, offset-len(extra))...)
+	}
+	extra = extra[:offset] // truncate extra to the offset
+	extra = append(extra, predicateBytes...)
+	return extra
 }
// (c) 2025, Ava Labs, Inc. All rights reserved.
// See the file LICENSE for licensing terms.

package header

import (
	"bytes"
	"errors"
	"fmt"

	"github.com/ava-labs/avalanchego/vms/components/gas"
	"github.com/ava-labs/coreth/core/types"
<<<<<<< HEAD
	"github.com/ava-labs/coreth/params/extras"
)

const (
	// Note: MaximumExtraDataSize has been reduced to 32 in Geth, but is kept the same in Coreth for
	// backwards compatibility.
	MaximumExtraDataSize uint64 = 64 // Maximum size extra data may be after Genesis.
=======
	"github.com/ava-labs/coreth/params"
	"github.com/ava-labs/coreth/plugin/evm/upgrade/acp176"
	"github.com/ava-labs/coreth/plugin/evm/upgrade/ap3"
>>>>>>> cfb1d9b8
)

var (
	errInvalidExtraPrefix = errors.New("invalid header.Extra prefix")
	errIncorrectFeeState  = errors.New("incorrect fee state")
	errInvalidExtraLength = errors.New("invalid header.Extra length")
)

// ExtraPrefix returns what the prefix of the header's Extra field should be
// based on the desired target excess.
//
// If the `desiredTargetExcess` is nil, the parent's target excess is used.
func ExtraPrefix(
	config *extras.ChainConfig,
	parent *types.Header,
	header *types.Header,
	desiredTargetExcess *gas.Gas,
) ([]byte, error) {
	switch {
	case config.IsFortuna(header.Time):
		state, err := feeStateAfterBlock(
			config,
			parent,
			header,
			desiredTargetExcess,
		)
		if err != nil {
			return nil, fmt.Errorf("calculating fee state: %w", err)
		}
		return state.Bytes(), nil
	case config.IsApricotPhase3(header.Time):
		window, err := feeWindow(config, parent, header.Time)
		if err != nil {
			return nil, fmt.Errorf("failed to calculate fee window: %w", err)
		}
		return window.Bytes(), nil
	default:
		// Prior to AP3 there was no expected extra prefix.
		return nil, nil
	}
}

// VerifyExtraPrefix verifies that the header's Extra field is correctly
// formatted.
func VerifyExtraPrefix(
	config *params.ChainConfig,
	parent *types.Header,
	header *types.Header,
) error {
	switch {
	case config.IsFortuna(header.Time):
		remoteState, err := acp176.ParseState(header.Extra)
		if err != nil {
			return fmt.Errorf("parsing remote fee state: %w", err)
		}

		// By passing in the claimed target excess, we ensure that the expected
		// target excess is equal to the claimed target excess if it is possible
		// to have correctly set it to that value. Otherwise, the resulting
		// value will be as close to the claimed value as possible, but would
		// not be equal.
		expectedState, err := feeStateAfterBlock(
			config,
			parent,
			header,
			&remoteState.TargetExcess,
		)
		if err != nil {
			return fmt.Errorf("calculating expected fee state: %w", err)
		}

		if remoteState != expectedState {
			return fmt.Errorf("%w: expected %+v, found %+v",
				errIncorrectFeeState,
				expectedState,
				remoteState,
			)
		}
	case config.IsApricotPhase3(header.Time):
		feeWindow, err := feeWindow(config, parent, header.Time)
		if err != nil {
			return fmt.Errorf("calculating expected fee window: %w", err)
		}
		feeWindowBytes := feeWindow.Bytes()
		if !bytes.HasPrefix(header.Extra, feeWindowBytes) {
			return fmt.Errorf("%w: expected %x as prefix, found %x",
				errInvalidExtraPrefix,
				feeWindowBytes,
				header.Extra,
			)
		}
	}
	return nil
}

// VerifyExtra verifies that the header's Extra field is correctly formatted for
<<<<<<< HEAD
// [rules].
func VerifyExtra(rules extras.AvalancheRules, extra []byte) error {
=======
// rules.
//
// TODO: Should this be merged with VerifyExtraPrefix?
func VerifyExtra(rules params.AvalancheRules, extra []byte) error {
>>>>>>> cfb1d9b8
	extraLen := len(extra)
	switch {
	case rules.IsFortuna:
		if extraLen < acp176.StateSize {
			return fmt.Errorf(
				"%w: expected >= %d but got %d",
				errInvalidExtraLength,
				acp176.StateSize,
				extraLen,
			)
		}
	case rules.IsDurango:
		if extraLen < ap3.WindowSize {
			return fmt.Errorf(
				"%w: expected >= %d but got %d",
				errInvalidExtraLength,
				ap3.WindowSize,
				extraLen,
			)
		}
	case rules.IsApricotPhase3:
		if extraLen != ap3.WindowSize {
			return fmt.Errorf(
				"%w: expected %d but got %d",
				errInvalidExtraLength,
				ap3.WindowSize,
				extraLen,
			)
		}
	case rules.IsApricotPhase1:
		if extraLen != 0 {
			return fmt.Errorf(
				"%w: expected 0 but got %d",
				errInvalidExtraLength,
				extraLen,
			)
		}
	default:
		if uint64(extraLen) > MaximumExtraDataSize {
			return fmt.Errorf(
				"%w: expected <= %d but got %d",
				errInvalidExtraLength,
				MaximumExtraDataSize,
				extraLen,
			)
		}
	}
	return nil
}

// PredicateBytesFromExtra returns the predicate result bytes from the header's
// extra data. If the extra data is not long enough, an empty slice is returned.
<<<<<<< HEAD
func PredicateBytesFromExtra(_ extras.AvalancheRules, extra []byte) []byte {
=======
func PredicateBytesFromExtra(rules params.AvalancheRules, extra []byte) []byte {
	offset := ap3.WindowSize
	if rules.IsFortuna {
		offset = acp176.StateSize
	}

>>>>>>> cfb1d9b8
	// Prior to Durango, the VM enforces the extra data is smaller than or equal
	// to `offset`.
	// After Durango, the VM pre-verifies the extra data past `offset` is valid.
	if len(extra) <= offset {
		return nil
	}
<<<<<<< HEAD
	return extra[FeeWindowSize:]
}

// SetPredicateBytesInExtra sets the predicate result bytes in the header's extra
// data. If the extra data is not long enough (i.e., an incomplete header.Extra
// as built in the miner), it is padded with zeros.
func SetPredicateBytesInExtra(extra []byte, predicateBytes []byte) []byte {
	if len(extra) < FeeWindowSize {
		// pad extra with zeros
		extra = append(extra, make([]byte, FeeWindowSize-len(extra))...)
	}
	extra = extra[:FeeWindowSize] // truncate extra to FeeWindowSize
	extra = append(extra, predicateBytes...)
	return extra
=======
	return extra[offset:]
>>>>>>> cfb1d9b8
}<|MERGE_RESOLUTION|>--- conflicted
+++ resolved
@@ -10,19 +10,15 @@
 
 	"github.com/ava-labs/avalanchego/vms/components/gas"
 	"github.com/ava-labs/coreth/core/types"
-<<<<<<< HEAD
 	"github.com/ava-labs/coreth/params/extras"
+	"github.com/ava-labs/coreth/plugin/evm/upgrade/acp176"
+	"github.com/ava-labs/coreth/plugin/evm/upgrade/ap3"
 )
 
 const (
 	// Note: MaximumExtraDataSize has been reduced to 32 in Geth, but is kept the same in Coreth for
 	// backwards compatibility.
 	MaximumExtraDataSize uint64 = 64 // Maximum size extra data may be after Genesis.
-=======
-	"github.com/ava-labs/coreth/params"
-	"github.com/ava-labs/coreth/plugin/evm/upgrade/acp176"
-	"github.com/ava-labs/coreth/plugin/evm/upgrade/ap3"
->>>>>>> cfb1d9b8
 )
 
 var (
@@ -68,7 +64,7 @@
 // VerifyExtraPrefix verifies that the header's Extra field is correctly
 // formatted.
 func VerifyExtraPrefix(
-	config *params.ChainConfig,
+	config *extras.ChainConfig,
 	parent *types.Header,
 	header *types.Header,
 ) error {
@@ -119,15 +115,10 @@
 }
 
 // VerifyExtra verifies that the header's Extra field is correctly formatted for
-<<<<<<< HEAD
-// [rules].
-func VerifyExtra(rules extras.AvalancheRules, extra []byte) error {
-=======
 // rules.
 //
 // TODO: Should this be merged with VerifyExtraPrefix?
-func VerifyExtra(rules params.AvalancheRules, extra []byte) error {
->>>>>>> cfb1d9b8
+func VerifyExtra(rules extras.AvalancheRules, extra []byte) error {
 	extraLen := len(extra)
 	switch {
 	case rules.IsFortuna:
@@ -180,38 +171,35 @@
 
 // PredicateBytesFromExtra returns the predicate result bytes from the header's
 // extra data. If the extra data is not long enough, an empty slice is returned.
-<<<<<<< HEAD
-func PredicateBytesFromExtra(_ extras.AvalancheRules, extra []byte) []byte {
-=======
-func PredicateBytesFromExtra(rules params.AvalancheRules, extra []byte) []byte {
+func PredicateBytesFromExtra(rules extras.AvalancheRules, extra []byte) []byte {
 	offset := ap3.WindowSize
 	if rules.IsFortuna {
 		offset = acp176.StateSize
 	}
 
->>>>>>> cfb1d9b8
 	// Prior to Durango, the VM enforces the extra data is smaller than or equal
 	// to `offset`.
 	// After Durango, the VM pre-verifies the extra data past `offset` is valid.
 	if len(extra) <= offset {
 		return nil
 	}
-<<<<<<< HEAD
-	return extra[FeeWindowSize:]
+	return extra[offset:]
 }
 
 // SetPredicateBytesInExtra sets the predicate result bytes in the header's extra
 // data. If the extra data is not long enough (i.e., an incomplete header.Extra
 // as built in the miner), it is padded with zeros.
-func SetPredicateBytesInExtra(extra []byte, predicateBytes []byte) []byte {
-	if len(extra) < FeeWindowSize {
+func SetPredicateBytesInExtra(rules extras.AvalancheRules, extra []byte, predicateBytes []byte) []byte {
+	offset := ap3.WindowSize
+	if rules.IsFortuna {
+		offset = acp176.StateSize
+	}
+
+	if len(extra) < offset {
 		// pad extra with zeros
-		extra = append(extra, make([]byte, FeeWindowSize-len(extra))...)
-	}
-	extra = extra[:FeeWindowSize] // truncate extra to FeeWindowSize
+		extra = append(extra, make([]byte, offset-len(extra))...)
+	}
+	extra = extra[:offset] // truncate extra to the offset
 	extra = append(extra, predicateBytes...)
 	return extra
-=======
-	return extra[offset:]
->>>>>>> cfb1d9b8
 }
--- conflicted
+++ resolved
@@ -31,8 +31,8 @@
 	"google.golang.org/protobuf/proto"
 
 	"github.com/ava-labs/coreth/plugin/evm/config"
-	"github.com/ava-labs/coreth/plugin/evm/testutils"
 	"github.com/ava-labs/coreth/plugin/evm/upgrade/ap0"
+	"github.com/ava-labs/coreth/plugin/evm/vmtest"
 	"github.com/ava-labs/coreth/utils"
 	"github.com/ava-labs/libevm/core/types"
 )
@@ -47,21 +47,14 @@
 	pk, err := secp256k1.NewPrivateKey()
 	require.NoError(err)
 	address := pk.EthAddress()
-	genesis := testutils.NewPrefundedGenesis(100_000_000_000_000_000, address)
+	genesis := vmtest.NewPrefundedGenesis(100_000_000_000_000_000, address)
 	genesisBytes, err := genesis.MarshalJSON()
 	require.NoError(err)
 
 	responseSender := &enginetest.SenderStub{
 		SentAppResponse: make(chan []byte, 1),
 	}
-<<<<<<< HEAD
 	vm := newDefaultTestVM()
-=======
-	vm := &VM{
-		atomicTxGossipHandler: &p2p.NoOpHandler{},
-		atomicTxPullGossiper:  &gossip.NoOpGossiper{},
-	}
->>>>>>> de6a088a
 
 	require.NoError(vm.Initialize(
 		ctx,
@@ -171,148 +164,6 @@
 	wg.Wait()
 }
 
-<<<<<<< HEAD
-=======
-func TestAtomicTxGossip(t *testing.T) {
-	require := require.New(t)
-	ctx := context.Background()
-	snowCtx := snowtest.Context(t, snowtest.CChainID)
-	snowCtx.AVAXAssetID = ids.GenerateTestID()
-	validatorState := utils.NewTestValidatorState()
-	snowCtx.ValidatorState = validatorState
-	memory := avalancheatomic.NewMemory(memdb.New())
-	snowCtx.SharedMemory = memory.NewSharedMemory(snowCtx.ChainID)
-
-	pk, err := secp256k1.NewPrivateKey()
-	require.NoError(err)
-	address := pk.EthAddress()
-	genesis := newPrefundedGenesis(100_000_000_000_000_000, address)
-	genesisBytes, err := genesis.MarshalJSON()
-	require.NoError(err)
-
-	responseSender := &enginetest.SenderStub{
-		SentAppResponse: make(chan []byte, 1),
-	}
-	vm := &VM{
-		ethTxGossipHandler: &p2p.NoOpHandler{},
-		ethTxPullGossiper:  &gossip.NoOpGossiper{},
-	}
-
-	require.NoError(vm.Initialize(
-		ctx,
-		snowCtx,
-		memdb.New(),
-		genesisBytes,
-		nil,
-		nil,
-		make(chan common.Message),
-		nil,
-		responseSender,
-	))
-	require.NoError(vm.SetState(ctx, snow.NormalOp))
-
-	defer func() {
-		require.NoError(vm.Shutdown(ctx))
-	}()
-
-	// sender for the peer requesting gossip from [vm]
-	peerSender := &enginetest.SenderStub{
-		SentAppRequest: make(chan []byte, 1),
-	}
-	network, err := p2p.NewNetwork(logging.NoLog{}, peerSender, prometheus.NewRegistry(), "")
-	require.NoError(err)
-	client := network.NewClient(p2p.AtomicTxGossipHandlerID)
-
-	// we only accept gossip requests from validators
-	requestingNodeID := ids.GenerateTestNodeID()
-	require.NoError(vm.Network.Connected(ctx, requestingNodeID, nil))
-	validatorState.GetCurrentHeightF = func(context.Context) (uint64, error) {
-		return 0, nil
-	}
-	validatorState.GetValidatorSetF = func(context.Context, uint64, ids.ID) (map[ids.NodeID]*validators.GetValidatorOutput, error) {
-		return map[ids.NodeID]*validators.GetValidatorOutput{
-			requestingNodeID: {
-				NodeID: requestingNodeID,
-				Weight: 1,
-			},
-		}, nil
-	}
-
-	// Ask the VM for any new transactions. We should get nothing at first.
-	emptyBloomFilter, err := gossip.NewBloomFilter(
-		prometheus.NewRegistry(),
-		"",
-		config.TxGossipBloomMinTargetElements,
-		config.TxGossipBloomTargetFalsePositiveRate,
-		config.TxGossipBloomResetFalsePositiveRate,
-	)
-	require.NoError(err)
-	emptyBloomFilterBytes, _ := emptyBloomFilter.Marshal()
-	request := &sdk.PullGossipRequest{
-		Filter: emptyBloomFilterBytes,
-		Salt:   agoUtils.RandomBytes(32),
-	}
-
-	requestBytes, err := proto.Marshal(request)
-	require.NoError(err)
-
-	wg := &sync.WaitGroup{}
-	wg.Add(1)
-	onResponse := func(_ context.Context, nodeID ids.NodeID, responseBytes []byte, err error) {
-		require.NoError(err)
-
-		response := &sdk.PullGossipResponse{}
-		require.NoError(proto.Unmarshal(responseBytes, response))
-		require.Empty(response.Gossip)
-		wg.Done()
-	}
-	require.NoError(client.AppRequest(ctx, set.Of(vm.ctx.NodeID), requestBytes, onResponse))
-	require.NoError(vm.AppRequest(ctx, requestingNodeID, 1, time.Time{}, <-peerSender.SentAppRequest))
-	require.NoError(network.AppResponse(ctx, snowCtx.NodeID, 1, <-responseSender.SentAppResponse))
-	wg.Wait()
-
-	// Issue a tx to the VM
-	utxo, err := addUTXO(
-		memory,
-		snowCtx,
-		ids.GenerateTestID(),
-		0,
-		snowCtx.AVAXAssetID,
-		100_000_000_000,
-		pk.Address(),
-	)
-	require.NoError(err)
-	tx, err := atomic.NewImportTx(vm.ctx, vm.currentRules(), vm.clock.Unix(), vm.ctx.XChainID, address, initialBaseFee, secp256k1fx.NewKeychain(pk), []*avax.UTXO{utxo})
-	require.NoError(err)
-	require.NoError(vm.mempool.AddLocalTx(tx))
-
-	// wait so we aren't throttled by the vm
-	time.Sleep(5 * time.Second)
-
-	// Ask the VM for new transactions. We should get the newly issued tx.
-	wg.Add(1)
-
-	marshaller := atomic.TxMarshaller{}
-	onResponse = func(_ context.Context, nodeID ids.NodeID, responseBytes []byte, err error) {
-		require.NoError(err)
-
-		response := &sdk.PullGossipResponse{}
-		require.NoError(proto.Unmarshal(responseBytes, response))
-		require.Len(response.Gossip, 1)
-
-		gotTx, err := marshaller.UnmarshalGossip(response.Gossip[0])
-		require.NoError(err)
-		require.Equal(tx.ID(), gotTx.GossipID())
-
-		wg.Done()
-	}
-	require.NoError(client.AppRequest(ctx, set.Of(vm.ctx.NodeID), requestBytes, onResponse))
-	require.NoError(vm.AppRequest(ctx, requestingNodeID, 3, time.Time{}, <-peerSender.SentAppRequest))
-	require.NoError(network.AppResponse(ctx, snowCtx.NodeID, 3, <-responseSender.SentAppResponse))
-	wg.Wait()
-}
-
->>>>>>> de6a088a
 // Tests that a tx is gossiped when it is issued
 func TestEthTxPushGossipOutbound(t *testing.T) {
 	require := require.New(t)
@@ -322,19 +173,12 @@
 		SentAppGossip: make(chan []byte, 1),
 	}
 
-<<<<<<< HEAD
 	vm := newDefaultTestVM()
-=======
-	vm := &VM{
-		ethTxPullGossiper:    gossip.NoOpGossiper{},
-		atomicTxPullGossiper: gossip.NoOpGossiper{},
-	}
->>>>>>> de6a088a
 
 	pk, err := secp256k1.NewPrivateKey()
 	require.NoError(err)
 	address := pk.EthAddress()
-	genesis := testutils.NewPrefundedGenesis(100_000_000_000_000_000, address)
+	genesis := vmtest.NewPrefundedGenesis(100_000_000_000_000_000, address)
 	genesisBytes, err := genesis.MarshalJSON()
 	require.NoError(err)
 
@@ -385,20 +229,13 @@
 	snowCtx := snowtest.Context(t, snowtest.CChainID)
 
 	sender := &enginetest.Sender{}
-<<<<<<< HEAD
 	vm := newDefaultTestVM()
 	vm.ethTxPullGossiper = gossip.NoOpGossiper{}
-=======
-	vm := &VM{
-		ethTxPullGossiper:    gossip.NoOpGossiper{},
-		atomicTxPullGossiper: gossip.NoOpGossiper{},
-	}
->>>>>>> de6a088a
 
 	pk, err := secp256k1.NewPrivateKey()
 	require.NoError(err)
 	address := pk.EthAddress()
-	genesis := testutils.NewPrefundedGenesis(100_000_000_000_000_000, address)
+	genesis := vmtest.NewPrefundedGenesis(100_000_000_000_000_000, address)
 	genesisBytes, err := genesis.MarshalJSON()
 	require.NoError(err)
 
@@ -441,151 +278,4 @@
 	require.NoError(vm.AppGossip(ctx, ids.EmptyNodeID, inboundGossipMsg))
 
 	require.True(vm.txPool.Has(signedTx.Hash()))
-<<<<<<< HEAD
-=======
-}
-
-// Tests that a tx is gossiped when it is issued
-func TestAtomicTxPushGossipOutbound(t *testing.T) {
-	require := require.New(t)
-	ctx := context.Background()
-	snowCtx := snowtest.Context(t, snowtest.CChainID)
-	snowCtx.AVAXAssetID = ids.GenerateTestID()
-	validatorState := utils.NewTestValidatorState()
-	snowCtx.ValidatorState = validatorState
-	memory := avalancheatomic.NewMemory(memdb.New())
-	snowCtx.SharedMemory = memory.NewSharedMemory(snowCtx.ChainID)
-
-	pk, err := secp256k1.NewPrivateKey()
-	require.NoError(err)
-	address := pk.EthAddress()
-	genesis := newPrefundedGenesis(100_000_000_000_000_000, address)
-	genesisBytes, err := genesis.MarshalJSON()
-	require.NoError(err)
-
-	sender := &enginetest.SenderStub{
-		SentAppGossip: make(chan []byte, 1),
-	}
-	vm := &VM{
-		ethTxPullGossiper:    gossip.NoOpGossiper{},
-		atomicTxPullGossiper: gossip.NoOpGossiper{},
-	}
-
-	require.NoError(vm.Initialize(
-		ctx,
-		snowCtx,
-		memdb.New(),
-		genesisBytes,
-		nil,
-		nil,
-		make(chan common.Message),
-		nil,
-		sender,
-	))
-	require.NoError(vm.SetState(ctx, snow.NormalOp))
-
-	defer func() {
-		require.NoError(vm.Shutdown(ctx))
-	}()
-
-	// Issue a tx to the VM
-	utxo, err := addUTXO(
-		memory,
-		snowCtx,
-		ids.GenerateTestID(),
-		0,
-		snowCtx.AVAXAssetID,
-		100_000_000_000,
-		pk.Address(),
-	)
-	require.NoError(err)
-	tx, err := atomic.NewImportTx(vm.ctx, vm.currentRules(), vm.clock.Unix(), vm.ctx.XChainID, address, initialBaseFee, secp256k1fx.NewKeychain(pk), []*avax.UTXO{utxo})
-	require.NoError(err)
-	require.NoError(vm.mempool.AddLocalTx(tx))
-	vm.atomicTxPushGossiper.Add(tx)
-
-	gossipedBytes := <-sender.SentAppGossip
-	require.Equal(byte(p2p.AtomicTxGossipHandlerID), gossipedBytes[0])
-
-	outboundGossipMsg := &sdk.PushGossip{}
-	require.NoError(proto.Unmarshal(gossipedBytes[1:], outboundGossipMsg))
-	require.Len(outboundGossipMsg.Gossip, 1)
-
-	marshaller := atomic.TxMarshaller{}
-	gossipedTx, err := marshaller.UnmarshalGossip(outboundGossipMsg.Gossip[0])
-	require.NoError(err)
-	require.Equal(tx.ID(), gossipedTx.GossipID())
-}
-
-// Tests that a tx is gossiped when it is issued
-func TestAtomicTxPushGossipInbound(t *testing.T) {
-	require := require.New(t)
-	ctx := context.Background()
-	snowCtx := snowtest.Context(t, snowtest.CChainID)
-	snowCtx.AVAXAssetID = ids.GenerateTestID()
-	validatorState := utils.NewTestValidatorState()
-	snowCtx.ValidatorState = validatorState
-	memory := avalancheatomic.NewMemory(memdb.New())
-	snowCtx.SharedMemory = memory.NewSharedMemory(snowCtx.ChainID)
-
-	pk, err := secp256k1.NewPrivateKey()
-	require.NoError(err)
-	address := pk.EthAddress()
-	genesis := newPrefundedGenesis(100_000_000_000_000_000, address)
-	genesisBytes, err := genesis.MarshalJSON()
-	require.NoError(err)
-
-	sender := &enginetest.Sender{}
-	vm := &VM{
-		ethTxPullGossiper:    gossip.NoOpGossiper{},
-		atomicTxPullGossiper: gossip.NoOpGossiper{},
-	}
-
-	require.NoError(vm.Initialize(
-		ctx,
-		snowCtx,
-		memdb.New(),
-		genesisBytes,
-		nil,
-		nil,
-		make(chan common.Message),
-		nil,
-		sender,
-	))
-	require.NoError(vm.SetState(ctx, snow.NormalOp))
-
-	defer func() {
-		require.NoError(vm.Shutdown(ctx))
-	}()
-
-	// issue a tx to the vm
-	utxo, err := addUTXO(
-		memory,
-		snowCtx,
-		ids.GenerateTestID(),
-		0,
-		snowCtx.AVAXAssetID,
-		100_000_000_000,
-		pk.Address(),
-	)
-	require.NoError(err)
-	tx, err := atomic.NewImportTx(vm.ctx, vm.currentRules(), vm.clock.Unix(), vm.ctx.XChainID, address, initialBaseFee, secp256k1fx.NewKeychain(pk), []*avax.UTXO{utxo})
-	require.NoError(err)
-	require.NoError(vm.mempool.AddLocalTx(tx))
-
-	marshaller := atomic.TxMarshaller{}
-	gossipBytes, err := marshaller.MarshalGossip(tx)
-	require.NoError(err)
-
-	inboundGossip := &sdk.PushGossip{
-		Gossip: [][]byte{gossipBytes},
-	}
-	inboundGossipBytes, err := proto.Marshal(inboundGossip)
-	require.NoError(err)
-
-	inboundGossipMsg := append(binary.AppendUvarint(nil, p2p.AtomicTxGossipHandlerID), inboundGossipBytes...)
-
-	require.NoError(vm.AppGossip(ctx, ids.EmptyNodeID, inboundGossipMsg))
-	require.True(vm.mempool.Has(tx.ID()))
->>>>>>> de6a088a
 }
// (c) 2019-2020, Ava Labs, Inc. All rights reserved.
// See the file LICENSE for licensing terms.

package evm

import (
	"bytes"
	"context"
	"errors"
	"fmt"
	"time"

	"github.com/ethereum/go-ethereum/common"
	"github.com/ethereum/go-ethereum/log"
	"github.com/ethereum/go-ethereum/rlp"

	"github.com/ava-labs/coreth/core"
	"github.com/ava-labs/coreth/core/rawdb"
	"github.com/ava-labs/coreth/core/types"
	"github.com/ava-labs/coreth/params"
<<<<<<< HEAD
	"github.com/ava-labs/coreth/params/extras"
=======
>>>>>>> 2e4e6bd8
	"github.com/ava-labs/coreth/plugin/evm/atomic"
	"github.com/ava-labs/coreth/precompile/precompileconfig"
	"github.com/ava-labs/coreth/predicate"

	"github.com/ava-labs/avalanchego/ids"
	"github.com/ava-labs/avalanchego/snow/consensus/snowman"
	"github.com/ava-labs/avalanchego/snow/engine/snowman/block"
)

var (
	_ snowman.Block           = (*Block)(nil)
	_ block.WithVerifyContext = (*Block)(nil)
)

var errMissingUTXOs = errors.New("missing UTXOs")

// readMainnetBonusBlocks returns maps of bonus block numbers to block IDs.
// Note bonus blocks are indexed in the atomic trie.
func readMainnetBonusBlocks() (map[uint64]ids.ID, error) {
	mainnetBonusBlocks := map[uint64]string{
		102972: "Njm9TcLUXRojZk8YhEM6ksvfiPdC1TME4zJvGaDXgzMCyB6oB",
		103105: "BYqLB6xpqy7HsAgP2XNfGE8Ubg1uEzse5mBPTSJH9z5s8pvMa",
		103143: "AfWvJH3rB2fdHuPWQp6qYNCFVT29MooQPRigD88rKKwUDEDhq",
		103183: "2KPW9G5tiNF14tZNfG4SqHuQrtUYVZyxuof37aZ7AnTKrQdsHn",
		103197: "pE93VXY3N5QKfwsEFcM9i59UpPFgeZ8nxpJNaGaDQyDgsscNf",
		103203: "2czmtnBS44VCWNRFUM89h4Fe9m3ZeZVYyh7Pe3FhNqjRNgPXhZ",
		103208: "esx5J962LtYm2aSrskpLai5e4CMMsaS1dsu9iuLGJ3KWgSu2M",
		103209: "DK9NqAJGry1wAo767uuYc1dYXAjUhzwka6vi8d9tNheqzGUTd",
		103259: "i1HoerJ1axognkUKKL58FvF9aLrbZKtv7TdKLkT5kgzoeU1vB",
		103261: "2DpCuBaH94zKKFNY2XTs4GeJcwsEv6qT2DHc59S8tdg97GZpcJ",
		103266: "2ez4CA7w4HHr8SSobHQUAwFgj2giRNjNFUZK9JvrZFa1AuRj6X",
		103287: "2QBNMMFJmhVHaGF45GAPszKyj1gK6ToBERRxYvXtM7yfrdUGPK",
		103339: "2pSjfo7rkFCfZ2CqAxqfw8vqM2CU2nVLHrFZe3rwxz43gkVuGo",
		103346: "2SiSziHHqPjb1qkw7CdGYupokiYpd2b7mMqRiyszurctcA5AKr",
		103350: "2F5tSQbdTfhZxvkxZqdFp7KR3FrJPKEsDLQK7KtPhNXj1EZAh4",
		103358: "2tCe88ur6MLQcVgwE5XxoaHiTGtSrthwKN3SdbHE4kWiQ7MSTV",
		103437: "21o2fVTnzzmtgXqkV1yuQeze7YEQhR5JB31jVVD9oVUnaaV8qm",
		103472: "2nG4exd9eUoAGzELfksmBR8XDCKhohY1uDKRFzEXJG4M8p3qA7",
		103478: "63YLdYXfXc5tY3mwWLaDsbXzQHYmwWVxMP7HKbRh4Du3C2iM1",
		103493: "soPweZ8DGaoUMjrnzjH3V2bypa7ZvvfqBan4UCsMUxMP759gw",
		103514: "2dNkpQF4mooveyUDfBYQTBfsGDV4wkncQPpEw4kHKfSTSTo5x",
		103536: "PJTkRrHvKZ1m4AQdPND1MBpUXpCrGN4DDmXmJQAiUrsxPoLQX",
		103545: "22ck2Z7cC38hmBfX2v3jMWxun8eD8psNaicfYeokS67DxwmPTx",
		103547: "pTf7gfk1ksj7bqMrLyMCij8FBKth1uRqQrtfykMFeXhx5xnrL",
		103554: "9oZh4qyBCcVwSGyDoUzRAuausvPJN3xH6nopKS6bwYzMfLoQ2",
		103555: "MjExz2z1qhwugc1tAyiGxRsCq4GvJwKfyyS29nr4tRVB8ooic",
		103559: "cwJusfmn98TW3DjAbfLRN9utYR24KAQ82qpAXmVSvjHyJZuM2",
		103561: "2YgxGHns7Z2hMMHJsPCgVXuJaL7x1b3gnHbmSCfCdyAcYGr6mx",
		103563: "2AXxT3PSEnaYHNtBTnYrVTf24TtKDWjky9sqoFEhydrGXE9iKH",
		103564: "Ry2sfjFfGEnJxRkUGFSyZNn7GR3m4aKAf1scDW2uXSNQB568Y",
		103569: "21Jys8UNURmtckKSV89S2hntEWymJszrLQbdLaNcbXcxDAsQSa",
		103570: "sg6wAwFBsPQiS5Yfyh41cVkCRQbrrXsxXmeNyQ1xkunf2sdyv",
		103575: "z3BgePPpCXq1mRBRvUi28rYYxnEtJizkUEHnDBrcZeVA7MFVk",
		103577: "uK5Ff9iBfDtREpVv9NgCQ1STD1nzLJG3yrfibHG4mGvmybw6f",
		103578: "Qv5v5Ru8ArfnWKB1w6s4G5EYPh7TybHJtF6UsVwAkfvZFoqmj",
		103582: "7KCZKBpxovtX9opb7rMRie9WmW5YbZ8A4HwBBokJ9eSHpZPqx",
		103587: "2AfTQ2FXNj9bkSUQnud9pFXULx6EbF7cbbw6i3ayvc2QNhgxfF",
		103590: "2gTygYckZgFZfN5QQWPaPBD3nabqjidV55mwy1x1Nd4JmJAwaM",
		103591: "2cUPPHy1hspr2nAKpQrrAEisLKkaWSS9iF2wjNFyFRs8vnSkKK",
		103594: "5MptSdP6dBMPSwk9GJjeVe39deZJTRh9i82cgNibjeDffrrTf",
		103597: "2J8z7HNv4nwh82wqRGyEHqQeuw4wJ6mCDCSvUgusBu35asnshK",
		103598: "2i2FP6nJyvhX9FR15qN2D9AVoK5XKgBD2i2AQ7FoSpfowxvQDX",
		103603: "2v3smb35s4GLACsK4Zkd2RcLBLdWA4huqrvq8Y3VP4CVe8kfTM",
		103604: "b7XfDDLgwB12DfL7UTWZoxwBpkLPL5mdHtXngD94Y2RoeWXSh",
		103607: "PgaRk1UAoUvRybhnXsrLq5t6imWhEa6ksNjbN6hWgs4qPrSzm",
		103612: "2oueNTj4dUE2FFtGyPpawnmCCsy6EUQeVHVLZy8NHeQmkAciP4",
		103614: "2YHZ1KymFjiBhpXzgt6HXJhLSt5SV9UQ4tJuUNjfN1nQQdm5zz",
		103617: "amgH2C1s9H3Av7vSW4y7n7TXb9tKyKHENvrDXutgNN6nsejgc",
		103618: "fV8k1U8oQDmfVwK66kAwN73aSsWiWhm8quNpVnKmSznBycV2W",
		103621: "Nzs93kFTvcXanFUp9Y8VQkKYnzmH8xykxVNFJTkdyAEeuxWbP",
		103623: "2rAsBj3emqQa13CV8r5fTtHogs4sXnjvbbXVzcKPi3WmzhpK9D",
		103624: "2JbuExUGKW5mYz5KfXATwq1ibRDimgks9wEdYGNSC6Ttey1R4U",
		103627: "tLLijh7oKfvWT1yk9zRv4FQvuQ5DAiuvb5kHCNN9zh4mqkFMG",
		103628: "dWBsRYRwFrcyi3DPdLoHsL67QkZ5h86hwtVfP94ZBaY18EkmF",
		103629: "XMoEsew2DhSgQaydcJFJUQAQYP8BTNTYbEJZvtbrV2QsX7iE3",
		103630: "2db2wMbVAoCc5EUJrsBYWvNZDekqyY8uNpaaVapdBAQZ5oRaou",
		103633: "2QiHZwLhQ3xLuyyfcdo5yCUfoSqWDvRZox5ECU19HiswfroCGp",
	}

	bonusBlockMainnetHeights := make(map[uint64]ids.ID)
	for height, blkIDStr := range mainnetBonusBlocks {
		blkID, err := ids.FromString(blkIDStr)
		if err != nil {
			return nil, err
		}
		bonusBlockMainnetHeights[height] = blkID
	}
	return bonusBlockMainnetHeights, nil
}

// Block implements the snowman.Block interface
type Block struct {
	id        ids.ID
	ethBlock  *types.Block
	vm        *VM
	atomicTxs []*atomic.Tx
}

// newBlock returns a new Block wrapping the ethBlock type and implementing the snowman.Block interface
func (vm *VM) newBlock(ethBlock *types.Block) (*Block, error) {
<<<<<<< HEAD
	isApricotPhase5 := vm.chainConfigExtra().IsApricotPhase5(ethBlock.Time())
=======
	isApricotPhase5 := vm.chainConfig.IsApricotPhase5(ethBlock.Time())
>>>>>>> 2e4e6bd8
	atomicTxs, err := atomic.ExtractAtomicTxs(ethBlock.ExtData(), isApricotPhase5, atomic.Codec)
	if err != nil {
		return nil, err
	}

	return &Block{
		id:        ids.ID(ethBlock.Hash()),
		ethBlock:  ethBlock,
		vm:        vm,
		atomicTxs: atomicTxs,
	}, nil
}

// ID implements the snowman.Block interface
func (b *Block) ID() ids.ID { return b.id }

func (b *Block) AtomicTxs() []*atomic.Tx { return b.atomicTxs }

// Accept implements the snowman.Block interface
func (b *Block) Accept(context.Context) error {
	vm := b.vm

	// Although returning an error from Accept is considered fatal, it is good
	// practice to cleanup the batch we were modifying in the case of an error.
	defer vm.versiondb.Abort()

	log.Debug(fmt.Sprintf("Accepting block %s (%s) at height %d", b.ID().Hex(), b.ID(), b.Height()))

	// Call Accept for relevant precompile logs. Note we do this prior to
	// calling Accept on the blockChain so any side effects (eg warp signatures)
	// take place before the accepted log is emitted to subscribers.
<<<<<<< HEAD
	rules := b.vm.chainConfig.Rules(b.ethBlock.Number(), params.IsMergeTODO, b.ethBlock.Time())
	if err := b.handlePrecompileAccept(*params.GetRulesExtra(rules)); err != nil {
=======
	rules := b.vm.chainConfig.Rules(b.ethBlock.Number(), b.ethBlock.Timestamp())
	if err := b.handlePrecompileAccept(rules); err != nil {
>>>>>>> 2e4e6bd8
		return err
	}
	if err := vm.blockChain.Accept(b.ethBlock); err != nil {
		return fmt.Errorf("chain could not accept %s: %w", b.ID(), err)
	}

	if err := vm.acceptedBlockDB.Put(lastAcceptedKey, b.id[:]); err != nil {
		return fmt.Errorf("failed to put %s as the last accepted block: %w", b.ID(), err)
	}

	for _, tx := range b.atomicTxs {
		// Remove the accepted transaction from the mempool
		vm.mempool.RemoveTx(tx)
	}

	// Update VM state for atomic txs in this block. This includes updating the
	// atomic tx repo, atomic trie, and shared memory.
	atomicState, err := b.vm.atomicBackend.GetVerifiedAtomicState(common.Hash(b.ID()))
	if err != nil {
		// should never occur since [b] must be verified before calling Accept
		return err
	}
	// Get pending operations on the vm's versionDB so we can apply them atomically
	// with the shared memory changes.
	vdbBatch, err := b.vm.versiondb.CommitBatch()
	if err != nil {
		return fmt.Errorf("could not create commit batch processing block[%s]: %w", b.ID(), err)
	}

	// Apply any shared memory changes atomically with other pending changes to
	// the vm's versionDB.
	return atomicState.Accept(vdbBatch, nil)
}

// handlePrecompileAccept calls Accept on any logs generated with an active precompile address that implements
// contract.Accepter
<<<<<<< HEAD
func (b *Block) handlePrecompileAccept(rules extras.Rules) error {
=======
func (b *Block) handlePrecompileAccept(rules params.Rules) error {
>>>>>>> 2e4e6bd8
	// Short circuit early if there are no precompile accepters to execute
	if len(rules.AccepterPrecompiles) == 0 {
		return nil
	}

	// Read receipts from disk
	receipts := rawdb.ReadReceipts(b.vm.chaindb, b.ethBlock.Hash(), b.ethBlock.NumberU64(), b.ethBlock.Time(), b.vm.chainConfig)
	// If there are no receipts, ReadReceipts may be nil, so we check the length and confirm the ReceiptHash
	// is empty to ensure that missing receipts results in an error on accept.
	if len(receipts) == 0 && b.ethBlock.ReceiptHash() != types.EmptyRootHash {
		return fmt.Errorf("failed to fetch receipts for accepted block with non-empty root hash (%s) (Block: %s, Height: %d)", b.ethBlock.ReceiptHash(), b.ethBlock.Hash(), b.ethBlock.NumberU64())
	}
	acceptCtx := &precompileconfig.AcceptContext{
		SnowCtx: b.vm.ctx,
		Warp:    b.vm.warpBackend,
	}
	for _, receipt := range receipts {
		for logIdx, log := range receipt.Logs {
			accepter, ok := rules.AccepterPrecompiles[log.Address]
			if !ok {
				continue
			}
			if err := accepter.Accept(acceptCtx, log.BlockHash, log.BlockNumber, log.TxHash, logIdx, log.Topics, log.Data); err != nil {
				return err
			}
		}
	}

	return nil
}

// Reject implements the snowman.Block interface
// If [b] contains an atomic transaction, attempt to re-issue it
func (b *Block) Reject(context.Context) error {
	log.Debug(fmt.Sprintf("Rejecting block %s (%s) at height %d", b.ID().Hex(), b.ID(), b.Height()))
	for _, tx := range b.atomicTxs {
		// Re-issue the transaction in the mempool, continue even if it fails
		b.vm.mempool.RemoveTx(tx)
		if err := b.vm.mempool.AddRemoteTx(tx); err != nil {
			log.Debug("Failed to re-issue transaction in rejected block", "txID", tx.ID(), "err", err)
		}
	}
	atomicState, err := b.vm.atomicBackend.GetVerifiedAtomicState(common.Hash(b.ID()))
	if err != nil {
		// should never occur since [b] must be verified before calling Reject
		return err
	}
	if err := atomicState.Reject(); err != nil {
		return err
	}
	return b.vm.blockChain.Reject(b.ethBlock)
}

// Parent implements the snowman.Block interface
func (b *Block) Parent() ids.ID {
	return ids.ID(b.ethBlock.ParentHash())
}

// Height implements the snowman.Block interface
func (b *Block) Height() uint64 {
	return b.ethBlock.NumberU64()
}

// Timestamp implements the snowman.Block interface
func (b *Block) Timestamp() time.Time {
	return time.Unix(int64(b.ethBlock.Time()), 0)
}

// syntacticVerify verifies that a *Block is well-formed.
func (b *Block) syntacticVerify() error {
	if b == nil || b.ethBlock == nil {
		return errInvalidBlock
	}

	header := b.ethBlock.Header()
	rules := b.vm.chainConfig.Rules(header.Number, params.IsMergeTODO, header.Time)
	return b.vm.syntacticBlockValidator.SyntacticVerify(b, rules)
}

// Verify implements the snowman.Block interface
func (b *Block) Verify(context.Context) error {
	return b.verify(&precompileconfig.PredicateContext{
		SnowCtx:            b.vm.ctx,
		ProposerVMBlockCtx: nil,
	}, true)
}

// ShouldVerifyWithContext implements the block.WithVerifyContext interface
func (b *Block) ShouldVerifyWithContext(context.Context) (bool, error) {
	rules := params.GetRulesExtra(b.vm.chainConfig.Rules(b.ethBlock.Number(), params.IsMergeTODO, b.ethBlock.Time()))
	predicates := rules.Predicaters
	// Short circuit early if there are no predicates to verify
	if len(predicates) == 0 {
		return false, nil
	}

	// Check if any of the transactions in the block specify a precompile that enforces a predicate, which requires
	// the ProposerVMBlockCtx.
	for _, tx := range b.ethBlock.Transactions() {
		for _, accessTuple := range tx.AccessList() {
			if _, ok := predicates[accessTuple.Address]; ok {
				log.Debug("Block verification requires proposerVM context", "block", b.ID(), "height", b.Height())
				return true, nil
			}
		}
	}

	log.Debug("Block verification does not require proposerVM context", "block", b.ID(), "height", b.Height())
	return false, nil
}

// VerifyWithContext implements the block.WithVerifyContext interface
func (b *Block) VerifyWithContext(ctx context.Context, proposerVMBlockCtx *block.Context) error {
	return b.verify(&precompileconfig.PredicateContext{
		SnowCtx:            b.vm.ctx,
		ProposerVMBlockCtx: proposerVMBlockCtx,
	}, true)
}

// Verify the block is valid.
// Enforces that the predicates are valid within [predicateContext].
// Writes the block details to disk and the state to the trie manager iff writes=true.
func (b *Block) verify(predicateContext *precompileconfig.PredicateContext, writes bool) error {
	if predicateContext.ProposerVMBlockCtx != nil {
		log.Debug("Verifying block with context", "block", b.ID(), "height", b.Height())
	} else {
		log.Debug("Verifying block without context", "block", b.ID(), "height", b.Height())
	}
	if err := b.syntacticVerify(); err != nil {
		return fmt.Errorf("syntactic block verification failed: %w", err)
	}

	// verify UTXOs named in import txs are present in shared memory.
	if err := b.verifyUTXOsPresent(); err != nil {
		return err
	}

	// Only enforce predicates if the chain has already bootstrapped.
	// If the chain is still bootstrapping, we can assume that all blocks we are verifying have
	// been accepted by the network (so the predicate was validated by the network when the
	// block was originally verified).
	if b.vm.bootstrapped.Get() {
		if err := b.verifyPredicates(predicateContext); err != nil {
			return fmt.Errorf("failed to verify predicates: %w", err)
		}
	}

	// The engine may call VerifyWithContext multiple times on the same block with different contexts.
	// Since the engine will only call Accept/Reject once, we should only call InsertBlockManual once.
	// Additionally, if a block is already in processing, then it has already passed verification and
	// at this point we have checked the predicates are still valid in the different context so we
	// can return nil.
	if b.vm.State.IsProcessing(b.id) {
		return nil
	}

	err := b.vm.blockChain.InsertBlockManual(b.ethBlock, writes)
	if err != nil || !writes {
		// if an error occurred inserting the block into the chain
		// or if we are not pinning to memory, unpin the atomic trie
		// changes from memory (if they were pinned).
		if atomicState, err := b.vm.atomicBackend.GetVerifiedAtomicState(b.ethBlock.Hash()); err == nil {
			_ = atomicState.Reject() // ignore this error so we can return the original error instead.
		}
	}
	return err
}

// verifyPredicates verifies the predicates in the block are valid according to predicateContext.
func (b *Block) verifyPredicates(predicateContext *precompileconfig.PredicateContext) error {
	rules := b.vm.chainConfig.Rules(b.ethBlock.Number(), params.IsMergeTODO, b.ethBlock.Time())
	rulesExtra := params.GetRulesExtra(rules)

	switch {
	case !rulesExtra.IsDurango && rulesExtra.PredicatersExist():
		return errors.New("cannot enable predicates before Durango activation")
	case !rulesExtra.IsDurango:
		return nil
	}

	predicateResults := predicate.NewResults()
	for _, tx := range b.ethBlock.Transactions() {
		results, err := core.CheckPredicates(rules, predicateContext, tx)
		if err != nil {
			return err
		}
		predicateResults.SetTxResults(tx.Hash(), results)
	}
	// TODO: document required gas constraints to ensure marshalling predicate results does not error
	predicateResultsBytes, err := predicateResults.Bytes()
	if err != nil {
		return fmt.Errorf("failed to marshal predicate results: %w", err)
	}
	extraData := b.ethBlock.Extra()
	headerPredicateResultsBytes := predicate.GetPredicateResultBytes(extraData)
	if len(headerPredicateResultsBytes) == 0 {
		return fmt.Errorf("failed to find predicate results in extra data: %x", extraData)
	}
	if !bytes.Equal(headerPredicateResultsBytes, predicateResultsBytes) {
		return fmt.Errorf("%w (remote: %x local: %x)", errInvalidHeaderPredicateResults, headerPredicateResultsBytes, predicateResultsBytes)
	}
	return nil
}

// verifyUTXOsPresent returns an error if any of the atomic transactions name UTXOs that
// are not present in shared memory.
func (b *Block) verifyUTXOsPresent() error {
	blockHash := common.Hash(b.ID())
	if b.vm.atomicBackend.IsBonus(b.Height(), blockHash) {
		log.Info("skipping atomic tx verification on bonus block", "block", blockHash)
		return nil
	}

	if !b.vm.bootstrapped.Get() {
		return nil
	}

	// verify UTXOs named in import txs are present in shared memory.
	for _, atomicTx := range b.atomicTxs {
		utx := atomicTx.UnsignedAtomicTx
		chainID, requests, err := utx.AtomicOps()
		if err != nil {
			return err
		}
		if _, err := b.vm.ctx.SharedMemory.Get(chainID, requests.RemoveRequests); err != nil {
			return fmt.Errorf("%w: %s", errMissingUTXOs, err)
		}
	}
	return nil
}

// Bytes implements the snowman.Block interface
func (b *Block) Bytes() []byte {
	res, err := rlp.EncodeToBytes(b.ethBlock)
	if err != nil {
		panic(err)
	}
	return res
}

func (b *Block) String() string { return fmt.Sprintf("EVM block, ID = %s", b.ID()) }<|MERGE_RESOLUTION|>--- conflicted
+++ resolved
@@ -18,10 +18,7 @@
 	"github.com/ava-labs/coreth/core/rawdb"
 	"github.com/ava-labs/coreth/core/types"
 	"github.com/ava-labs/coreth/params"
-<<<<<<< HEAD
 	"github.com/ava-labs/coreth/params/extras"
-=======
->>>>>>> 2e4e6bd8
 	"github.com/ava-labs/coreth/plugin/evm/atomic"
 	"github.com/ava-labs/coreth/precompile/precompileconfig"
 	"github.com/ava-labs/coreth/predicate"
@@ -122,11 +119,7 @@
 
 // newBlock returns a new Block wrapping the ethBlock type and implementing the snowman.Block interface
 func (vm *VM) newBlock(ethBlock *types.Block) (*Block, error) {
-<<<<<<< HEAD
 	isApricotPhase5 := vm.chainConfigExtra().IsApricotPhase5(ethBlock.Time())
-=======
-	isApricotPhase5 := vm.chainConfig.IsApricotPhase5(ethBlock.Time())
->>>>>>> 2e4e6bd8
 	atomicTxs, err := atomic.ExtractAtomicTxs(ethBlock.ExtData(), isApricotPhase5, atomic.Codec)
 	if err != nil {
 		return nil, err
@@ -158,13 +151,8 @@
 	// Call Accept for relevant precompile logs. Note we do this prior to
 	// calling Accept on the blockChain so any side effects (eg warp signatures)
 	// take place before the accepted log is emitted to subscribers.
-<<<<<<< HEAD
-	rules := b.vm.chainConfig.Rules(b.ethBlock.Number(), params.IsMergeTODO, b.ethBlock.Time())
+	rules := b.vm.chainConfig.Rules(b.ethBlock.Number(), params.IsMergeTODO, b.ethBlock.Timestamp())
 	if err := b.handlePrecompileAccept(*params.GetRulesExtra(rules)); err != nil {
-=======
-	rules := b.vm.chainConfig.Rules(b.ethBlock.Number(), b.ethBlock.Timestamp())
-	if err := b.handlePrecompileAccept(rules); err != nil {
->>>>>>> 2e4e6bd8
 		return err
 	}
 	if err := vm.blockChain.Accept(b.ethBlock); err != nil {
@@ -201,11 +189,7 @@
 
 // handlePrecompileAccept calls Accept on any logs generated with an active precompile address that implements
 // contract.Accepter
-<<<<<<< HEAD
 func (b *Block) handlePrecompileAccept(rules extras.Rules) error {
-=======
-func (b *Block) handlePrecompileAccept(rules params.Rules) error {
->>>>>>> 2e4e6bd8
 	// Short circuit early if there are no precompile accepters to execute
 	if len(rules.AccepterPrecompiles) == 0 {
 		return nil

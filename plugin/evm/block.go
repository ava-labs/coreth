--- conflicted
+++ resolved
@@ -117,14 +117,10 @@
 		return fmt.Errorf("failed to put %s as the last accepted block: %w", b.ID(), err)
 	}
 
-<<<<<<< HEAD
-	tx := vm.extractAtomicTx(b.ethBlock)
-=======
-	tx, err := vm.getAtomicTx(b.ethBlock)
+	tx, err := vm.extractAtomicTx(b.ethBlock)
 	if err != nil {
 		return err
 	}
->>>>>>> 71ce5121
 	if tx == nil {
 		return nil
 	}
@@ -154,7 +150,7 @@
 func (b *Block) Reject() error {
 	b.status = choices.Rejected
 	log.Trace(fmt.Sprintf("Rejecting block %s (%s) at height %d", b.ID().Hex(), b.ID(), b.Height()))
-	tx := b.vm.extractAtomicTx(b.ethBlock)
+	tx, _ := b.vm.extractAtomicTx(b.ethBlock)
 	if tx != nil {
 		b.vm.mempool.RejectTx(tx.ID())
 	}
@@ -262,17 +258,13 @@
 		return errUnclesUnsupported
 	}
 	// Block must not be empty
-<<<<<<< HEAD
-	if len(b.ethBlock.Transactions()) == 0 && b.vm.extractAtomicTx(b.ethBlock) == nil {
-=======
 	//
-	// Note: getAtomicTx also asserts a maximum size
-	atomicTx, err := b.vm.getAtomicTx(b.ethBlock)
+	// Note: extractAtomicTx also asserts a maximum size
+	atomicTx, err := b.vm.extractAtomicTx(b.ethBlock)
 	if err != nil {
 		return err
 	}
 	if len(b.ethBlock.Transactions()) == 0 && atomicTx == nil {
->>>>>>> 71ce5121
 		return errEmptyBlock
 	}
 	return nil
@@ -310,14 +302,10 @@
 
 	// If the tx is an atomic tx, ensure that it doesn't conflict with any of
 	// its processing ancestry.
-<<<<<<< HEAD
-	atomicTx := vm.extractAtomicTx(b.ethBlock)
-=======
-	atomicTx, err := vm.getAtomicTx(b.ethBlock)
+	atomicTx, err := vm.extractAtomicTx(b.ethBlock)
 	if err != nil {
 		return err
 	}
->>>>>>> 71ce5121
 	if atomicTx != nil {
 		// If the ancestor is unknown, then the parent failed verification when
 		// it was called.
@@ -345,14 +333,10 @@
 				// processing ancestors consume the same UTXO.
 				inputs := atx.InputUTXOs()
 				for ancestor.Status() != choices.Accepted {
-<<<<<<< HEAD
-					atx := vm.extractAtomicTx(ancestor.ethBlock)
-=======
-					atx, err := vm.getAtomicTx(ancestor.ethBlock)
+					atx, err := vm.extractAtomicTx(ancestor.ethBlock)
 					if err != nil {
 						return fmt.Errorf("block %s failed verification while parsing atomic tx from ancestor %s", b.ethBlock.Hash().Hex(), ancestor.ethBlock.Hash().Hex())
 					}
->>>>>>> 71ce5121
 					// If the ancestor isn't an atomic block, it can't conflict with
 					// the import tx.
 					if atx != nil {

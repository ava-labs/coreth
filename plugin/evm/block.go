--- conflicted
+++ resolved
@@ -8,35 +8,20 @@
 	"context"
 	"errors"
 	"fmt"
-	"math/big"
 	"time"
 
-	"github.com/ava-labs/libevm/common"
+	"github.com/ava-labs/coreth/core"
+	"github.com/ava-labs/coreth/params"
+	"github.com/ava-labs/coreth/params/extras"
+	"github.com/ava-labs/coreth/plugin/evm/extension"
+	"github.com/ava-labs/coreth/plugin/evm/header"
+	"github.com/ava-labs/coreth/precompile/precompileconfig"
+	"github.com/ava-labs/coreth/predicate"
+
+	"github.com/ava-labs/libevm/core/rawdb"
+	"github.com/ava-labs/libevm/core/types"
 	"github.com/ava-labs/libevm/log"
 	"github.com/ava-labs/libevm/rlp"
-
-	"github.com/ava-labs/coreth/constants"
-	"github.com/ava-labs/coreth/core"
-	"github.com/ava-labs/coreth/params"
-<<<<<<< HEAD
-	"github.com/ava-labs/coreth/params/extras"
-	"github.com/ava-labs/coreth/plugin/evm/atomic"
-	"github.com/ava-labs/coreth/plugin/evm/header"
-	customtypes "github.com/ava-labs/coreth/plugin/evm/types"
-	"github.com/ava-labs/coreth/precompile/precompileconfig"
-	"github.com/ava-labs/coreth/predicate"
-	"github.com/ava-labs/libevm/core/rawdb"
-	"github.com/ava-labs/libevm/core/types"
-=======
-	"github.com/ava-labs/coreth/plugin/evm/extension"
-	customheader "github.com/ava-labs/coreth/plugin/evm/header"
-	"github.com/ava-labs/coreth/plugin/evm/upgrade/ap0"
-	"github.com/ava-labs/coreth/plugin/evm/upgrade/ap1"
-	"github.com/ava-labs/coreth/plugin/evm/upgrade/cortina"
-	"github.com/ava-labs/coreth/precompile/precompileconfig"
-	"github.com/ava-labs/coreth/predicate"
-	"github.com/ava-labs/coreth/trie"
->>>>>>> 950e83a1
 
 	"github.com/ava-labs/avalanchego/ids"
 	"github.com/ava-labs/avalanchego/snow/consensus/snowman"
@@ -46,11 +31,6 @@
 var (
 	_ snowman.Block           = (*Block)(nil)
 	_ block.WithVerifyContext = (*Block)(nil)
-)
-
-var (
-	ap0MinGasPrice = big.NewInt(ap0.MinGasPrice)
-	ap1MinGasPrice = big.NewInt(ap1.MinGasPrice)
 )
 
 // Block implements the snowman.Block interface
@@ -61,177 +41,11 @@
 	vm        *VM
 }
 
-<<<<<<< HEAD
-// newBlock returns a new Block wrapping the ethBlock type and implementing the snowman.Block interface
-func (vm *VM) newBlock(ethBlock *types.Block) (*Block, error) {
-	isApricotPhase5 := vm.chainConfigExtra().IsApricotPhase5(ethBlock.Time())
-	atomicTxs, err := atomic.ExtractAtomicTxs(customtypes.BlockExtData(ethBlock), isApricotPhase5, atomic.Codec)
-	if err != nil {
-		return nil, err
-=======
 // ID implements the snowman.Block interface
 func (b *Block) ID() ids.ID { return b.id }
 
-// SyntacticVerify verifies that a *Block is well-formed.
-func (b *Block) SyntacticVerify() error {
-	if b == nil || b.ethBlock == nil {
-		return errInvalidBlock
-	}
-
-	header := b.ethBlock.Header()
-
-	// Skip verification of the genesis block since it should already be marked as accepted.
-	if b.ethBlock.Hash() == b.vm.genesisHash {
-		return nil
-	}
-
-	rules := b.vm.chainConfig.Rules(header.Number, header.Time)
-	ethHeader := b.ethBlock.Header()
-
-	// Perform block and header sanity checks
-	if !ethHeader.Number.IsUint64() {
-		return fmt.Errorf("invalid block number: %v", ethHeader.Number)
-	}
-	if !ethHeader.Difficulty.IsUint64() || ethHeader.Difficulty.Cmp(common.Big1) != 0 {
-		return fmt.Errorf("invalid difficulty: %d", ethHeader.Difficulty)
-	}
-	if ethHeader.Nonce.Uint64() != 0 {
-		return fmt.Errorf(
-			"expected nonce to be 0 but got %d: %w",
-			ethHeader.Nonce.Uint64(), errInvalidNonce,
-		)
-	}
-
-	if ethHeader.MixDigest != (common.Hash{}) {
-		return fmt.Errorf("invalid mix digest: %v", ethHeader.MixDigest)
-	}
-
-	// Enforce static gas limit after ApricotPhase1 (prior to ApricotPhase1 it's handled in processing).
-	if rules.IsCortina {
-		if ethHeader.GasLimit != cortina.GasLimit {
-			return fmt.Errorf(
-				"expected gas limit to be %d after cortina but got %d",
-				cortina.GasLimit, ethHeader.GasLimit,
-			)
-		}
-	} else if rules.IsApricotPhase1 {
-		if ethHeader.GasLimit != ap1.GasLimit {
-			return fmt.Errorf(
-				"expected gas limit to be %d after apricot phase 1 but got %d",
-				ap1.GasLimit, ethHeader.GasLimit,
-			)
-		}
->>>>>>> 950e83a1
-	}
-
-	// Verify the extra data is well-formed.
-	if err := customheader.VerifyExtra(rules.AvalancheRules, ethHeader.Extra); err != nil {
-		return err
-	}
-
-	if b.ethBlock.Version() != 0 {
-		return fmt.Errorf("invalid version: %d", b.ethBlock.Version())
-	}
-
-	// Check that the tx hash in the header matches the body
-	txsHash := types.DeriveSha(b.ethBlock.Transactions(), trie.NewStackTrie(nil))
-	if txsHash != ethHeader.TxHash {
-		return fmt.Errorf("invalid txs hash %v does not match calculated txs hash %v", ethHeader.TxHash, txsHash)
-	}
-	// Check that the uncle hash in the header matches the body
-	uncleHash := types.CalcUncleHash(b.ethBlock.Uncles())
-	if uncleHash != ethHeader.UncleHash {
-		return fmt.Errorf("invalid uncle hash %v does not match calculated uncle hash %v", ethHeader.UncleHash, uncleHash)
-	}
-	// Coinbase must match the BlackholeAddr on C-Chain
-	if ethHeader.Coinbase != constants.BlackholeAddr {
-		return fmt.Errorf("invalid coinbase %v does not match required blackhole address %v", ethHeader.Coinbase, constants.BlackholeAddr)
-	}
-	// Block must not have any uncles
-	if len(b.ethBlock.Uncles()) > 0 {
-		return errUnclesUnsupported
-	}
-
-	// Enforce minimum gas prices here prior to dynamic fees going into effect.
-	switch {
-	case !rules.IsApricotPhase1:
-		// If we are in ApricotPhase0, enforce each transaction has a minimum gas price of at least the LaunchMinGasPrice
-		for _, tx := range b.ethBlock.Transactions() {
-			if tx.GasPrice().Cmp(ap0MinGasPrice) < 0 {
-				return fmt.Errorf("block contains tx %s with gas price too low (%d < %d)", tx.Hash(), tx.GasPrice(), ap0.MinGasPrice)
-			}
-		}
-	case !rules.IsApricotPhase3:
-		// If we are prior to ApricotPhase3, enforce each transaction has a minimum gas price of at least the ApricotPhase1MinGasPrice
-		for _, tx := range b.ethBlock.Transactions() {
-			if tx.GasPrice().Cmp(ap1MinGasPrice) < 0 {
-				return fmt.Errorf("block contains tx %s with gas price too low (%d < %d)", tx.Hash(), tx.GasPrice(), ap1.MinGasPrice)
-			}
-		}
-	}
-
-	// Ensure BaseFee is non-nil as of ApricotPhase3.
-	if rules.IsApricotPhase3 {
-		if ethHeader.BaseFee == nil {
-			return errNilBaseFeeApricotPhase3
-		}
-		// TODO: this should be removed as 256 is the maximum possible bit length of a big int
-		if bfLen := ethHeader.BaseFee.BitLen(); bfLen > 256 {
-			return fmt.Errorf("too large base fee: bitlen %d", bfLen)
-		}
-	}
-
-	if rules.IsApricotPhase4 {
-		switch {
-		// Make sure BlockGasCost is not nil
-		// NOTE: ethHeader.BlockGasCost correctness is checked in header verification
-		case ethHeader.BlockGasCost == nil:
-			return errNilBlockGasCostApricotPhase4
-		case !ethHeader.BlockGasCost.IsUint64():
-			return fmt.Errorf("too large blockGasCost: %d", ethHeader.BlockGasCost)
-		}
-	}
-
-	// Verify the existence / non-existence of excessBlobGas
-	cancun := rules.IsCancun
-	if !cancun && ethHeader.ExcessBlobGas != nil {
-		return fmt.Errorf("invalid excessBlobGas: have %d, expected nil", *ethHeader.ExcessBlobGas)
-	}
-	if !cancun && ethHeader.BlobGasUsed != nil {
-		return fmt.Errorf("invalid blobGasUsed: have %d, expected nil", *ethHeader.BlobGasUsed)
-	}
-	if cancun && ethHeader.ExcessBlobGas == nil {
-		return errors.New("header is missing excessBlobGas")
-	}
-	if cancun && ethHeader.BlobGasUsed == nil {
-		return errors.New("header is missing blobGasUsed")
-	}
-	if !cancun && ethHeader.ParentBeaconRoot != nil {
-		return fmt.Errorf("invalid parentBeaconRoot: have %x, expected nil", *ethHeader.ParentBeaconRoot)
-	}
-
-	if cancun {
-		switch {
-		case ethHeader.ParentBeaconRoot == nil:
-			return errors.New("header is missing parentBeaconRoot")
-		case *ethHeader.ParentBeaconRoot != (common.Hash{}):
-			return fmt.Errorf("invalid parentBeaconRoot: have %x, expected empty hash", ethHeader.ParentBeaconRoot)
-		}
-		if ethHeader.BlobGasUsed == nil {
-			return fmt.Errorf("blob gas used must not be nil in Cancun")
-		} else if *ethHeader.BlobGasUsed > 0 {
-			return fmt.Errorf("blobs not enabled on avalanche networks: used %d blob gas, expected 0", *ethHeader.BlobGasUsed)
-		}
-	}
-
-	if b.extension != nil {
-		return b.extension.SyntacticVerify(b, rules)
-	}
-	return nil
-}
-
-// SemanticVerify verifies that a *Block is internally consistent.
-func (b *Block) SemanticVerify() error {
+// semanticVerify verifies that a *Block is internally consistent.
+func (b *Block) semanticVerify() error {
 	// Make sure the block isn't too far in the future
 	blockTimestamp := b.ethBlock.Time()
 	if maxBlockTime := uint64(b.vm.clock.Time().Add(maxFutureBlockTime).Unix()); blockTimestamp > maxBlockTime {
@@ -239,7 +53,9 @@
 	}
 
 	if b.extension != nil {
-		return b.extension.SemanticVerify(b)
+		if err := b.extension.SemanticVerify(b); err != nil {
+			return err
+		}
 	}
 	return nil
 }
@@ -257,13 +73,8 @@
 	// Call Accept for relevant precompile logs. Note we do this prior to
 	// calling Accept on the blockChain so any side effects (eg warp signatures)
 	// take place before the accepted log is emitted to subscribers.
-<<<<<<< HEAD
 	rules := b.vm.chainConfig.Rules(b.ethBlock.Number(), params.IsMergeTODO, b.ethBlock.Time())
 	if err := b.handlePrecompileAccept(*params.GetRulesExtra(rules)); err != nil {
-=======
-	rules := vm.chainConfig.Rules(b.ethBlock.Number(), b.ethBlock.Timestamp())
-	if err := b.handlePrecompileAccept(rules); err != nil {
->>>>>>> 950e83a1
 		return err
 	}
 	if err := vm.blockChain.Accept(b.ethBlock); err != nil {
@@ -284,35 +95,33 @@
 	if b.extension != nil {
 		// Apply any changes atomically with other pending changes to
 		// the vm's versionDB.
+		// OnAccept flushes the changes in the batch to the database.
+		// TODO: Should we rename this to WriteBatch?
 		return b.extension.OnAccept(b, vdbBatch)
 	}
 
+	// If there is no extension, we still need to apply the changes to the versionDB
 	return vdbBatch.Write()
 }
 
 // handlePrecompileAccept calls Accept on any logs generated with an active precompile address that implements
 // contract.Accepter
-<<<<<<< HEAD
 func (b *Block) handlePrecompileAccept(rules extras.Rules) error {
-=======
-func (b *Block) handlePrecompileAccept(rules params.Rules) error {
-	vm := b.vm
->>>>>>> 950e83a1
 	// Short circuit early if there are no precompile accepters to execute
 	if len(rules.AccepterPrecompiles) == 0 {
 		return nil
 	}
 
 	// Read receipts from disk
-	receipts := rawdb.ReadReceipts(vm.chaindb, b.ethBlock.Hash(), b.ethBlock.NumberU64(), b.ethBlock.Time(), vm.chainConfig)
+	receipts := rawdb.ReadReceipts(b.vm.chaindb, b.ethBlock.Hash(), b.ethBlock.NumberU64(), b.ethBlock.Time(), b.vm.chainConfig)
 	// If there are no receipts, ReadReceipts may be nil, so we check the length and confirm the ReceiptHash
 	// is empty to ensure that missing receipts results in an error on accept.
 	if len(receipts) == 0 && b.ethBlock.ReceiptHash() != types.EmptyRootHash {
 		return fmt.Errorf("failed to fetch receipts for accepted block with non-empty root hash (%s) (Block: %s, Height: %d)", b.ethBlock.ReceiptHash(), b.ethBlock.Hash(), b.ethBlock.NumberU64())
 	}
 	acceptCtx := &precompileconfig.AcceptContext{
-		SnowCtx: vm.ctx,
-		Warp:    vm.warpBackend,
+		SnowCtx: b.vm.ctx,
+		Warp:    b.vm.warpBackend,
 	}
 	for _, receipt := range receipts {
 		for logIdx, log := range receipt.Logs {
@@ -333,15 +142,12 @@
 // If [b] contains an atomic transaction, attempt to re-issue it
 func (b *Block) Reject(context.Context) error {
 	log.Debug(fmt.Sprintf("Rejecting block %s (%s) at height %d", b.ID().Hex(), b.ID(), b.Height()))
-
-	if err := b.vm.blockChain.Reject(b.ethBlock); err != nil {
-		return fmt.Errorf("chain could not reject %s: %w", b.ID(), err)
-	}
-
 	if b.extension != nil {
-		return b.extension.OnReject(b)
-	}
-	return nil
+		if err := b.extension.OnReject(b); err != nil {
+			return err
+		}
+	}
+	return b.vm.blockChain.Reject(b.ethBlock)
 }
 
 // Parent implements the snowman.Block interface
@@ -359,20 +165,6 @@
 	return time.Unix(int64(b.ethBlock.Time()), 0)
 }
 
-<<<<<<< HEAD
-// syntacticVerify verifies that a *Block is well-formed.
-func (b *Block) syntacticVerify() error {
-	if b == nil || b.ethBlock == nil {
-		return errInvalidBlock
-	}
-
-	header := b.ethBlock.Header()
-	rules := b.vm.chainConfig.Rules(header.Number, params.IsMergeTODO, header.Time)
-	return b.vm.syntacticBlockValidator.SyntacticVerify(b, rules)
-}
-
-=======
->>>>>>> 950e83a1
 // Verify implements the snowman.Block interface
 func (b *Block) Verify(context.Context) error {
 	return b.verify(&precompileconfig.PredicateContext{
@@ -422,11 +214,11 @@
 	} else {
 		log.Debug("Verifying block without context", "block", b.ID(), "height", b.Height())
 	}
-	if err := b.SyntacticVerify(); err != nil {
+	if err := b.syntacticVerify(); err != nil {
 		return fmt.Errorf("syntactic block verification failed: %w", err)
 	}
 
-	if err := b.SemanticVerify(); err != nil {
+	if err := b.semanticVerify(); err != nil {
 		return fmt.Errorf("failed to verify block extension: %w", err)
 	}
 

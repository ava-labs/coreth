--- conflicted
+++ resolved
@@ -19,11 +19,8 @@
 	"github.com/ava-labs/coreth/params"
 	"github.com/ava-labs/coreth/params/extras"
 	"github.com/ava-labs/coreth/plugin/evm/atomic"
-<<<<<<< HEAD
+	"github.com/ava-labs/coreth/plugin/evm/header"
 	"github.com/ava-labs/coreth/plugin/evm/statesync"
-=======
-	"github.com/ava-labs/coreth/plugin/evm/header"
->>>>>>> 31b85596
 	"github.com/ava-labs/coreth/precompile/precompileconfig"
 	"github.com/ava-labs/coreth/predicate"
 	"github.com/ava-labs/libevm/core/rawdb"
@@ -247,7 +244,7 @@
 	// Call Accept for relevant precompile logs. Note we do this prior to
 	// calling Accept on the blockChain so any side effects (eg warp signatures)
 	// take place before the accepted log is emitted to subscribers.
-	rules := b.vm.chainConfig.Rules(b.ethBlock.Number(), params.IsMergeTODO, b.ethBlock.Timestamp())
+	rules := b.vm.chainConfig.Rules(b.ethBlock.Number(), params.IsMergeTODO, b.ethBlock.Time())
 	if err := b.handlePrecompileAccept(*params.GetRulesExtra(rules)); err != nil {
 		return err
 	}
@@ -480,6 +477,8 @@
 
 func (b *Block) verifyDuringSync() error {
 	log.Debug("Verifying block during sync", "block", b.ID(), "height", b.Height())
+
+	// Emulate vm.onExtraStateChange to only apply atomic operations
 	var (
 		block      = b.ethBlock
 		header     = block.Header()
@@ -488,7 +487,7 @@
 		rulesExtra = *params.GetRulesExtra(rules)
 	)
 
-	txs, err := atomic.ExtractAtomicTxs(block.ExtData(), rulesExtra.IsApricotPhase5, atomic.Codec)
+	txs, err := atomic.ExtractAtomicTxs(types.BlockExtData(block), rulesExtra.IsApricotPhase5, atomic.Codec)
 	if err != nil {
 		return err
 	}

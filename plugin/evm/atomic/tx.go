--- conflicted
+++ resolved
@@ -298,11 +298,7 @@
 	if baseFee == nil {
 		return 0, errNilBaseFee
 	}
-<<<<<<< HEAD
-	// fee = (cost * baseFee + X2CRate - 1) / X2CRate
-=======
 	// fee = (cost * baseFee + [X2CRate] - 1) / [X2CRate]
->>>>>>> 8068dec8
 	fee := new(big.Int).SetUint64(cost)
 	fee.Mul(fee, baseFee)
 	fee.Add(fee, x2cRateMinus1.ToBig())

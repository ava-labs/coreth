--- conflicted
+++ resolved
@@ -25,14 +25,8 @@
 )
 
 const (
-<<<<<<< HEAD
-	defaultNumWorkers = 8 // TODO: Dynamic worker count discovery will be implemented in a future PR.
-=======
-	minNumWorkers      = 1
-	maxNumWorkers      = 64
 	defaultNumWorkers  = 8 // TODO: Dynamic worker count discovery will be implemented in a future PR.
 	defaultRequestSize = 1024
->>>>>>> a4281c01
 
 	// TrieNode represents a leaf node that belongs to the atomic trie.
 	TrieNode message.NodeType = 2
@@ -62,50 +56,6 @@
 	NumWorkers int
 }
 
-<<<<<<< HEAD
-=======
-// Validate checks if the configuration is valid and returns an error if not.
-func (c *Config) Validate() error {
-	if c.Client == nil {
-		return errNilClient
-	}
-	if c.Database == nil {
-		return errNilDatabase
-	}
-	if c.AtomicTrie == nil {
-		return errNilAtomicTrie
-	}
-	if c.TargetRoot == (common.Hash{}) {
-		return errEmptyTargetRoot
-	}
-	if c.TargetHeight == 0 {
-		return errInvalidTargetHeight
-	}
-
-	// Set default RequestSize if not specified.
-	if c.RequestSize == 0 {
-		c.RequestSize = defaultRequestSize
-	}
-	if c.RequestSize < minRequestSize || c.RequestSize > maxRequestSize {
-		return fmt.Errorf("%w: %d (must be between %d and %d)", errInvalidRequestSize, c.RequestSize, minRequestSize, maxRequestSize)
-	}
-
-	// Validate NumWorkers.
-	numWorkers := c.NumWorkers
-	if numWorkers == 0 {
-		numWorkers = defaultNumWorkers
-	}
-	if numWorkers < minNumWorkers {
-		return fmt.Errorf("%w: %d (minimum: %d)", errTooFewWorkers, numWorkers, minNumWorkers)
-	}
-	if numWorkers > maxNumWorkers {
-		return fmt.Errorf("%w: %d (maximum: %d)", errTooManyWorkers, numWorkers, maxNumWorkers)
-	}
-
-	return nil
-}
-
->>>>>>> a4281c01
 // syncer is used to sync the atomic trie from the network. The CallbackLeafSyncer
 // is responsible for orchestrating the sync while syncer is responsible for maintaining
 // the state of progress and writing the actual atomic trie to the trieDB.
@@ -171,15 +121,12 @@
 	tasks <- &syncerLeafTask{syncer: syncer}
 	close(tasks)
 
-<<<<<<< HEAD
-	syncer.syncer = syncclient.NewCallbackLeafSyncer(client, tasks, config.RequestSize)
-=======
-	syncer.syncer = syncclient.NewCallbackLeafSyncer(config.Client, tasks, &syncclient.LeafSyncerConfig{
+	syncer.syncer = syncclient.NewCallbackLeafSyncer(client, tasks, &syncclient.LeafSyncerConfig{
 		RequestSize: config.RequestSize,
 		NumWorkers:  numWorkers,
 		OnFailure:   func() {}, // No-op since we flush progress to disk at the regular commit interval.
 	})
->>>>>>> a4281c01
+
 	return syncer, nil
 }
 

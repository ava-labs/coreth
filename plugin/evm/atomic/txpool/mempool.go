// Copyright (C) 2019-2025, Ava Labs, Inc. All rights reserved.
// See the file LICENSE for licensing terms.

package txpool

import (
	"errors"
	"fmt"

	"github.com/ava-labs/avalanchego/ids"
	"github.com/ava-labs/avalanchego/network/p2p/gossip"
<<<<<<< HEAD

	"github.com/ava-labs/coreth/plugin/evm/atomic"
	"github.com/ava-labs/coreth/plugin/evm/config"
	"github.com/ava-labs/libevm/log"
)

var _ gossip.Set[*atomic.Tx] = (*Mempool)(nil)
=======
	"github.com/ava-labs/libevm/log"
	"github.com/holiman/uint256"
	"github.com/prometheus/client_golang/prometheus"

	"github.com/ava-labs/coreth/plugin/evm/atomic"
	"github.com/ava-labs/coreth/plugin/evm/config"
)

var (
	_ gossip.Set[*atomic.Tx] = (*Mempool)(nil)

	ErrAlreadyKnown    = errors.New("already known")
	ErrConflict        = errors.New("conflict present")
	ErrInsufficientFee = errors.New("insufficient fee")
	ErrMempoolFull     = errors.New("mempool full")

	// If the transaction is already in the mempool, marking it as Discarded,
	// could unexpectedly cause the transaction to have multiple statuses.
	//
	// If the mempool is full, that is not the transaction's fault, so we should
	// not prevent adding the transaction to the mempool later.
	errsNotToDiscard = []error{
		ErrAlreadyKnown,
		ErrMempoolFull,
	}
)
>>>>>>> 7d59ff47

// Mempool is a simple mempool for atomic transactions
type Mempool struct {
	*Txs
<<<<<<< HEAD
	verify func(tx *atomic.Tx) error
}

func NewMempool(txs *Txs, verify func(tx *atomic.Tx) error) *Mempool {
	return &Mempool{
		Txs:    txs,
		verify: verify,
	}
=======
	// bloom is a bloom filter containing the txs in the mempool
	bloom  *gossip.BloomFilter
	verify func(tx *atomic.Tx) error
}

func NewMempool(
	txs *Txs,
	registerer prometheus.Registerer,
	verify func(tx *atomic.Tx) error,
) (*Mempool, error) {
	bloom, err := gossip.NewBloomFilter(registerer, "atomic_mempool_bloom_filter",
		config.TxGossipBloomMinTargetElements,
		config.TxGossipBloomTargetFalsePositiveRate,
		config.TxGossipBloomResetFalsePositiveRate,
	)
	if err != nil {
		return nil, fmt.Errorf("failed to initialize bloom filter: %w", err)
	}

	return &Mempool{
		Txs:    txs,
		bloom:  bloom,
		verify: verify,
	}, nil
>>>>>>> 7d59ff47
}

// Add attempts to add tx to the mempool as a Remote transaction. It is assumed
// the snow context lock is not held.
func (m *Mempool) Add(tx *atomic.Tx) error {
	m.ctx.Lock.RLock()
	defer m.ctx.Lock.RUnlock()

	return m.AddRemoteTx(tx)
}

// AddRemoteTx attempts to add tx to the mempool as a Remote transaction.
//
// Remote transactions are checked for recent verification failures prior to
// performing verification. If a Remote transaction failed verification recently
// it will not be added to the mempool.
func (m *Mempool) AddRemoteTx(tx *atomic.Tx) error {
	m.lock.Lock()
	defer m.lock.Unlock()

	err := m.addTx(tx, false, false)
	if err == nil {
		return nil
	}
	for _, errNotToDiscard := range errsNotToDiscard {
		if errors.Is(err, errNotToDiscard) {
			return err
		}
	}

	// Unlike local txs, invalid remote txs are recorded as discarded so that
	// they won't be requested again
	txID := tx.ID()
	m.discardedTxs.Put(txID, tx)
	log.Debug("failed to issue remote tx to mempool",
		"txID", txID,
		"err", err,
	)
	return err
}

// AddLocalTx attempts to add tx to the mempool as a Local transaction.
//
// Local transactions are not checked for recent verification failures prior to
// performing verification. Even if a Local transaction failed verification
// recently, the mempool will attempt to re-verify it.
func (m *Mempool) AddLocalTx(tx *atomic.Tx) error {
	m.lock.Lock()
	defer m.lock.Unlock()

	return m.addTx(tx, true, false)
}

// ForceAddTx forcibly adds a tx to the mempool and bypasses all verification.
func (m *Mempool) ForceAddTx(tx *atomic.Tx) error {
	m.lock.Lock()
	defer m.lock.Unlock()

	return m.addTx(tx, true, true)
}

// checkConflictTx checks for any transactions in the mempool that spend the
// same input UTXOs as the provided transaction. If any conflicts are present,
// it returns the highest gas price of any conflicting transaction, the ID of
// the corresponding tx and the full list of conflicting transactions.
func (m *Mempool) checkConflictTx(tx *atomic.Tx) (uint256.Int, ids.ID, []*atomic.Tx, error) {
	utxoSet := tx.InputUTXOs()

	var (
		highestGasPrice             uint256.Int
		highestGasPriceConflictTxID ids.ID
		conflictingTxs              []*atomic.Tx
	)
	for utxoID := range utxoSet {
		// Get current gas price of the existing tx in the mempool
		conflictTx, ok := m.utxoSpenders[utxoID]
		if !ok {
			continue
		}
		conflictTxGasPrice, err := atomic.EffectiveGasPrice(conflictTx, m.ctx.AVAXAssetID, true)
		// Should never error to calculate the gas price of a transaction
		// already in the mempool
		if err != nil {
			return uint256.Int{}, ids.ID{}, conflictingTxs, fmt.Errorf("failed to re-calculate gas price for conflict tx due to: %w", err)
		}
		if highestGasPrice.Lt(&conflictTxGasPrice) {
			highestGasPrice = conflictTxGasPrice
			highestGasPriceConflictTxID = conflictTx.ID()
		}
		conflictingTxs = append(conflictingTxs, conflictTx)
	}
	return highestGasPrice, highestGasPriceConflictTxID, conflictingTxs, nil
}

// Assumes the lock is held.
func (m *Mempool) length() int {
	return m.pendingTxs.Len() + len(m.currentTxs) + len(m.issuedTxs)
}

// addTx attempts to add tx to the mempool.
//
// Unless local, discarded transactions can not be added.
// If force, conflict checks are skipped.
//
// Assumes lock is held.
func (m *Mempool) addTx(tx *atomic.Tx, local bool, force bool) error {
	// If the tx has already been included in the mempool, there's no need to
	// add it again.
	txID := tx.ID()
	if _, exists := m.issuedTxs[txID]; exists {
		return fmt.Errorf("%w: tx %s was issued previously", ErrAlreadyKnown, txID)
	}
	if _, exists := m.currentTxs[txID]; exists {
		return fmt.Errorf("%w: tx %s is being built into a block", ErrAlreadyKnown, txID)
	}
	if _, exists := m.pendingTxs.Get(txID); exists {
		return fmt.Errorf("%w: tx %s is pending", ErrAlreadyKnown, txID)
	}
	if !local {
		if _, exists := m.discardedTxs.Get(txID); exists {
			return fmt.Errorf("%w: tx %s was discarded", ErrAlreadyKnown, txID)
		}
	}
	if !force && m.verify != nil {
		if err := m.verify(tx); err != nil {
			return err
		}
	}

	gasPrice, err := atomic.EffectiveGasPrice(tx, m.ctx.AVAXAssetID, true)
	if err != nil {
		return err
	}
	highestGasPrice, highestGasPriceConflictTxID, conflictingTxs, err := m.checkConflictTx(tx)
	if err != nil {
		return err
	}
	if len(conflictingTxs) != 0 && !force {
		// If the transaction does not have a higher fee than all of its
		// conflicts, we refuse to add it to the mempool. (Prefer items already
		// in the mempool).
		if !gasPrice.Gt(&highestGasPrice) {
			return fmt.Errorf(
				"%w: issued tx (%s) gas price %d <= conflict tx (%s) gas price %d (%d total conflicts in mempool)",
				ErrConflict,
				txID,
				gasPrice,
				highestGasPriceConflictTxID,
				highestGasPrice,
				len(conflictingTxs),
			)
		}
		// Remove all conflicting transactions from the mempool.
		for _, conflictTx := range conflictingTxs {
			m.removeTx(conflictTx, true)
		}
	}
	// If adding this transaction would exceed the mempool's size, check if
	// there is a lower priced transaction that can be evicted from the mempool.
	//
	// Recall that the size of the mempool is denominated in transactions, so to
	// add a new transaction we only need to evict at most one other
	// transaction.
	if m.length() >= m.maxSize {
		if m.pendingTxs.Len() > 0 {
			// Get the transaction with the lowest gasPrice
			minTx, minGasPrice := m.pendingTxs.PeekMin()
			// If the new tx doesn't have a higher fee than the transaction it
			// would replace, discard new transaction. (Prefer items already
			// in the mempool).
			if !gasPrice.Gt(&minGasPrice) {
				return fmt.Errorf(
					"%w currentMin=%d provided=%d",
					ErrInsufficientFee,
					minGasPrice,
					gasPrice,
				)
			}

			m.removeTx(minTx, true)
		} else {
			// This could occur if we have used our entire size allowance on
			// transactions that are either Current or Issued.
			return ErrMempoolFull
		}
	}

	// If the transaction was recently discarded, log the event and evict from
	// discarded transactions so it's not in two places within the mempool.
	// We allow the transaction to be re-issued since it may have been invalid
	// due to an atomic UTXO not being present yet.
	if _, has := m.discardedTxs.Get(txID); has {
		log.Debug("Adding recently discarded transaction back to the mempool",
			"txID", txID,
		)
		m.discardedTxs.Evict(txID)
	}

	// Mark the transaction as Pending.
	m.pendingTxs.Push(tx, gasPrice)
	m.metrics.addedTxs.Inc(1)
	m.metrics.pendingTxs.Update(int64(m.pendingTxs.Len()))
	for utxoID := range tx.InputUTXOs() {
		m.utxoSpenders[utxoID] = tx
	}

	m.bloom.Add(tx)
	reset, err := gossip.ResetBloomFilterIfNeeded(m.bloom, m.length()*config.TxGossipBloomChurnMultiplier)
	if err != nil {
		return err
	}

	if reset {
		log.Debug("resetting bloom filter", "reason", "reached max filled ratio")

		for _, pendingTx := range m.pendingTxs.minHeap.items {
			m.bloom.Add(pendingTx.tx)
		}
		// Current transactions must be added to the bloom filter as well
		// because they could be added back into the pending set without going
		// through addTx again.
		for _, currentTx := range m.currentTxs {
			m.bloom.Add(currentTx)
		}
	}

<<<<<<< HEAD
	// When adding [tx] to the mempool make sure that there is an item in Pending
	// to signal the VM to produce a block. Note: if the VM's buildStatus has already
	// been set to something other than [dontBuild], this will be ignored and won't be
	// reset until the engine calls BuildBlock. This case is handled in IssueCurrentTx
	// and CancelCurrentTx.
	m.addPending()

	return nil
=======
	// When adding a transaction to the mempool, we make sure that there is an
	// item in Pending to signal the VM to produce a block.
	select {
	case m.pending <- struct{}{}:
	default:
	}
	return nil
}

func (m *Mempool) GetFilter() ([]byte, []byte) {
	m.lock.RLock()
	defer m.lock.RUnlock()

	return m.bloom.Marshal()
>>>>>>> 7d59ff47
}<|MERGE_RESOLUTION|>--- conflicted
+++ resolved
@@ -9,15 +9,6 @@
 
 	"github.com/ava-labs/avalanchego/ids"
 	"github.com/ava-labs/avalanchego/network/p2p/gossip"
-<<<<<<< HEAD
-
-	"github.com/ava-labs/coreth/plugin/evm/atomic"
-	"github.com/ava-labs/coreth/plugin/evm/config"
-	"github.com/ava-labs/libevm/log"
-)
-
-var _ gossip.Set[*atomic.Tx] = (*Mempool)(nil)
-=======
 	"github.com/ava-labs/libevm/log"
 	"github.com/holiman/uint256"
 	"github.com/prometheus/client_golang/prometheus"
@@ -44,21 +35,10 @@
 		ErrMempoolFull,
 	}
 )
->>>>>>> 7d59ff47
 
 // Mempool is a simple mempool for atomic transactions
 type Mempool struct {
 	*Txs
-<<<<<<< HEAD
-	verify func(tx *atomic.Tx) error
-}
-
-func NewMempool(txs *Txs, verify func(tx *atomic.Tx) error) *Mempool {
-	return &Mempool{
-		Txs:    txs,
-		verify: verify,
-	}
-=======
 	// bloom is a bloom filter containing the txs in the mempool
 	bloom  *gossip.BloomFilter
 	verify func(tx *atomic.Tx) error
@@ -83,7 +63,6 @@
 		bloom:  bloom,
 		verify: verify,
 	}, nil
->>>>>>> 7d59ff47
 }
 
 // Add attempts to add tx to the mempool as a Remote transaction. It is assumed
@@ -310,16 +289,6 @@
 		}
 	}
 
-<<<<<<< HEAD
-	// When adding [tx] to the mempool make sure that there is an item in Pending
-	// to signal the VM to produce a block. Note: if the VM's buildStatus has already
-	// been set to something other than [dontBuild], this will be ignored and won't be
-	// reset until the engine calls BuildBlock. This case is handled in IssueCurrentTx
-	// and CancelCurrentTx.
-	m.addPending()
-
-	return nil
-=======
 	// When adding a transaction to the mempool, we make sure that there is an
 	// item in Pending to signal the VM to produce a block.
 	select {
@@ -334,5 +303,4 @@
 	defer m.lock.RUnlock()
 
 	return m.bloom.Marshal()
->>>>>>> 7d59ff47
 }
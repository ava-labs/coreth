--- conflicted
+++ resolved
@@ -31,26 +31,14 @@
 )
 
 var (
-<<<<<<< HEAD
-	_                           UnsignedAtomicTx       = &UnsignedExportTx{}
-	_                           secp256k1fx.UnsignedTx = &UnsignedExportTx{}
+	_                           UnsignedAtomicTx       = (*UnsignedExportTx)(nil)
+	_                           secp256k1fx.UnsignedTx = (*UnsignedExportTx)(nil)
 	ErrExportNonAVAXInputBanff                         = errors.New("export input cannot contain non-AVAX in Banff")
 	ErrExportNonAVAXOutputBanff                        = errors.New("export output cannot contain non-AVAX in Banff")
 	ErrNoExportOutputs                                 = errors.New("tx has no export outputs")
 	errOverflowExport                                  = errors.New("overflow when computing export amount + txFee")
 	errInsufficientFunds                               = errors.New("insufficient funds")
 	errInvalidNonce                                    = errors.New("invalid nonce")
-=======
-	_                             UnsignedAtomicTx       = (*UnsignedExportTx)(nil)
-	_                             secp256k1fx.UnsignedTx = (*UnsignedExportTx)(nil)
-	ErrExportNonAVAXInputBanff                           = errors.New("export input cannot contain non-AVAX in Banff")
-	ErrExportNonAVAXOutputBanff                          = errors.New("export output cannot contain non-AVAX in Banff")
-	ErrNoExportOutputs                                   = errors.New("tx has no export outputs")
-	errPublicKeySignatureMismatch                        = errors.New("signature doesn't match public key")
-	errOverflowExport                                    = errors.New("overflow when computing export amount + txFee")
-	errInsufficientFunds                                 = errors.New("insufficient funds")
-	errInvalidNonce                                      = errors.New("invalid nonce")
->>>>>>> ef4d7dd3
 )
 
 // UnsignedExportTx is an unsigned ExportTx

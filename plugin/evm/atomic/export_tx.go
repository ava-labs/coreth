--- conflicted
+++ resolved
@@ -31,13 +31,8 @@
 )
 
 var (
-<<<<<<< HEAD
-	_                           UnsignedAtomicTx       = &UnsignedExportTx{}
-	_                           secp256k1fx.UnsignedTx = &UnsignedExportTx{}
-=======
 	_                           UnsignedAtomicTx       = (*UnsignedExportTx)(nil)
 	_                           secp256k1fx.UnsignedTx = (*UnsignedExportTx)(nil)
->>>>>>> de6a088a
 	ErrExportNonAVAXInputBanff                         = errors.New("export input cannot contain non-AVAX in Banff")
 	ErrExportNonAVAXOutputBanff                        = errors.New("export output cannot contain non-AVAX in Banff")
 	ErrNoExportOutputs                                 = errors.New("tx has no export outputs")

--- conflicted
+++ resolved
@@ -144,11 +144,7 @@
 		return 0, err
 	}
 	if fixedFee {
-<<<<<<< HEAD
-		cost, err = math.Add(cost, params.AtomicTxBaseCost)
-=======
-		cost, err = math.Add64(cost, ap5.AtomicTxIntrinsicGas)
->>>>>>> 0cdf88ee
+		cost, err = math.Add(cost, ap5.AtomicTxIntrinsicGas)
 		if err != nil {
 			return 0, err
 		}

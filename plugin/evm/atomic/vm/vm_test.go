// Copyright (C) 2019-2025, Ava Labs, Inc. All rights reserved.
// See the file LICENSE for licensing terms.

package vm

import (
	"context"
	"crypto/ecdsa"
	"fmt"
	"math/big"
	"sync"
	"testing"
	"time"

	"github.com/ava-labs/avalanchego/ids"
	"github.com/ava-labs/avalanchego/snow"
	"github.com/ava-labs/avalanchego/upgrade/upgradetest"
	"github.com/ava-labs/avalanchego/utils/crypto/secp256k1"
	"github.com/ava-labs/avalanchego/utils/hashing"
	"github.com/ava-labs/avalanchego/utils/set"
	"github.com/ava-labs/avalanchego/utils/units"
	"github.com/ava-labs/avalanchego/vms/components/avax"
	"github.com/ava-labs/avalanchego/vms/components/chain"
	"github.com/ava-labs/avalanchego/vms/secp256k1fx"
	"github.com/ava-labs/libevm/common"
	"github.com/ava-labs/libevm/core/types"
	"github.com/ava-labs/libevm/rlp"
	"github.com/ava-labs/libevm/trie"
	"github.com/stretchr/testify/require"

	"github.com/ava-labs/coreth/core"
	"github.com/ava-labs/coreth/core/extstate"
	"github.com/ava-labs/coreth/params"
	"github.com/ava-labs/coreth/plugin/evm"
	"github.com/ava-labs/coreth/plugin/evm/atomic"
	"github.com/ava-labs/coreth/plugin/evm/atomic/txpool"
	"github.com/ava-labs/coreth/plugin/evm/customheader"
	"github.com/ava-labs/coreth/plugin/evm/customtypes"
	"github.com/ava-labs/coreth/plugin/evm/extension"
	"github.com/ava-labs/coreth/plugin/evm/upgrade/ap0"
	"github.com/ava-labs/coreth/plugin/evm/upgrade/ap1"
	"github.com/ava-labs/coreth/plugin/evm/vmtest"
	"github.com/ava-labs/coreth/utils/utilstest"

	avalancheatomic "github.com/ava-labs/avalanchego/chains/atomic"
	commonEng "github.com/ava-labs/avalanchego/snow/engine/common"
)

func newAtomicTestVM() *VM {
	return WrapVM(&evm.VM{})
}

func (vm *VM) newImportTx(
	chainID ids.ID, // chain to import from
	to common.Address, // Address of recipient
	baseFee *big.Int, // fee to use post-AP3
	keys []*secp256k1.PrivateKey, // Keys to import the funds
) (*atomic.Tx, error) {
	kc := secp256k1fx.NewKeychain(keys...)
	atomicUTXOs, _, _, err := avax.GetAtomicUTXOs(vm.Ctx.SharedMemory, atomic.Codec, chainID, kc.Addresses(), ids.ShortEmpty, ids.Empty, maxUTXOsToFetch)
	if err != nil {
		return nil, fmt.Errorf("problem retrieving atomic UTXOs: %w", err)
	}

	return atomic.NewImportTx(vm.Ctx, vm.CurrentRules(), vm.clock.Unix(), chainID, to, baseFee, kc, atomicUTXOs)
}

func addUTXO(sharedMemory *avalancheatomic.Memory, ctx *snow.Context, txID ids.ID, index uint32, assetID ids.ID, amount uint64, addr ids.ShortID) (*avax.UTXO, error) {
	utxo := &avax.UTXO{
		UTXOID: avax.UTXOID{
			TxID:        txID,
			OutputIndex: index,
		},
		Asset: avax.Asset{ID: assetID},
		Out: &secp256k1fx.TransferOutput{
			Amt: amount,
			OutputOwners: secp256k1fx.OutputOwners{
				Threshold: 1,
				Addrs:     []ids.ShortID{addr},
			},
		},
	}
	utxoBytes, err := atomic.Codec.Marshal(atomic.CodecVersion, utxo)
	if err != nil {
		return nil, err
	}

	xChainSharedMemory := sharedMemory.NewSharedMemory(ctx.XChainID)
	inputID := utxo.InputID()
	if err := xChainSharedMemory.Apply(map[ids.ID]*avalancheatomic.Requests{ctx.ChainID: {PutRequests: []*avalancheatomic.Element{{
		Key:   inputID[:],
		Value: utxoBytes,
		Traits: [][]byte{
			addr.Bytes(),
		},
	}}}}); err != nil {
		return nil, err
	}

	return utxo, nil
}

func addUTXOs(sharedMemory *avalancheatomic.Memory, ctx *snow.Context, utxos map[ids.ShortID]uint64) error {
	for addr, avaxAmount := range utxos {
		txID, err := ids.ToID(hashing.ComputeHash256(addr.Bytes()))
		if err != nil {
			return fmt.Errorf("Failed to generate txID from addr: %w", err)
		}
		if _, err := addUTXO(sharedMemory, ctx, txID, 0, ctx.AVAXAssetID, avaxAmount, addr); err != nil {
			return fmt.Errorf("Failed to add UTXO to shared memory: %w", err)
		}
	}
	return nil
}

func TestImportMissingUTXOs(t *testing.T) {
	for _, scheme := range vmtest.Schemes {
		t.Run(scheme, func(t *testing.T) {
			testImportMissingUTXOs(t, scheme)
		})
	}
}

func testImportMissingUTXOs(t *testing.T, scheme string) {
	// make a VM with a shared memory that has an importable UTXO to build a block
	require := require.New(t)
	importAmount := uint64(50000000)
	fork := upgradetest.ApricotPhase2
	vm1 := newAtomicTestVM()
	tvm := vmtest.SetupTestVM(t, vm1, vmtest.TestVMConfig{
		Fork:   &fork,
		Scheme: scheme,
	})
	require.NoError(addUTXOs(tvm.AtomicMemory, vm1.Ctx, map[ids.ShortID]uint64{
		vmtest.TestShortIDAddrs[0]: importAmount,
	}))
	defer func() {
		require.NoError(vm1.Shutdown(context.Background()))
	}()

	importTx, err := vm1.newImportTx(vm1.Ctx.XChainID, vmtest.TestEthAddrs[0], vmtest.InitialBaseFee, vmtest.TestKeys[0:1])
	require.NoError(err)
	require.NoError(vm1.AtomicMempool.AddLocalTx(importTx))
	msg, err := vm1.WaitForEvent(context.Background())
	require.NoError(err)
	require.Equal(commonEng.PendingTxs, msg)
	blk, err := vm1.BuildBlock(context.Background())
	require.NoError(err)

	// make another VM which is missing the UTXO in shared memory
	vm2 := newAtomicTestVM()
	vmtest.SetupTestVM(t, vm2, vmtest.TestVMConfig{
		Fork:   &fork,
		Scheme: scheme,
	})
	defer func() {
		require.NoError(vm2.Shutdown(context.Background()))
	}()

	vm2Blk, err := vm2.ParseBlock(context.Background(), blk.Bytes())
	require.NoError(err)
	err = vm2Blk.Verify(context.Background())
	require.ErrorIs(err, ErrMissingUTXOs)

	// This should not result in a bad block since the missing UTXO should
	// prevent InsertBlockManual from being called.
	badBlocks, _ := vm2.Ethereum().BlockChain().BadBlocks()
	require.Empty(badBlocks)
}

// Simple test to ensure we can issue an import transaction followed by an export transaction
// and they will be indexed correctly when accepted.
func TestIssueAtomicTxs(t *testing.T) {
	for _, scheme := range vmtest.Schemes {
		t.Run(scheme, func(t *testing.T) {
			testIssueAtomicTxs(t, scheme)
		})
	}
}

func testIssueAtomicTxs(t *testing.T, scheme string) {
	require := require.New(t)
	importAmount := uint64(50000000)
	vm := newAtomicTestVM()
	fork := upgradetest.ApricotPhase2
	tvm := vmtest.SetupTestVM(t, vm, vmtest.TestVMConfig{
		Fork:   &fork,
		Scheme: scheme,
	})
	utxos := map[ids.ShortID]uint64{
		vmtest.TestShortIDAddrs[0]: importAmount,
	}
	addUTXOs(tvm.AtomicMemory, vm.Ctx, utxos)
	defer func() {
		require.NoError(vm.Shutdown(context.Background()))
	}()

	importTx, err := vm.newImportTx(vm.Ctx.XChainID, vmtest.TestEthAddrs[0], vmtest.InitialBaseFee, vmtest.TestKeys[0:1])
	require.NoError(err)

	require.NoError(vm.AtomicMempool.AddLocalTx(importTx))

	msg, err := vm.WaitForEvent(context.Background())
	require.NoError(err)
	require.Equal(commonEng.PendingTxs, msg)

	blk, err := vm.BuildBlock(context.Background())
	require.NoError(err)

	require.NoError(blk.Verify(context.Background()))

	require.NoError(vm.SetPreference(context.Background(), blk.ID()))

	require.NoError(blk.Accept(context.Background()))

	lastAcceptedID, err := vm.LastAccepted(context.Background())
	require.NoError(err)
	require.Equal(lastAcceptedID, blk.ID())
	vm.Ethereum().BlockChain().DrainAcceptorQueue()

	state, err := vm.Ethereum().BlockChain().State()
	require.NoError(err)

	wrappedState := extstate.New(state)
	exportTx, err := atomic.NewExportTx(vm.Ctx, vm.CurrentRules(), wrappedState, vm.Ctx.AVAXAssetID, importAmount-(2*ap0.AtomicTxFee), vm.Ctx.XChainID, vmtest.TestShortIDAddrs[0], vmtest.InitialBaseFee, vmtest.TestKeys[0:1])
	require.NoError(err)

	require.NoError(vm.AtomicMempool.AddLocalTx(exportTx))

	msg, err = vm.WaitForEvent(context.Background())
	require.NoError(err)
	require.Equal(commonEng.PendingTxs, msg)

	blk2, err := vm.BuildBlock(context.Background())
	require.NoError(err)

	require.NoError(blk2.Verify(context.Background()))

	require.NoError(blk2.Accept(context.Background()))

	lastAcceptedID, err = vm.LastAccepted(context.Background())
	require.NoError(err)
	require.Equal(lastAcceptedID, blk2.ID())

	// Check that both atomic transactions were indexed as expected.
	indexedImportTx, status, height, err := vm.GetAtomicTx(importTx.ID())
	require.NoError(err)
	require.Equal(atomic.Accepted, status)
	require.Equal(uint64(1), height, "expected height of indexed import tx to be 1")
	require.Equal(indexedImportTx.ID(), importTx.ID(), "expected ID of indexed import tx to match original txID")

	indexedExportTx, status, height, err := vm.GetAtomicTx(exportTx.ID())
	require.NoError(err)
	require.Equal(atomic.Accepted, status)
	require.Equal(uint64(2), height, "expected height of indexed export tx to be 2")
	require.Equal(indexedExportTx.ID(), exportTx.ID(), "expected ID of indexed import tx to match original txID")
}

func testConflictingImportTxs(t *testing.T, fork upgradetest.Fork, scheme string) {
	require := require.New(t)
	importAmount := uint64(10000000)
	vm := newAtomicTestVM()
	tvm := vmtest.SetupTestVM(t, vm, vmtest.TestVMConfig{
		Fork:   &fork,
		Scheme: scheme,
	})
	require.NoError(addUTXOs(tvm.AtomicMemory, vm.Ctx, map[ids.ShortID]uint64{
		vmtest.TestShortIDAddrs[0]: importAmount,
		vmtest.TestShortIDAddrs[1]: importAmount,
		vmtest.TestShortIDAddrs[2]: importAmount,
	}))

	defer func() {
		require.NoError(vm.Shutdown(context.Background()))
	}()

	importTxs := make([]*atomic.Tx, 0, 3)
	conflictTxs := make([]*atomic.Tx, 0, 3)
	for i, key := range vmtest.TestKeys {
		importTx, err := vm.newImportTx(vm.Ctx.XChainID, vmtest.TestEthAddrs[i], vmtest.InitialBaseFee, []*secp256k1.PrivateKey{key})
		require.NoError(err)
		importTxs = append(importTxs, importTx)

		conflictAddr := vmtest.TestEthAddrs[(i+1)%len(vmtest.TestEthAddrs)]
		conflictTx, err := vm.newImportTx(vm.Ctx.XChainID, conflictAddr, vmtest.InitialBaseFee, []*secp256k1.PrivateKey{key})
		require.NoError(err)
		conflictTxs = append(conflictTxs, conflictTx)
	}

	expectedParentBlkID, err := vm.LastAccepted(context.Background())
	require.NoError(err)
	for _, tx := range importTxs[:2] {
		require.NoError(vm.AtomicMempool.AddLocalTx(tx))

		msg, err := vm.WaitForEvent(context.Background())
		require.NoError(err)
		require.Equal(commonEng.PendingTxs, msg)

		vm.clock.Set(vm.clock.Time().Add(2 * time.Second))
		blk, err := vm.BuildBlock(context.Background())
		require.NoError(err)
		require.NoError(blk.Verify(context.Background()))

		require.Equal(expectedParentBlkID, blk.Parent())

		expectedParentBlkID = blk.ID()
		require.NoError(vm.SetPreference(context.Background(), blk.ID()))
	}

	// Check that for each conflict tx (whose conflict is in the chain ancestry)
	// the VM returns an error when it attempts to issue the conflict into the mempool
	// and when it attempts to build a block with the conflict force added to the mempool.
	for i, tx := range conflictTxs[:2] {
		err = vm.AtomicMempool.AddLocalTx(tx)
		require.ErrorIsf(err, ErrConflictingAtomicInputs, "tx index %d", i)
		// Force issue transaction directly to the mempool
		require.NoErrorf(vm.AtomicMempool.ForceAddTx(tx), "force issue failed for tx index %d", i)
		msg, err := vm.WaitForEvent(context.Background())
		require.NoErrorf(err, "wait for event failed for tx index %d", i)
		require.Equal(commonEng.PendingTxs, msg)

		vm.clock.Set(vm.clock.Time().Add(2 * time.Second))
		_, err = vm.BuildBlock(context.Background())
		// The new block is verified in BuildBlock, so
		// BuildBlock should fail due to an attempt to
		// double spend an atomic UTXO.
		require.ErrorIsf(err, ErrEmptyBlock, "tx index %d", i)
	}

	// Generate one more valid block so that we can copy the header to create an invalid block
	// with modified extra data. This new block will be invalid for more than one reason (invalid merkle root)
	// so we check to make sure that the expected error is returned from block verification.
	require.NoError(vm.AtomicMempool.AddLocalTx(importTxs[2]))
	msg, err := vm.WaitForEvent(context.Background())
	require.NoError(err)
	require.Equal(commonEng.PendingTxs, msg)
	vm.clock.Set(vm.clock.Time().Add(2 * time.Second))

	validBlock, err := vm.BuildBlock(context.Background())
	require.NoError(err)
	require.NoError(validBlock.Verify(context.Background()))

	validEthBlock := validBlock.(*chain.BlockWrapper).Block.(extension.ExtendedBlock).GetEthBlock()

	rules := vm.CurrentRules()
	var extraData []byte
	switch {
	case rules.IsApricotPhase5:
		extraData, err = atomic.Codec.Marshal(atomic.CodecVersion, []*atomic.Tx{conflictTxs[1]})
	default:
		extraData, err = atomic.Codec.Marshal(atomic.CodecVersion, conflictTxs[1])
	}
	require.NoError(err)
	conflictingAtomicTxBlock := customtypes.NewBlockWithExtData(
		types.CopyHeader(validEthBlock.Header()),
		nil,
		nil,
		nil,
		new(trie.Trie),
		extraData,
		true,
	)

	blockBytes, err := rlp.EncodeToBytes(conflictingAtomicTxBlock)
	require.NoError(err)
	parsedBlock, err := vm.ParseBlock(context.Background(), blockBytes)
	require.NoError(err)
	err = parsedBlock.Verify(context.Background())
	require.ErrorIs(err, ErrConflictingAtomicInputs)

	if !rules.IsApricotPhase5 {
		return
	}

	extraData, err = atomic.Codec.Marshal(atomic.CodecVersion, []*atomic.Tx{importTxs[2], conflictTxs[2]})
	require.NoError(err)
	header := types.CopyHeader(validEthBlock.Header())
	headerExtra := customtypes.GetHeaderExtra(header)
	headerExtra.ExtDataGasUsed.Mul(common.Big2, headerExtra.ExtDataGasUsed)

	internalConflictBlock := customtypes.NewBlockWithExtData(
		header,
		nil,
		nil,
		nil,
		new(trie.Trie),
		extraData,
		true,
	)

	blockBytes, err = rlp.EncodeToBytes(internalConflictBlock)
	require.NoError(err)
	parsedBlock, err = vm.ParseBlock(context.Background(), blockBytes)
	require.NoError(err)
	err = parsedBlock.Verify(context.Background())
	require.ErrorIs(err, ErrConflictingAtomicInputs)
}

func TestReissueAtomicTxHigherGasPrice(t *testing.T) {
	for _, scheme := range vmtest.Schemes {
		t.Run(scheme, func(t *testing.T) {
			testReissueAtomicTxHigherGasPrice(t, scheme)
		})
	}
}

func testReissueAtomicTxHigherGasPrice(t *testing.T, scheme string) {
	kc := secp256k1fx.NewKeychain(vmtest.TestKeys...)

	tests := map[string]func(t *testing.T, vm *VM, sharedMemory *avalancheatomic.Memory) (issued []*atomic.Tx, discarded []*atomic.Tx){
		"single UTXO override": func(t *testing.T, vm *VM, sharedMemory *avalancheatomic.Memory) (issued []*atomic.Tx, evicted []*atomic.Tx) {
			utxo, err := addUTXO(sharedMemory, vm.Ctx, ids.GenerateTestID(), 0, vm.Ctx.AVAXAssetID, units.Avax, vmtest.TestShortIDAddrs[0])
			require.NoError(t, err)
			tx1, err := atomic.NewImportTx(vm.Ctx, vm.CurrentRules(), vm.clock.Unix(), vm.Ctx.XChainID, vmtest.TestEthAddrs[0], vmtest.InitialBaseFee, kc, []*avax.UTXO{utxo})
			require.NoError(t, err)
			tx2, err := atomic.NewImportTx(vm.Ctx, vm.CurrentRules(), vm.clock.Unix(), vm.Ctx.XChainID, vmtest.TestEthAddrs[0], new(big.Int).Mul(common.Big2, vmtest.InitialBaseFee), kc, []*avax.UTXO{utxo})
			require.NoError(t, err)
			require.NoError(t, vm.AtomicMempool.AddLocalTx(tx1))
			require.NoError(t, vm.AtomicMempool.AddLocalTx(tx2))

			return []*atomic.Tx{tx2}, []*atomic.Tx{tx1}
		},
		"one of two UTXOs overrides": func(t *testing.T, vm *VM, sharedMemory *avalancheatomic.Memory) (issued []*atomic.Tx, evicted []*atomic.Tx) {
			utxo1, err := addUTXO(sharedMemory, vm.Ctx, ids.GenerateTestID(), 0, vm.Ctx.AVAXAssetID, units.Avax, vmtest.TestShortIDAddrs[0])
			require.NoError(t, err)
			utxo2, err := addUTXO(sharedMemory, vm.Ctx, ids.GenerateTestID(), 0, vm.Ctx.AVAXAssetID, units.Avax, vmtest.TestShortIDAddrs[0])
			require.NoError(t, err)
			tx1, err := atomic.NewImportTx(vm.Ctx, vm.CurrentRules(), vm.clock.Unix(), vm.Ctx.XChainID, vmtest.TestEthAddrs[0], vmtest.InitialBaseFee, kc, []*avax.UTXO{utxo1, utxo2})
			require.NoError(t, err)
			tx2, err := atomic.NewImportTx(vm.Ctx, vm.CurrentRules(), vm.clock.Unix(), vm.Ctx.XChainID, vmtest.TestEthAddrs[0], new(big.Int).Mul(common.Big2, vmtest.InitialBaseFee), kc, []*avax.UTXO{utxo1})
			require.NoError(t, err)
			require.NoError(t, vm.AtomicMempool.AddLocalTx(tx1))
			require.NoError(t, vm.AtomicMempool.AddLocalTx(tx2))

			return []*atomic.Tx{tx2}, []*atomic.Tx{tx1}
		},
		"hola": func(t *testing.T, vm *VM, sharedMemory *avalancheatomic.Memory) (issued []*atomic.Tx, evicted []*atomic.Tx) {
			utxo1, err := addUTXO(sharedMemory, vm.Ctx, ids.GenerateTestID(), 0, vm.Ctx.AVAXAssetID, units.Avax, vmtest.TestShortIDAddrs[0])
			require.NoError(t, err)
			utxo2, err := addUTXO(sharedMemory, vm.Ctx, ids.GenerateTestID(), 0, vm.Ctx.AVAXAssetID, units.Avax, vmtest.TestShortIDAddrs[0])
			require.NoError(t, err)
			importTx1, err := atomic.NewImportTx(vm.Ctx, vm.CurrentRules(), vm.clock.Unix(), vm.Ctx.XChainID, vmtest.TestEthAddrs[0], vmtest.InitialBaseFee, kc, []*avax.UTXO{utxo1})
			require.NoError(t, err)
			importTx2, err := atomic.NewImportTx(vm.Ctx, vm.CurrentRules(), vm.clock.Unix(), vm.Ctx.XChainID, vmtest.TestEthAddrs[0], new(big.Int).Mul(big.NewInt(3), vmtest.InitialBaseFee), kc, []*avax.UTXO{utxo2})
			require.NoError(t, err)
			reissuanceTx1, err := atomic.NewImportTx(vm.Ctx, vm.CurrentRules(), vm.clock.Unix(), vm.Ctx.XChainID, vmtest.TestEthAddrs[0], new(big.Int).Mul(big.NewInt(2), vmtest.InitialBaseFee), kc, []*avax.UTXO{utxo1, utxo2})
			require.NoError(t, err)
			require.NoError(t, vm.AtomicMempool.AddLocalTx(importTx1))
			require.NoError(t, vm.AtomicMempool.AddLocalTx(importTx2))

			err = vm.AtomicMempool.AddLocalTx(reissuanceTx1)
			require.ErrorIs(t, err, txpool.ErrConflict)

			require.True(t, vm.AtomicMempool.Has(importTx1.ID()))
			require.True(t, vm.AtomicMempool.Has(importTx2.ID()))
			require.False(t, vm.AtomicMempool.Has(reissuanceTx1.ID()))

			reissuanceTx2, err := atomic.NewImportTx(vm.Ctx, vm.CurrentRules(), vm.clock.Unix(), vm.Ctx.XChainID, vmtest.TestEthAddrs[0], new(big.Int).Mul(big.NewInt(4), vmtest.InitialBaseFee), kc, []*avax.UTXO{utxo1, utxo2})
			require.NoError(t, err)
			require.NoError(t, vm.AtomicMempool.AddLocalTx(reissuanceTx2))

			return []*atomic.Tx{reissuanceTx2}, []*atomic.Tx{importTx1, importTx2}
		},
	}
	for name, issueTxs := range tests {
		t.Run(name, func(t *testing.T) {
			fork := upgradetest.ApricotPhase5
			vm := newAtomicTestVM()
			tvm := vmtest.SetupTestVM(t, vm, vmtest.TestVMConfig{
				Fork:       &fork,
				Scheme:     scheme,
				ConfigJSON: `{"pruning-enabled":true}`,
			})
			issuedTxs, evictedTxs := issueTxs(t, vm, tvm.AtomicMemory)

			for i, tx := range issuedTxs {
				_, issued := vm.AtomicMempool.GetPendingTx(tx.ID())
				require.True(t, issued, "expected issued tx at index %d to be issued", i)
			}

			for i, tx := range evictedTxs {
				_, discarded, _ := vm.AtomicMempool.GetTx(tx.ID())
				require.True(t, discarded, "expected discarded tx at index %d to be discarded", i)
			}
		})
	}
}

func TestConflictingImportTxsAcrossBlocks(t *testing.T) {
	for _, fork := range []upgradetest.Fork{
		upgradetest.ApricotPhase1,
		upgradetest.ApricotPhase2,
		upgradetest.ApricotPhase3,
		upgradetest.ApricotPhase4,
		upgradetest.ApricotPhase5,
	} {
		t.Run(fork.String(), func(t *testing.T) {
			for _, scheme := range vmtest.Schemes {
				t.Run(scheme, func(t *testing.T) {
					testConflictingImportTxs(t, fork, scheme)
				})
			}
		})
	}
}

func TestConflictingTransitiveAncestryWithGap(t *testing.T) {
	for _, scheme := range vmtest.Schemes {
		t.Run(scheme, func(t *testing.T) {
			testConflictingTransitiveAncestryWithGap(t, scheme)
		})
	}
}

func testConflictingTransitiveAncestryWithGap(t *testing.T, scheme string) {
	require := require.New(t)
	key := utilstest.NewKey(t)

	key0 := vmtest.TestKeys[0]
	addr0 := key0.Address()

	key1 := vmtest.TestKeys[1]
	addr1 := key1.Address()

	importAmount := uint64(1000000000)
	fork := upgradetest.NoUpgrades
	vm := newAtomicTestVM()
	tvm := vmtest.SetupTestVM(t, vm, vmtest.TestVMConfig{
		Fork:   &fork,
		Scheme: scheme,
	})
	require.NoError(addUTXOs(tvm.AtomicMemory, vm.Ctx, map[ids.ShortID]uint64{
		addr0: importAmount,
		addr1: importAmount,
	}))

	defer func() {
		require.NoError(vm.Shutdown(context.Background()))
	}()

	newTxPoolHeadChan := make(chan core.NewTxPoolReorgEvent, 1)
	vm.Ethereum().TxPool().SubscribeNewReorgEvent(newTxPoolHeadChan)

	importTx0A, err := vm.newImportTx(vm.Ctx.XChainID, key.Address, vmtest.InitialBaseFee, []*secp256k1.PrivateKey{key0})
	require.NoError(err)
	// Create a conflicting transaction
	importTx0B, err := vm.newImportTx(vm.Ctx.XChainID, vmtest.TestEthAddrs[2], vmtest.InitialBaseFee, []*secp256k1.PrivateKey{key0})
	require.NoError(err)
	require.NoError(vm.AtomicMempool.AddLocalTx(importTx0A))

	msg, err := vm.WaitForEvent(context.Background())
	require.NoError(err)
	require.Equal(commonEng.PendingTxs, msg)

	blk0, err := vm.BuildBlock(context.Background())
	require.NoError(err)

	require.NoError(blk0.Verify(context.Background()))
	require.NoError(vm.SetPreference(context.Background(), blk0.ID()))

	newHead := <-newTxPoolHeadChan
	require.Equal(common.Hash(blk0.ID()), newHead.Head.Hash())

	tx := types.NewTransaction(0, key.Address, big.NewInt(10), 21000, big.NewInt(ap0.MinGasPrice), nil)
	signedTx, err := types.SignTx(tx, types.NewEIP155Signer(vm.Ethereum().BlockChain().Config().ChainID), key.PrivateKey)
	require.NoError(err)

	// Add the remote transactions, build the block, and set VM1's preference for block A
	_, err = vmtest.IssueTxsAndSetPreference([]*types.Transaction{signedTx}, vm)
	require.NoError(err)

	importTx1, err := vm.newImportTx(vm.Ctx.XChainID, key.Address, vmtest.InitialBaseFee, []*secp256k1.PrivateKey{key1})
	require.NoError(err)
	require.NoError(vm.AtomicMempool.AddLocalTx(importTx1))

	msg, err = vm.WaitForEvent(context.Background())
	require.NoError(err)
	require.Equal(commonEng.PendingTxs, msg)

	blk2, err := vm.BuildBlock(context.Background())
	require.NoError(err)
	require.NoError(blk2.Verify(context.Background()))
	require.NoError(vm.SetPreference(context.Background(), blk2.ID()))

	err = vm.AtomicMempool.AddLocalTx(importTx0B)
	require.ErrorIs(err, ErrConflictingAtomicInputs)

	// Force issue transaction directly into the mempool
	require.NoError(vm.AtomicMempool.ForceAddTx(importTx0B))
	msg, err = vm.WaitForEvent(context.Background())
	require.NoError(err)
	require.Equal(commonEng.PendingTxs, msg)

	_, err = vm.BuildBlock(context.Background())
	require.ErrorIs(err, ErrEmptyBlock)
}

func TestBonusBlocksTxs(t *testing.T) {
	for _, scheme := range vmtest.Schemes {
		t.Run(scheme, func(t *testing.T) {
			testBonusBlocksTxs(t, scheme)
		})
	}
}

func testBonusBlocksTxs(t *testing.T, scheme string) {
	require := require.New(t)
	fork := upgradetest.NoUpgrades
	vm := newAtomicTestVM()
	tvm := vmtest.SetupTestVM(t, vm, vmtest.TestVMConfig{
		Fork:   &fork,
		Scheme: scheme,
	})
	defer func() {
		require.NoError(vm.Shutdown(context.Background()))
	}()

	importAmount := uint64(10000000)
	utxoID := avax.UTXOID{TxID: ids.GenerateTestID()}

	utxo := &avax.UTXO{
		UTXOID: utxoID,
		Asset:  avax.Asset{ID: vm.Ctx.AVAXAssetID},
		Out: &secp256k1fx.TransferOutput{
			Amt: importAmount,
			OutputOwners: secp256k1fx.OutputOwners{
				Threshold: 1,
				Addrs:     []ids.ShortID{vmtest.TestKeys[0].Address()},
			},
		},
	}
	utxoBytes, err := atomic.Codec.Marshal(atomic.CodecVersion, utxo)
	require.NoError(err)
	xChainSharedMemory := tvm.AtomicMemory.NewSharedMemory(vm.Ctx.XChainID)
	inputID := utxo.InputID()
	require.NoError(xChainSharedMemory.Apply(map[ids.ID]*avalancheatomic.Requests{vm.Ctx.ChainID: {PutRequests: []*avalancheatomic.Element{{
		Key:   inputID[:],
		Value: utxoBytes,
		Traits: [][]byte{
			vmtest.TestKeys[0].Address().Bytes(),
		},
	}}}}))

	importTx, err := vm.newImportTx(vm.Ctx.XChainID, vmtest.TestEthAddrs[0], vmtest.InitialBaseFee, []*secp256k1.PrivateKey{vmtest.TestKeys[0]})
	require.NoError(err)
	require.NoError(vm.AtomicMempool.AddLocalTx(importTx))

	msg, err := vm.WaitForEvent(context.Background())
	require.NoError(err)
	require.Equal(commonEng.PendingTxs, msg)

	blk, err := vm.BuildBlock(context.Background())
	require.NoError(err)
	// Make [blk] a bonus block.
	vm.AtomicBackend.AddBonusBlock(blk.Height(), blk.ID())

	// Remove the UTXOs from shared memory, so that non-bonus blocks will fail verification
	require.NoError(vm.Ctx.SharedMemory.Apply(map[ids.ID]*avalancheatomic.Requests{vm.Ctx.XChainID: {RemoveRequests: [][]byte{inputID[:]}}}))

	require.NoError(blk.Verify(context.Background()))

	require.NoError(vm.SetPreference(context.Background(), blk.ID()))

	require.NoError(blk.Accept(context.Background()))

	lastAcceptedID, err := vm.LastAccepted(context.Background())
	require.NoError(err)
	require.Equal(blk.ID(), lastAcceptedID)
}

// Builds [blkA] with a virtuous import transaction and [blkB] with a separate import transaction
// that does not conflict. Accepts [blkB] and rejects [blkA], then requires that the virtuous atomic
// transaction in [blkA] is correctly re-issued into the atomic transaction mempool.
func TestReissueAtomicTx(t *testing.T) {
	for _, scheme := range vmtest.Schemes {
		t.Run(scheme, func(t *testing.T) {
			testReissueAtomicTx(t, scheme)
		})
	}
}

func testReissueAtomicTx(t *testing.T, scheme string) {
	require := require.New(t)
	fork := upgradetest.ApricotPhase1
	vm := newAtomicTestVM()
	tvm := vmtest.SetupTestVM(t, vm, vmtest.TestVMConfig{
		Fork:   &fork,
		Scheme: scheme,
	})
	require.NoError(addUTXOs(tvm.AtomicMemory, vm.Ctx, map[ids.ShortID]uint64{
		vmtest.TestShortIDAddrs[0]: 10000000,
		vmtest.TestShortIDAddrs[1]: 10000000,
	}))

	defer func() {
		require.NoError(vm.Shutdown(context.Background()))
	}()

	genesisBlkID, err := vm.LastAccepted(context.Background())
	require.NoError(err)
	importTx, err := vm.newImportTx(vm.Ctx.XChainID, vmtest.TestEthAddrs[0], vmtest.InitialBaseFee, []*secp256k1.PrivateKey{vmtest.TestKeys[0]})
	require.NoError(err)
	require.NoError(vm.AtomicMempool.AddLocalTx(importTx))

	msg, err := vm.WaitForEvent(context.Background())
	require.NoError(err)
	require.Equal(commonEng.PendingTxs, msg)

	blkA, err := vm.BuildBlock(context.Background())
	require.NoError(err)
	require.NoError(blkA.Verify(context.Background()))

	require.NoError(vm.SetPreference(context.Background(), blkA.ID()))

	// SetPreference to parent before rejecting (will rollback state to genesis
	// so that atomic transaction can be reissued, otherwise current block will
	// conflict with UTXO to be reissued)
	require.NoError(vm.SetPreference(context.Background(), genesisBlkID))

	// Rejecting [blkA] should cause [importTx] to be re-issued into the mempool.
	require.NoError(blkA.Reject(context.Background()))
	// Sleep for a minimum of two seconds to ensure that [blkB] will have a different timestamp
	// than [blkA] so that the block will be unique. This is necessary since we have marked [blkA]
	// as Rejected.
	time.Sleep(2 * time.Second)
	msg, err = vm.WaitForEvent(context.Background())
	require.NoError(err)
	require.Equal(commonEng.PendingTxs, msg)
	blkB, err := vm.BuildBlock(context.Background())
	require.NoError(err)
	require.Equal(blkA.Height(), blkB.Height())

	require.NoError(blkB.Verify(context.Background()))

	require.NoError(vm.SetPreference(context.Background(), blkB.ID()))

	require.NoError(blkB.Accept(context.Background()))

	lastAcceptedID, err := vm.LastAccepted(context.Background())
	require.NoError(err)
	require.Equal(blkB.ID(), lastAcceptedID)

	// Check that [importTx] has been indexed correctly after [blkB] is accepted.
	_, height, err := vm.AtomicTxRepository.GetByTxID(importTx.ID())
	require.NoError(err)
	require.Equal(blkB.Height(), height)
}

func TestAtomicTxFailsEVMStateTransferBuildBlock(t *testing.T) {
	for _, scheme := range vmtest.Schemes {
		t.Run(scheme, func(t *testing.T) {
			testAtomicTxFailsEVMStateTransferBuildBlock(t, scheme)
		})
	}
}

func testAtomicTxFailsEVMStateTransferBuildBlock(t *testing.T, scheme string) {
	require := require.New(t)
	fork := upgradetest.ApricotPhase1
	vm := newAtomicTestVM()
	tvm := vmtest.SetupTestVM(t, vm, vmtest.TestVMConfig{
		Fork:   &fork,
		Scheme: scheme,
	})
	require.NoError(addUTXOs(tvm.AtomicMemory, vm.Ctx, map[ids.ShortID]uint64{
		vmtest.TestShortIDAddrs[0]: 10000000,
		vmtest.TestShortIDAddrs[1]: 10000000,
	}))

	defer func() {
		require.NoError(vm.Shutdown(context.Background()))
	}()

	exportTxs := createExportTxOptions(t, vm, tvm.AtomicMemory)
	exportTx1, exportTx2 := exportTxs[0], exportTxs[1]

	require.NoError(vm.AtomicMempool.AddLocalTx(exportTx1))
	msg, err := vm.WaitForEvent(context.Background())
	require.NoError(err)
	require.Equal(commonEng.PendingTxs, msg)
	exportBlk1, err := vm.BuildBlock(context.Background())
	require.NoError(err)
	require.NoError(exportBlk1.Verify(context.Background()))

	require.NoError(vm.SetPreference(context.Background(), exportBlk1.ID()))

	err = vm.AtomicMempool.AddLocalTx(exportTx2)
	require.ErrorIs(err, atomic.ErrInvalidNonce)

	err = vm.AtomicMempool.AddRemoteTx(exportTx2)
	require.ErrorIs(err, atomic.ErrInvalidNonce)

	// Manually add transaction to mempool to bypass validation
	require.NoError(vm.AtomicMempool.ForceAddTx(exportTx2))
	msg, err = vm.WaitForEvent(context.Background())
	require.NoError(err)
	require.Equal(commonEng.PendingTxs, msg)

	_, err = vm.BuildBlock(context.Background())
	require.ErrorIs(err, ErrEmptyBlock)
}

// This is a regression test to ensure that if two consecutive atomic transactions fail verification
// in onFinalizeAndAssemble it will not cause a panic due to calling RevertToSnapshot(revID) on the
// same revision ID twice.
func TestConsecutiveAtomicTransactionsRevertSnapshot(t *testing.T) {
	require := require.New(t)
	fork := upgradetest.ApricotPhase1
	vm := newAtomicTestVM()
	tvm := vmtest.SetupTestVM(t, vm, vmtest.TestVMConfig{
		Fork: &fork,
	})
	require.NoError(addUTXOs(tvm.AtomicMemory, vm.Ctx, map[ids.ShortID]uint64{
		vmtest.TestShortIDAddrs[0]: 10000000,
		vmtest.TestShortIDAddrs[1]: 10000000,
	}))

	defer func() {
		require.NoError(vm.Shutdown(context.Background()))
	}()

	newTxPoolHeadChan := make(chan core.NewTxPoolReorgEvent, 1)
	vm.Ethereum().TxPool().SubscribeNewReorgEvent(newTxPoolHeadChan)

	// Create three conflicting import transactions
	importTxs := createImportTxOptions(t, vm, tvm.AtomicMemory)

	// Issue the first import transaction, build, and accept the block.
	require.NoError(vm.AtomicMempool.AddLocalTx(importTxs[0]))

	msg, err := vm.WaitForEvent(context.Background())
	require.NoError(err)
	require.Equal(commonEng.PendingTxs, msg)

	blk, err := vm.BuildBlock(context.Background())
	require.NoError(err)
	require.NoError(blk.Verify(context.Background()))

	require.NoError(vm.SetPreference(context.Background(), blk.ID()))

	require.NoError(blk.Accept(context.Background()))

	newHead := <-newTxPoolHeadChan
	require.Equal(common.Hash(blk.ID()), newHead.Head.Hash())

	// Add the two conflicting transactions directly to the mempool, so that two consecutive transactions
	// will fail verification when build block is called.
	vm.AtomicMempool.AddRemoteTx(importTxs[1])
	vm.AtomicMempool.AddRemoteTx(importTxs[2])

	_, err = vm.BuildBlock(context.Background())
	require.ErrorIs(err, ErrEmptyBlock)
}

func TestAtomicTxBuildBlockDropsConflicts(t *testing.T) {
	require := require.New(t)
	importAmount := uint64(10000000)
	fork := upgradetest.ApricotPhase5
	vm := newAtomicTestVM()
	tvm := vmtest.SetupTestVM(t, vm, vmtest.TestVMConfig{
		Fork: &fork,
	})
	require.NoError(addUTXOs(tvm.AtomicMemory, vm.Ctx, map[ids.ShortID]uint64{
		vmtest.TestShortIDAddrs[0]: importAmount,
		vmtest.TestShortIDAddrs[1]: importAmount,
		vmtest.TestShortIDAddrs[2]: importAmount,
	}))
	conflictKey := utilstest.NewKey(t)

	defer func() {
		require.NoError(vm.Shutdown(context.Background()))
	}()

	// Create a conflict set for each pair of transactions
	conflictSets := make([]set.Set[ids.ID], len(vmtest.TestKeys))
	for index, key := range vmtest.TestKeys {
		importTx, err := vm.newImportTx(vm.Ctx.XChainID, vmtest.TestEthAddrs[index], vmtest.InitialBaseFee, []*secp256k1.PrivateKey{key})
		require.NoError(err)
		require.NoError(vm.AtomicMempool.AddLocalTx(importTx))
		conflictSets[index].Add(importTx.ID())
		conflictTx, err := vm.newImportTx(vm.Ctx.XChainID, conflictKey.Address, vmtest.InitialBaseFee, []*secp256k1.PrivateKey{key})
		require.NoError(err)
		err = vm.AtomicMempool.AddLocalTx(conflictTx)
		require.ErrorIs(err, txpool.ErrConflict)
		// force add the tx
		vm.AtomicMempool.ForceAddTx(conflictTx)
		conflictSets[index].Add(conflictTx.ID())
	}
	msg, err := vm.WaitForEvent(context.Background())
	require.NoError(err)
	require.Equal(commonEng.PendingTxs, msg)
	// Note: this only checks the path through OnFinalizeAndAssemble, we should make sure to add a test
	// that verifies blocks received from the network will also fail verification
	blk, err := vm.BuildBlock(context.Background())
	require.NoError(err)
	wrappedBlk, ok := blk.(*chain.BlockWrapper).Block.(extension.ExtendedBlock)
	require.True(ok, "expected block to be a ExtendedBlock")
	blockExtension, ok := wrappedBlk.GetBlockExtension().(*blockExtension)
	require.True(ok, "expected block to be a blockExtension")
	atomicTxs := blockExtension.atomicTxs
	require.Len(atomicTxs, len(vmtest.TestKeys), "Conflict transactions should be out of the batch")
	atomicTxIDs := set.Set[ids.ID]{}
	for _, tx := range atomicTxs {
		atomicTxIDs.Add(tx.ID())
	}

	// Check that removing the txIDs actually included in the block from each conflict set
	// leaves one item remaining for each conflict set ie. only one tx from each conflict set
	// has been included in the block.
	for _, conflictSet := range conflictSets {
		conflictSet.Difference(atomicTxIDs)
		require.Equal(1, conflictSet.Len())
	}

	require.NoError(blk.Verify(context.Background()))
	require.NoError(blk.Accept(context.Background()))
}

func TestBuildBlockDoesNotExceedAtomicGasLimit(t *testing.T) {
	require := require.New(t)
	importAmount := uint64(10000000)
	fork := upgradetest.ApricotPhase5
	vm := newAtomicTestVM()
	tvm := vmtest.SetupTestVM(t, vm, vmtest.TestVMConfig{
		Fork: &fork,
	})

	defer func() {
		require.NoError(vm.Shutdown(context.Background()))
	}()

	kc := secp256k1fx.NewKeychain(vmtest.TestKeys[0])
	txID, err := ids.ToID(hashing.ComputeHash256(vmtest.TestShortIDAddrs[0][:]))
	require.NoError(err)

	mempoolTxs := 200
	for i := 0; i < mempoolTxs; i++ {
		utxo, err := addUTXO(tvm.AtomicMemory, vm.Ctx, txID, uint32(i), vm.Ctx.AVAXAssetID, importAmount, vmtest.TestShortIDAddrs[0])
		require.NoError(err)

		importTx, err := atomic.NewImportTx(vm.Ctx, vm.CurrentRules(), vm.clock.Unix(), vm.Ctx.XChainID, vmtest.TestEthAddrs[0], vmtest.InitialBaseFee, kc, []*avax.UTXO{utxo})
		require.NoError(err)
		require.NoError(vm.AtomicMempool.AddLocalTx(importTx))
	}

	msg, err := vm.WaitForEvent(context.Background())
	require.NoError(err)
	require.Equal(commonEng.PendingTxs, msg)
	blk, err := vm.BuildBlock(context.Background())
	require.NoError(err)
	wrappedBlk, ok := blk.(*chain.BlockWrapper).Block.(extension.ExtendedBlock)
	require.True(ok, "expected block to be a ExtendedBlock")
	blockExtension, ok := wrappedBlk.GetBlockExtension().(*blockExtension)
	require.True(ok, "expected block to be a blockExtension")
	// Need to ensure that not all of the transactions in the mempool are included in the block.
	// This ensures that we hit the atomic gas limit while building the block before we hit the
	// upper limit on the size of the codec for marshalling the atomic transactions.
	atomicTxs := blockExtension.atomicTxs
	require.Lessf(len(atomicTxs), mempoolTxs, "Expected number of atomic transactions included in the block (%d) to be less than the number of transactions added to the mempool (%d)", len(atomicTxs), mempoolTxs)
}

func TestExtraStateChangeAtomicGasLimitExceeded(t *testing.T) {
	require := require.New(t)
	importAmount := uint64(10000000)
	// We create two VMs one in ApriotPhase4 and one in ApricotPhase5, so that we can construct a block
	// containing a large enough atomic transaction that it will exceed the atomic gas limit in
	// ApricotPhase5.
	fork1 := upgradetest.ApricotPhase4
	vm1 := newAtomicTestVM()
	tvm1 := vmtest.SetupTestVM(t, vm1, vmtest.TestVMConfig{
		Fork: &fork1,
	})
	fork2 := upgradetest.ApricotPhase5
	vm2 := newAtomicTestVM()
	tvm2 := vmtest.SetupTestVM(t, vm2, vmtest.TestVMConfig{
		Fork: &fork2,
	})
	defer func() {
		require.NoError(vm1.Shutdown(context.Background()))
		require.NoError(vm2.Shutdown(context.Background()))
	}()

	txID, err := ids.ToID(hashing.ComputeHash256(vmtest.TestShortIDAddrs[0][:]))
	require.NoError(err)

	// Add enough UTXOs, such that the created import transaction will attempt to consume more gas than allowed
	// in ApricotPhase5.
	for i := 0; i < 100; i++ {
		_, err := addUTXO(tvm1.AtomicMemory, vm1.Ctx, txID, uint32(i), vm1.Ctx.AVAXAssetID, importAmount, vmtest.TestShortIDAddrs[0])
		require.NoError(err)

		_, err = addUTXO(tvm2.AtomicMemory, vm2.Ctx, txID, uint32(i), vm2.Ctx.AVAXAssetID, importAmount, vmtest.TestShortIDAddrs[0])
		require.NoError(err)
	}

	// Double the initial base fee used when estimating the cost of this transaction to ensure that when it is
	// used in ApricotPhase5 it still pays a sufficient fee with the fixed fee per atomic transaction.
	importTx, err := vm1.newImportTx(vm1.Ctx.XChainID, vmtest.TestEthAddrs[0], new(big.Int).Mul(common.Big2, vmtest.InitialBaseFee), []*secp256k1.PrivateKey{vmtest.TestKeys[0]})
	require.NoError(err)
	require.NoError(vm1.AtomicMempool.ForceAddTx(importTx))

	msg, err := vm1.WaitForEvent(context.Background())
	require.NoError(err)
	require.Equal(commonEng.PendingTxs, msg)
	blk1, err := vm1.BuildBlock(context.Background())
	require.NoError(err)
	require.NoError(blk1.Verify(context.Background()))

	wrappedBlk, ok := blk1.(*chain.BlockWrapper).Block.(extension.ExtendedBlock)
	require.True(ok, "expected block to be a ExtendedBlock")
	validEthBlock := wrappedBlk.GetEthBlock()
	extraData, err := atomic.Codec.Marshal(atomic.CodecVersion, []*atomic.Tx{importTx})
	require.NoError(err)
	// Construct the new block with the extra data in the new format (slice of atomic transactions).
	ethBlk2 := customtypes.NewBlockWithExtData(
		types.CopyHeader(validEthBlock.Header()),
		nil,
		nil,
		nil,
		new(trie.Trie),
		extraData,
		true,
	)

	state, err := vm2.Ethereum().BlockChain().State()
	require.NoError(err)

	// Hack: test [onExtraStateChange] directly to ensure it catches the atomic gas limit error correctly.
	_, _, err = vm2.onExtraStateChange(ethBlk2, nil, state)
	require.ErrorContains(err, "exceeds atomic gas limit")
}

// Regression test to ensure that a VM that is not able to parse a block that
// contains no transactions.
func TestEmptyBlock(t *testing.T) {
	for _, scheme := range vmtest.Schemes {
		t.Run(scheme, func(t *testing.T) {
			testEmptyBlock(t, scheme)
		})
	}
}

func testEmptyBlock(t *testing.T, scheme string) {
	require := require.New(t)
	importAmount := uint64(1000000000)
	fork := upgradetest.NoUpgrades
	vm := newAtomicTestVM()
	tvm := vmtest.SetupTestVM(t, vm, vmtest.TestVMConfig{
		Fork:   &fork,
		Scheme: scheme,
	})
	require.NoError(addUTXOs(tvm.AtomicMemory, vm.Ctx, map[ids.ShortID]uint64{
		vmtest.TestShortIDAddrs[0]: importAmount,
	}))

	defer func() {
		require.NoError(vm.Shutdown(context.Background()))
	}()

	importTx, err := vm.newImportTx(vm.Ctx.XChainID, vmtest.TestEthAddrs[0], vmtest.InitialBaseFee, []*secp256k1.PrivateKey{vmtest.TestKeys[0]})
	require.NoError(err)
	require.NoError(vm.AtomicMempool.AddLocalTx(importTx))

	msg, err := vm.WaitForEvent(context.Background())
	require.NoError(err)
	require.Equal(commonEng.PendingTxs, msg)

	blk, err := vm.BuildBlock(context.Background())
	require.NoError(err)

	// Create empty block from blkA
	wrappedBlk, ok := blk.(*chain.BlockWrapper).Block.(extension.ExtendedBlock)
	require.True(ok, "expected block to be a ExtendedBlock")
	ethBlock := wrappedBlk.GetEthBlock()

	emptyEthBlock := customtypes.NewBlockWithExtData(
		types.CopyHeader(ethBlock.Header()),
		nil,
		nil,
		nil,
		new(trie.Trie),
		nil,
		false,
	)

	require.Empty(customtypes.BlockExtData(emptyEthBlock))
	require.Equal(common.Hash{}, customtypes.GetHeaderExtra(emptyEthBlock.Header()).ExtDataHash)

	emptyBlockBytes, err := rlp.EncodeToBytes(emptyEthBlock)
	require.NoError(err)

	_, err = vm.ParseBlock(context.Background(), emptyBlockBytes)
	require.ErrorIs(err, ErrEmptyBlock)
}

// Regression test to ensure we can build blocks if we are starting with the
// Apricot Phase 5 ruleset in genesis.
func TestBuildApricotPhase5Block(t *testing.T) {
	for _, scheme := range vmtest.Schemes {
		t.Run(scheme, func(t *testing.T) {
			testBuildApricotPhase5Block(t, scheme)
		})
	}
}

func testBuildApricotPhase5Block(t *testing.T, scheme string) {
	require := require.New(t)
	fork := upgradetest.ApricotPhase5
	vm := newAtomicTestVM()
	tvm := vmtest.SetupTestVM(t, vm, vmtest.TestVMConfig{
		Fork:   &fork,
		Scheme: scheme,
	})

	defer func() {
		require.NoError(vm.Shutdown(context.Background()))
	}()

	newTxPoolHeadChan := make(chan core.NewTxPoolReorgEvent, 1)
	vm.Ethereum().TxPool().SubscribeNewReorgEvent(newTxPoolHeadChan)

	key := vmtest.TestKeys[0].ToECDSA()
	address := vmtest.TestEthAddrs[0]

	importAmount := uint64(1000000000)
	utxoID := avax.UTXOID{TxID: ids.GenerateTestID()}

	utxo := &avax.UTXO{
		UTXOID: utxoID,
		Asset:  avax.Asset{ID: vm.Ctx.AVAXAssetID},
		Out: &secp256k1fx.TransferOutput{
			Amt: importAmount,
			OutputOwners: secp256k1fx.OutputOwners{
				Threshold: 1,
				Addrs:     []ids.ShortID{vmtest.TestKeys[0].Address()},
			},
		},
	}
	utxoBytes, err := atomic.Codec.Marshal(atomic.CodecVersion, utxo)
	require.NoError(err)
	xChainSharedMemory := tvm.AtomicMemory.NewSharedMemory(vm.Ctx.XChainID)
	inputID := utxo.InputID()
	require.NoError(xChainSharedMemory.Apply(map[ids.ID]*avalancheatomic.Requests{vm.Ctx.ChainID: {PutRequests: []*avalancheatomic.Element{{
		Key:   inputID[:],
		Value: utxoBytes,
		Traits: [][]byte{
			vmtest.TestKeys[0].Address().Bytes(),
		},
	}}}}))

	importTx, err := vm.newImportTx(vm.Ctx.XChainID, address, vmtest.InitialBaseFee, []*secp256k1.PrivateKey{vmtest.TestKeys[0]})
	require.NoError(err)
	require.NoError(vm.AtomicMempool.AddLocalTx(importTx))

	msg, err := vm.WaitForEvent(context.Background())
	require.NoError(err)
	require.Equal(commonEng.PendingTxs, msg)

	blk, err := vm.BuildBlock(context.Background())
	require.NoError(err)
	require.NoError(blk.Verify(context.Background()))

	require.NoError(vm.SetPreference(context.Background(), blk.ID()))

	require.NoError(blk.Accept(context.Background()))

	wrappedBlk, ok := blk.(*chain.BlockWrapper).Block.(extension.ExtendedBlock)
	require.True(ok, "expected block to be a ExtendedBlock")
	ethBlk := wrappedBlk.GetEthBlock()
	eBlockGasCost := customtypes.BlockGasCost(ethBlk)
	require.NotNil(eBlockGasCost)
	require.Zerof(eBlockGasCost.Cmp(common.Big0), "expected blockGasCost to be greater than 0 but got %d", eBlockGasCost)
	eExtDataGasUsed := customtypes.BlockExtDataGasUsed(ethBlk)
	require.NotNil(eExtDataGasUsed)
	require.Zero(eExtDataGasUsed.Cmp(big.NewInt(11230)), "expected extDataGasUsed to be 11230 but got %d", eExtDataGasUsed)
	minRequiredTip, err := customheader.EstimateRequiredTip(vm.chainConfigExtra(), ethBlk.Header())
	require.NoError(err)
	require.NotNil(minRequiredTip)
	require.Zero(minRequiredTip.Cmp(common.Big0), "expected minRequiredTip to be greater than 0 but got %d", minRequiredTip)

	newHead := <-newTxPoolHeadChan
	require.Equal(common.Hash(blk.ID()), newHead.Head.Hash())

	txs := make([]*types.Transaction, 10)
	for i := 0; i < 10; i++ {
		tx := types.NewTransaction(uint64(i), address, big.NewInt(10), 21000, big.NewInt(ap0.MinGasPrice*3), nil)
		signedTx, err := types.SignTx(tx, types.NewEIP155Signer(vm.Ethereum().BlockChain().Config().ChainID), key)
		require.NoError(err)
		txs[i] = signedTx
	}
	errs := vm.Ethereum().TxPool().Add(txs, false, false)
	for _, err := range errs {
		require.NoError(err)
	}

	msg, err = vm.WaitForEvent(context.Background())
	require.NoError(err)
	require.Equal(commonEng.PendingTxs, msg)

	blk, err = vm.BuildBlock(context.Background())
	require.NoError(err)
	require.NoError(blk.Verify(context.Background()))

	require.NoError(blk.Accept(context.Background()))

	wrappedBlk, ok = blk.(*chain.BlockWrapper).Block.(extension.ExtendedBlock)
	require.True(ok, "expected block to be a ExtendedBlock")
	ethBlk = wrappedBlk.GetEthBlock()
	blockGasCost := customtypes.BlockGasCost(ethBlk)
	require.NotNil(blockGasCost)
	require.LessOrEqualf(0, blockGasCost.Cmp(big.NewInt(100)), "expected blockGasCost to be at least 100 but got %d", blockGasCost)
	eDataGasUsed := customtypes.BlockExtDataGasUsed(ethBlk)
	require.NotNil(eDataGasUsed)
	require.Zero(eDataGasUsed.Cmp(common.Big0), "expected extDataGasUsed to be 0 but got %d", eDataGasUsed)
	minRequiredTip, err = customheader.EstimateRequiredTip(vm.chainConfigExtra(), ethBlk.Header())
	require.NoError(err)
	require.NotNil(minRequiredTip)
	require.LessOrEqualf(0, minRequiredTip.Cmp(big.NewInt(0.05*params.GWei)), "expected minRequiredTip to be at least 0.05 gwei but got %d", minRequiredTip)

	lastAcceptedID, err := vm.LastAccepted(context.Background())
	require.NoError(err)
	require.Equal(blk.ID(), lastAcceptedID)

	// Confirm all txs are present
	ethBlkTxs := vm.Ethereum().BlockChain().GetBlockByNumber(2).Transactions()
	for i, tx := range txs {
		require.Greater(len(ethBlkTxs), i, "missing transactions expected: %d but found: %d", len(txs), len(ethBlkTxs))
		require.Equal(ethBlkTxs[i].Hash(), tx.Hash(), "expected tx at index %d to have hash: %x but has: %x", i, txs[i].Hash(), tx.Hash())
	}
}

// Regression test to ensure we can build blocks if we are starting with the
// Apricot Phase 4 ruleset in genesis.
func TestBuildApricotPhase4Block(t *testing.T) {
	for _, scheme := range vmtest.Schemes {
		t.Run(scheme, func(t *testing.T) {
			testBuildApricotPhase4Block(t, scheme)
		})
	}
}

func testBuildApricotPhase4Block(t *testing.T, scheme string) {
	require := require.New(t)
	fork := upgradetest.ApricotPhase4
	vm := newAtomicTestVM()
	tvm := vmtest.SetupTestVM(t, vm, vmtest.TestVMConfig{
		Fork:   &fork,
		Scheme: scheme,
	})

	defer func() {
		require.NoError(vm.Shutdown(context.Background()))
	}()

	newTxPoolHeadChan := make(chan core.NewTxPoolReorgEvent, 1)
	vm.Ethereum().TxPool().SubscribeNewReorgEvent(newTxPoolHeadChan)

	key := vmtest.TestKeys[0].ToECDSA()
	address := vmtest.TestEthAddrs[0]

	importAmount := uint64(1000000000)
	utxoID := avax.UTXOID{TxID: ids.GenerateTestID()}

	utxo := &avax.UTXO{
		UTXOID: utxoID,
		Asset:  avax.Asset{ID: vm.Ctx.AVAXAssetID},
		Out: &secp256k1fx.TransferOutput{
			Amt: importAmount,
			OutputOwners: secp256k1fx.OutputOwners{
				Threshold: 1,
				Addrs:     []ids.ShortID{vmtest.TestKeys[0].Address()},
			},
		},
	}
	utxoBytes, err := atomic.Codec.Marshal(atomic.CodecVersion, utxo)
	require.NoError(err)
	xChainSharedMemory := tvm.AtomicMemory.NewSharedMemory(vm.Ctx.XChainID)
	inputID := utxo.InputID()
	require.NoError(xChainSharedMemory.Apply(map[ids.ID]*avalancheatomic.Requests{vm.Ctx.ChainID: {PutRequests: []*avalancheatomic.Element{{
		Key:   inputID[:],
		Value: utxoBytes,
		Traits: [][]byte{
			vmtest.TestKeys[0].Address().Bytes(),
		},
	}}}}))

	importTx, err := vm.newImportTx(vm.Ctx.XChainID, address, vmtest.InitialBaseFee, []*secp256k1.PrivateKey{vmtest.TestKeys[0]})
	require.NoError(err)
	require.NoError(vm.AtomicMempool.AddLocalTx(importTx))

	msg, err := vm.WaitForEvent(context.Background())
	require.NoError(err)
	require.Equal(commonEng.PendingTxs, msg)

	blk, err := vm.BuildBlock(context.Background())
	require.NoError(err)
	require.NoError(blk.Verify(context.Background()))

	require.NoError(vm.SetPreference(context.Background(), blk.ID()))

	require.NoError(blk.Accept(context.Background()))

	wrappedBlk, ok := blk.(*chain.BlockWrapper).Block.(extension.ExtendedBlock)
	require.True(ok, "expected block to be a ExtendedBlock")
	ethBlk := wrappedBlk.GetEthBlock()
	eBlockGasCost := customtypes.BlockGasCost(ethBlk)
	require.NotNil(eBlockGasCost)
	require.Zerof(eBlockGasCost.Cmp(common.Big0), "expected blockGasCost to be 0 but got %d", eBlockGasCost)
	eExtDataGasUsed := customtypes.BlockExtDataGasUsed(ethBlk)
	require.NotNil(eExtDataGasUsed)
	require.Zerof(eExtDataGasUsed.Cmp(big.NewInt(1230)), "expected extDataGasUsed to be 1000 but got %d", eExtDataGasUsed)
	minRequiredTip, err := customheader.EstimateRequiredTip(vm.chainConfigExtra(), ethBlk.Header())
	require.NoError(err)
	require.NotNil(minRequiredTip)
	require.Zero(minRequiredTip.Cmp(common.Big0), "expected minRequiredTip to be 0 but got %d", minRequiredTip)

	newHead := <-newTxPoolHeadChan
	require.Equal(common.Hash(blk.ID()), newHead.Head.Hash())

	txs := make([]*types.Transaction, 10)
	chainID := vm.Ethereum().BlockChain().Config().ChainID
	for i := 0; i < 5; i++ {
		tx := types.NewTransaction(uint64(i), address, big.NewInt(10), 21000, big.NewInt(ap0.MinGasPrice), nil)
		signedTx, err := types.SignTx(tx, types.NewEIP155Signer(chainID), key)
		require.NoError(err)
		txs[i] = signedTx
	}
	for i := 5; i < 10; i++ {
		tx := types.NewTransaction(uint64(i), address, big.NewInt(10), 21000, big.NewInt(ap1.MinGasPrice), nil)
		signedTx, err := types.SignTx(tx, types.NewEIP155Signer(chainID), key)
		require.NoError(err)
		txs[i] = signedTx
	}
	blk, err = vmtest.IssueTxsAndBuild(txs, vm)
	require.NoError(err)
	require.NoError(blk.Accept(context.Background()))

	wrappedBlk, ok = blk.(*chain.BlockWrapper).Block.(extension.ExtendedBlock)
	require.True(ok, "expected block to be a ExtendedBlock")
	ethBlk = wrappedBlk.GetEthBlock()
	blockGasCost := customtypes.BlockGasCost(ethBlk)
	require.NotNil(blockGasCost)
	require.GreaterOrEqualf(blockGasCost.Cmp(big.NewInt(100)), 0, "expected blockGasCost to be at least 100 but got %d", blockGasCost)
	eDataGasUsed := customtypes.BlockExtDataGasUsed(ethBlk)
	require.NotNil(eDataGasUsed)
	require.Zero(eDataGasUsed.Cmp(common.Big0), "expected extDataGasUsed to be 0 but got %d", eDataGasUsed)
	minRequiredTip, err = customheader.EstimateRequiredTip(vm.chainConfigExtra(), ethBlk.Header())
	require.NoError(err)
	require.NotNil(minRequiredTip)
	require.GreaterOrEqualf(minRequiredTip.Cmp(big.NewInt(0.05*params.GWei)), 0, "expected minRequiredTip to be at least 0.05 gwei but got %d", minRequiredTip)

	lastAcceptedID, err := vm.LastAccepted(context.Background())
	require.NoError(err)
	require.Equal(blk.ID(), lastAcceptedID)

	// Confirm all txs are present
	ethBlkTxs := vm.Ethereum().BlockChain().GetBlockByNumber(2).Transactions()
	for i, tx := range txs {
		require.Greaterf(len(ethBlkTxs), i, "missing transactions expected: %d but found: %d", len(txs), len(ethBlkTxs))
		require.Equal(ethBlkTxs[i].Hash(), tx.Hash(), "expected tx at index %d to have hash: %x but has: %x", i, txs[i].Hash(), tx.Hash())
	}
}

func TestBuildInvalidBlockHead(t *testing.T) {
	for _, scheme := range vmtest.Schemes {
		t.Run(scheme, func(t *testing.T) {
			testBuildInvalidBlockHead(t, scheme)
		})
	}
}

func testBuildInvalidBlockHead(t *testing.T, scheme string) {
	require := require.New(t)
	fork := upgradetest.NoUpgrades
	vm := newAtomicTestVM()
	vmtest.SetupTestVM(t, vm, vmtest.TestVMConfig{
		Fork:   &fork,
		Scheme: scheme,
	})

	defer func() {
		require.NoError(vm.Shutdown(context.Background()))
	}()

	key0 := vmtest.TestKeys[0]
	addr0 := key0.Address()

	// Create the transaction
	utx := &atomic.UnsignedImportTx{
		NetworkID:    vm.Ctx.NetworkID,
		BlockchainID: vm.Ctx.ChainID,
		Outs: []atomic.EVMOutput{{
			Address: common.Address(addr0),
			Amount:  1 * units.Avax,
			AssetID: vm.Ctx.AVAXAssetID,
		}},
		ImportedInputs: []*avax.TransferableInput{
			{
				Asset: avax.Asset{ID: vm.Ctx.AVAXAssetID},
				In: &secp256k1fx.TransferInput{
					Amt: 1 * units.Avax,
					Input: secp256k1fx.Input{
						SigIndices: []uint32{0},
					},
				},
			},
		},
		SourceChain: vm.Ctx.XChainID,
	}
	tx := &atomic.Tx{UnsignedAtomicTx: utx}
	require.NoError(tx.Sign(atomic.Codec, [][]*secp256k1.PrivateKey{{key0}}))

	currentBlock := vm.Ethereum().BlockChain().CurrentBlock()

	// Verify that the transaction fails verification when attempting to issue
	// it into the atomic mempool.
	err := vm.AtomicMempool.AddLocalTx(tx)
	require.ErrorIs(err, errFailedToFetchImportUTXOs)
	// Force issue the transaction directly to the mempool
	require.NoError(vm.AtomicMempool.ForceAddTx(tx))

	msg, err := vm.WaitForEvent(context.Background())
	require.NoError(err)
	require.Equal(commonEng.PendingTxs, msg)

	_, err = vm.BuildBlock(context.Background())
	require.ErrorIs(err, ErrEmptyBlock)

	newCurrentBlock := vm.Ethereum().BlockChain().CurrentBlock()

	require.Equal(currentBlock.Hash(), newCurrentBlock.Hash())
}

// shows that a locally generated AtomicTx can be added to mempool and then
// removed by inclusion in a block
func TestMempoolAddLocallyCreateAtomicTx(t *testing.T) {
	for _, name := range []string{"import", "export"} {
		t.Run(name, func(t *testing.T) {
			require := require.New(t)

			// we use AP3 here to not trip any block fees
			fork := upgradetest.ApricotPhase3
			vm := newAtomicTestVM()
			tvm := vmtest.SetupTestVM(t, vm, vmtest.TestVMConfig{
				Fork: &fork,
			})
			defer func() {
				require.NoError(vm.Shutdown(context.Background()))
			}()
			mempool := vm.AtomicMempool

			// generate a valid and conflicting tx
			var (
				tx, conflictingTx *atomic.Tx
			)
			if name == "import" {
				importTxs := createImportTxOptions(t, vm, tvm.AtomicMemory)
				tx, conflictingTx = importTxs[0], importTxs[1]
			} else {
				exportTxs := createExportTxOptions(t, vm, tvm.AtomicMemory)
				tx, conflictingTx = exportTxs[0], exportTxs[1]
			}
			txID := tx.ID()
			conflictingTxID := conflictingTx.ID()

			// add a tx to the mempool
			require.NoError(vm.AtomicMempool.AddLocalTx(tx))
			has := mempool.Has(txID)
			require.True(has, "valid tx not recorded into mempool")

			// try to add a conflicting tx
			err := vm.AtomicMempool.AddLocalTx(conflictingTx)
			require.ErrorIs(err, txpool.ErrConflict)
			has = mempool.Has(conflictingTxID)
			require.False(has, "conflicting tx in mempool")

			msg, err := vm.WaitForEvent(context.Background())
			require.NoError(err)
			require.Equal(commonEng.PendingTxs, msg)

			has = mempool.Has(txID)
			require.True(has, "valid tx not recorded into mempool")

			// Show that BuildBlock generates a block containing [txID] and that it is
			// still present in the mempool.
			blk, err := vm.BuildBlock(context.Background())
			require.NoError(err, "could not build block out of mempool")

			wrappedBlock, ok := blk.(*chain.BlockWrapper).Block.(extension.ExtendedBlock)
			require.True(ok, "unknown block type")

			blockExtension, ok := wrappedBlock.GetBlockExtension().(*blockExtension)
			require.True(ok, "unknown block extension type")

			atomicTxs := blockExtension.atomicTxs
			require.Equal(txID, atomicTxs[0].ID(), "block does not include expected transaction")

			has = mempool.Has(txID)
			require.True(has, "tx should stay in mempool until block is accepted")

			require.NoError(blk.Verify(context.Background()))
			require.NoError(blk.Accept(context.Background()))

			has = mempool.Has(txID)
			require.False(has, "tx shouldn't be in mempool after block is accepted")
		})
	}
}

func TestWaitForEvent(t *testing.T) {
	for _, testCase := range []struct {
		name     string
		testCase func(*testing.T, *VM, common.Address, *ecdsa.PrivateKey)
	}{
		{
			name: "WaitForEvent with context cancelled returns 0",
			testCase: func(t *testing.T, vm *VM, _ common.Address, _ *ecdsa.PrivateKey) {
				ctx, cancel := context.WithTimeout(context.Background(), time.Millisecond*100)
				defer cancel()

				var wg sync.WaitGroup
				wg.Add(1)

				// We run WaitForEvent in a goroutine to ensure it can be safely called concurrently.
				go func() {
					defer wg.Done()
					msg, err := vm.WaitForEvent(ctx)
					require.ErrorIs(t, err, context.DeadlineExceeded)
					require.Zero(t, msg)
				}()

				wg.Wait()
			},
		},
		{
			name: "WaitForEvent returns when a transaction is added to the mempool",
			testCase: func(t *testing.T, vm *VM, address common.Address, _ *ecdsa.PrivateKey) {
				importTx, err := vm.newImportTx(vm.Ctx.XChainID, address, vmtest.InitialBaseFee, []*secp256k1.PrivateKey{vmtest.TestKeys[0]})
				require.NoError(t, err)

				var wg sync.WaitGroup
				wg.Add(1)

				go func() {
					defer wg.Done()
					msg, err := vm.WaitForEvent(context.Background())
					require.NoError(t, err)
					require.Equal(t, commonEng.PendingTxs, msg)
				}()

				require.NoError(t, vm.AtomicMempool.AddLocalTx(importTx))

				wg.Wait()
			},
		},
		{
			name: "WaitForEvent doesn't return if both mempool is empty",
			testCase: func(t *testing.T, vm *VM, address common.Address, key *ecdsa.PrivateKey) {
				ctx, cancel := context.WithTimeout(context.Background(), time.Millisecond*100)
				defer cancel()

				var wg sync.WaitGroup
				wg.Add(1)

				// We run WaitForEvent in a goroutine to ensure it can be safely called concurrently.
				go func() {
					defer wg.Done()
					msg, err := vm.WaitForEvent(ctx)
					require.ErrorIs(t, err, context.DeadlineExceeded)
					require.Zero(t, msg)
				}()

				wg.Wait()

				t.Log("WaitForEvent returns when regular transactions are added to the mempool")

				txs := make([]*types.Transaction, 10)
				for i := 0; i < 10; i++ {
					tx := types.NewTransaction(uint64(i), address, big.NewInt(10), 21000, big.NewInt(3*ap0.MinGasPrice), nil)
					signedTx, err := types.SignTx(tx, types.NewEIP155Signer(vm.Ethereum().BlockChain().Config().ChainID), key)
					require.NoError(t, err)

					txs[i] = signedTx
				}
				errs := vm.Ethereum().TxPool().Add(txs, false, false)
				for _, err := range errs {
					require.NoError(t, err)
				}

				wg.Add(1)

				go func() {
					defer wg.Done()
					msg, err := vm.WaitForEvent(context.Background())
					require.NoError(t, err)
					require.Equal(t, commonEng.PendingTxs, msg)
				}()

				wg.Wait()

				// Build a block again to wipe out the subscription
				blk, err := vm.BuildBlock(context.Background())
				require.NoError(t, err)

				require.NoError(t, blk.Verify(context.Background()))

				require.NoError(t, vm.SetPreference(context.Background(), blk.ID()))

				require.NoError(t, blk.Accept(context.Background()))
<<<<<<< HEAD

				txs := make([]*types.Transaction, 10)
				for i := 0; i < 10; i++ {
					tx := types.NewTransaction(uint64(i), address, big.NewInt(10), 21000, big.NewInt(3*ap0.MinGasPrice), nil)
					signedTx, err := types.SignTx(tx, types.NewEIP155Signer(vm.Ethereum().BlockChain().Config().ChainID), key)
					require.NoError(t, err)

					txs[i] = signedTx
				}
				errs := vm.Ethereum().TxPool().Add(txs, false, false)
				for _, err := range errs {
					require.NoError(t, err)
				}

				var wg sync.WaitGroup
				wg.Add(1)

				go func() {
					defer wg.Done()
					msg, err := vm.WaitForEvent(context.Background())
					require.NoError(t, err)
					require.Equal(t, commonEng.PendingTxs, msg)
					require.GreaterOrEqual(t, time.Since(lastBuildBlockTime), evm.MinBlockBuildingRetryDelay)
				}()

				wg.Wait()
=======
>>>>>>> 1f982b11
			},
		},
	} {
		t.Run(testCase.name, func(t *testing.T) {
			fork := upgradetest.Latest
			vm := newAtomicTestVM()
			tvm := vmtest.SetupTestVM(t, vm, vmtest.TestVMConfig{
				Fork: &fork,
			})
			key := vmtest.TestKeys[0].ToECDSA()
			address := vmtest.TestEthAddrs[0]

			importAmount := uint64(1000000000)
			utxoID := avax.UTXOID{TxID: ids.GenerateTestID()}

			utxo := &avax.UTXO{
				UTXOID: utxoID,
				Asset:  avax.Asset{ID: vm.Ctx.AVAXAssetID},
				Out: &secp256k1fx.TransferOutput{
					Amt: importAmount,
					OutputOwners: secp256k1fx.OutputOwners{
						Threshold: 1,
						Addrs:     []ids.ShortID{vmtest.TestKeys[0].Address()},
					},
				},
			}
			utxoBytes, err := atomic.Codec.Marshal(atomic.CodecVersion, utxo)
			require.NoError(t, err)

			xChainSharedMemory := tvm.AtomicMemory.NewSharedMemory(vm.Ctx.XChainID)
			inputID := utxo.InputID()
			require.NoError(t, xChainSharedMemory.Apply(map[ids.ID]*avalancheatomic.Requests{vm.Ctx.ChainID: {PutRequests: []*avalancheatomic.Element{{
				Key:   inputID[:],
				Value: utxoBytes,
				Traits: [][]byte{
					vmtest.TestKeys[0].Address().Bytes(),
				},
			}}}}))
			testCase.testCase(t, vm, address, key)
			vm.Shutdown(context.Background())
		})
	}
}<|MERGE_RESOLUTION|>--- conflicted
+++ resolved
@@ -1607,35 +1607,6 @@
 				require.NoError(t, vm.SetPreference(context.Background(), blk.ID()))
 
 				require.NoError(t, blk.Accept(context.Background()))
-<<<<<<< HEAD
-
-				txs := make([]*types.Transaction, 10)
-				for i := 0; i < 10; i++ {
-					tx := types.NewTransaction(uint64(i), address, big.NewInt(10), 21000, big.NewInt(3*ap0.MinGasPrice), nil)
-					signedTx, err := types.SignTx(tx, types.NewEIP155Signer(vm.Ethereum().BlockChain().Config().ChainID), key)
-					require.NoError(t, err)
-
-					txs[i] = signedTx
-				}
-				errs := vm.Ethereum().TxPool().Add(txs, false, false)
-				for _, err := range errs {
-					require.NoError(t, err)
-				}
-
-				var wg sync.WaitGroup
-				wg.Add(1)
-
-				go func() {
-					defer wg.Done()
-					msg, err := vm.WaitForEvent(context.Background())
-					require.NoError(t, err)
-					require.Equal(t, commonEng.PendingTxs, msg)
-					require.GreaterOrEqual(t, time.Since(lastBuildBlockTime), evm.MinBlockBuildingRetryDelay)
-				}()
-
-				wg.Wait()
-=======
->>>>>>> 1f982b11
 			},
 		},
 	} {

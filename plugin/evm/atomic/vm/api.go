// Copyright (C) 2019-2025, Ava Labs, Inc. All rights reserved.
// See the file LICENSE for licensing terms.
package vm

import (
	"context"
	"errors"
	"fmt"
	"net/http"

	"github.com/ava-labs/avalanchego/api"
	"github.com/ava-labs/avalanchego/ids"
	"github.com/ava-labs/avalanchego/utils/formatting"
	"github.com/ava-labs/avalanchego/utils/json"
	"github.com/ava-labs/avalanchego/utils/set"
	"github.com/ava-labs/avalanchego/vms/components/avax"
	"github.com/ava-labs/coreth/plugin/evm/atomic"
	"github.com/ava-labs/coreth/plugin/evm/atomic/txpool"
	"github.com/ava-labs/coreth/plugin/evm/client"
	"github.com/ava-labs/libevm/log"
)

const (
	// Max number of addresses that can be passed in as argument to GetUTXOs
	maxGetUTXOsAddrs = 1024
	maxUTXOsToFetch  = 1024
)

var (
	errNoAddresses   = errors.New("no addresses provided")
	errNoSourceChain = errors.New("no source chain provided")
	errNilTxID       = errors.New("nil transaction ID")
)

// AvaxAPI offers Avalanche network related API methods
type AvaxAPI struct{ vm *VM }

type VersionReply struct {
	Version string `json:"version"`
}

// ClientVersion returns the version of the VM running
func (service *AvaxAPI) Version(r *http.Request, _ *struct{}, reply *VersionReply) error {
	version, err := service.vm.InnerVM.Version(context.Background())
	if err != nil {
		return err
	}
	reply.Version = version
	return nil
}

// GetUTXOs gets all utxos for passed in addresses
func (service *AvaxAPI) GetUTXOs(r *http.Request, args *api.GetUTXOsArgs, reply *api.GetUTXOsReply) error {
	log.Info("EVM: GetUTXOs called", "Addresses", args.Addresses)

	if len(args.Addresses) == 0 {
		return errNoAddresses
	}
	if len(args.Addresses) > maxGetUTXOsAddrs {
		return fmt.Errorf("number of addresses given, %d, exceeds maximum, %d", len(args.Addresses), maxGetUTXOsAddrs)
	}

	if args.SourceChain == "" {
		return errNoSourceChain
	}

	sourceChainID, err := service.vm.ctx.BCLookup.Lookup(args.SourceChain)
	if err != nil {
		return fmt.Errorf("problem parsing source chainID %q: %w", args.SourceChain, err)
	}

	addrSet := set.Set[ids.ShortID]{}
	for _, addrStr := range args.Addresses {
		addr, err := ParseServiceAddress(service.vm.ctx, addrStr)
		if err != nil {
			return fmt.Errorf("couldn't parse address %q: %w", addrStr, err)
		}
		addrSet.Add(addr)
	}

	startAddr := ids.ShortEmpty
	startUTXO := ids.Empty
	if args.StartIndex.Address != "" || args.StartIndex.UTXO != "" {
		startAddr, err = ParseServiceAddress(service.vm.ctx, args.StartIndex.Address)
		if err != nil {
			return fmt.Errorf("couldn't parse start index address %q: %w", args.StartIndex.Address, err)
		}
		startUTXO, err = ids.FromString(args.StartIndex.UTXO)
		if err != nil {
			return fmt.Errorf("couldn't parse start index utxo: %w", err)
		}
	}

	service.vm.ctx.Lock.Lock()
	defer service.vm.ctx.Lock.Unlock()

	limit := int(args.Limit)

	if limit <= 0 || limit > maxUTXOsToFetch {
		limit = maxUTXOsToFetch
	}

	utxos, endAddr, endUTXOID, err := avax.GetAtomicUTXOs(
		service.vm.ctx.SharedMemory,
		atomic.Codec,
		sourceChainID,
		addrSet,
		startAddr,
		startUTXO,
		limit,
	)
	if err != nil {
		return fmt.Errorf("problem retrieving UTXOs: %w", err)
	}

	reply.UTXOs = make([]string, len(utxos))
	for i, utxo := range utxos {
		b, err := atomic.Codec.Marshal(atomic.CodecVersion, utxo)
		if err != nil {
			return fmt.Errorf("problem marshalling UTXO: %w", err)
		}
		str, err := formatting.Encode(args.Encoding, b)
		if err != nil {
			return fmt.Errorf("problem encoding utxo: %w", err)
		}
		reply.UTXOs[i] = str
	}

	endAddress, err := FormatLocalAddress(service.vm.ctx, endAddr)
	if err != nil {
		return fmt.Errorf("problem formatting address: %w", err)
	}

	reply.EndIndex.Address = endAddress
	reply.EndIndex.UTXO = endUTXOID.String()
	reply.NumFetched = json.Uint64(len(utxos))
	reply.Encoding = args.Encoding
	return nil
}

func (service *AvaxAPI) IssueTx(r *http.Request, args *api.FormattedTx, response *api.JSONTxID) error {
	log.Info("EVM: IssueTx called")

	txBytes, err := formatting.Decode(args.Encoding, args.Tx)
	if err != nil {
		return fmt.Errorf("problem decoding transaction: %w", err)
	}

	tx := &atomic.Tx{}
	if _, err := atomic.Codec.Unmarshal(txBytes, tx); err != nil {
		return fmt.Errorf("problem parsing transaction: %w", err)
	}
	if err := tx.Sign(atomic.Codec, nil); err != nil {
		return fmt.Errorf("problem initializing transaction: %w", err)
	}

	response.TxID = tx.ID()

	service.vm.ctx.Lock.Lock()
	defer service.vm.ctx.Lock.Unlock()

<<<<<<< HEAD
	if err := service.vm.mempool.AddLocalTx(tx); err != nil {
		return err
	}
	service.vm.atomicTxPushGossiper.Add(tx)
=======
	err = service.vm.AtomicMempool.AddLocalTx(tx)
	if err != nil && !errors.Is(err, txpool.ErrAlreadyKnown) {
		return err
	}

	// If the tx was either already in the mempool or was added to the mempool,
	// we push it to the network for inclusion. If the tx was previously added
	// to the mempool through p2p gossip, this will ensure this node also pushes
	// it to the network.
	service.vm.AtomicTxPushGossiper.Add(tx)
>>>>>>> 764f31d3
	return nil
}

// GetAtomicTxStatus returns the status of the specified transaction
func (service *AvaxAPI) GetAtomicTxStatus(r *http.Request, args *api.JSONTxID, reply *client.GetAtomicTxStatusReply) error {
	log.Info("EVM: GetAtomicTxStatus called", "txID", args.TxID)

	if args.TxID == ids.Empty {
		return errNilTxID
	}

	service.vm.ctx.Lock.Lock()
	defer service.vm.ctx.Lock.Unlock()

	_, status, height, _ := service.vm.getAtomicTx(args.TxID)

	reply.Status = status
	if status == atomic.Accepted {
		// Since chain state updates run asynchronously with VM block acceptance,
		// avoid returning [Accepted] until the chain state reaches the block
		// containing the atomic tx.
		lastAccepted := service.vm.InnerVM.Ethereum().BlockChain().LastAcceptedBlock()
		if height > lastAccepted.NumberU64() {
			reply.Status = atomic.Processing
			return nil
		}

		jsonHeight := json.Uint64(height)
		reply.BlockHeight = &jsonHeight
	}
	return nil
}

type FormattedTx struct {
	api.FormattedTx
	BlockHeight *json.Uint64 `json:"blockHeight,omitempty"`
}

// GetAtomicTx returns the specified transaction
func (service *AvaxAPI) GetAtomicTx(r *http.Request, args *api.GetTxArgs, reply *FormattedTx) error {
	log.Info("EVM: GetAtomicTx called", "txID", args.TxID)

	if args.TxID == ids.Empty {
		return errNilTxID
	}

	service.vm.ctx.Lock.Lock()
	defer service.vm.ctx.Lock.Unlock()

	tx, status, height, err := service.vm.getAtomicTx(args.TxID)
	if err != nil {
		return err
	}

	if status == atomic.Unknown {
		return fmt.Errorf("could not find tx %s", args.TxID)
	}

	txBytes, err := formatting.Encode(args.Encoding, tx.SignedBytes())
	if err != nil {
		return err
	}
	reply.Tx = txBytes
	reply.Encoding = args.Encoding
	if status == atomic.Accepted {
		// Since chain state updates run asynchronously with VM block acceptance,
		// avoid returning [Accepted] until the chain state reaches the block
		// containing the atomic tx.
		lastAccepted := service.vm.InnerVM.Ethereum().BlockChain().LastAcceptedBlock()
		if height > lastAccepted.NumberU64() {
			return nil
		}

		jsonHeight := json.Uint64(height)
		reply.BlockHeight = &jsonHeight
	}
	return nil
}<|MERGE_RESOLUTION|>--- conflicted
+++ resolved
@@ -159,13 +159,7 @@
 	service.vm.ctx.Lock.Lock()
 	defer service.vm.ctx.Lock.Unlock()
 
-<<<<<<< HEAD
-	if err := service.vm.mempool.AddLocalTx(tx); err != nil {
-		return err
-	}
-	service.vm.atomicTxPushGossiper.Add(tx)
-=======
-	err = service.vm.AtomicMempool.AddLocalTx(tx)
+	err = service.vm.mempool.AddLocalTx(tx)
 	if err != nil && !errors.Is(err, txpool.ErrAlreadyKnown) {
 		return err
 	}
@@ -174,8 +168,7 @@
 	// we push it to the network for inclusion. If the tx was previously added
 	// to the mempool through p2p gossip, this will ensure this node also pushes
 	// it to the network.
-	service.vm.AtomicTxPushGossiper.Add(tx)
->>>>>>> 764f31d3
+	service.vm.atomicTxPushGossiper.Add(tx)
 	return nil
 }
 

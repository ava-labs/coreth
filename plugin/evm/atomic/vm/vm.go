// Copyright (C) 2019-2025, Ava Labs, Inc. All rights reserved.
// See the file LICENSE for licensing terms.

package vm

import (
	"context"
	"fmt"
	"math/big"

	"github.com/ava-labs/avalanchego/codec"
	"github.com/ava-labs/avalanchego/codec/linearcodec"
	avalanchedatabase "github.com/ava-labs/avalanchego/database"
	"github.com/ava-labs/avalanchego/ids"
	"github.com/ava-labs/avalanchego/snow"
	avalanchecommon "github.com/ava-labs/avalanchego/snow/engine/common"
	"github.com/ava-labs/avalanchego/snow/engine/snowman/block"
	"github.com/ava-labs/avalanchego/utils/constants"
	"github.com/ava-labs/avalanchego/utils/crypto/secp256k1"
	"github.com/ava-labs/avalanchego/utils/logging"
	"github.com/ava-labs/avalanchego/utils/set"
	"github.com/ava-labs/avalanchego/utils/timer/mockable"
	"github.com/ava-labs/avalanchego/utils/units"
	"github.com/ava-labs/avalanchego/vms/secp256k1fx"

	"github.com/ava-labs/coreth/consensus/dummy"
	"github.com/ava-labs/coreth/core/state"
	"github.com/ava-labs/coreth/params"
	"github.com/ava-labs/coreth/params/extras"
	"github.com/ava-labs/coreth/plugin/evm/atomic"
	atomicstate "github.com/ava-labs/coreth/plugin/evm/atomic/state"
	"github.com/ava-labs/coreth/plugin/evm/atomic/sync"
	"github.com/ava-labs/coreth/plugin/evm/atomic/txpool"
	"github.com/ava-labs/coreth/plugin/evm/customtypes"
	"github.com/ava-labs/coreth/plugin/evm/extension"
	customheader "github.com/ava-labs/coreth/plugin/evm/header"
	"github.com/ava-labs/coreth/plugin/evm/message"
	"github.com/ava-labs/coreth/utils"

	"github.com/ava-labs/libevm/common"
	"github.com/ava-labs/libevm/core/types"
	"github.com/ava-labs/libevm/log"
)

var (
	_ secp256k1fx.VM                     = (*VM)(nil)
	_ block.ChainVM                      = (*VM)(nil)
	_ block.BuildBlockWithContextChainVM = (*VM)(nil)
	_ block.StateSyncableVM              = (*VM)(nil)
)

var (
	secpCacheSize       = 1024
	targetAtomicTxsSize = 40 * units.KiB
)

// TODO: remove this
// InnerVM is the interface that must be implemented by the VM
// that's being wrapped by the extension
type InnerVM interface {
	extension.ExtensibleVM
	avalanchecommon.VM
	block.ChainVM
	block.BuildBlockWithContextChainVM
	block.StateSyncableVM

	// TODO: remove these
	AtomicMempool() *txpool.Mempool
}

type VM struct {
	InnerVM
	ctx *snow.Context

	// TODO: unexport these fields
	SecpCache *secp256k1.RecoverCache
	Fx        secp256k1fx.Fx
	baseCodec codec.Registry

	// [atomicTxRepository] maintains two indexes on accepted atomic txs.
	// - txID to accepted atomic tx
	// - block height to list of atomic txs accepted on block at that height
	// TODO: unexport these fields
	AtomicTxRepository *atomicstate.AtomicRepository
	// [atomicBackend] abstracts verification and processing of atomic transactions
	AtomicBackend *atomicstate.AtomicBackend

	clock mockable.Clock
}

func WrapVM(vm InnerVM) *VM {
	return &VM{InnerVM: vm}
}

// Initialize implements the snowman.ChainVM interface
func (vm *VM) Initialize(
	ctx context.Context,
	chainCtx *snow.Context,
	db avalanchedatabase.Database,
	genesisBytes []byte,
	upgradeBytes []byte,
	configBytes []byte,
	toEngine chan<- avalanchecommon.Message,
	fxs []*avalanchecommon.Fx,
	appSender avalanchecommon.AppSender,
) error {
	vm.ctx = chainCtx

	var extDataHashes map[common.Hash]common.Hash
	// Set the chain config for mainnet/fuji chain IDs
	switch chainCtx.NetworkID {
	case constants.MainnetID:
		extDataHashes = mainnetExtDataHashes
	case constants.FujiID:
		extDataHashes = fujiExtDataHashes
	}
	// Free the memory of the extDataHash map
	fujiExtDataHashes = nil
	mainnetExtDataHashes = nil

	// Create the atomic extension structs
	// some of them need to be initialized after the inner VM is initialized
	blockExtender := newBlockExtender(extDataHashes, vm)
	syncExtender := sync.NewExtender()
	syncProvider := sync.NewSummaryProvider()
	// Create and pass the leaf handler to the atomic extension
	// it will be initialized after the inner VM is initialized
	leafHandler := sync.NewLeafHandler()
	atomicLeafTypeConfig := &extension.LeafRequestConfig{
		LeafType:   sync.TrieNode,
		MetricName: "sync_atomic_trie_leaves",
		Handler:    leafHandler,
	}

	extensionConfig := &extension.Config{
<<<<<<< HEAD
		NetworkCodec:               networkCodec,
		ConsensusCallbacks:         vm.createConsensusCallbacks(),
=======
>>>>>>> 3a8d5e2d
		BlockExtender:              blockExtender,
		SyncableParser:             sync.NewSummaryParser(),
		SyncExtender:               syncExtender,
		SyncSummaryProvider:        syncProvider,
		ExtraSyncLeafHandlerConfig: atomicLeafTypeConfig,
		Clock:                      &vm.clock,
	}
	if err := vm.SetExtensionConfig(extensionConfig); err != nil {
		return fmt.Errorf("failed to set extension config: %w", err)
	}

	// Initialize inner vm with the provided parameters
	if err := vm.InnerVM.Initialize(
		ctx,
		chainCtx,
		db,
		genesisBytes,
		upgradeBytes,
		configBytes,
		toEngine,
		fxs,
		appSender,
	); err != nil {
		return fmt.Errorf("failed to initialize inner VM: %w", err)
	}

	// initialize bonus blocks on mainnet
	var (
		bonusBlockHeights map[uint64]ids.ID
	)
	if vm.ctx.NetworkID == constants.MainnetID {
		bonusBlockHeights, err = readMainnetBonusBlocks()
		if err != nil {
			return fmt.Errorf("failed to read mainnet bonus blocks: %w", err)
		}
	}

	// initialize atomic repository
	lastAcceptedHash, lastAcceptedHeight, err := vm.ReadLastAccepted()
	if err != nil {
		return fmt.Errorf("failed to read last accepted block: %w", err)
	}
	vm.AtomicTxRepository, err = atomicstate.NewAtomicTxRepository(vm.VersionDB(), atomic.Codec, lastAcceptedHeight)
	if err != nil {
		return fmt.Errorf("failed to create atomic repository: %w", err)
	}
	vm.AtomicBackend, err = atomicstate.NewAtomicBackend(
		vm.ctx.SharedMemory, bonusBlockHeights,
		vm.AtomicTxRepository, lastAcceptedHeight, lastAcceptedHash,
		vm.Config().CommitInterval,
	)
	if err != nil {
		return fmt.Errorf("failed to create atomic backend: %w", err)
	}

	// Atomic backend is available now, we can initialize structs that depend on it
<<<<<<< HEAD
	syncProvider.Initialize(vm.AtomicBackend.AtomicTrie())
	syncExtender.Initialize(vm.AtomicBackend, vm.AtomicBackend.AtomicTrie(), vm.Config().StateSyncRequestSize)
	leafHandler.Initialize(vm.AtomicBackend.AtomicTrie().TrieDB(), atomicstate.TrieKeyLength, networkCodec)

	vm.SecpCache = secp256k1.NewRecoverCache(secpCacheSize)

	// so [vm.baseCodec] is a dummy codec use to fulfill the secp256k1fx VM
	// interface. The fx will register all of its types, which can be safely
	// ignored by the VM's codec.
	vm.baseCodec = linearcodec.NewDefault()
	return vm.Fx.Initialize(vm)
}
=======
	syncProvider.Initialize(vm.AtomicBackend().AtomicTrie())
	syncExtender.Initialize(vm.AtomicBackend(), vm.AtomicBackend().AtomicTrie(), vm.Config().StateSyncRequestSize)
	leafHandler.Initialize(vm.AtomicBackend().AtomicTrie().TrieDB(), state.TrieKeyLength, message.Codec)
>>>>>>> 3a8d5e2d

func (vm *VM) SetState(ctx context.Context, state snow.State) error {
	switch state {
	case snow.Bootstrapping:
		if err := vm.onBootstrapStarted(); err != nil {
			return err
		}
	case snow.NormalOp:
		if err := vm.onNormalOperationsStarted(); err != nil {
			return err
		}
	}

	// TODO: uncomment this once atomic VM fully wraps inner VM
	// return vm.InnerVM.SetState(ctx, state)
	return nil
}

func (vm *VM) onBootstrapStarted() error {
	return vm.Fx.Bootstrapping()
}

func (vm *VM) onNormalOperationsStarted() error {
	if vm.IsBootstrapped() {
		return nil
	}
	return vm.Fx.Bootstrapped()
}

// VerifyTx verifies that [tx] is valid to be issued into a block with parent block [parentHash]
// and validated at [state] using [rules] as the current rule set.
// Note: VerifyTx may modify [state]. If [state] needs to be properly maintained, the caller is responsible
// for reverting to the correct snapshot after calling this function. If this function is called with a
// throwaway state, then this is not necessary.
// TODO: unexport this function
func (vm *VM) VerifyTx(tx *atomic.Tx, parentHash common.Hash, baseFee *big.Int, state *state.StateDB, rules extras.Rules) error {
	parent, err := vm.InnerVM.GetExtendedBlock(context.TODO(), ids.ID(parentHash))
	if err != nil {
		return fmt.Errorf("failed to get parent block: %w", err)
	}
	atomicBackend := &VerifierBackend{
		Ctx:          vm.ctx,
		Fx:           &vm.Fx,
		Rules:        rules,
		Bootstrapped: vm.IsBootstrapped(),
		BlockFetcher: vm,
		SecpCache:    vm.SecpCache,
	}
	if err := tx.UnsignedAtomicTx.Visit(&SemanticVerifier{
		Backend: atomicBackend,
		Tx:      tx,
		Parent:  parent,
		BaseFee: baseFee,
	}); err != nil {
		return err
	}
	return tx.UnsignedAtomicTx.EVMStateTransfer(vm.ctx, state)
}

// verifyTxs verifies that [txs] are valid to be issued into a block with parent block [parentHash]
// using [rules] as the current rule set.
func (vm *VM) verifyTxs(txs []*atomic.Tx, parentHash common.Hash, baseFee *big.Int, height uint64, rules extras.Rules) error {
	// Ensure that the parent was verified and inserted correctly.
	if !vm.Ethereum().BlockChain().HasBlock(parentHash, height-1) {
		return errRejectedParent
	}

	ancestorID := ids.ID(parentHash)
	// If the ancestor is unknown, then the parent failed verification when
	// it was called.
	// If the ancestor is rejected, then this block shouldn't be inserted
	// into the canonical chain because the parent will be missing.
	ancestor, err := vm.GetExtendedBlock(context.TODO(), ancestorID)
	if err != nil {
		return errRejectedParent
	}

	// Ensure each tx in [txs] doesn't conflict with any other atomic tx in
	// a processing ancestor block.
	inputs := set.Set[ids.ID]{}
	atomicBackend := &VerifierBackend{
		Ctx:          vm.ctx,
		Fx:           &vm.Fx,
		Rules:        rules,
		Bootstrapped: vm.IsBootstrapped(),
		BlockFetcher: vm,
		SecpCache:    vm.SecpCache,
	}

	for _, atomicTx := range txs {
		utx := atomicTx.UnsignedAtomicTx
		if err := utx.Visit(&SemanticVerifier{
			Backend: atomicBackend,
			Tx:      atomicTx,
			Parent:  ancestor,
			BaseFee: baseFee,
		}); err != nil {
			return fmt.Errorf("invalid block due to failed semantic verify: %w at height %d", err, height)
		}
		txInputs := utx.InputUTXOs()
		if inputs.Overlaps(txInputs) {
			return ErrConflictingAtomicInputs
		}
		inputs.Union(txInputs)
	}
	return nil
}

// CodecRegistry implements the secp256k1fx interface
func (vm *VM) CodecRegistry() codec.Registry { return vm.baseCodec }

// Clock implements the secp256k1fx interface
func (vm *VM) Clock() *mockable.Clock { return &vm.clock }

// Logger implements the secp256k1fx interface
func (vm *VM) Logger() logging.Logger { return vm.ctx.Log }

func (vm *VM) createConsensusCallbacks() dummy.ConsensusCallbacks {
	return dummy.ConsensusCallbacks{
		OnFinalizeAndAssemble: vm.onFinalizeAndAssemble,
		OnExtraStateChange:    vm.onExtraStateChange,
	}
}

func (vm *VM) preBatchOnFinalizeAndAssemble(header *types.Header, state *state.StateDB, txs []*types.Transaction) ([]byte, *big.Int, *big.Int, error) {
	for {
		tx, exists := vm.AtomicMempool().NextTx()
		if !exists {
			break
		}
		// Take a snapshot of [state] before calling verifyTx so that if the transaction fails verification
		// we can revert to [snapshot].
		// Note: snapshot is taken inside the loop because you cannot revert to the same snapshot more than
		// once.
		snapshot := state.Snapshot()
		rules := vm.rules(header.Number, header.Time)
		if err := vm.VerifyTx(tx, header.ParentHash, header.BaseFee, state, rules); err != nil {
			// Discard the transaction from the mempool on failed verification.
			log.Debug("discarding tx from mempool on failed verification", "txID", tx.ID(), "err", err)
			vm.AtomicMempool().DiscardCurrentTx(tx.ID())
			state.RevertToSnapshot(snapshot)
			continue
		}

		atomicTxBytes, err := atomic.Codec.Marshal(atomic.CodecVersion, tx)
		if err != nil {
			// Discard the transaction from the mempool and error if the transaction
			// cannot be marshalled. This should never happen.
			log.Debug("discarding tx due to unmarshal err", "txID", tx.ID(), "err", err)
			vm.AtomicMempool().DiscardCurrentTx(tx.ID())
			return nil, nil, nil, fmt.Errorf("failed to marshal atomic transaction %s due to %w", tx.ID(), err)
		}
		var contribution, gasUsed *big.Int
		if rules.IsApricotPhase4 {
			contribution, gasUsed, err = tx.BlockFeeContribution(rules.IsApricotPhase5, vm.ctx.AVAXAssetID, header.BaseFee)
			if err != nil {
				return nil, nil, nil, err
			}
		}
		return atomicTxBytes, contribution, gasUsed, nil
	}

	if len(txs) == 0 {
		// this could happen due to the async logic of geth tx pool
		return nil, nil, nil, ErrEmptyBlock
	}

	return nil, nil, nil, nil
}

// assumes that we are in at least Apricot Phase 5.
func (vm *VM) postBatchOnFinalizeAndAssemble(
	header *types.Header,
	parent *types.Header,
	state *state.StateDB,
	txs []*types.Transaction,
) ([]byte, *big.Int, *big.Int, error) {
	var (
		batchAtomicTxs    []*atomic.Tx
		batchAtomicUTXOs  set.Set[ids.ID]
		batchContribution *big.Int = new(big.Int).Set(common.Big0)
		batchGasUsed      *big.Int = new(big.Int).Set(common.Big0)
		rules                      = vm.rules(header.Number, header.Time)
		size              int
	)

	atomicGasLimit, err := customheader.RemainingAtomicGasCapacity(vm.chainConfigExtra(), parent, header)
	if err != nil {
		return nil, nil, nil, err
	}

	for {
		tx, exists := vm.AtomicMempool().NextTx()
		if !exists {
			break
		}

		// Ensure that adding [tx] to the block will not exceed the block size soft limit.
		txSize := len(tx.SignedBytes())
		if size+txSize > targetAtomicTxsSize {
			vm.AtomicMempool().CancelCurrentTx(tx.ID())
			break
		}

		var (
			txGasUsed, txContribution *big.Int
			err                       error
		)

		// Note: we do not need to check if we are in at least ApricotPhase4 here because
		// we assume that this function will only be called when the block is in at least
		// ApricotPhase5.
		txContribution, txGasUsed, err = tx.BlockFeeContribution(true, vm.ctx.AVAXAssetID, header.BaseFee)
		if err != nil {
			return nil, nil, nil, err
		}
		// ensure `gasUsed + batchGasUsed` doesn't exceed `atomicGasLimit`
		if totalGasUsed := new(big.Int).Add(batchGasUsed, txGasUsed); !utils.BigLessOrEqualUint64(totalGasUsed, atomicGasLimit) {
			// Send [tx] back to the mempool's tx heap.
			vm.AtomicMempool().CancelCurrentTx(tx.ID())
			break
		}

		if batchAtomicUTXOs.Overlaps(tx.InputUTXOs()) {
			// Discard the transaction from the mempool since it will fail verification
			// after this block has been accepted.
			// Note: if the proposed block is not accepted, the transaction may still be
			// valid, but we discard it early here based on the assumption that the proposed
			// block will most likely be accepted.
			// Discard the transaction from the mempool on failed verification.
			log.Debug("discarding tx due to overlapping input utxos", "txID", tx.ID())
			vm.AtomicMempool().DiscardCurrentTx(tx.ID())
			continue
		}

		snapshot := state.Snapshot()
		if err := vm.VerifyTx(tx, header.ParentHash, header.BaseFee, state, rules); err != nil {
			// Discard the transaction from the mempool and reset the state to [snapshot]
			// if it fails verification here.
			// Note: prior to this point, we have not modified [state] so there is no need to
			// revert to a snapshot if we discard the transaction prior to this point.
			log.Debug("discarding tx from mempool due to failed verification", "txID", tx.ID(), "err", err)
			vm.AtomicMempool().DiscardCurrentTx(tx.ID())
			state.RevertToSnapshot(snapshot)
			continue
		}

		batchAtomicTxs = append(batchAtomicTxs, tx)
		batchAtomicUTXOs.Union(tx.InputUTXOs())
		// Add the [txGasUsed] to the [batchGasUsed] when the [tx] has passed verification
		batchGasUsed.Add(batchGasUsed, txGasUsed)
		batchContribution.Add(batchContribution, txContribution)
		size += txSize
	}

	// If there is a non-zero number of transactions, marshal them and return the byte slice
	// for the block's extra data along with the contribution and gas used.
	if len(batchAtomicTxs) > 0 {
		atomicTxBytes, err := atomic.Codec.Marshal(atomic.CodecVersion, batchAtomicTxs)
		if err != nil {
			// If we fail to marshal the batch of atomic transactions for any reason,
			// discard the entire set of current transactions.
			log.Debug("discarding txs due to error marshaling atomic transactions", "err", err)
			vm.AtomicMempool().DiscardCurrentTxs()
			return nil, nil, nil, fmt.Errorf("failed to marshal batch of atomic transactions due to %w", err)
		}
		return atomicTxBytes, batchContribution, batchGasUsed, nil
	}

	// If there are no regular transactions and there were also no atomic transactions to be included,
	// then the block is empty and should be considered invalid.
	if len(txs) == 0 {
		// this could happen due to the async logic of geth tx pool
		return nil, nil, nil, ErrEmptyBlock
	}

	// If there are no atomic transactions, but there is a non-zero number of regular transactions, then
	// we return a nil slice with no contribution from the atomic transactions and a nil error.
	return nil, nil, nil, nil
}

func (vm *VM) onFinalizeAndAssemble(
	header *types.Header,
	parent *types.Header,
	state *state.StateDB,
	txs []*types.Transaction,
) ([]byte, *big.Int, *big.Int, error) {
	if !vm.chainConfigExtra().IsApricotPhase5(header.Time) {
		return vm.preBatchOnFinalizeAndAssemble(header, state, txs)
	}
	return vm.postBatchOnFinalizeAndAssemble(header, parent, state, txs)
}

func (vm *VM) onExtraStateChange(block *types.Block, parent *types.Header, state *state.StateDB, chainConfig *params.ChainConfig) (*big.Int, *big.Int, error) {
	var (
		batchContribution *big.Int = big.NewInt(0)
		batchGasUsed      *big.Int = big.NewInt(0)
		header                     = block.Header()
		// We cannot use chain config from InnerVM since it's not available when this function is called for the first time (bc.loadLastState).
		rules      = chainConfig.Rules(header.Number, params.IsMergeTODO, header.Time)
		rulesExtra = *params.GetRulesExtra(rules)
	)

	txs, err := atomic.ExtractAtomicTxs(customtypes.BlockExtData(block), rulesExtra.IsApricotPhase5, atomic.Codec)
	if err != nil {
		return nil, nil, err
	}

	// If [atomicBackend] is nil, the VM is still initializing and is reprocessing accepted blocks.
	if vm.AtomicBackend != nil {
		if vm.AtomicBackend.IsBonus(block.NumberU64(), block.Hash()) {
			log.Info("skipping atomic tx verification on bonus block", "block", block.Hash())
		} else {
			// Verify [txs] do not conflict with themselves or ancestor blocks.
			if err := vm.verifyTxs(txs, block.ParentHash(), block.BaseFee(), block.NumberU64(), rulesExtra); err != nil {
				return nil, nil, err
			}
		}
		// Update the atomic backend with [txs] from this block.
		//
		// Note: The atomic trie canonically contains the duplicate operations
		// from any bonus blocks.
		_, err := vm.AtomicBackend.InsertTxs(block.Hash(), block.NumberU64(), block.ParentHash(), txs)
		if err != nil {
			return nil, nil, err
		}
	}

	// If there are no transactions, we can return early.
	if len(txs) == 0 {
		return nil, nil, nil
	}

	for _, tx := range txs {
		if err := tx.UnsignedAtomicTx.EVMStateTransfer(vm.ctx, state); err != nil {
			return nil, nil, err
		}
		// If ApricotPhase4 is enabled, calculate the block fee contribution
		if rulesExtra.IsApricotPhase4 {
			contribution, gasUsed, err := tx.BlockFeeContribution(rulesExtra.IsApricotPhase5, vm.ctx.AVAXAssetID, block.BaseFee())
			if err != nil {
				return nil, nil, err
			}

			batchContribution.Add(batchContribution, contribution)
			batchGasUsed.Add(batchGasUsed, gasUsed)
		}
	}

	// If ApricotPhase5 is enabled, enforce that the atomic gas used does not exceed the
	// atomic gas limit.
	if rulesExtra.IsApricotPhase5 {
		chainConfigExtra := params.GetExtra(chainConfig)
		atomicGasLimit, err := customheader.RemainingAtomicGasCapacity(chainConfigExtra, parent, header)
		if err != nil {
			return nil, nil, err
		}

		if !utils.BigLessOrEqualUint64(batchGasUsed, atomicGasLimit) {
			return nil, nil, fmt.Errorf("atomic gas used (%d) by block (%s), exceeds atomic gas limit (%d)", batchGasUsed, block.Hash().Hex(), atomicGasLimit)
		}
	}
	return batchContribution, batchGasUsed, nil
}

func (vm *VM) chainConfigExtra() *extras.ChainConfig {
	return params.GetExtra(vm.Ethereum().BlockChain().Config())
}

func (vm *VM) rules(number *big.Int, time uint64) extras.Rules {
	ethrules := vm.Ethereum().BlockChain().Config().Rules(number, params.IsMergeTODO, time)
	return *params.GetRulesExtra(ethrules)
}<|MERGE_RESOLUTION|>--- conflicted
+++ resolved
@@ -34,7 +34,6 @@
 	"github.com/ava-labs/coreth/plugin/evm/customtypes"
 	"github.com/ava-labs/coreth/plugin/evm/extension"
 	customheader "github.com/ava-labs/coreth/plugin/evm/header"
-	"github.com/ava-labs/coreth/plugin/evm/message"
 	"github.com/ava-labs/coreth/utils"
 
 	"github.com/ava-labs/libevm/common"
@@ -133,11 +132,7 @@
 	}
 
 	extensionConfig := &extension.Config{
-<<<<<<< HEAD
-		NetworkCodec:               networkCodec,
 		ConsensusCallbacks:         vm.createConsensusCallbacks(),
-=======
->>>>>>> 3a8d5e2d
 		BlockExtender:              blockExtender,
 		SyncableParser:             sync.NewSummaryParser(),
 		SyncExtender:               syncExtender,
@@ -169,6 +164,7 @@
 		bonusBlockHeights map[uint64]ids.ID
 	)
 	if vm.ctx.NetworkID == constants.MainnetID {
+		var err error
 		bonusBlockHeights, err = readMainnetBonusBlocks()
 		if err != nil {
 			return fmt.Errorf("failed to read mainnet bonus blocks: %w", err)
@@ -194,7 +190,6 @@
 	}
 
 	// Atomic backend is available now, we can initialize structs that depend on it
-<<<<<<< HEAD
 	syncProvider.Initialize(vm.AtomicBackend.AtomicTrie())
 	syncExtender.Initialize(vm.AtomicBackend, vm.AtomicBackend.AtomicTrie(), vm.Config().StateSyncRequestSize)
 	leafHandler.Initialize(vm.AtomicBackend.AtomicTrie().TrieDB(), atomicstate.TrieKeyLength, networkCodec)
@@ -207,11 +202,6 @@
 	vm.baseCodec = linearcodec.NewDefault()
 	return vm.Fx.Initialize(vm)
 }
-=======
-	syncProvider.Initialize(vm.AtomicBackend().AtomicTrie())
-	syncExtender.Initialize(vm.AtomicBackend(), vm.AtomicBackend().AtomicTrie(), vm.Config().StateSyncRequestSize)
-	leafHandler.Initialize(vm.AtomicBackend().AtomicTrie().TrieDB(), state.TrieKeyLength, message.Codec)
->>>>>>> 3a8d5e2d
 
 func (vm *VM) SetState(ctx context.Context, state snow.State) error {
 	switch state {

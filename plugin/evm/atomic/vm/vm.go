// Copyright (C) 2019-2025, Ava Labs, Inc. All rights reserved.
// See the file LICENSE for licensing terms.

package vm

import (
	"context"
	"errors"
	"fmt"
	"math/big"
	"net/http"
	"sync"

	atomicsync "github.com/ava-labs/coreth/plugin/evm/atomic/sync"

	"github.com/ava-labs/coreth/plugin/evm/atomic"
	atomicstate "github.com/ava-labs/coreth/plugin/evm/atomic/state"
	"github.com/ava-labs/coreth/plugin/evm/atomic/txpool"

	"github.com/ava-labs/avalanchego/codec"
	"github.com/ava-labs/avalanchego/codec/linearcodec"
	avalanchedatabase "github.com/ava-labs/avalanchego/database"
	"github.com/ava-labs/avalanchego/ids"
	"github.com/ava-labs/avalanchego/network/p2p"
	avalanchegossip "github.com/ava-labs/avalanchego/network/p2p/gossip"
	"github.com/ava-labs/avalanchego/snow"
	"github.com/ava-labs/avalanchego/snow/consensus/snowman"
	avalanchecommon "github.com/ava-labs/avalanchego/snow/engine/common"
	"github.com/ava-labs/avalanchego/snow/engine/snowman/block"
	avalancheutils "github.com/ava-labs/avalanchego/utils"
	"github.com/ava-labs/avalanchego/utils/constants"
	"github.com/ava-labs/avalanchego/utils/crypto/secp256k1"
	"github.com/ava-labs/avalanchego/utils/logging"
	"github.com/ava-labs/avalanchego/utils/set"
	"github.com/ava-labs/avalanchego/utils/timer/mockable"
	"github.com/ava-labs/avalanchego/utils/units"
	"github.com/ava-labs/avalanchego/vms/components/avax"
	"github.com/ava-labs/avalanchego/vms/secp256k1fx"

	"github.com/ava-labs/coreth/consensus/dummy"
	"github.com/ava-labs/coreth/core/extstate"
	"github.com/ava-labs/coreth/params"
	"github.com/ava-labs/coreth/params/extras"
	"github.com/ava-labs/coreth/plugin/evm/config"
	"github.com/ava-labs/coreth/plugin/evm/customtypes"
	"github.com/ava-labs/coreth/plugin/evm/extension"
	"github.com/ava-labs/coreth/plugin/evm/gossip"
	customheader "github.com/ava-labs/coreth/plugin/evm/header"
	"github.com/ava-labs/coreth/plugin/evm/message"
	"github.com/ava-labs/coreth/plugin/evm/upgrade/ap5"
	"github.com/ava-labs/coreth/plugin/evm/vmerrors"
	"github.com/ava-labs/coreth/utils"
	"github.com/ava-labs/coreth/utils/rpc"
	"github.com/ava-labs/libevm/common"
	"github.com/ava-labs/libevm/core/state"
	"github.com/ava-labs/libevm/core/types"
	"github.com/ava-labs/libevm/log"
)

var (
	_ secp256k1fx.VM                     = (*VM)(nil)
	_ block.ChainVM                      = (*VM)(nil)
	_ block.BuildBlockWithContextChainVM = (*VM)(nil)
	_ block.StateSyncableVM              = (*VM)(nil)
)

const (
	secpCacheSize       = 1024
	defaultMempoolSize  = 4096
	targetAtomicTxsSize = 40 * units.KiB
	// maxAtomicTxMempoolGas is the maximum amount of gas that is allowed to be
	// used by an atomic transaction in the mempool. It is allowed to build
	// blocks with larger atomic transactions, but they will not be accepted
	// into the mempool.
	maxAtomicTxMempoolGas   = ap5.AtomicGasLimit
	atomicTxGossipNamespace = "atomic_tx_gossip"
	avaxEndpoint            = "/avax"
)

type VM struct {
	extension.InnerVM
	ctx *snow.Context

	secpCache *secp256k1.RecoverCache
	fx        secp256k1fx.Fx
	baseCodec codec.Registry
	mempool   *txpool.Mempool

	// [atomicTxRepository] maintains two indexes on accepted atomic txs.
	// - txID to accepted atomic tx
	// - block height to list of atomic txs accepted on block at that height
	atomicTxRepository *atomicstate.AtomicRepository
	// [atomicBackend] abstracts verification and processing of atomic transactions
	atomicBackend *atomicstate.AtomicBackend

	atomicTxGossipHandler p2p.Handler
	atomicTxPushGossiper  *avalanchegossip.PushGossiper[*atomic.Tx]
	atomicTxPullGossiper  avalanchegossip.Gossiper

	// [cancel] may be nil until [snow.NormalOp] starts
	cancel     context.CancelFunc
	shutdownWg sync.WaitGroup

	clock        mockable.Clock
	bootstrapped avalancheutils.Atomic[bool]
}

func WrapVM(vm extension.InnerVM) *VM {
	return &VM{InnerVM: vm}
}

// Initialize implements the snowman.ChainVM interface
func (vm *VM) Initialize(
	ctx context.Context,
	chainCtx *snow.Context,
	db avalanchedatabase.Database,
	genesisBytes []byte,
	upgradeBytes []byte,
	configBytes []byte,
	fxs []*avalanchecommon.Fx,
	appSender avalanchecommon.AppSender,
) error {
	vm.ctx = chainCtx

	var extDataHashes map[common.Hash]common.Hash
	// Set the chain config for mainnet/fuji chain IDs
	switch chainCtx.NetworkID {
	case constants.MainnetID:
		extDataHashes = mainnetExtDataHashes
	case constants.FujiID:
		extDataHashes = fujiExtDataHashes
	}
	// Free the memory of the extDataHash map
	fujiExtDataHashes = nil
	mainnetExtDataHashes = nil

	// Create the atomic extension structs
	// some of them need to be initialized after the inner VM is initialized
	blockExtender := newBlockExtender(extDataHashes, vm)
	syncExtender := &atomicsync.Extender{}
	syncProvider := &atomicsync.SummaryProvider{}
	// Create and pass the leaf handler to the atomic extension
	// it will be initialized after the inner VM is initialized
	leafHandler := atomicsync.NewLeafHandler()
	atomicLeafTypeConfig := &extension.LeafRequestConfig{
		LeafType:   atomicsync.TrieNode,
		MetricName: "sync_atomic_trie_leaves",
		Handler:    leafHandler,
	}
<<<<<<< HEAD
	vm.mempool = &txpool.Mempool{}
=======
>>>>>>> 764f31d3

	atomicTxs := txpool.NewTxs(chainCtx, defaultMempoolSize)
	extensionConfig := &extension.Config{
		ConsensusCallbacks:         vm.createConsensusCallbacks(),
		BlockExtender:              blockExtender,
		SyncableParser:             atomicsync.NewSummaryParser(),
		SyncExtender:               syncExtender,
		SyncSummaryProvider:        syncProvider,
		ExtraSyncLeafHandlerConfig: atomicLeafTypeConfig,
<<<<<<< HEAD
		ExtraMempool:               vm.mempool,
=======
		ExtraMempool:               atomicTxs,
>>>>>>> 764f31d3
		Clock:                      &vm.clock,
	}
	if err := vm.InnerVM.SetExtensionConfig(extensionConfig); err != nil {
		return fmt.Errorf("failed to set extension config: %w", err)
	}

	// Initialize inner vm with the provided parameters
	if err := vm.InnerVM.Initialize(
		ctx,
		chainCtx,
		db,
		genesisBytes,
		upgradeBytes,
		configBytes,
		fxs,
		appSender,
	); err != nil {
		return fmt.Errorf("failed to initialize inner VM: %w", err)
	}

<<<<<<< HEAD
	// Now we can initialize the mempool and so
	err := vm.mempool.Initialize(chainCtx, vm.MetricRegistry(), defaultMempoolSize, vm.verifyTxAtTip)
=======
	atomicMempool, err := txpool.NewMempool(atomicTxs, vm.InnerVM.MetricRegistry(), vm.verifyTxAtTip)
>>>>>>> 764f31d3
	if err != nil {
		return fmt.Errorf("failed to initialize mempool: %w", err)
	}
	vm.AtomicMempool = atomicMempool

	// initialize bonus blocks on mainnet
	var (
		bonusBlockHeights map[uint64]ids.ID
	)
	if vm.ctx.NetworkID == constants.MainnetID {
		var err error
		bonusBlockHeights, err = readMainnetBonusBlocks()
		if err != nil {
			return fmt.Errorf("failed to read mainnet bonus blocks: %w", err)
		}
	}

	// initialize atomic repository
	lastAcceptedHash, lastAcceptedHeight, err := vm.InnerVM.ReadLastAccepted()
	if err != nil {
		return fmt.Errorf("failed to read last accepted block: %w", err)
	}
	vm.atomicTxRepository, err = atomicstate.NewAtomicTxRepository(vm.InnerVM.VersionDB(), atomic.Codec, lastAcceptedHeight)
	if err != nil {
		return fmt.Errorf("failed to create atomic repository: %w", err)
	}
	vm.atomicBackend, err = atomicstate.NewAtomicBackend(
		vm.ctx.SharedMemory, bonusBlockHeights,
		vm.atomicTxRepository, lastAcceptedHeight, lastAcceptedHash,
		vm.InnerVM.Config().CommitInterval,
	)
	if err != nil {
		return fmt.Errorf("failed to create atomic backend: %w", err)
	}

	// Atomic backend is available now, we can initialize structs that depend on it
	atomicTrie := vm.atomicBackend.AtomicTrie()
	syncProvider.Initialize(atomicTrie)
	syncExtender.Initialize(vm.atomicBackend, atomicTrie, vm.InnerVM.Config().StateSyncRequestSize)
	leafHandler.Initialize(atomicTrie.TrieDB(), atomicstate.TrieKeyLength, message.Codec)

	vm.secpCache = secp256k1.NewRecoverCache(secpCacheSize)

	// so [vm.baseCodec] is a dummy codec use to fulfill the secp256k1fx VM
	// interface. The fx will register all of its types, which can be safely
	// ignored by the VM's codec.
	vm.baseCodec = linearcodec.NewDefault()
	return vm.fx.Initialize(vm)
}

func (vm *VM) SetState(ctx context.Context, state snow.State) error {
	switch state {
	case snow.StateSyncing:
		vm.bootstrapped.Set(false)
	case snow.Bootstrapping:
		if err := vm.onBootstrapStarted(); err != nil {
			return err
		}
	case snow.NormalOp:
		if err := vm.onNormalOperationsStarted(); err != nil {
			return err
		}
	}

	return vm.InnerVM.SetState(ctx, state)
}

func (vm *VM) onBootstrapStarted() error {
	vm.bootstrapped.Set(false)
	return vm.fx.Bootstrapping()
}

func (vm *VM) onNormalOperationsStarted() error {
	if vm.bootstrapped.Get() {
		return nil
	}
	vm.bootstrapped.Set(true)
	if err := vm.fx.Bootstrapped(); err != nil {
		return err
	}

	ctx, cancel := context.WithCancel(context.TODO())
	vm.cancel = cancel
	atomicTxGossipMarshaller := atomic.TxMarshaller{}
	atomicTxGossipClient := vm.InnerVM.NewClient(p2p.AtomicTxGossipHandlerID, p2p.WithValidatorSampling(vm.InnerVM.P2PValidators()))
	atomicTxGossipMetrics, err := avalanchegossip.NewMetrics(vm.InnerVM.MetricRegistry(), atomicTxGossipNamespace)
	if err != nil {
		return fmt.Errorf("failed to initialize atomic tx gossip metrics: %w", err)
	}

	pushGossipParams := avalanchegossip.BranchingFactor{
		StakePercentage: vm.InnerVM.Config().PushGossipPercentStake,
		Validators:      vm.InnerVM.Config().PushGossipNumValidators,
		Peers:           vm.InnerVM.Config().PushGossipNumPeers,
	}
	pushRegossipParams := avalanchegossip.BranchingFactor{
		Validators: vm.InnerVM.Config().PushRegossipNumValidators,
		Peers:      vm.InnerVM.Config().PushRegossipNumPeers,
	}

	vm.atomicTxPushGossiper, err = avalanchegossip.NewPushGossiper[*atomic.Tx](
		&atomicTxGossipMarshaller,
		vm.mempool,
		vm.InnerVM.P2PValidators(),
		atomicTxGossipClient,
		atomicTxGossipMetrics,
		pushGossipParams,
		pushRegossipParams,
		config.PushGossipDiscardedElements,
		config.TxGossipTargetMessageSize,
		vm.InnerVM.Config().RegossipFrequency.Duration,
	)
	if err != nil {
		return fmt.Errorf("failed to initialize atomic tx push gossiper: %w", err)
	}

	vm.atomicTxGossipHandler = gossip.NewTxGossipHandler[*atomic.Tx](
		vm.ctx.Log,
		&atomicTxGossipMarshaller,
		vm.mempool,
		atomicTxGossipMetrics,
		config.TxGossipTargetMessageSize,
		config.TxGossipThrottlingPeriod,
		config.TxGossipThrottlingLimit,
		vm.InnerVM.P2PValidators(),
	)

	if err := vm.InnerVM.AddHandler(p2p.AtomicTxGossipHandlerID, vm.atomicTxGossipHandler); err != nil {
		return fmt.Errorf("failed to add atomic tx gossip handler: %w", err)
	}

	atomicTxPullGossiper := avalanchegossip.NewPullGossiper[*atomic.Tx](
		vm.ctx.Log,
		&atomicTxGossipMarshaller,
		vm.mempool,
		atomicTxGossipClient,
		atomicTxGossipMetrics,
		config.TxGossipPollSize,
	)

	vm.atomicTxPullGossiper = &avalanchegossip.ValidatorGossiper{
		Gossiper:   atomicTxPullGossiper,
		NodeID:     vm.ctx.NodeID,
		Validators: vm.InnerVM.P2PValidators(),
	}

	vm.shutdownWg.Add(1)
	go func() {
		avalanchegossip.Every(ctx, vm.ctx.Log, vm.atomicTxPushGossiper, vm.InnerVM.Config().PushGossipFrequency.Duration)
		vm.shutdownWg.Done()
	}()

	vm.shutdownWg.Add(1)
	go func() {
		avalanchegossip.Every(ctx, vm.ctx.Log, vm.atomicTxPullGossiper, vm.InnerVM.Config().PullGossipFrequency.Duration)
		vm.shutdownWg.Done()
	}()

	return nil
}

func (vm *VM) Shutdown(context.Context) error {
	if vm.ctx == nil {
		return nil
	}
	if vm.cancel != nil {
		vm.cancel()
	}
	if err := vm.InnerVM.Shutdown(context.Background()); err != nil {
		log.Error("failed to shutdown inner VM", "err", err)
	}
	vm.shutdownWg.Wait()
	return nil
}

func (vm *VM) CreateHandlers(ctx context.Context) (map[string]http.Handler, error) {
	apis, err := vm.InnerVM.CreateHandlers(ctx)
	if err != nil {
		return nil, err
	}
	avaxAPI, err := rpc.NewHandler("avax", &AvaxAPI{vm})
	if err != nil {
		return nil, fmt.Errorf("failed to register service for AVAX API due to %w", err)
	}
	log.Info("AVAX API enabled")
	apis[avaxEndpoint] = avaxAPI
	return apis, nil
}

// verifyTxAtTip verifies that [tx] is valid to be issued on top of the currently preferred block
func (vm *VM) verifyTxAtTip(tx *atomic.Tx) error {
	if txByteLen := len(tx.SignedBytes()); txByteLen > targetAtomicTxsSize {
		return fmt.Errorf("tx size (%d) exceeds total atomic txs size target (%d)", txByteLen, targetAtomicTxsSize)
	}
	gasUsed, err := tx.GasUsed(true)
	if err != nil {
		return err
	}
	if gasUsed > maxAtomicTxMempoolGas {
		return fmt.Errorf("tx gas usage (%d) exceeds maximum allowed mempool gas usage (%d)", gasUsed, maxAtomicTxMempoolGas)
	}
	blockchain := vm.InnerVM.Ethereum().BlockChain()
	// Note: we fetch the current block and then the state at that block instead of the current state directly
	// since we need the header of the current block below.
	preferredBlock := blockchain.CurrentBlock()
	preferredState, err := blockchain.StateAt(preferredBlock.Root)
	if err != nil {
		return fmt.Errorf("failed to retrieve block state at tip while verifying atomic tx: %w", err)
	}
	extraConfig := params.GetExtra(vm.InnerVM.ChainConfig())
	extraRules := params.GetRulesExtra(vm.InnerVM.ChainConfig().Rules(preferredBlock.Number, params.IsMergeTODO, preferredBlock.Time))
	parentHeader := preferredBlock
	var nextBaseFee *big.Int
	timestamp := uint64(vm.clock.Time().Unix())
	if extraConfig.IsApricotPhase3(timestamp) {
		nextBaseFee, err = customheader.EstimateNextBaseFee(extraConfig, parentHeader, timestamp)
		if err != nil {
			// Return extremely detailed error since CalcBaseFee should never encounter an issue here
			return fmt.Errorf("failed to calculate base fee with parent timestamp (%d), parent ExtraData: (0x%x), and current timestamp (%d): %w", parentHeader.Time, parentHeader.Extra, timestamp, err)
		}
	}

	// We don’t need to revert the state here in case verifyTx errors, because
	// [preferredState] is thrown away either way.
	return vm.verifyTx(tx, parentHeader.Hash(), nextBaseFee, preferredState, *extraRules)
}

// verifyTx verifies that [tx] is valid to be issued into a block with parent block [parentHash]
// and validated at [state] using [rules] as the current rule set.
// Note: VerifyTx may modify [state]. If [state] needs to be properly maintained, the caller is responsible
// for reverting to the correct snapshot after calling this function. If this function is called with a
// throwaway state, then this is not necessary.
<<<<<<< HEAD
func (vm *VM) verifyTx(tx *atomic.Tx, parentHash common.Hash, baseFee *big.Int, state *state.StateDB, rules extras.Rules) error {
=======
// TODO: unexport this function
func (vm *VM) verifyTx(tx *atomic.Tx, parentHash common.Hash, baseFee *big.Int, statedb *state.StateDB, rules extras.Rules) error {
>>>>>>> 764f31d3
	parent, err := vm.InnerVM.GetExtendedBlock(context.TODO(), ids.ID(parentHash))
	if err != nil {
		return fmt.Errorf("failed to get parent block: %w", err)
	}
	verifierBackend := newVerifierBackend(vm, rules)
	if err := verifierBackend.SemanticVerify(tx, parent, baseFee); err != nil {
		return err
	}
<<<<<<< HEAD
	return tx.UnsignedAtomicTx.EVMStateTransfer(vm.ctx, state)
=======
	wrappedStateDB := extstate.New(statedb)
	return tx.UnsignedAtomicTx.EVMStateTransfer(vm.Ctx, wrappedStateDB)
>>>>>>> 764f31d3
}

// verifyTxs verifies that [txs] are valid to be issued into a block with parent block [parentHash]
// using [rules] as the current rule set.
func (vm *VM) verifyTxs(txs []*atomic.Tx, parentHash common.Hash, baseFee *big.Int, height uint64, rules extras.Rules) error {
	// Ensure that the parent was verified and inserted correctly.
	if !vm.InnerVM.Ethereum().BlockChain().HasBlock(parentHash, height-1) {
		return errRejectedParent
	}

	ancestorID := ids.ID(parentHash)
	// If the ancestor is unknown, then the parent failed verification when
	// it was called.
	// If the ancestor is rejected, then this block shouldn't be inserted
	// into the canonical chain because the parent will be missing.
	ancestor, err := vm.InnerVM.GetExtendedBlock(context.TODO(), ancestorID)
	if err != nil {
		return errRejectedParent
	}

	// Ensure each tx in [txs] doesn't conflict with any other atomic tx in
	// a processing ancestor block.
	inputs := set.Set[ids.ID]{}
	verifierBackend := newVerifierBackend(vm, rules)

	for _, atomicTx := range txs {
		utx := atomicTx.UnsignedAtomicTx
		if err := verifierBackend.SemanticVerify(atomicTx, ancestor, baseFee); err != nil {
			return fmt.Errorf("invalid block due to failed semantic verify: %w at height %d", err, height)
		}
		txInputs := utx.InputUTXOs()
		if inputs.Overlaps(txInputs) {
			return errConflictingAtomicInputs
		}
		inputs.Union(txInputs)
	}
	return nil
}

// CodecRegistry implements the secp256k1fx interface
func (vm *VM) CodecRegistry() codec.Registry { return vm.baseCodec }

// Clock implements the secp256k1fx interface
func (vm *VM) Clock() *mockable.Clock { return &vm.clock }

// Logger implements the secp256k1fx interface
func (vm *VM) Logger() logging.Logger { return vm.ctx.Log }

func (vm *VM) createConsensusCallbacks() dummy.ConsensusCallbacks {
	return dummy.ConsensusCallbacks{
		OnFinalizeAndAssemble: vm.onFinalizeAndAssemble,
		OnExtraStateChange:    vm.onExtraStateChange,
	}
}

func (vm *VM) preBatchOnFinalizeAndAssemble(header *types.Header, state *state.StateDB, txs []*types.Transaction) ([]byte, *big.Int, *big.Int, error) {
	for {
		tx, exists := vm.mempool.NextTx()
		if !exists {
			break
		}
		// Take a snapshot of [state] before calling verifyTx so that if the transaction fails verification
		// we can revert to [snapshot].
		// Note: snapshot is taken inside the loop because you cannot revert to the same snapshot more than
		// once.
		snapshot := state.Snapshot()
		rules := vm.rules(header.Number, header.Time)
		if err := vm.verifyTx(tx, header.ParentHash, header.BaseFee, state, rules); err != nil {
			// Discard the transaction from the mempool on failed verification.
			log.Debug("discarding tx from mempool on failed verification", "txID", tx.ID(), "err", err)
			vm.mempool.DiscardCurrentTx(tx.ID())
			state.RevertToSnapshot(snapshot)
			continue
		}

		atomicTxBytes, err := atomic.Codec.Marshal(atomic.CodecVersion, tx)
		if err != nil {
			// Discard the transaction from the mempool and error if the transaction
			// cannot be marshalled. This should never happen.
			log.Debug("discarding tx due to unmarshal err", "txID", tx.ID(), "err", err)
			vm.mempool.DiscardCurrentTx(tx.ID())
			return nil, nil, nil, fmt.Errorf("failed to marshal atomic transaction %s due to %w", tx.ID(), err)
		}
		var contribution, gasUsed *big.Int
		if rules.IsApricotPhase4 {
			contribution, gasUsed, err = tx.BlockFeeContribution(rules.IsApricotPhase5, vm.ctx.AVAXAssetID, header.BaseFee)
			if err != nil {
				return nil, nil, nil, err
			}
		}
		return atomicTxBytes, contribution, gasUsed, nil
	}

	if len(txs) == 0 {
		// this could happen due to the async logic of geth tx pool
		return nil, nil, nil, errEmptyBlock
	}

	return nil, nil, nil, nil
}

// assumes that we are in at least Apricot Phase 5.
func (vm *VM) postBatchOnFinalizeAndAssemble(
	header *types.Header,
	parent *types.Header,
	state *state.StateDB,
	txs []*types.Transaction,
) ([]byte, *big.Int, *big.Int, error) {
	var (
		batchAtomicTxs    []*atomic.Tx
		batchAtomicUTXOs  set.Set[ids.ID]
		batchContribution *big.Int = new(big.Int).Set(common.Big0)
		batchGasUsed      *big.Int = new(big.Int).Set(common.Big0)
		rules                      = vm.rules(header.Number, header.Time)
		size              int
	)

	atomicGasLimit, err := customheader.RemainingAtomicGasCapacity(vm.chainConfigExtra(), parent, header)
	if err != nil {
		return nil, nil, nil, err
	}

	for {
		tx, exists := vm.mempool.NextTx()
		if !exists {
			break
		}

		// Ensure that adding [tx] to the block will not exceed the block size soft limit.
		txSize := len(tx.SignedBytes())
		if size+txSize > targetAtomicTxsSize {
			vm.mempool.CancelCurrentTx(tx.ID())
			break
		}

		var (
			txGasUsed, txContribution *big.Int
			err                       error
		)

		// Note: we do not need to check if we are in at least ApricotPhase4 here because
		// we assume that this function will only be called when the block is in at least
		// ApricotPhase5.
		txContribution, txGasUsed, err = tx.BlockFeeContribution(true, vm.ctx.AVAXAssetID, header.BaseFee)
		if err != nil {
			return nil, nil, nil, err
		}
		// ensure `gasUsed + batchGasUsed` doesn't exceed `atomicGasLimit`
		if totalGasUsed := new(big.Int).Add(batchGasUsed, txGasUsed); !utils.BigLessOrEqualUint64(totalGasUsed, atomicGasLimit) {
			// Send [tx] back to the mempool's tx heap.
			vm.mempool.CancelCurrentTx(tx.ID())
			break
		}

		if batchAtomicUTXOs.Overlaps(tx.InputUTXOs()) {
			// Discard the transaction from the mempool since it will fail verification
			// after this block has been accepted.
			// Note: if the proposed block is not accepted, the transaction may still be
			// valid, but we discard it early here based on the assumption that the proposed
			// block will most likely be accepted.
			// Discard the transaction from the mempool on failed verification.
			log.Debug("discarding tx due to overlapping input utxos", "txID", tx.ID())
			vm.mempool.DiscardCurrentTx(tx.ID())
			continue
		}

		snapshot := state.Snapshot()
		if err := vm.verifyTx(tx, header.ParentHash, header.BaseFee, state, rules); err != nil {
			// Discard the transaction from the mempool and reset the state to [snapshot]
			// if it fails verification here.
			// Note: prior to this point, we have not modified [state] so there is no need to
			// revert to a snapshot if we discard the transaction prior to this point.
			log.Debug("discarding tx from mempool due to failed verification", "txID", tx.ID(), "err", err)
			vm.mempool.DiscardCurrentTx(tx.ID())
			state.RevertToSnapshot(snapshot)
			continue
		}

		batchAtomicTxs = append(batchAtomicTxs, tx)
		batchAtomicUTXOs.Union(tx.InputUTXOs())
		// Add the [txGasUsed] to the [batchGasUsed] when the [tx] has passed verification
		batchGasUsed.Add(batchGasUsed, txGasUsed)
		batchContribution.Add(batchContribution, txContribution)
		size += txSize
	}

	// If there is a non-zero number of transactions, marshal them and return the byte slice
	// for the block's extra data along with the contribution and gas used.
	if len(batchAtomicTxs) > 0 {
		atomicTxBytes, err := atomic.Codec.Marshal(atomic.CodecVersion, batchAtomicTxs)
		if err != nil {
			// If we fail to marshal the batch of atomic transactions for any reason,
			// discard the entire set of current transactions.
			log.Debug("discarding txs due to error marshaling atomic transactions", "err", err)
			vm.mempool.DiscardCurrentTxs()
			return nil, nil, nil, fmt.Errorf("failed to marshal batch of atomic transactions due to %w", err)
		}
		return atomicTxBytes, batchContribution, batchGasUsed, nil
	}

	// If there are no regular transactions and there were also no atomic transactions to be included,
	// then the block is empty and should be considered invalid.
	if len(txs) == 0 {
		// this could happen due to the async logic of geth tx pool
		return nil, nil, nil, errEmptyBlock
	}

	// If there are no atomic transactions, but there is a non-zero number of regular transactions, then
	// we return a nil slice with no contribution from the atomic transactions and a nil error.
	return nil, nil, nil, nil
}

func (vm *VM) onFinalizeAndAssemble(
	header *types.Header,
	parent *types.Header,
	state *state.StateDB,
	txs []*types.Transaction,
) ([]byte, *big.Int, *big.Int, error) {
	if !vm.chainConfigExtra().IsApricotPhase5(header.Time) {
		return vm.preBatchOnFinalizeAndAssemble(header, state, txs)
	}
	return vm.postBatchOnFinalizeAndAssemble(header, parent, state, txs)
}

func (vm *VM) onExtraStateChange(block *types.Block, parent *types.Header, statedb *state.StateDB) (*big.Int, *big.Int, error) {
	var (
		batchContribution *big.Int = big.NewInt(0)
		batchGasUsed      *big.Int = big.NewInt(0)
		header                     = block.Header()
		chainConfig                = vm.InnerVM.ChainConfig()
		// We cannot use chain config from InnerVM since it's not available when this function is called for the first time (bc.loadLastState).
		rules      = chainConfig.Rules(header.Number, params.IsMergeTODO, header.Time)
		rulesExtra = *params.GetRulesExtra(rules)
	)

	txs, err := atomic.ExtractAtomicTxs(customtypes.BlockExtData(block), rulesExtra.IsApricotPhase5, atomic.Codec)
	if err != nil {
		return nil, nil, err
	}

	// If [atomicBackend] is nil, the VM is still initializing and is reprocessing accepted blocks.
	if vm.atomicBackend != nil {
		if vm.atomicBackend.IsBonus(block.NumberU64(), block.Hash()) {
			log.Info("skipping atomic tx verification on bonus block", "block", block.Hash())
		} else {
			// Verify [txs] do not conflict with themselves or ancestor blocks.
			if err := vm.verifyTxs(txs, block.ParentHash(), block.BaseFee(), block.NumberU64(), rulesExtra); err != nil {
				return nil, nil, err
			}
		}
		// Update the atomic backend with [txs] from this block.
		//
		// Note: The atomic trie canonically contains the duplicate operations
		// from any bonus blocks.
		_, err := vm.atomicBackend.InsertTxs(block.Hash(), block.NumberU64(), block.ParentHash(), txs)
		if err != nil {
			return nil, nil, err
		}
	}

	// If there are no transactions, we can return early.
	if len(txs) == 0 {
		return nil, nil, nil
	}

	wrappedStateDB := extstate.New(statedb)
	for _, tx := range txs {
<<<<<<< HEAD
		if err := tx.UnsignedAtomicTx.EVMStateTransfer(vm.ctx, state); err != nil {
=======
		if err := tx.UnsignedAtomicTx.EVMStateTransfer(vm.Ctx, wrappedStateDB); err != nil {
>>>>>>> 764f31d3
			return nil, nil, err
		}
		// If ApricotPhase4 is enabled, calculate the block fee contribution
		if rulesExtra.IsApricotPhase4 {
			contribution, gasUsed, err := tx.BlockFeeContribution(rulesExtra.IsApricotPhase5, vm.ctx.AVAXAssetID, block.BaseFee())
			if err != nil {
				return nil, nil, err
			}

			batchContribution.Add(batchContribution, contribution)
			batchGasUsed.Add(batchGasUsed, gasUsed)
		}
	}

	// If ApricotPhase5 is enabled, enforce that the atomic gas used does not exceed the
	// atomic gas limit.
	if rulesExtra.IsApricotPhase5 {
		chainConfigExtra := params.GetExtra(chainConfig)
		atomicGasLimit, err := customheader.RemainingAtomicGasCapacity(chainConfigExtra, parent, header)
		if err != nil {
			return nil, nil, err
		}

		if !utils.BigLessOrEqualUint64(batchGasUsed, atomicGasLimit) {
			return nil, nil, fmt.Errorf("atomic gas used (%d) by block (%s), exceeds atomic gas limit (%d)", batchGasUsed, block.Hash().Hex(), atomicGasLimit)
		}
	}
	return batchContribution, batchGasUsed, nil
}

func (vm *VM) BuildBlock(ctx context.Context) (snowman.Block, error) {
	return vm.BuildBlockWithContext(ctx, nil)
}

func (vm *VM) BuildBlockWithContext(ctx context.Context, proposerVMBlockCtx *block.Context) (snowman.Block, error) {
	blk, err := vm.InnerVM.BuildBlockWithContext(ctx, proposerVMBlockCtx)

	// Handle errors and signal the mempool to take appropriate action
	switch {
	case err == nil:
		// Marks the current transactions from the mempool as being successfully issued
		// into a block.
		vm.mempool.IssueCurrentTxs()
	case errors.Is(err, vmerrors.ErrGenerateBlockFailed), errors.Is(err, vmerrors.ErrBlockVerificationFailed):
		log.Debug("cancelling txs due to error generating block", "err", err)
		vm.mempool.CancelCurrentTxs()
	case errors.Is(err, vmerrors.ErrWrapBlockFailed):
		log.Debug("discarding txs due to error making new block", "err", err)
		vm.mempool.DiscardCurrentTxs()
	}
	return blk, err
}

func (vm *VM) chainConfigExtra() *extras.ChainConfig {
	return params.GetExtra(vm.InnerVM.ChainConfig())
}

func (vm *VM) rules(number *big.Int, time uint64) extras.Rules {
	ethrules := vm.InnerVM.ChainConfig().Rules(number, params.IsMergeTODO, time)
	return *params.GetRulesExtra(ethrules)
}

// CurrentRules returns the chain rules for the current block.
func (vm *VM) currentRules() extras.Rules {
	header := vm.InnerVM.Ethereum().BlockChain().CurrentHeader()
	return vm.rules(header.Number, header.Time)
}

// getAtomicTx returns the requested transaction, status, and height.
// If the status is Unknown, then the returned transaction will be nil.
func (vm *VM) getAtomicTx(txID ids.ID) (*atomic.Tx, atomic.Status, uint64, error) {
	if tx, height, err := vm.atomicTxRepository.GetByTxID(txID); err == nil {
		return tx, atomic.Accepted, height, nil
	} else if err != avalanchedatabase.ErrNotFound {
		return nil, atomic.Unknown, 0, err
	}
	tx, dropped, found := vm.mempool.GetTx(txID)
	switch {
	case found && dropped:
		return tx, atomic.Dropped, 0, nil
	case found:
		return tx, atomic.Processing, 0, nil
	default:
		return nil, atomic.Unknown, 0, nil
	}
}

func (vm *VM) NewImportTx(
	chainID ids.ID, // chain to import from
	to common.Address, // Address of recipient
	baseFee *big.Int, // fee to use post-AP3
	keys []*secp256k1.PrivateKey, // Keys to import the funds
) (*atomic.Tx, error) {
	kc := secp256k1fx.NewKeychain()
	for _, key := range keys {
		kc.Add(key)
	}

	atomicUTXOs, _, _, err := avax.GetAtomicUTXOs(vm.ctx.SharedMemory, atomic.Codec, chainID, kc.Addresses(), ids.ShortEmpty, ids.Empty, maxUTXOsToFetch)
	if err != nil {
		return nil, fmt.Errorf("problem retrieving atomic UTXOs: %w", err)
	}

	return atomic.NewImportTx(vm.ctx, vm.currentRules(), vm.clock.Unix(), chainID, to, baseFee, kc, atomicUTXOs)
}

// newExportTx returns a new ExportTx
func (vm *VM) NewExportTx(
	assetID ids.ID, // AssetID of the tokens to export
	amount uint64, // Amount of tokens to export
	chainID ids.ID, // Chain to send the UTXOs to
	to ids.ShortID, // Address of chain recipient
	baseFee *big.Int, // fee to use post-AP3
	keys []*secp256k1.PrivateKey, // Pay the fee and provide the tokens
) (*atomic.Tx, error) {
<<<<<<< HEAD
	state, err := vm.InnerVM.Ethereum().BlockChain().State()
=======
	statedb, err := vm.InnerVM.Blockchain().State()
>>>>>>> 764f31d3
	if err != nil {
		return nil, err
	}

	// Create the transaction
	tx, err := atomic.NewExportTx(
<<<<<<< HEAD
		vm.ctx,            // Context
		vm.currentRules(), // VM rules
		state,
=======
		vm.Ctx,            // Context
		vm.CurrentRules(), // VM rules
		extstate.New(statedb),
>>>>>>> 764f31d3
		assetID, // AssetID
		amount,  // Amount
		chainID, // ID of the chain to send the funds to
		to,      // Address
		baseFee,
		keys, // Private keys
	)
	if err != nil {
		return nil, err
	}

	return tx, nil
}<|MERGE_RESOLUTION|>--- conflicted
+++ resolved
@@ -147,10 +147,6 @@
 		MetricName: "sync_atomic_trie_leaves",
 		Handler:    leafHandler,
 	}
-<<<<<<< HEAD
-	vm.mempool = &txpool.Mempool{}
-=======
->>>>>>> 764f31d3
 
 	atomicTxs := txpool.NewTxs(chainCtx, defaultMempoolSize)
 	extensionConfig := &extension.Config{
@@ -160,11 +156,7 @@
 		SyncExtender:               syncExtender,
 		SyncSummaryProvider:        syncProvider,
 		ExtraSyncLeafHandlerConfig: atomicLeafTypeConfig,
-<<<<<<< HEAD
-		ExtraMempool:               vm.mempool,
-=======
 		ExtraMempool:               atomicTxs,
->>>>>>> 764f31d3
 		Clock:                      &vm.clock,
 	}
 	if err := vm.InnerVM.SetExtensionConfig(extensionConfig); err != nil {
@@ -185,16 +177,11 @@
 		return fmt.Errorf("failed to initialize inner VM: %w", err)
 	}
 
-<<<<<<< HEAD
-	// Now we can initialize the mempool and so
-	err := vm.mempool.Initialize(chainCtx, vm.MetricRegistry(), defaultMempoolSize, vm.verifyTxAtTip)
-=======
 	atomicMempool, err := txpool.NewMempool(atomicTxs, vm.InnerVM.MetricRegistry(), vm.verifyTxAtTip)
->>>>>>> 764f31d3
 	if err != nil {
 		return fmt.Errorf("failed to initialize mempool: %w", err)
 	}
-	vm.AtomicMempool = atomicMempool
+	vm.mempool = atomicMempool
 
 	// initialize bonus blocks on mainnet
 	var (
@@ -423,12 +410,8 @@
 // Note: VerifyTx may modify [state]. If [state] needs to be properly maintained, the caller is responsible
 // for reverting to the correct snapshot after calling this function. If this function is called with a
 // throwaway state, then this is not necessary.
-<<<<<<< HEAD
-func (vm *VM) verifyTx(tx *atomic.Tx, parentHash common.Hash, baseFee *big.Int, state *state.StateDB, rules extras.Rules) error {
-=======
 // TODO: unexport this function
 func (vm *VM) verifyTx(tx *atomic.Tx, parentHash common.Hash, baseFee *big.Int, statedb *state.StateDB, rules extras.Rules) error {
->>>>>>> 764f31d3
 	parent, err := vm.InnerVM.GetExtendedBlock(context.TODO(), ids.ID(parentHash))
 	if err != nil {
 		return fmt.Errorf("failed to get parent block: %w", err)
@@ -437,12 +420,8 @@
 	if err := verifierBackend.SemanticVerify(tx, parent, baseFee); err != nil {
 		return err
 	}
-<<<<<<< HEAD
-	return tx.UnsignedAtomicTx.EVMStateTransfer(vm.ctx, state)
-=======
 	wrappedStateDB := extstate.New(statedb)
-	return tx.UnsignedAtomicTx.EVMStateTransfer(vm.Ctx, wrappedStateDB)
->>>>>>> 764f31d3
+	return tx.UnsignedAtomicTx.EVMStateTransfer(vm.ctx, wrappedStateDB)
 }
 
 // verifyTxs verifies that [txs] are valid to be issued into a block with parent block [parentHash]
@@ -710,11 +689,7 @@
 
 	wrappedStateDB := extstate.New(statedb)
 	for _, tx := range txs {
-<<<<<<< HEAD
-		if err := tx.UnsignedAtomicTx.EVMStateTransfer(vm.ctx, state); err != nil {
-=======
-		if err := tx.UnsignedAtomicTx.EVMStateTransfer(vm.Ctx, wrappedStateDB); err != nil {
->>>>>>> 764f31d3
+		if err := tx.UnsignedAtomicTx.EVMStateTransfer(vm.ctx, wrappedStateDB); err != nil {
 			return nil, nil, err
 		}
 		// If ApricotPhase4 is enabled, calculate the block fee contribution
@@ -830,26 +805,16 @@
 	baseFee *big.Int, // fee to use post-AP3
 	keys []*secp256k1.PrivateKey, // Pay the fee and provide the tokens
 ) (*atomic.Tx, error) {
-<<<<<<< HEAD
-	state, err := vm.InnerVM.Ethereum().BlockChain().State()
-=======
-	statedb, err := vm.InnerVM.Blockchain().State()
->>>>>>> 764f31d3
+	statedb, err := vm.Ethereum().BlockChain().State()
 	if err != nil {
 		return nil, err
 	}
 
 	// Create the transaction
 	tx, err := atomic.NewExportTx(
-<<<<<<< HEAD
 		vm.ctx,            // Context
 		vm.currentRules(), // VM rules
-		state,
-=======
-		vm.Ctx,            // Context
-		vm.CurrentRules(), // VM rules
 		extstate.New(statedb),
->>>>>>> 764f31d3
 		assetID, // AssetID
 		amount,  // Amount
 		chainID, // ID of the chain to send the funds to

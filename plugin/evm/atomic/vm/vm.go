--- conflicted
+++ resolved
@@ -140,34 +140,16 @@
 	fujiExtDataHashes = nil
 	mainnetExtDataHashes = nil
 
-<<<<<<< HEAD
-	networkCodec, err := message.NewCodec(atomicsync.AtomicSyncSummary{})
-	if err != nil {
-		return fmt.Errorf("failed to create codec manager: %w", err)
-	}
-
 	// Create the atomic extension structs
 	// some of them need to be initialized after the inner VM is initialized
 	blockExtender := newBlockExtender(extDataHashes, vm)
-	syncExtender := &atomicsync.AtomicSyncExtender{}
-	syncProvider := &atomicsync.AtomicSummaryProvider{}
+	syncExtender := atomicsync.NewExtender()
+	syncProvider := atomicsync.NewSummaryProvider()
 	// Create and pass the leaf handler to the atomic extension
 	// it will be initialized after the inner VM is initialized
-	leafHandler := atomicsync.NewAtomicLeafHandler()
+	leafHandler := atomicsync.NewLeafHandler()
 	atomicLeafTypeConfig := &extension.LeafRequestConfig{
-		LeafType:   atomicsync.AtomicTrieNode,
-=======
-	// Create the atomic extension structs
-	// some of them need to be initialized after the inner VM is initialized
-	blockExtender := newBlockExtender(extDataHashes, vm)
-	syncExtender := sync.NewExtender()
-	syncProvider := sync.NewSummaryProvider()
-	// Create and pass the leaf handler to the atomic extension
-	// it will be initialized after the inner VM is initialized
-	leafHandler := sync.NewLeafHandler()
-	atomicLeafTypeConfig := &extension.LeafRequestConfig{
-		LeafType:   sync.TrieNode,
->>>>>>> 4f41b6a8
+		LeafType:   atomicsync.TrieNode,
 		MetricName: "sync_atomic_trie_leaves",
 		Handler:    leafHandler,
 	}
@@ -176,11 +158,7 @@
 	extensionConfig := &extension.Config{
 		ConsensusCallbacks:         vm.createConsensusCallbacks(),
 		BlockExtender:              blockExtender,
-<<<<<<< HEAD
-		SyncableParser:             atomicsync.NewAtomicSyncSummaryParser(),
-=======
-		SyncableParser:             sync.NewSummaryParser(),
->>>>>>> 4f41b6a8
+		SyncableParser:             atomicsync.NewSummaryParser(),
 		SyncExtender:               syncExtender,
 		SyncSummaryProvider:        syncProvider,
 		ExtraSyncLeafHandlerConfig: atomicLeafTypeConfig,
@@ -207,7 +185,7 @@
 	}
 
 	// Now we can initialize the mempool and so
-	err = vm.Mempool.Initialize(chainCtx, vm.MetricRegistry(), defaultMempoolSize, vm.verifyTxAtTip)
+	err := vm.Mempool.Initialize(chainCtx, vm.MetricRegistry(), defaultMempoolSize, vm.verifyTxAtTip)
 	if err != nil {
 		return fmt.Errorf("failed to initialize mempool: %w", err)
 	}

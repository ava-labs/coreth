--- conflicted
+++ resolved
@@ -19,15 +19,7 @@
 	"github.com/stretchr/testify/require"
 
 	"github.com/ava-labs/coreth/utils"
-<<<<<<< HEAD
-
-	// TODO(arr4n) These tests were originally part of the `coreth/core/types`
-	// package so assume the presence of identifiers. A dot-import reduces PR
-	// noise during the refactoring.
-	. "github.com/ava-labs/libevm/core/types"
-=======
 	"github.com/ava-labs/coreth/utils/utilstest"
->>>>>>> 6c57d8ac
 )
 
 func TestCopyHeader(t *testing.T) {

--- conflicted
+++ resolved
@@ -3,16 +3,12 @@
 
 package evm
 
-<<<<<<< HEAD
-import "github.com/tenderly/coreth/eth"
-=======
 import (
 	"encoding/json"
 	"time"
->>>>>>> 80e41b5d
 
-	"github.com/ava-labs/coreth/eth"
 	"github.com/spf13/cast"
+	"github.com/tenderly/coreth/eth"
 )
 
 const (

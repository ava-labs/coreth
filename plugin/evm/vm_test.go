--- conflicted
+++ resolved
@@ -70,12 +70,7 @@
 	testKeys         []*secp256k1.PrivateKey
 	testEthAddrs     []common.Address // testEthAddrs[i] corresponds to testKeys[i]
 	testShortIDAddrs []ids.ShortID
-<<<<<<< HEAD
-	username         = "Johns"
-	password         = "CjasdjhiPeirbSenfeI13" // #nosec G101
-=======
 	testAvaxAssetID  = ids.ID{1, 2, 3}
->>>>>>> d00d1db1
 
 	genesisJSON = func(cfg *params.ChainConfig) string {
 		g := new(core.Genesis)

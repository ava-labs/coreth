--- conflicted
+++ resolved
@@ -4090,7 +4090,6 @@
 	}
 }
 
-<<<<<<< HEAD
 func TestNoBlobsAllowed(t *testing.T) {
 	require := require.New(t)
 	importAmount := uint64(1000000000)
@@ -4122,7 +4121,8 @@
 	require.ErrorContains(err, "blobs not enabled on avalanche networks")
 	err = modifiedBlock.Verify(context.Background())
 	require.ErrorContains(err, "blobs not enabled on avalanche networks")
-=======
+}
+
 func TestMinFeeSetAtEUpgrade(t *testing.T) {
 	require := require.New(t)
 	now := time.Now()
@@ -4143,5 +4143,4 @@
 		5*time.Second,
 		1*time.Second,
 	)
->>>>>>> 00dd13b6
 }
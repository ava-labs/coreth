--- conflicted
+++ resolved
@@ -1916,17 +1916,10 @@
 		t.Fatalf("Block failed verification on VM1: %s", err)
 	}
 
-<<<<<<< HEAD
-=======
-	if status := vm1BlkA.Status(); status != choices.Processing {
-		t.Fatalf("Expected status of built block to be %s, but found %s", choices.Processing, status)
-	}
-
 	if _, err := vm1.GetBlockIDAtHeight(context.Background(), vm1BlkA.Height()); err != database.ErrNotFound {
 		t.Fatalf("Expected unaccepted block not to be indexed by height, but found %s", err)
 	}
 
->>>>>>> 7684836c
 	if err := vm1.SetPreference(context.Background(), vm1BlkA.ID()); err != nil {
 		t.Fatal(err)
 	}
@@ -1938,15 +1931,9 @@
 	if err := vm2BlkA.Verify(context.Background()); err != nil {
 		t.Fatalf("Block failed verification on VM2: %s", err)
 	}
-<<<<<<< HEAD
-=======
-	if status := vm2BlkA.Status(); status != choices.Processing {
-		t.Fatalf("Expected status of block on VM2 to be %s, but found %s", choices.Processing, status)
-	}
 	if _, err := vm2.GetBlockIDAtHeight(context.Background(), vm2BlkA.Height()); err != database.ErrNotFound {
 		t.Fatalf("Expected unaccepted block not to be indexed by height, but found %s", err)
 	}
->>>>>>> 7684836c
 	if err := vm2.SetPreference(context.Background(), vm2BlkA.ID()); err != nil {
 		t.Fatal(err)
 	}
@@ -2010,17 +1997,10 @@
 		t.Fatal(err)
 	}
 
-<<<<<<< HEAD
-=======
-	if status := vm1BlkB.Status(); status != choices.Processing {
-		t.Fatalf("Expected status of built block to be %s, but found %s", choices.Processing, status)
-	}
-
 	if _, err := vm1.GetBlockIDAtHeight(context.Background(), vm1BlkB.Height()); err != database.ErrNotFound {
 		t.Fatalf("Expected unaccepted block not to be indexed by height, but found %s", err)
 	}
 
->>>>>>> 7684836c
 	if err := vm1.SetPreference(context.Background(), vm1BlkB.ID()); err != nil {
 		t.Fatal(err)
 	}

// (c) 2019-2020, Ava Labs, Inc. All rights reserved.
// See the file LICENSE for licensing terms.

package evm

import (
	"context"
	"encoding/json"
	"errors"
	"fmt"
	"math/big"
	"os"
	"path/filepath"
	"strings"
	"testing"
	"time"

	"github.com/ava-labs/libevm/common"
	"github.com/ava-labs/libevm/log"
	"github.com/ava-labs/libevm/rlp"
	"github.com/holiman/uint256"

	"github.com/ava-labs/coreth/constants"
	"github.com/ava-labs/coreth/eth/filters"
	"github.com/ava-labs/coreth/plugin/evm/atomic"
	"github.com/ava-labs/coreth/plugin/evm/config"
	"github.com/ava-labs/coreth/plugin/evm/header"
	"github.com/ava-labs/coreth/plugin/evm/upgrade/ap0"
	"github.com/ava-labs/coreth/plugin/evm/upgrade/ap1"
	"github.com/ava-labs/coreth/utils"
	"github.com/ava-labs/libevm/trie"

	"github.com/stretchr/testify/assert"
	"github.com/stretchr/testify/require"

	"github.com/ava-labs/avalanchego/api/metrics"
	avalancheatomic "github.com/ava-labs/avalanchego/chains/atomic"
	"github.com/ava-labs/avalanchego/database"
	"github.com/ava-labs/avalanchego/database/memdb"
	"github.com/ava-labs/avalanchego/database/prefixdb"
	"github.com/ava-labs/avalanchego/ids"
	"github.com/ava-labs/avalanchego/snow"
	"github.com/ava-labs/avalanchego/upgrade"
	"github.com/ava-labs/avalanchego/upgrade/upgradetest"
	"github.com/ava-labs/avalanchego/utils/crypto/secp256k1"
	"github.com/ava-labs/avalanchego/utils/hashing"
	"github.com/ava-labs/avalanchego/utils/set"
	"github.com/ava-labs/avalanchego/utils/timer/mockable"
	"github.com/ava-labs/avalanchego/utils/units"
	"github.com/ava-labs/avalanchego/vms/components/avax"
	"github.com/ava-labs/avalanchego/vms/components/chain"
	"github.com/ava-labs/avalanchego/vms/secp256k1fx"

	commonEng "github.com/ava-labs/avalanchego/snow/engine/common"
	"github.com/ava-labs/avalanchego/snow/engine/enginetest"
	"github.com/ava-labs/avalanchego/snow/snowtest"

	"github.com/ava-labs/coreth/consensus/dummy"
	"github.com/ava-labs/coreth/core"
	"github.com/ava-labs/coreth/eth"
	"github.com/ava-labs/coreth/params"
	"github.com/ava-labs/coreth/plugin/evm/customtypes"
	"github.com/ava-labs/coreth/rpc"
	"github.com/ava-labs/libevm/core/types"
)

var (
	testKeys         = secp256k1.TestKeys()[:3]
	testEthAddrs     []common.Address // testEthAddrs[i] corresponds to testKeys[i]
	testShortIDAddrs []ids.ShortID

	genesisJSON = func(cfg *params.ChainConfig) string {
		g := new(core.Genesis)
		g.Difficulty = big.NewInt(0)
		g.GasLimit = 0x5f5e100
		g.Timestamp = uint64(upgrade.InitiallyActiveTime.Unix())

		// Use chainId: 43111, so that it does not overlap with any Avalanche ChainIDs, which may have their
		// config overridden in vm.Initialize.
		cpy := *cfg
		cpy.ChainID = big.NewInt(43111)
		g.Config = &cpy

		allocStr := `{"0100000000000000000000000000000000000000":{"code":"0x7300000000000000000000000000000000000000003014608060405260043610603d5760003560e01c80631e010439146042578063b6510bb314606e575b600080fd5b605c60048036036020811015605657600080fd5b503560b1565b60408051918252519081900360200190f35b818015607957600080fd5b5060af60048036036080811015608e57600080fd5b506001600160a01b03813516906020810135906040810135906060013560b6565b005b30cd90565b836001600160a01b031681836108fc8690811502906040516000604051808303818888878c8acf9550505050505015801560f4573d6000803e3d6000fd5b505050505056fea26469706673582212201eebce970fe3f5cb96bf8ac6ba5f5c133fc2908ae3dcd51082cfee8f583429d064736f6c634300060a0033","balance":"0x0"}}`
		json.Unmarshal([]byte(allocStr), &g.Alloc)
		// After Durango, an additional account is funded in tests to use
		// with warp messages.
		if params.GetExtra(cfg).IsDurango(0) {
			addr := common.HexToAddress("0x99b9DEA54C48Dfea6aA9A4Ca4623633EE04ddbB5")
			balance := new(big.Int).Mul(big.NewInt(params.Ether), big.NewInt(10))
			g.Alloc[addr] = types.Account{Balance: balance}
		}

		b, err := json.Marshal(g)
		if err != nil {
			panic(err)
		}
		return string(b)
	}

	activateCancun = func(cfg *params.ChainConfig) *params.ChainConfig {
		cpy := *cfg
		cpy.ShanghaiTime = utils.NewUint64(0)
		cpy.CancunTime = utils.NewUint64(0)
		return &cpy
	}

	forkToChainConfig = map[upgradetest.Fork]*params.ChainConfig{
		upgradetest.NoUpgrades:        params.TestLaunchConfig,
		upgradetest.ApricotPhase1:     params.TestApricotPhase1Config,
		upgradetest.ApricotPhase2:     params.TestApricotPhase2Config,
		upgradetest.ApricotPhase3:     params.TestApricotPhase3Config,
		upgradetest.ApricotPhase4:     params.TestApricotPhase4Config,
		upgradetest.ApricotPhase5:     params.TestApricotPhase5Config,
		upgradetest.ApricotPhasePre6:  params.TestApricotPhasePre6Config,
		upgradetest.ApricotPhase6:     params.TestApricotPhase6Config,
		upgradetest.ApricotPhasePost6: params.TestApricotPhasePost6Config,
		upgradetest.Banff:             params.TestBanffChainConfig,
		upgradetest.Cortina:           params.TestCortinaChainConfig,
		upgradetest.Durango:           params.TestDurangoChainConfig,
		upgradetest.Etna:              params.TestEtnaChainConfig,
		upgradetest.Fortuna:           params.TestFortunaChainConfig,
	}

	genesisJSONCancun = genesisJSON(activateCancun(params.TestChainConfig))

	apricotRulesPhase0 = *params.GetRulesExtra(params.TestLaunchConfig.Rules(common.Big0, params.IsMergeTODO, 0))
	apricotRulesPhase1 = *params.GetRulesExtra(params.TestApricotPhase1Config.Rules(common.Big0, params.IsMergeTODO, 0))
	apricotRulesPhase2 = *params.GetRulesExtra(params.TestApricotPhase2Config.Rules(common.Big0, params.IsMergeTODO, 0))
	apricotRulesPhase3 = *params.GetRulesExtra(params.TestApricotPhase3Config.Rules(common.Big0, params.IsMergeTODO, 0))
	apricotRulesPhase5 = *params.GetRulesExtra(params.TestApricotPhase5Config.Rules(common.Big0, params.IsMergeTODO, 0))
	apricotRulesPhase6 = *params.GetRulesExtra(params.TestApricotPhase6Config.Rules(common.Big0, params.IsMergeTODO, 0))
	banffRules         = *params.GetRulesExtra(params.TestBanffChainConfig.Rules(common.Big0, params.IsMergeTODO, 0))
)

func init() {
	for _, key := range testKeys {
		testEthAddrs = append(testEthAddrs, key.EthAddress())
		testShortIDAddrs = append(testShortIDAddrs, key.Address())
	}
}

func newPrefundedGenesis(
	balance int,
	addresses ...common.Address,
) *core.Genesis {
	alloc := types.GenesisAlloc{}
	for _, address := range addresses {
		alloc[address] = types.Account{
			Balance: big.NewInt(int64(balance)),
		}
	}

	return &core.Genesis{
		Config:     params.TestChainConfig,
		Difficulty: big.NewInt(0),
		Alloc:      alloc,
	}
}

type testVMConfig struct {
	isSyncing bool
	fork      *upgradetest.Fork
	// If genesisJSON is empty, defaults to the genesis corresponding to the
	// fork.
	genesisJSON string
	configJSON  string
	upgradeJSON string
	clock       mockable.Clock
	// the VM will start with UTXOs in the X-Chain Shared Memory containing
	// AVAX based on the map
	// The UTXOIDs are generated by using a hash of the address in the map such
	// that the UTXOs will be generated deterministically.
	utxos map[ids.ShortID]uint64
}

type testVM struct {
	vm           *VM
	toEngine     chan commonEng.Message
	db           *prefixdb.Database
	atomicMemory *avalancheatomic.Memory
	appSender    *enginetest.Sender
}

func newVM(t *testing.T, config testVMConfig) *testVM {
	ctx := snowtest.Context(t, snowtest.CChainID)
	fork := upgradetest.Latest
	if config.fork != nil {
		fork = *config.fork
	}
	ctx.NetworkUpgrades = upgradetest.GetConfig(fork)

	if len(config.genesisJSON) == 0 {
		config.genesisJSON = genesisJSON(forkToChainConfig[fork])
	}

	baseDB := memdb.New()

	// initialize the atomic memory
	atomicMemory := avalancheatomic.NewMemory(prefixdb.New([]byte{0}, baseDB))
	ctx.SharedMemory = atomicMemory.NewSharedMemory(ctx.ChainID)

	// NB: this lock is intentionally left locked when this function returns.
	// The caller of this function is responsible for unlocking.
	ctx.Lock.Lock()

	issuer := make(chan commonEng.Message, 1)
	prefixedDB := prefixdb.New([]byte{1}, baseDB)

	vm := &VM{clock: config.clock}
	appSender := &enginetest.Sender{
		T:                 t,
		CantSendAppGossip: true,
		SendAppGossipF:    func(context.Context, commonEng.SendConfig, []byte) error { return nil },
	}
	err := vm.Initialize(
		context.Background(),
		ctx,
		prefixedDB,
		[]byte(config.genesisJSON),
		[]byte(config.upgradeJSON),
		[]byte(config.configJSON),
		issuer,
		nil,
		appSender,
	)
	require.NoError(t, err, "error initializing vm")

	if !config.isSyncing {
		require.NoError(t, vm.SetState(context.Background(), snow.Bootstrapping))
		require.NoError(t, vm.SetState(context.Background(), snow.NormalOp))
	}

	for addr, avaxAmount := range config.utxos {
		txID, err := ids.ToID(hashing.ComputeHash256(addr.Bytes()))
		if err != nil {
			t.Fatalf("Failed to generate txID from addr: %s", err)
		}
		if _, err := addUTXO(atomicMemory, vm.ctx, txID, 0, vm.ctx.AVAXAssetID, avaxAmount, addr); err != nil {
			t.Fatalf("Failed to add UTXO to shared memory: %s", err)
		}
	}

	return &testVM{
		vm:           vm,
		toEngine:     issuer,
		db:           prefixedDB,
		atomicMemory: atomicMemory,
		appSender:    appSender,
	}
}

// setupGenesis sets up the genesis
func setupGenesis(
	t *testing.T,
	fork upgradetest.Fork,
) (*snow.Context,
	*prefixdb.Database,
	[]byte,
	chan commonEng.Message,
	*avalancheatomic.Memory,
) {
	ctx := snowtest.Context(t, snowtest.CChainID)
	ctx.NetworkUpgrades = upgradetest.GetConfig(fork)

	baseDB := memdb.New()

	// initialize the atomic memory
	atomicMemory := avalancheatomic.NewMemory(prefixdb.New([]byte{0}, baseDB))
	ctx.SharedMemory = atomicMemory.NewSharedMemory(ctx.ChainID)

	// NB: this lock is intentionally left locked when this function returns.
	// The caller of this function is responsible for unlocking.
	ctx.Lock.Lock()

	issuer := make(chan commonEng.Message, 1)
	prefixedDB := prefixdb.New([]byte{1}, baseDB)
	genesisJSON := genesisJSON(forkToChainConfig[fork])
	return ctx, prefixedDB, []byte(genesisJSON), issuer, atomicMemory
}

func addUTXO(sharedMemory *avalancheatomic.Memory, ctx *snow.Context, txID ids.ID, index uint32, assetID ids.ID, amount uint64, addr ids.ShortID) (*avax.UTXO, error) {
	utxo := &avax.UTXO{
		UTXOID: avax.UTXOID{
			TxID:        txID,
			OutputIndex: index,
		},
		Asset: avax.Asset{ID: assetID},
		Out: &secp256k1fx.TransferOutput{
			Amt: amount,
			OutputOwners: secp256k1fx.OutputOwners{
				Threshold: 1,
				Addrs:     []ids.ShortID{addr},
			},
		},
	}
	utxoBytes, err := atomic.Codec.Marshal(atomic.CodecVersion, utxo)
	if err != nil {
		return nil, err
	}

	xChainSharedMemory := sharedMemory.NewSharedMemory(ctx.XChainID)
	inputID := utxo.InputID()
	if err := xChainSharedMemory.Apply(map[ids.ID]*avalancheatomic.Requests{ctx.ChainID: {PutRequests: []*avalancheatomic.Element{{
		Key:   inputID[:],
		Value: utxoBytes,
		Traits: [][]byte{
			addr.Bytes(),
		},
	}}}}); err != nil {
		return nil, err
	}

	return utxo, nil
}

func TestVMConfig(t *testing.T) {
	txFeeCap := float64(11)
	enabledEthAPIs := []string{"debug"}
	vm := newVM(t, testVMConfig{
		isSyncing:  true,
		configJSON: fmt.Sprintf(`{"rpc-tx-fee-cap": %g,"eth-apis": [%q]}`, txFeeCap, enabledEthAPIs[0]),
	}).vm
	require.Equal(t, vm.config.RPCTxFeeCap, txFeeCap, "Tx Fee Cap should be set")
	require.Equal(t, vm.config.EthAPIs(), enabledEthAPIs, "EnabledEthAPIs should be set")
	require.NoError(t, vm.Shutdown(context.Background()))
}

func TestVMConfigDefaults(t *testing.T) {
	txFeeCap := float64(11)
	enabledEthAPIs := []string{"debug"}
	vm := newVM(t, testVMConfig{
		isSyncing:  true,
		configJSON: fmt.Sprintf(`{"rpc-tx-fee-cap": %g,"eth-apis": [%q]}`, txFeeCap, enabledEthAPIs[0]),
	}).vm

	var vmConfig config.Config
	vmConfig.SetDefaults(defaultTxPoolConfig)
	vmConfig.RPCTxFeeCap = txFeeCap
	vmConfig.EnabledEthAPIs = enabledEthAPIs
	require.Equal(t, vmConfig, vm.config, "VM Config should match default with overrides")
	require.NoError(t, vm.Shutdown(context.Background()))
}

func TestVMNilConfig(t *testing.T) {
	vm := newVM(t, testVMConfig{
		isSyncing: true,
	}).vm

	// VM Config should match defaults if no config is passed in
	var vmConfig config.Config
	vmConfig.SetDefaults(defaultTxPoolConfig)
	require.Equal(t, vmConfig, vm.config, "VM Config should match default config")
	require.NoError(t, vm.Shutdown(context.Background()))
}

func TestVMContinuousProfiler(t *testing.T) {
	profilerDir := t.TempDir()
	profilerFrequency := 500 * time.Millisecond
	vm := newVM(t, testVMConfig{
		isSyncing:  true,
		configJSON: fmt.Sprintf(`{"continuous-profiler-dir": %q,"continuous-profiler-frequency": "500ms"}`, profilerDir),
	}).vm
	require.Equal(t, vm.config.ContinuousProfilerDir, profilerDir, "profiler dir should be set")
	require.Equal(t, vm.config.ContinuousProfilerFrequency.Duration, profilerFrequency, "profiler frequency should be set")

	// Sleep for twice the frequency of the profiler to give it time
	// to generate the first profile.
	time.Sleep(2 * time.Second)
	require.NoError(t, vm.Shutdown(context.Background()))

	// Check that the first profile was generated
	expectedFileName := filepath.Join(profilerDir, "cpu.profile.1")
	_, err := os.Stat(expectedFileName)
	require.NoError(t, err, "Expected continuous profiler to generate the first CPU profile at %s", expectedFileName)
}

func TestVMUpgrades(t *testing.T) {
	genesisTests := []struct {
		fork             upgradetest.Fork
		expectedGasPrice *big.Int
	}{
		{
			fork:             upgradetest.ApricotPhase3,
			expectedGasPrice: big.NewInt(0),
		},
		{
			fork:             upgradetest.ApricotPhase4,
			expectedGasPrice: big.NewInt(0),
		},
		{
			fork:             upgradetest.ApricotPhase5,
			expectedGasPrice: big.NewInt(0),
		},
		{
			fork:             upgradetest.ApricotPhasePre6,
			expectedGasPrice: big.NewInt(0),
		},
		{
			fork:             upgradetest.ApricotPhase6,
			expectedGasPrice: big.NewInt(0),
		},
		{
			fork:             upgradetest.ApricotPhasePost6,
			expectedGasPrice: big.NewInt(0),
		},
		{
			fork:             upgradetest.Banff,
			expectedGasPrice: big.NewInt(0),
		},
		{
			fork:             upgradetest.Cortina,
			expectedGasPrice: big.NewInt(0),
		},
		{
			fork:             upgradetest.Durango,
			expectedGasPrice: big.NewInt(0),
		},
	}
	for _, test := range genesisTests {
<<<<<<< HEAD
		t.Run(test.fork.String(), func(t *testing.T) {
			vm := newVM(t, testVMConfig{
				fork: &test.fork,
			}).vm
=======
		t.Run(test.name, func(t *testing.T) {
			require := require.New(t)
>>>>>>> 3cf977c2

			_, vm, _, _, _ := GenesisVM(t, true, test.genesis, "", "")
			defer func() {
				require.NoError(vm.Shutdown(context.Background()))
			}()

			require.Equal(test.expectedGasPrice, vm.txPool.GasTip())

			// Verify that the genesis is correctly managed.
			lastAcceptedID, err := vm.LastAccepted(context.Background())
			require.NoError(err)
			require.Equal(ids.ID(vm.genesisHash), lastAcceptedID)

			genesisBlk, err := vm.GetBlock(context.Background(), lastAcceptedID)
			require.NoError(err)
			require.Zero(genesisBlk.Height())

			_, err = vm.ParseBlock(context.Background(), genesisBlk.Bytes())
			require.NoError(err)
		})
	}
}

func TestImportMissingUTXOs(t *testing.T) {
	// make a VM with a shared memory that has an importable UTXO to build a block
	importAmount := uint64(50000000)
	fork := upgradetest.ApricotPhase2
	tvm1 := newVM(t, testVMConfig{
		fork: &fork,
		utxos: map[ids.ShortID]uint64{
			testShortIDAddrs[0]: importAmount,
		},
	})
	defer func() {
		err := tvm1.vm.Shutdown(context.Background())
		require.NoError(t, err)
	}()

	importTx, err := tvm1.vm.newImportTx(tvm1.vm.ctx.XChainID, testEthAddrs[0], initialBaseFee, []*secp256k1.PrivateKey{testKeys[0]})
	require.NoError(t, err)
	err = tvm1.vm.mempool.AddLocalTx(importTx)
	require.NoError(t, err)
	<-tvm1.toEngine
	blk, err := tvm1.vm.BuildBlock(context.Background())
	require.NoError(t, err)

	// make another VM which is missing the UTXO in shared memory
	vm2 := newVM(t, testVMConfig{
		fork: &fork,
	}).vm
	defer func() {
		err := vm2.Shutdown(context.Background())
		require.NoError(t, err)
	}()

	vm2Blk, err := vm2.ParseBlock(context.Background(), blk.Bytes())
	require.NoError(t, err)
	err = vm2Blk.Verify(context.Background())
	require.ErrorIs(t, err, errMissingUTXOs)

	// This should not result in a bad block since the missing UTXO should
	// prevent InsertBlockManual from being called.
	badBlocks, _ := vm2.blockChain.BadBlocks()
	require.Len(t, badBlocks, 0)
}

// Simple test to ensure we can issue an import transaction followed by an export transaction
// and they will be indexed correctly when accepted.
func TestIssueAtomicTxs(t *testing.T) {
	importAmount := uint64(50000000)
	fork := upgradetest.ApricotPhase2
	tvm := newVM(t, testVMConfig{
		fork: &fork,
		utxos: map[ids.ShortID]uint64{
			testShortIDAddrs[0]: importAmount,
		},
	})
	defer func() {
		if err := tvm.vm.Shutdown(context.Background()); err != nil {
			t.Fatal(err)
		}
	}()

	importTx, err := tvm.vm.newImportTx(tvm.vm.ctx.XChainID, testEthAddrs[0], initialBaseFee, []*secp256k1.PrivateKey{testKeys[0]})
	if err != nil {
		t.Fatal(err)
	}

	if err := tvm.vm.mempool.AddLocalTx(importTx); err != nil {
		t.Fatal(err)
	}

	<-tvm.toEngine

	blk, err := tvm.vm.BuildBlock(context.Background())
	if err != nil {
		t.Fatal(err)
	}

	if err := blk.Verify(context.Background()); err != nil {
		t.Fatal(err)
	}

	if err := tvm.vm.SetPreference(context.Background(), blk.ID()); err != nil {
		t.Fatal(err)
	}

	if err := blk.Accept(context.Background()); err != nil {
		t.Fatal(err)
	}

	if lastAcceptedID, err := tvm.vm.LastAccepted(context.Background()); err != nil {
		t.Fatal(err)
	} else if lastAcceptedID != blk.ID() {
		t.Fatalf("Expected last accepted blockID to be the accepted block: %s, but found %s", blk.ID(), lastAcceptedID)
	}
	tvm.vm.blockChain.DrainAcceptorQueue()
	filterAPI := filters.NewFilterAPI(filters.NewFilterSystem(tvm.vm.eth.APIBackend, filters.Config{
		Timeout: 5 * time.Minute,
	}))
	blockHash := common.Hash(blk.ID())
	logs, err := filterAPI.GetLogs(context.Background(), filters.FilterCriteria{
		BlockHash: &blockHash,
	})
	if err != nil {
		t.Fatal(err)
	}
	if len(logs) != 0 {
		t.Fatalf("Expected log length to be 0, but found %d", len(logs))
	}
	if logs == nil {
		t.Fatal("Expected logs to be non-nil")
	}

	exportTx, err := tvm.vm.newExportTx(tvm.vm.ctx.AVAXAssetID, importAmount-(2*ap0.AtomicTxFee), tvm.vm.ctx.XChainID, testShortIDAddrs[0], initialBaseFee, []*secp256k1.PrivateKey{testKeys[0]})
	if err != nil {
		t.Fatal(err)
	}

	if err := tvm.vm.mempool.AddLocalTx(exportTx); err != nil {
		t.Fatal(err)
	}

	<-tvm.toEngine

	blk2, err := tvm.vm.BuildBlock(context.Background())
	if err != nil {
		t.Fatal(err)
	}

	if err := blk2.Verify(context.Background()); err != nil {
		t.Fatal(err)
	}

	if err := blk2.Accept(context.Background()); err != nil {
		t.Fatal(err)
	}

	if lastAcceptedID, err := tvm.vm.LastAccepted(context.Background()); err != nil {
		t.Fatal(err)
	} else if lastAcceptedID != blk2.ID() {
		t.Fatalf("Expected last accepted blockID to be the accepted block: %s, but found %s", blk2.ID(), lastAcceptedID)
	}

	// Check that both atomic transactions were indexed as expected.
	indexedImportTx, status, height, err := tvm.vm.getAtomicTx(importTx.ID())
	assert.NoError(t, err)
	assert.Equal(t, atomic.Accepted, status)
	assert.Equal(t, uint64(1), height, "expected height of indexed import tx to be 1")
	assert.Equal(t, indexedImportTx.ID(), importTx.ID(), "expected ID of indexed import tx to match original txID")

	indexedExportTx, status, height, err := tvm.vm.getAtomicTx(exportTx.ID())
	assert.NoError(t, err)
	assert.Equal(t, atomic.Accepted, status)
	assert.Equal(t, uint64(2), height, "expected height of indexed export tx to be 2")
	assert.Equal(t, indexedExportTx.ID(), exportTx.ID(), "expected ID of indexed import tx to match original txID")
}

func TestBuildEthTxBlock(t *testing.T) {
	importAmount := uint64(20000000)
	fork := upgradetest.ApricotPhase2
	tvm := newVM(t, testVMConfig{
		fork:       &fork,
		configJSON: `{"pruning-enabled":true}`,
		utxos: map[ids.ShortID]uint64{
			testShortIDAddrs[0]: importAmount,
		},
	})
	defer func() {
		if err := tvm.vm.Shutdown(context.Background()); err != nil {
			t.Fatal(err)
		}
	}()

	newTxPoolHeadChan := make(chan core.NewTxPoolReorgEvent, 1)
	tvm.vm.txPool.SubscribeNewReorgEvent(newTxPoolHeadChan)

	importTx, err := tvm.vm.newImportTx(tvm.vm.ctx.XChainID, testEthAddrs[0], initialBaseFee, []*secp256k1.PrivateKey{testKeys[0]})
	if err != nil {
		t.Fatal(err)
	}

	if err := tvm.vm.mempool.AddLocalTx(importTx); err != nil {
		t.Fatal(err)
	}

	<-tvm.toEngine

	blk1, err := tvm.vm.BuildBlock(context.Background())
	if err != nil {
		t.Fatal(err)
	}

	if err := blk1.Verify(context.Background()); err != nil {
		t.Fatal(err)
	}

	if err := tvm.vm.SetPreference(context.Background(), blk1.ID()); err != nil {
		t.Fatal(err)
	}

	if err := blk1.Accept(context.Background()); err != nil {
		t.Fatal(err)
	}

	newHead := <-newTxPoolHeadChan
	if newHead.Head.Hash() != common.Hash(blk1.ID()) {
		t.Fatalf("Expected new block to match")
	}

	txs := make([]*types.Transaction, 10)
	for i := 0; i < 10; i++ {
		tx := types.NewTransaction(uint64(i), testEthAddrs[0], big.NewInt(10), 21000, big.NewInt(ap0.MinGasPrice), nil)
		signedTx, err := types.SignTx(tx, types.NewEIP155Signer(tvm.vm.chainID), testKeys[0].ToECDSA())
		if err != nil {
			t.Fatal(err)
		}
		txs[i] = signedTx
	}
	errs := tvm.vm.txPool.AddRemotesSync(txs)
	for i, err := range errs {
		if err != nil {
			t.Fatalf("Failed to add tx at index %d: %s", i, err)
		}
	}

	<-tvm.toEngine

	blk2, err := tvm.vm.BuildBlock(context.Background())
	if err != nil {
		t.Fatal(err)
	}

	if err := blk2.Verify(context.Background()); err != nil {
		t.Fatal(err)
	}

	if err := blk2.Accept(context.Background()); err != nil {
		t.Fatal(err)
	}

	newHead = <-newTxPoolHeadChan
	if newHead.Head.Hash() != common.Hash(blk2.ID()) {
		t.Fatalf("Expected new block to match")
	}

	lastAcceptedID, err := tvm.vm.LastAccepted(context.Background())
	if err != nil {
		t.Fatal(err)
	}
	if lastAcceptedID != blk2.ID() {
		t.Fatalf("Expected last accepted blockID to be the accepted block: %s, but found %s", blk2.ID(), lastAcceptedID)
	}

	ethBlk1 := blk1.(*chain.BlockWrapper).Block.(*Block).ethBlock
	if ethBlk1Root := ethBlk1.Root(); !tvm.vm.blockChain.HasState(ethBlk1Root) {
		t.Fatalf("Expected blk1 state root to not yet be pruned after blk2 was accepted because of tip buffer")
	}

	// Clear the cache and ensure that GetBlock returns internal blocks with the correct status
	tvm.vm.State.Flush()
	blk2Refreshed, err := tvm.vm.GetBlockInternal(context.Background(), blk2.ID())
	if err != nil {
		t.Fatal(err)
	}

	blk1RefreshedID := blk2Refreshed.Parent()
	blk1Refreshed, err := tvm.vm.GetBlockInternal(context.Background(), blk1RefreshedID)
	if err != nil {
		t.Fatal(err)
	}

	if blk1Refreshed.ID() != blk1.ID() {
		t.Fatalf("Found unexpected blkID for parent of blk2")
	}

	restartedVM := &VM{}
	newCTX := snowtest.Context(t, snowtest.CChainID)
	newCTX.NetworkUpgrades = upgradetest.GetConfig(fork)
	if err := restartedVM.Initialize(
		context.Background(),
		newCTX,
		tvm.db,
		[]byte(genesisJSON(forkToChainConfig[fork])),
		[]byte(""),
		[]byte(`{"pruning-enabled":true}`),
		tvm.toEngine,
		[]*commonEng.Fx{},
		nil,
	); err != nil {
		t.Fatal(err)
	}

	// State root should not have been committed and discarded on restart
	if ethBlk1Root := ethBlk1.Root(); restartedVM.blockChain.HasState(ethBlk1Root) {
		t.Fatalf("Expected blk1 state root to be pruned after blk2 was accepted on top of it in pruning mode")
	}

	// State root should be committed when accepted tip on shutdown
	ethBlk2 := blk2.(*chain.BlockWrapper).Block.(*Block).ethBlock
	if ethBlk2Root := ethBlk2.Root(); !restartedVM.blockChain.HasState(ethBlk2Root) {
		t.Fatalf("Expected blk2 state root to not be pruned after shutdown (last accepted tip should be committed)")
	}
}

func testConflictingImportTxs(t *testing.T, fork upgradetest.Fork) {
	importAmount := uint64(10000000)
	tvm := newVM(t, testVMConfig{
		fork: &fork,
		utxos: map[ids.ShortID]uint64{
			testShortIDAddrs[0]: importAmount,
			testShortIDAddrs[1]: importAmount,
			testShortIDAddrs[2]: importAmount,
		},
	})
	defer func() {
		if err := tvm.vm.Shutdown(context.Background()); err != nil {
			t.Fatal(err)
		}
	}()

	importTxs := make([]*atomic.Tx, 0, 3)
	conflictTxs := make([]*atomic.Tx, 0, 3)
	for i, key := range testKeys {
		importTx, err := tvm.vm.newImportTx(tvm.vm.ctx.XChainID, testEthAddrs[i], initialBaseFee, []*secp256k1.PrivateKey{key})
		if err != nil {
			t.Fatal(err)
		}
		importTxs = append(importTxs, importTx)

		conflictAddr := testEthAddrs[(i+1)%len(testEthAddrs)]
		conflictTx, err := tvm.vm.newImportTx(tvm.vm.ctx.XChainID, conflictAddr, initialBaseFee, []*secp256k1.PrivateKey{key})
		if err != nil {
			t.Fatal(err)
		}
		conflictTxs = append(conflictTxs, conflictTx)
	}

	expectedParentBlkID, err := tvm.vm.LastAccepted(context.Background())
	if err != nil {
		t.Fatal(err)
	}
	for _, tx := range importTxs[:2] {
		if err := tvm.vm.mempool.AddLocalTx(tx); err != nil {
			t.Fatal(err)
		}

		<-tvm.toEngine

		tvm.vm.clock.Set(tvm.vm.clock.Time().Add(2 * time.Second))
		blk, err := tvm.vm.BuildBlock(context.Background())
		if err != nil {
			t.Fatal(err)
		}

		if err := blk.Verify(context.Background()); err != nil {
			t.Fatal(err)
		}

		if parentID := blk.Parent(); parentID != expectedParentBlkID {
			t.Fatalf("Expected parent to have blockID %s, but found %s", expectedParentBlkID, parentID)
		}

		expectedParentBlkID = blk.ID()
		if err := tvm.vm.SetPreference(context.Background(), blk.ID()); err != nil {
			t.Fatal(err)
		}
	}

	// Check that for each conflict tx (whose conflict is in the chain ancestry)
	// the VM returns an error when it attempts to issue the conflict into the mempool
	// and when it attempts to build a block with the conflict force added to the mempool.
	for i, tx := range conflictTxs[:2] {
		if err := tvm.vm.mempool.AddLocalTx(tx); err == nil {
			t.Fatal("Expected issueTx to fail due to conflicting transaction")
		}
		// Force issue transaction directly to the mempool
		if err := tvm.vm.mempool.ForceAddTx(tx); err != nil {
			t.Fatal(err)
		}
		<-tvm.toEngine

		tvm.vm.clock.Set(tvm.vm.clock.Time().Add(2 * time.Second))
		_, err = tvm.vm.BuildBlock(context.Background())
		// The new block is verified in BuildBlock, so
		// BuildBlock should fail due to an attempt to
		// double spend an atomic UTXO.
		if err == nil {
			t.Fatalf("Block verification should have failed in BuildBlock %d due to double spending atomic UTXO", i)
		}
	}

	// Generate one more valid block so that we can copy the header to create an invalid block
	// with modified extra data. This new block will be invalid for more than one reason (invalid merkle root)
	// so we check to make sure that the expected error is returned from block verification.
	if err := tvm.vm.mempool.AddLocalTx(importTxs[2]); err != nil {
		t.Fatal(err)
	}
	<-tvm.toEngine
	tvm.vm.clock.Set(tvm.vm.clock.Time().Add(2 * time.Second))

	validBlock, err := tvm.vm.BuildBlock(context.Background())
	if err != nil {
		t.Fatal(err)
	}

	if err := validBlock.Verify(context.Background()); err != nil {
		t.Fatal(err)
	}

	validEthBlock := validBlock.(*chain.BlockWrapper).Block.(*Block).ethBlock

	rules := tvm.vm.currentRules()
	var extraData []byte
	switch {
	case rules.IsApricotPhase5:
		extraData, err = atomic.Codec.Marshal(atomic.CodecVersion, []*atomic.Tx{conflictTxs[1]})
	default:
		extraData, err = atomic.Codec.Marshal(atomic.CodecVersion, conflictTxs[1])
	}
	if err != nil {
		t.Fatal(err)
	}

	conflictingAtomicTxBlock := customtypes.NewBlockWithExtData(
		types.CopyHeader(validEthBlock.Header()),
		nil,
		nil,
		nil,
		new(trie.Trie),
		extraData,
		true,
	)

	blockBytes, err := rlp.EncodeToBytes(conflictingAtomicTxBlock)
	if err != nil {
		t.Fatal(err)
	}

	parsedBlock, err := tvm.vm.ParseBlock(context.Background(), blockBytes)
	if err != nil {
		t.Fatal(err)
	}

	if err := parsedBlock.Verify(context.Background()); !errors.Is(err, atomic.ErrConflictingAtomicInputs) {
		t.Fatalf("Expected to fail with err: %s, but found err: %s", atomic.ErrConflictingAtomicInputs, err)
	}

	if !rules.IsApricotPhase5 {
		return
	}

	extraData, err = atomic.Codec.Marshal(atomic.CodecVersion, []*atomic.Tx{importTxs[2], conflictTxs[2]})
	if err != nil {
		t.Fatal(err)
	}

	header := types.CopyHeader(validEthBlock.Header())
	headerExtra := customtypes.GetHeaderExtra(header)
	headerExtra.ExtDataGasUsed.Mul(common.Big2, headerExtra.ExtDataGasUsed)

	internalConflictBlock := customtypes.NewBlockWithExtData(
		header,
		nil,
		nil,
		nil,
		new(trie.Trie),
		extraData,
		true,
	)

	blockBytes, err = rlp.EncodeToBytes(internalConflictBlock)
	if err != nil {
		t.Fatal(err)
	}

	parsedBlock, err = tvm.vm.ParseBlock(context.Background(), blockBytes)
	if err != nil {
		t.Fatal(err)
	}

	if err := parsedBlock.Verify(context.Background()); !errors.Is(err, atomic.ErrConflictingAtomicInputs) {
		t.Fatalf("Expected to fail with err: %s, but found err: %s", atomic.ErrConflictingAtomicInputs, err)
	}
}

func TestReissueAtomicTxHigherGasPrice(t *testing.T) {
	kc := secp256k1fx.NewKeychain(testKeys...)

	for name, issueTxs := range map[string]func(t *testing.T, vm *VM, sharedMemory *avalancheatomic.Memory) (issued []*atomic.Tx, discarded []*atomic.Tx){
		"single UTXO override": func(t *testing.T, vm *VM, sharedMemory *avalancheatomic.Memory) (issued []*atomic.Tx, evicted []*atomic.Tx) {
			utxo, err := addUTXO(sharedMemory, vm.ctx, ids.GenerateTestID(), 0, vm.ctx.AVAXAssetID, units.Avax, testShortIDAddrs[0])
			if err != nil {
				t.Fatal(err)
			}
			tx1, err := atomic.NewImportTx(vm.ctx, vm.currentRules(), vm.clock.Unix(), vm.ctx.XChainID, testEthAddrs[0], initialBaseFee, kc, []*avax.UTXO{utxo})
			if err != nil {
				t.Fatal(err)
			}
			tx2, err := atomic.NewImportTx(vm.ctx, vm.currentRules(), vm.clock.Unix(), vm.ctx.XChainID, testEthAddrs[0], new(big.Int).Mul(common.Big2, initialBaseFee), kc, []*avax.UTXO{utxo})
			if err != nil {
				t.Fatal(err)
			}

			if err := vm.mempool.AddLocalTx(tx1); err != nil {
				t.Fatal(err)
			}
			if err := vm.mempool.AddLocalTx(tx2); err != nil {
				t.Fatal(err)
			}

			return []*atomic.Tx{tx2}, []*atomic.Tx{tx1}
		},
		"one of two UTXOs overrides": func(t *testing.T, vm *VM, sharedMemory *avalancheatomic.Memory) (issued []*atomic.Tx, evicted []*atomic.Tx) {
			utxo1, err := addUTXO(sharedMemory, vm.ctx, ids.GenerateTestID(), 0, vm.ctx.AVAXAssetID, units.Avax, testShortIDAddrs[0])
			if err != nil {
				t.Fatal(err)
			}
			utxo2, err := addUTXO(sharedMemory, vm.ctx, ids.GenerateTestID(), 0, vm.ctx.AVAXAssetID, units.Avax, testShortIDAddrs[0])
			if err != nil {
				t.Fatal(err)
			}
			tx1, err := atomic.NewImportTx(vm.ctx, vm.currentRules(), vm.clock.Unix(), vm.ctx.XChainID, testEthAddrs[0], initialBaseFee, kc, []*avax.UTXO{utxo1, utxo2})
			if err != nil {
				t.Fatal(err)
			}
			tx2, err := atomic.NewImportTx(vm.ctx, vm.currentRules(), vm.clock.Unix(), vm.ctx.XChainID, testEthAddrs[0], new(big.Int).Mul(common.Big2, initialBaseFee), kc, []*avax.UTXO{utxo1})
			if err != nil {
				t.Fatal(err)
			}

			if err := vm.mempool.AddLocalTx(tx1); err != nil {
				t.Fatal(err)
			}
			if err := vm.mempool.AddLocalTx(tx2); err != nil {
				t.Fatal(err)
			}

			return []*atomic.Tx{tx2}, []*atomic.Tx{tx1}
		},
		"hola": func(t *testing.T, vm *VM, sharedMemory *avalancheatomic.Memory) (issued []*atomic.Tx, evicted []*atomic.Tx) {
			utxo1, err := addUTXO(sharedMemory, vm.ctx, ids.GenerateTestID(), 0, vm.ctx.AVAXAssetID, units.Avax, testShortIDAddrs[0])
			if err != nil {
				t.Fatal(err)
			}
			utxo2, err := addUTXO(sharedMemory, vm.ctx, ids.GenerateTestID(), 0, vm.ctx.AVAXAssetID, units.Avax, testShortIDAddrs[0])
			if err != nil {
				t.Fatal(err)
			}

			importTx1, err := atomic.NewImportTx(vm.ctx, vm.currentRules(), vm.clock.Unix(), vm.ctx.XChainID, testEthAddrs[0], initialBaseFee, kc, []*avax.UTXO{utxo1})
			if err != nil {
				t.Fatal(err)
			}

			importTx2, err := atomic.NewImportTx(vm.ctx, vm.currentRules(), vm.clock.Unix(), vm.ctx.XChainID, testEthAddrs[0], new(big.Int).Mul(big.NewInt(3), initialBaseFee), kc, []*avax.UTXO{utxo2})
			if err != nil {
				t.Fatal(err)
			}

			reissuanceTx1, err := atomic.NewImportTx(vm.ctx, vm.currentRules(), vm.clock.Unix(), vm.ctx.XChainID, testEthAddrs[0], new(big.Int).Mul(big.NewInt(2), initialBaseFee), kc, []*avax.UTXO{utxo1, utxo2})
			if err != nil {
				t.Fatal(err)
			}
			if err := vm.mempool.AddLocalTx(importTx1); err != nil {
				t.Fatal(err)
			}

			if err := vm.mempool.AddLocalTx(importTx2); err != nil {
				t.Fatal(err)
			}

			if err := vm.mempool.AddLocalTx(reissuanceTx1); !errors.Is(err, atomic.ErrConflictingAtomicTx) {
				t.Fatalf("Expected to fail with err: %s, but found err: %s", atomic.ErrConflictingAtomicTx, err)
			}

			assert.True(t, vm.mempool.Has(importTx1.ID()))
			assert.True(t, vm.mempool.Has(importTx2.ID()))
			assert.False(t, vm.mempool.Has(reissuanceTx1.ID()))

			reissuanceTx2, err := atomic.NewImportTx(vm.ctx, vm.currentRules(), vm.clock.Unix(), vm.ctx.XChainID, testEthAddrs[0], new(big.Int).Mul(big.NewInt(4), initialBaseFee), kc, []*avax.UTXO{utxo1, utxo2})
			if err != nil {
				t.Fatal(err)
			}
			if err := vm.mempool.AddLocalTx(reissuanceTx2); err != nil {
				t.Fatal(err)
			}

			return []*atomic.Tx{reissuanceTx2}, []*atomic.Tx{importTx1, importTx2}
		},
	} {
		t.Run(name, func(t *testing.T) {
			fork := upgradetest.ApricotPhase5
			tvm := newVM(t, testVMConfig{
				fork: &fork,
			})
			issuedTxs, evictedTxs := issueTxs(t, tvm.vm, tvm.atomicMemory)

			for i, tx := range issuedTxs {
				_, issued := tvm.vm.mempool.GetPendingTx(tx.ID())
				assert.True(t, issued, "expected issued tx at index %d to be issued", i)
			}

			for i, tx := range evictedTxs {
				_, discarded, _ := tvm.vm.mempool.GetTx(tx.ID())
				assert.True(t, discarded, "expected discarded tx at index %d to be discarded", i)
			}
		})
	}
}

func TestConflictingImportTxsAcrossBlocks(t *testing.T) {
	for _, fork := range []upgradetest.Fork{
		upgradetest.ApricotPhase1,
		upgradetest.ApricotPhase2,
		upgradetest.ApricotPhase3,
		upgradetest.ApricotPhase4,
		upgradetest.ApricotPhase5,
	} {
		t.Run(fork.String(), func(t *testing.T) {
			testConflictingImportTxs(t, fork)
		})
	}
}

// Regression test to ensure that after accepting block A
// then calling SetPreference on block B (when it becomes preferred)
// and the head of a longer chain (block D) does not corrupt the
// canonical chain.
//
//	  A
//	 / \
//	B   C
//	    |
//	    D
func TestSetPreferenceRace(t *testing.T) {
	// Create two VMs which will agree on block A and then
	// build the two distinct preferred chains above
	importAmount := uint64(1000000000)
	fork := upgradetest.NoUpgrades
	tvmConfig := testVMConfig{
		fork:       &fork,
		configJSON: `{"pruning-enabled":true}`,
		utxos: map[ids.ShortID]uint64{
			testShortIDAddrs[0]: importAmount,
		},
	}
	tvm1 := newVM(t, tvmConfig)
	tvm2 := newVM(t, tvmConfig)

	defer func() {
		if err := tvm1.vm.Shutdown(context.Background()); err != nil {
			t.Fatal(err)
		}

		if err := tvm2.vm.Shutdown(context.Background()); err != nil {
			t.Fatal(err)
		}
	}()

	newTxPoolHeadChan1 := make(chan core.NewTxPoolReorgEvent, 1)
	tvm1.vm.txPool.SubscribeNewReorgEvent(newTxPoolHeadChan1)
	newTxPoolHeadChan2 := make(chan core.NewTxPoolReorgEvent, 1)
	tvm2.vm.txPool.SubscribeNewReorgEvent(newTxPoolHeadChan2)

	importTx, err := tvm1.vm.newImportTx(tvm1.vm.ctx.XChainID, testEthAddrs[1], initialBaseFee, []*secp256k1.PrivateKey{testKeys[0]})
	if err != nil {
		t.Fatal(err)
	}

	if err := tvm1.vm.mempool.AddLocalTx(importTx); err != nil {
		t.Fatal(err)
	}

	<-tvm1.toEngine

	vm1BlkA, err := tvm1.vm.BuildBlock(context.Background())
	if err != nil {
		t.Fatalf("Failed to build block with import transaction: %s", err)
	}

	if err := vm1BlkA.Verify(context.Background()); err != nil {
		t.Fatalf("Block failed verification on VM1: %s", err)
	}

	if err := tvm1.vm.SetPreference(context.Background(), vm1BlkA.ID()); err != nil {
		t.Fatal(err)
	}

	vm2BlkA, err := tvm2.vm.ParseBlock(context.Background(), vm1BlkA.Bytes())
	if err != nil {
		t.Fatalf("Unexpected error parsing block from vm2: %s", err)
	}
	if err := vm2BlkA.Verify(context.Background()); err != nil {
		t.Fatalf("Block failed verification on VM2: %s", err)
	}
	if err := tvm2.vm.SetPreference(context.Background(), vm2BlkA.ID()); err != nil {
		t.Fatal(err)
	}

	if err := vm1BlkA.Accept(context.Background()); err != nil {
		t.Fatalf("VM1 failed to accept block: %s", err)
	}
	if err := vm2BlkA.Accept(context.Background()); err != nil {
		t.Fatalf("VM2 failed to accept block: %s", err)
	}

	newHead := <-newTxPoolHeadChan1
	if newHead.Head.Hash() != common.Hash(vm1BlkA.ID()) {
		t.Fatalf("Expected new block to match")
	}
	newHead = <-newTxPoolHeadChan2
	if newHead.Head.Hash() != common.Hash(vm2BlkA.ID()) {
		t.Fatalf("Expected new block to match")
	}

	// Create list of 10 successive transactions to build block A on vm1
	// and to be split into two separate blocks on VM2
	txs := make([]*types.Transaction, 10)
	for i := 0; i < 10; i++ {
		tx := types.NewTransaction(uint64(i), testEthAddrs[1], big.NewInt(10), 21000, big.NewInt(ap0.MinGasPrice), nil)
		signedTx, err := types.SignTx(tx, types.NewEIP155Signer(tvm1.vm.chainID), testKeys[1].ToECDSA())
		if err != nil {
			t.Fatal(err)
		}
		txs[i] = signedTx
	}

	var errs []error

	// Add the remote transactions, build the block, and set VM1's preference for block A
	errs = tvm1.vm.txPool.AddRemotesSync(txs)
	for i, err := range errs {
		if err != nil {
			t.Fatalf("Failed to add transaction to VM1 at index %d: %s", i, err)
		}
	}

	<-tvm1.toEngine

	vm1BlkB, err := tvm1.vm.BuildBlock(context.Background())
	if err != nil {
		t.Fatal(err)
	}

	if err := vm1BlkB.Verify(context.Background()); err != nil {
		t.Fatal(err)
	}

	if err := tvm1.vm.SetPreference(context.Background(), vm1BlkB.ID()); err != nil {
		t.Fatal(err)
	}

	// Split the transactions over two blocks, and set VM2's preference to them in sequence
	// after building each block
	// Block C
	errs = tvm2.vm.txPool.AddRemotesSync(txs[0:5])
	for i, err := range errs {
		if err != nil {
			t.Fatalf("Failed to add transaction to VM2 at index %d: %s", i, err)
		}
	}

	<-tvm2.toEngine
	vm2BlkC, err := tvm2.vm.BuildBlock(context.Background())
	if err != nil {
		t.Fatalf("Failed to build BlkC on VM2: %s", err)
	}

	if err := vm2BlkC.Verify(context.Background()); err != nil {
		t.Fatalf("BlkC failed verification on VM2: %s", err)
	}

	if err := tvm2.vm.SetPreference(context.Background(), vm2BlkC.ID()); err != nil {
		t.Fatal(err)
	}

	newHead = <-newTxPoolHeadChan2
	if newHead.Head.Hash() != common.Hash(vm2BlkC.ID()) {
		t.Fatalf("Expected new block to match")
	}

	// Block D
	errs = tvm2.vm.txPool.AddRemotesSync(txs[5:10])
	for i, err := range errs {
		if err != nil {
			t.Fatalf("Failed to add transaction to VM2 at index %d: %s", i, err)
		}
	}

	<-tvm2.toEngine
	vm2BlkD, err := tvm2.vm.BuildBlock(context.Background())
	if err != nil {
		t.Fatalf("Failed to build BlkD on VM2: %s", err)
	}

	if err := vm2BlkD.Verify(context.Background()); err != nil {
		t.Fatalf("BlkD failed verification on VM2: %s", err)
	}

	if err := tvm2.vm.SetPreference(context.Background(), vm2BlkD.ID()); err != nil {
		t.Fatal(err)
	}

	// VM1 receives blkC and blkD from VM1
	// and happens to call SetPreference on blkD without ever calling SetPreference
	// on blkC
	// Here we parse them in reverse order to simulate receiving a chain from the tip
	// back to the last accepted block as would typically be the case in the consensus
	// engine
	vm1BlkD, err := tvm1.vm.ParseBlock(context.Background(), vm2BlkD.Bytes())
	if err != nil {
		t.Fatalf("VM1 errored parsing blkD: %s", err)
	}
	vm1BlkC, err := tvm1.vm.ParseBlock(context.Background(), vm2BlkC.Bytes())
	if err != nil {
		t.Fatalf("VM1 errored parsing blkC: %s", err)
	}

	// The blocks must be verified in order. This invariant is maintained
	// in the consensus engine.
	if err := vm1BlkC.Verify(context.Background()); err != nil {
		t.Fatalf("VM1 BlkC failed verification: %s", err)
	}
	if err := vm1BlkD.Verify(context.Background()); err != nil {
		t.Fatalf("VM1 BlkD failed verification: %s", err)
	}

	// Set VM1's preference to blockD, skipping blockC
	if err := tvm1.vm.SetPreference(context.Background(), vm1BlkD.ID()); err != nil {
		t.Fatal(err)
	}

	// Accept the longer chain on both VMs and ensure there are no errors
	// VM1 Accepts the blocks in order
	if err := vm1BlkC.Accept(context.Background()); err != nil {
		t.Fatalf("VM1 BlkC failed on accept: %s", err)
	}
	if err := vm1BlkD.Accept(context.Background()); err != nil {
		t.Fatalf("VM1 BlkC failed on accept: %s", err)
	}

	// VM2 Accepts the blocks in order
	if err := vm2BlkC.Accept(context.Background()); err != nil {
		t.Fatalf("VM2 BlkC failed on accept: %s", err)
	}
	if err := vm2BlkD.Accept(context.Background()); err != nil {
		t.Fatalf("VM2 BlkC failed on accept: %s", err)
	}

	log.Info("Validating canonical chain")
	// Verify the Canonical Chain for Both VMs
	if err := tvm2.vm.blockChain.ValidateCanonicalChain(); err != nil {
		t.Fatalf("VM2 failed canonical chain verification due to: %s", err)
	}

	if err := tvm1.vm.blockChain.ValidateCanonicalChain(); err != nil {
		t.Fatalf("VM1 failed canonical chain verification due to: %s", err)
	}
}

func TestConflictingTransitiveAncestryWithGap(t *testing.T) {
	key := utils.NewKey(t)

	key0 := testKeys[0]
	addr0 := key0.Address()

	key1 := testKeys[1]
	addr1 := key1.Address()

	importAmount := uint64(1000000000)

	fork := upgradetest.NoUpgrades
	tvm := newVM(t, testVMConfig{
		fork: &fork,
		utxos: map[ids.ShortID]uint64{
			addr0: importAmount,
			addr1: importAmount,
		},
	})
	defer func() {
		if err := tvm.vm.Shutdown(context.Background()); err != nil {
			t.Fatal(err)
		}
	}()

	newTxPoolHeadChan := make(chan core.NewTxPoolReorgEvent, 1)
	tvm.vm.txPool.SubscribeNewReorgEvent(newTxPoolHeadChan)

	importTx0A, err := tvm.vm.newImportTx(tvm.vm.ctx.XChainID, key.Address, initialBaseFee, []*secp256k1.PrivateKey{key0})
	if err != nil {
		t.Fatal(err)
	}
	// Create a conflicting transaction
	importTx0B, err := tvm.vm.newImportTx(tvm.vm.ctx.XChainID, testEthAddrs[2], initialBaseFee, []*secp256k1.PrivateKey{key0})
	if err != nil {
		t.Fatal(err)
	}

	if err := tvm.vm.mempool.AddLocalTx(importTx0A); err != nil {
		t.Fatalf("Failed to issue importTx0A: %s", err)
	}

	<-tvm.toEngine

	blk0, err := tvm.vm.BuildBlock(context.Background())
	if err != nil {
		t.Fatalf("Failed to build block with import transaction: %s", err)
	}

	if err := blk0.Verify(context.Background()); err != nil {
		t.Fatalf("Block failed verification: %s", err)
	}

	if err := tvm.vm.SetPreference(context.Background(), blk0.ID()); err != nil {
		t.Fatal(err)
	}

	newHead := <-newTxPoolHeadChan
	if newHead.Head.Hash() != common.Hash(blk0.ID()) {
		t.Fatalf("Expected new block to match")
	}

	tx := types.NewTransaction(0, key.Address, big.NewInt(10), 21000, big.NewInt(ap0.MinGasPrice), nil)
	signedTx, err := types.SignTx(tx, types.NewEIP155Signer(tvm.vm.chainID), key.PrivateKey)
	if err != nil {
		t.Fatal(err)
	}

	// Add the remote transactions, build the block, and set VM1's preference for block A
	errs := tvm.vm.txPool.AddRemotesSync([]*types.Transaction{signedTx})
	for i, err := range errs {
		if err != nil {
			t.Fatalf("Failed to add transaction to VM1 at index %d: %s", i, err)
		}
	}

	<-tvm.toEngine

	blk1, err := tvm.vm.BuildBlock(context.Background())
	if err != nil {
		t.Fatalf("Failed to build blk1: %s", err)
	}

	if err := blk1.Verify(context.Background()); err != nil {
		t.Fatalf("blk1 failed verification due to %s", err)
	}

	if err := tvm.vm.SetPreference(context.Background(), blk1.ID()); err != nil {
		t.Fatal(err)
	}

	importTx1, err := tvm.vm.newImportTx(tvm.vm.ctx.XChainID, key.Address, initialBaseFee, []*secp256k1.PrivateKey{key1})
	if err != nil {
		t.Fatalf("Failed to issue importTx1 due to: %s", err)
	}

	if err := tvm.vm.mempool.AddLocalTx(importTx1); err != nil {
		t.Fatal(err)
	}

	<-tvm.toEngine

	blk2, err := tvm.vm.BuildBlock(context.Background())
	if err != nil {
		t.Fatalf("Failed to build block with import transaction: %s", err)
	}

	if err := blk2.Verify(context.Background()); err != nil {
		t.Fatalf("Block failed verification: %s", err)
	}

	if err := tvm.vm.SetPreference(context.Background(), blk2.ID()); err != nil {
		t.Fatal(err)
	}

	if err := tvm.vm.mempool.AddLocalTx(importTx0B); err == nil {
		t.Fatalf("Should not have been able to issue import tx with conflict")
	}
	// Force issue transaction directly into the mempool
	if err := tvm.vm.mempool.ForceAddTx(importTx0B); err != nil {
		t.Fatal(err)
	}
	<-tvm.toEngine

	_, err = tvm.vm.BuildBlock(context.Background())
	if err == nil {
		t.Fatal("Shouldn't have been able to build an invalid block")
	}
}

func TestBonusBlocksTxs(t *testing.T) {
	fork := upgradetest.NoUpgrades
	tvm := newVM(t, testVMConfig{
		fork: &fork,
	})
	defer func() {
		if err := tvm.vm.Shutdown(context.Background()); err != nil {
			t.Fatal(err)
		}
	}()

	importAmount := uint64(10000000)
	utxoID := avax.UTXOID{TxID: ids.GenerateTestID()}

	utxo := &avax.UTXO{
		UTXOID: utxoID,
		Asset:  avax.Asset{ID: tvm.vm.ctx.AVAXAssetID},
		Out: &secp256k1fx.TransferOutput{
			Amt: importAmount,
			OutputOwners: secp256k1fx.OutputOwners{
				Threshold: 1,
				Addrs:     []ids.ShortID{testKeys[0].Address()},
			},
		},
	}
	utxoBytes, err := atomic.Codec.Marshal(atomic.CodecVersion, utxo)
	if err != nil {
		t.Fatal(err)
	}

	xChainSharedMemory := tvm.atomicMemory.NewSharedMemory(tvm.vm.ctx.XChainID)
	inputID := utxo.InputID()
	if err := xChainSharedMemory.Apply(map[ids.ID]*avalancheatomic.Requests{tvm.vm.ctx.ChainID: {PutRequests: []*avalancheatomic.Element{{
		Key:   inputID[:],
		Value: utxoBytes,
		Traits: [][]byte{
			testKeys[0].Address().Bytes(),
		},
	}}}}); err != nil {
		t.Fatal(err)
	}

	importTx, err := tvm.vm.newImportTx(tvm.vm.ctx.XChainID, testEthAddrs[0], initialBaseFee, []*secp256k1.PrivateKey{testKeys[0]})
	if err != nil {
		t.Fatal(err)
	}

	if err := tvm.vm.mempool.AddLocalTx(importTx); err != nil {
		t.Fatal(err)
	}

	<-tvm.toEngine

	blk, err := tvm.vm.BuildBlock(context.Background())
	if err != nil {
		t.Fatal(err)
	}

	// Make [blk] a bonus block.
	tvm.vm.atomicBackend.(*atomicBackend).bonusBlocks = map[uint64]ids.ID{blk.Height(): blk.ID()}

	// Remove the UTXOs from shared memory, so that non-bonus blocks will fail verification
	if err := tvm.vm.ctx.SharedMemory.Apply(map[ids.ID]*avalancheatomic.Requests{tvm.vm.ctx.XChainID: {RemoveRequests: [][]byte{inputID[:]}}}); err != nil {
		t.Fatal(err)
	}

	if err := blk.Verify(context.Background()); err != nil {
		t.Fatal(err)
	}

	if err := tvm.vm.SetPreference(context.Background(), blk.ID()); err != nil {
		t.Fatal(err)
	}

	if err := blk.Accept(context.Background()); err != nil {
		t.Fatal(err)
	}

	lastAcceptedID, err := tvm.vm.LastAccepted(context.Background())
	if err != nil {
		t.Fatal(err)
	}
	if lastAcceptedID != blk.ID() {
		t.Fatalf("Expected last accepted blockID to be the accepted block: %s, but found %s", blk.ID(), lastAcceptedID)
	}
}

// Regression test to ensure that a VM that accepts block A and B
// will not attempt to orphan either when verifying blocks C and D
// from another VM (which have a common ancestor under the finalized
// frontier).
//
//	  A
//	 / \
//	B   C
//
// verifies block B and C, then Accepts block B. Then we test to ensure
// that the VM defends against any attempt to set the preference or to
// accept block C, which should be an orphaned block at this point and
// get rejected.
func TestReorgProtection(t *testing.T) {
	importAmount := uint64(1000000000)
	fork := upgradetest.NoUpgrades
	tvmConfig := testVMConfig{
		fork:       &fork,
		configJSON: `{"pruning-enabled":false}`,
		utxos: map[ids.ShortID]uint64{
			testShortIDAddrs[0]: importAmount,
		},
	}
	tvm1 := newVM(t, tvmConfig)
	tvm2 := newVM(t, tvmConfig)
	defer func() {
		if err := tvm1.vm.Shutdown(context.Background()); err != nil {
			t.Fatal(err)
		}

		if err := tvm2.vm.Shutdown(context.Background()); err != nil {
			t.Fatal(err)
		}
	}()

	newTxPoolHeadChan1 := make(chan core.NewTxPoolReorgEvent, 1)
	tvm1.vm.txPool.SubscribeNewReorgEvent(newTxPoolHeadChan1)
	newTxPoolHeadChan2 := make(chan core.NewTxPoolReorgEvent, 1)
	tvm2.vm.txPool.SubscribeNewReorgEvent(newTxPoolHeadChan2)

	key := testKeys[0].ToECDSA()
	address := testEthAddrs[0]

	importTx, err := tvm1.vm.newImportTx(tvm1.vm.ctx.XChainID, address, initialBaseFee, []*secp256k1.PrivateKey{testKeys[0]})
	if err != nil {
		t.Fatal(err)
	}

	if err := tvm1.vm.mempool.AddLocalTx(importTx); err != nil {
		t.Fatal(err)
	}

	<-tvm1.toEngine

	vm1BlkA, err := tvm1.vm.BuildBlock(context.Background())
	if err != nil {
		t.Fatalf("Failed to build block with import transaction: %s", err)
	}

	if err := vm1BlkA.Verify(context.Background()); err != nil {
		t.Fatalf("Block failed verification on VM1: %s", err)
	}

	if err := tvm1.vm.SetPreference(context.Background(), vm1BlkA.ID()); err != nil {
		t.Fatal(err)
	}

	vm2BlkA, err := tvm2.vm.ParseBlock(context.Background(), vm1BlkA.Bytes())
	if err != nil {
		t.Fatalf("Unexpected error parsing block from vm2: %s", err)
	}
	if err := vm2BlkA.Verify(context.Background()); err != nil {
		t.Fatalf("Block failed verification on VM2: %s", err)
	}
	if err := tvm2.vm.SetPreference(context.Background(), vm2BlkA.ID()); err != nil {
		t.Fatal(err)
	}

	if err := vm1BlkA.Accept(context.Background()); err != nil {
		t.Fatalf("VM1 failed to accept block: %s", err)
	}
	if err := vm2BlkA.Accept(context.Background()); err != nil {
		t.Fatalf("VM2 failed to accept block: %s", err)
	}

	newHead := <-newTxPoolHeadChan1
	if newHead.Head.Hash() != common.Hash(vm1BlkA.ID()) {
		t.Fatalf("Expected new block to match")
	}
	newHead = <-newTxPoolHeadChan2
	if newHead.Head.Hash() != common.Hash(vm2BlkA.ID()) {
		t.Fatalf("Expected new block to match")
	}

	// Create list of 10 successive transactions to build block A on vm1
	// and to be split into two separate blocks on VM2
	txs := make([]*types.Transaction, 10)
	for i := 0; i < 10; i++ {
		tx := types.NewTransaction(uint64(i), address, big.NewInt(10), 21000, big.NewInt(ap0.MinGasPrice), nil)
		signedTx, err := types.SignTx(tx, types.NewEIP155Signer(tvm1.vm.chainID), key)
		if err != nil {
			t.Fatal(err)
		}
		txs[i] = signedTx
	}

	var errs []error

	// Add the remote transactions, build the block, and set VM1's preference for block A
	errs = tvm1.vm.txPool.AddRemotesSync(txs)
	for i, err := range errs {
		if err != nil {
			t.Fatalf("Failed to add transaction to VM1 at index %d: %s", i, err)
		}
	}

	<-tvm1.toEngine

	vm1BlkB, err := tvm1.vm.BuildBlock(context.Background())
	if err != nil {
		t.Fatal(err)
	}

	if err := vm1BlkB.Verify(context.Background()); err != nil {
		t.Fatal(err)
	}

	if err := tvm1.vm.SetPreference(context.Background(), vm1BlkB.ID()); err != nil {
		t.Fatal(err)
	}

	// Split the transactions over two blocks, and set VM2's preference to them in sequence
	// after building each block
	// Block C
	errs = tvm2.vm.txPool.AddRemotesSync(txs[0:5])
	for i, err := range errs {
		if err != nil {
			t.Fatalf("Failed to add transaction to VM2 at index %d: %s", i, err)
		}
	}

	<-tvm2.toEngine
	vm2BlkC, err := tvm2.vm.BuildBlock(context.Background())
	if err != nil {
		t.Fatalf("Failed to build BlkC on VM2: %s", err)
	}

	if err := vm2BlkC.Verify(context.Background()); err != nil {
		t.Fatalf("Block failed verification on VM2: %s", err)
	}

	vm1BlkC, err := tvm1.vm.ParseBlock(context.Background(), vm2BlkC.Bytes())
	if err != nil {
		t.Fatalf("Unexpected error parsing block from vm2: %s", err)
	}

	if err := vm1BlkC.Verify(context.Background()); err != nil {
		t.Fatalf("Block failed verification on VM1: %s", err)
	}

	// Accept B, such that block C should get Rejected.
	if err := vm1BlkB.Accept(context.Background()); err != nil {
		t.Fatalf("VM1 failed to accept block: %s", err)
	}

	// The below (setting preference blocks that have a common ancestor
	// with the preferred chain lower than the last finalized block)
	// should NEVER happen. However, the VM defends against this
	// just in case.
	if err := tvm1.vm.SetPreference(context.Background(), vm1BlkC.ID()); !strings.Contains(err.Error(), "cannot orphan finalized block") {
		t.Fatalf("Unexpected error when setting preference that would trigger reorg: %s", err)
	}

	if err := vm1BlkC.Accept(context.Background()); !strings.Contains(err.Error(), "expected accepted block to have parent") {
		t.Fatalf("Unexpected error when setting block at finalized height: %s", err)
	}
}

// Regression test to ensure that a VM that accepts block C while preferring
// block B will trigger a reorg.
//
//	  A
//	 / \
//	B   C
func TestNonCanonicalAccept(t *testing.T) {
	importAmount := uint64(1000000000)
	fork := upgradetest.NoUpgrades
	tvmConfig := testVMConfig{
		fork: &fork,
		utxos: map[ids.ShortID]uint64{
			testShortIDAddrs[0]: importAmount,
		},
	}
	tvm1 := newVM(t, tvmConfig)
	tvm2 := newVM(t, tvmConfig)
	defer func() {
		if err := tvm1.vm.Shutdown(context.Background()); err != nil {
			t.Fatal(err)
		}

		if err := tvm2.vm.Shutdown(context.Background()); err != nil {
			t.Fatal(err)
		}
	}()

	newTxPoolHeadChan1 := make(chan core.NewTxPoolReorgEvent, 1)
	tvm1.vm.txPool.SubscribeNewReorgEvent(newTxPoolHeadChan1)
	newTxPoolHeadChan2 := make(chan core.NewTxPoolReorgEvent, 1)
	tvm2.vm.txPool.SubscribeNewReorgEvent(newTxPoolHeadChan2)

	key := testKeys[0].ToECDSA()
	address := testEthAddrs[0]

	importTx, err := tvm1.vm.newImportTx(tvm1.vm.ctx.XChainID, address, initialBaseFee, []*secp256k1.PrivateKey{testKeys[0]})
	if err != nil {
		t.Fatal(err)
	}

	if err := tvm1.vm.mempool.AddLocalTx(importTx); err != nil {
		t.Fatal(err)
	}

	<-tvm1.toEngine

	vm1BlkA, err := tvm1.vm.BuildBlock(context.Background())
	if err != nil {
		t.Fatalf("Failed to build block with import transaction: %s", err)
	}

	if err := vm1BlkA.Verify(context.Background()); err != nil {
		t.Fatalf("Block failed verification on VM1: %s", err)
	}

	if _, err := tvm1.vm.GetBlockIDAtHeight(context.Background(), vm1BlkA.Height()); err != database.ErrNotFound {
		t.Fatalf("Expected unaccepted block not to be indexed by height, but found %s", err)
	}

	if err := tvm1.vm.SetPreference(context.Background(), vm1BlkA.ID()); err != nil {
		t.Fatal(err)
	}

	vm2BlkA, err := tvm2.vm.ParseBlock(context.Background(), vm1BlkA.Bytes())
	if err != nil {
		t.Fatalf("Unexpected error parsing block from vm2: %s", err)
	}
	if err := vm2BlkA.Verify(context.Background()); err != nil {
		t.Fatalf("Block failed verification on VM2: %s", err)
	}
	if _, err := tvm2.vm.GetBlockIDAtHeight(context.Background(), vm2BlkA.Height()); err != database.ErrNotFound {
		t.Fatalf("Expected unaccepted block not to be indexed by height, but found %s", err)
	}
	if err := tvm2.vm.SetPreference(context.Background(), vm2BlkA.ID()); err != nil {
		t.Fatal(err)
	}

	if err := vm1BlkA.Accept(context.Background()); err != nil {
		t.Fatalf("VM1 failed to accept block: %s", err)
	}
	if blkID, err := tvm1.vm.GetBlockIDAtHeight(context.Background(), vm1BlkA.Height()); err != nil {
		t.Fatalf("Height lookuped failed on accepted block: %s", err)
	} else if blkID != vm1BlkA.ID() {
		t.Fatalf("Expected accepted block to be indexed by height, but found %s", blkID)
	}
	if err := vm2BlkA.Accept(context.Background()); err != nil {
		t.Fatalf("VM2 failed to accept block: %s", err)
	}
	if blkID, err := tvm2.vm.GetBlockIDAtHeight(context.Background(), vm2BlkA.Height()); err != nil {
		t.Fatalf("Height lookuped failed on accepted block: %s", err)
	} else if blkID != vm2BlkA.ID() {
		t.Fatalf("Expected accepted block to be indexed by height, but found %s", blkID)
	}

	newHead := <-newTxPoolHeadChan1
	if newHead.Head.Hash() != common.Hash(vm1BlkA.ID()) {
		t.Fatalf("Expected new block to match")
	}
	newHead = <-newTxPoolHeadChan2
	if newHead.Head.Hash() != common.Hash(vm2BlkA.ID()) {
		t.Fatalf("Expected new block to match")
	}

	// Create list of 10 successive transactions to build block A on vm1
	// and to be split into two separate blocks on VM2
	txs := make([]*types.Transaction, 10)
	for i := 0; i < 10; i++ {
		tx := types.NewTransaction(uint64(i), address, big.NewInt(10), 21000, big.NewInt(ap0.MinGasPrice), nil)
		signedTx, err := types.SignTx(tx, types.NewEIP155Signer(tvm1.vm.chainID), key)
		if err != nil {
			t.Fatal(err)
		}
		txs[i] = signedTx
	}

	var errs []error

	// Add the remote transactions, build the block, and set VM1's preference for block A
	errs = tvm1.vm.txPool.AddRemotesSync(txs)
	for i, err := range errs {
		if err != nil {
			t.Fatalf("Failed to add transaction to VM1 at index %d: %s", i, err)
		}
	}

	<-tvm1.toEngine

	vm1BlkB, err := tvm1.vm.BuildBlock(context.Background())
	if err != nil {
		t.Fatal(err)
	}

	if err := vm1BlkB.Verify(context.Background()); err != nil {
		t.Fatal(err)
	}

	if _, err := tvm1.vm.GetBlockIDAtHeight(context.Background(), vm1BlkB.Height()); err != database.ErrNotFound {
		t.Fatalf("Expected unaccepted block not to be indexed by height, but found %s", err)
	}

	if err := tvm1.vm.SetPreference(context.Background(), vm1BlkB.ID()); err != nil {
		t.Fatal(err)
	}

	tvm1.vm.eth.APIBackend.SetAllowUnfinalizedQueries(true)

	blkBHeight := vm1BlkB.Height()
	blkBHash := vm1BlkB.(*chain.BlockWrapper).Block.(*Block).ethBlock.Hash()
	if b := tvm1.vm.blockChain.GetBlockByNumber(blkBHeight); b.Hash() != blkBHash {
		t.Fatalf("expected block at %d to have hash %s but got %s", blkBHeight, blkBHash.Hex(), b.Hash().Hex())
	}

	errs = tvm2.vm.txPool.AddRemotesSync(txs[0:5])
	for i, err := range errs {
		if err != nil {
			t.Fatalf("Failed to add transaction to VM2 at index %d: %s", i, err)
		}
	}

	<-tvm2.toEngine
	vm2BlkC, err := tvm2.vm.BuildBlock(context.Background())
	if err != nil {
		t.Fatalf("Failed to build BlkC on VM2: %s", err)
	}

	vm1BlkC, err := tvm1.vm.ParseBlock(context.Background(), vm2BlkC.Bytes())
	if err != nil {
		t.Fatalf("Unexpected error parsing block from vm2: %s", err)
	}

	if err := vm1BlkC.Verify(context.Background()); err != nil {
		t.Fatalf("Block failed verification on VM1: %s", err)
	}

	if _, err := tvm1.vm.GetBlockIDAtHeight(context.Background(), vm1BlkC.Height()); err != database.ErrNotFound {
		t.Fatalf("Expected unaccepted block not to be indexed by height, but found %s", err)
	}

	if err := vm1BlkC.Accept(context.Background()); err != nil {
		t.Fatalf("VM1 failed to accept block: %s", err)
	}

	if blkID, err := tvm1.vm.GetBlockIDAtHeight(context.Background(), vm1BlkC.Height()); err != nil {
		t.Fatalf("Height lookuped failed on accepted block: %s", err)
	} else if blkID != vm1BlkC.ID() {
		t.Fatalf("Expected accepted block to be indexed by height, but found %s", blkID)
	}

	blkCHash := vm1BlkC.(*chain.BlockWrapper).Block.(*Block).ethBlock.Hash()
	if b := tvm1.vm.blockChain.GetBlockByNumber(blkBHeight); b.Hash() != blkCHash {
		t.Fatalf("expected block at %d to have hash %s but got %s", blkBHeight, blkCHash.Hex(), b.Hash().Hex())
	}
}

// Regression test to ensure that a VM that verifies block B, C, then
// D (preferring block B) does not trigger a reorg through the re-verification
// of block C or D.
//
//	  A
//	 / \
//	B   C
//	    |
//	    D
func TestStickyPreference(t *testing.T) {
	importAmount := uint64(1000000000)
	fork := upgradetest.NoUpgrades
	tvmConfig := testVMConfig{
		fork: &fork,
		utxos: map[ids.ShortID]uint64{
			testShortIDAddrs[0]: importAmount,
		},
	}
	tvm1 := newVM(t, tvmConfig)
	tvm2 := newVM(t, tvmConfig)
	defer func() {
		if err := tvm1.vm.Shutdown(context.Background()); err != nil {
			t.Fatal(err)
		}

		if err := tvm2.vm.Shutdown(context.Background()); err != nil {
			t.Fatal(err)
		}
	}()

	newTxPoolHeadChan1 := make(chan core.NewTxPoolReorgEvent, 1)
	tvm1.vm.txPool.SubscribeNewReorgEvent(newTxPoolHeadChan1)
	newTxPoolHeadChan2 := make(chan core.NewTxPoolReorgEvent, 1)
	tvm2.vm.txPool.SubscribeNewReorgEvent(newTxPoolHeadChan2)

	key := testKeys[0].ToECDSA()
	address := testEthAddrs[0]

	importTx, err := tvm1.vm.newImportTx(tvm1.vm.ctx.XChainID, address, initialBaseFee, []*secp256k1.PrivateKey{testKeys[0]})
	if err != nil {
		t.Fatal(err)
	}

	if err := tvm1.vm.mempool.AddLocalTx(importTx); err != nil {
		t.Fatal(err)
	}

	<-tvm1.toEngine

	vm1BlkA, err := tvm1.vm.BuildBlock(context.Background())
	if err != nil {
		t.Fatalf("Failed to build block with import transaction: %s", err)
	}

	if err := vm1BlkA.Verify(context.Background()); err != nil {
		t.Fatalf("Block failed verification on VM1: %s", err)
	}

	if err := tvm1.vm.SetPreference(context.Background(), vm1BlkA.ID()); err != nil {
		t.Fatal(err)
	}

	vm2BlkA, err := tvm2.vm.ParseBlock(context.Background(), vm1BlkA.Bytes())
	if err != nil {
		t.Fatalf("Unexpected error parsing block from vm2: %s", err)
	}
	if err := vm2BlkA.Verify(context.Background()); err != nil {
		t.Fatalf("Block failed verification on VM2: %s", err)
	}
	if err := tvm2.vm.SetPreference(context.Background(), vm2BlkA.ID()); err != nil {
		t.Fatal(err)
	}

	if err := vm1BlkA.Accept(context.Background()); err != nil {
		t.Fatalf("VM1 failed to accept block: %s", err)
	}
	if err := vm2BlkA.Accept(context.Background()); err != nil {
		t.Fatalf("VM2 failed to accept block: %s", err)
	}

	newHead := <-newTxPoolHeadChan1
	if newHead.Head.Hash() != common.Hash(vm1BlkA.ID()) {
		t.Fatalf("Expected new block to match")
	}
	newHead = <-newTxPoolHeadChan2
	if newHead.Head.Hash() != common.Hash(vm2BlkA.ID()) {
		t.Fatalf("Expected new block to match")
	}

	// Create list of 10 successive transactions to build block A on vm1
	// and to be split into two separate blocks on VM2
	txs := make([]*types.Transaction, 10)
	for i := 0; i < 10; i++ {
		tx := types.NewTransaction(uint64(i), address, big.NewInt(10), 21000, big.NewInt(ap0.MinGasPrice), nil)
		signedTx, err := types.SignTx(tx, types.NewEIP155Signer(tvm1.vm.chainID), key)
		if err != nil {
			t.Fatal(err)
		}
		txs[i] = signedTx
	}

	var errs []error

	// Add the remote transactions, build the block, and set VM1's preference for block A
	errs = tvm1.vm.txPool.AddRemotesSync(txs)
	for i, err := range errs {
		if err != nil {
			t.Fatalf("Failed to add transaction to VM1 at index %d: %s", i, err)
		}
	}

	<-tvm1.toEngine

	vm1BlkB, err := tvm1.vm.BuildBlock(context.Background())
	if err != nil {
		t.Fatal(err)
	}

	if err := vm1BlkB.Verify(context.Background()); err != nil {
		t.Fatal(err)
	}

	if err := tvm1.vm.SetPreference(context.Background(), vm1BlkB.ID()); err != nil {
		t.Fatal(err)
	}

	tvm1.vm.eth.APIBackend.SetAllowUnfinalizedQueries(true)

	blkBHeight := vm1BlkB.Height()
	blkBHash := vm1BlkB.(*chain.BlockWrapper).Block.(*Block).ethBlock.Hash()
	if b := tvm1.vm.blockChain.GetBlockByNumber(blkBHeight); b.Hash() != blkBHash {
		t.Fatalf("expected block at %d to have hash %s but got %s", blkBHeight, blkBHash.Hex(), b.Hash().Hex())
	}

	errs = tvm2.vm.txPool.AddRemotesSync(txs[0:5])
	for i, err := range errs {
		if err != nil {
			t.Fatalf("Failed to add transaction to VM2 at index %d: %s", i, err)
		}
	}

	<-tvm2.toEngine
	vm2BlkC, err := tvm2.vm.BuildBlock(context.Background())
	if err != nil {
		t.Fatalf("Failed to build BlkC on VM2: %s", err)
	}

	if err := vm2BlkC.Verify(context.Background()); err != nil {
		t.Fatalf("BlkC failed verification on VM2: %s", err)
	}

	if err := tvm2.vm.SetPreference(context.Background(), vm2BlkC.ID()); err != nil {
		t.Fatal(err)
	}

	newHead = <-newTxPoolHeadChan2
	if newHead.Head.Hash() != common.Hash(vm2BlkC.ID()) {
		t.Fatalf("Expected new block to match")
	}

	errs = tvm2.vm.txPool.AddRemotesSync(txs[5:])
	for i, err := range errs {
		if err != nil {
			t.Fatalf("Failed to add transaction to VM2 at index %d: %s", i, err)
		}
	}

	<-tvm2.toEngine
	vm2BlkD, err := tvm2.vm.BuildBlock(context.Background())
	if err != nil {
		t.Fatalf("Failed to build BlkD on VM2: %s", err)
	}

	// Parse blocks produced in vm2
	vm1BlkC, err := tvm1.vm.ParseBlock(context.Background(), vm2BlkC.Bytes())
	if err != nil {
		t.Fatalf("Unexpected error parsing block from vm2: %s", err)
	}
	blkCHash := vm1BlkC.(*chain.BlockWrapper).Block.(*Block).ethBlock.Hash()

	vm1BlkD, err := tvm1.vm.ParseBlock(context.Background(), vm2BlkD.Bytes())
	if err != nil {
		t.Fatalf("Unexpected error parsing block from vm2: %s", err)
	}
	blkDHeight := vm1BlkD.Height()
	blkDHash := vm1BlkD.(*chain.BlockWrapper).Block.(*Block).ethBlock.Hash()

	// Should be no-ops
	if err := vm1BlkC.Verify(context.Background()); err != nil {
		t.Fatalf("Block failed verification on VM1: %s", err)
	}
	if err := vm1BlkD.Verify(context.Background()); err != nil {
		t.Fatalf("Block failed verification on VM1: %s", err)
	}
	if b := tvm1.vm.blockChain.GetBlockByNumber(blkBHeight); b.Hash() != blkBHash {
		t.Fatalf("expected block at %d to have hash %s but got %s", blkBHeight, blkBHash.Hex(), b.Hash().Hex())
	}
	if b := tvm1.vm.blockChain.GetBlockByNumber(blkDHeight); b != nil {
		t.Fatalf("expected block at %d to be nil but got %s", blkDHeight, b.Hash().Hex())
	}
	if b := tvm1.vm.blockChain.CurrentBlock(); b.Hash() != blkBHash {
		t.Fatalf("expected current block to have hash %s but got %s", blkBHash.Hex(), b.Hash().Hex())
	}

	// Should still be no-ops on re-verify
	if err := vm1BlkC.Verify(context.Background()); err != nil {
		t.Fatalf("Block failed verification on VM1: %s", err)
	}
	if err := vm1BlkD.Verify(context.Background()); err != nil {
		t.Fatalf("Block failed verification on VM1: %s", err)
	}
	if b := tvm1.vm.blockChain.GetBlockByNumber(blkBHeight); b.Hash() != blkBHash {
		t.Fatalf("expected block at %d to have hash %s but got %s", blkBHeight, blkBHash.Hex(), b.Hash().Hex())
	}
	if b := tvm1.vm.blockChain.GetBlockByNumber(blkDHeight); b != nil {
		t.Fatalf("expected block at %d to be nil but got %s", blkDHeight, b.Hash().Hex())
	}
	if b := tvm1.vm.blockChain.CurrentBlock(); b.Hash() != blkBHash {
		t.Fatalf("expected current block to have hash %s but got %s", blkBHash.Hex(), b.Hash().Hex())
	}

	// Should be queryable after setting preference to side chain
	if err := tvm1.vm.SetPreference(context.Background(), vm1BlkD.ID()); err != nil {
		t.Fatal(err)
	}

	if b := tvm1.vm.blockChain.GetBlockByNumber(blkBHeight); b.Hash() != blkCHash {
		t.Fatalf("expected block at %d to have hash %s but got %s", blkBHeight, blkCHash.Hex(), b.Hash().Hex())
	}
	if b := tvm1.vm.blockChain.GetBlockByNumber(blkDHeight); b.Hash() != blkDHash {
		t.Fatalf("expected block at %d to have hash %s but got %s", blkDHeight, blkDHash.Hex(), b.Hash().Hex())
	}
	if b := tvm1.vm.blockChain.CurrentBlock(); b.Hash() != blkDHash {
		t.Fatalf("expected current block to have hash %s but got %s", blkDHash.Hex(), b.Hash().Hex())
	}

	// Attempt to accept out of order
	if err := vm1BlkD.Accept(context.Background()); !strings.Contains(err.Error(), "expected accepted block to have parent") {
		t.Fatalf("unexpected error when accepting out of order block: %s", err)
	}

	// Accept in order
	if err := vm1BlkC.Accept(context.Background()); err != nil {
		t.Fatalf("Block failed verification on VM1: %s", err)
	}
	if err := vm1BlkD.Accept(context.Background()); err != nil {
		t.Fatalf("Block failed acceptance on VM1: %s", err)
	}

	// Ensure queryable after accepting
	if b := tvm1.vm.blockChain.GetBlockByNumber(blkBHeight); b.Hash() != blkCHash {
		t.Fatalf("expected block at %d to have hash %s but got %s", blkBHeight, blkCHash.Hex(), b.Hash().Hex())
	}
	if b := tvm1.vm.blockChain.GetBlockByNumber(blkDHeight); b.Hash() != blkDHash {
		t.Fatalf("expected block at %d to have hash %s but got %s", blkDHeight, blkDHash.Hex(), b.Hash().Hex())
	}
	if b := tvm1.vm.blockChain.CurrentBlock(); b.Hash() != blkDHash {
		t.Fatalf("expected current block to have hash %s but got %s", blkDHash.Hex(), b.Hash().Hex())
	}
}

// Regression test to ensure that a VM that prefers block B is able to parse
// block C but unable to parse block D because it names B as an uncle, which
// are not supported.
//
//	  A
//	 / \
//	B   C
//	    |
//	    D
func TestUncleBlock(t *testing.T) {
	importAmount := uint64(1000000000)
	fork := upgradetest.NoUpgrades
	tvmConfig := testVMConfig{
		fork: &fork,
		utxos: map[ids.ShortID]uint64{
			testShortIDAddrs[0]: importAmount,
		},
	}
	tvm1 := newVM(t, tvmConfig)
	tvm2 := newVM(t, tvmConfig)
	defer func() {
		if err := tvm1.vm.Shutdown(context.Background()); err != nil {
			t.Fatal(err)
		}
		if err := tvm2.vm.Shutdown(context.Background()); err != nil {
			t.Fatal(err)
		}
	}()

	newTxPoolHeadChan1 := make(chan core.NewTxPoolReorgEvent, 1)
	tvm1.vm.txPool.SubscribeNewReorgEvent(newTxPoolHeadChan1)
	newTxPoolHeadChan2 := make(chan core.NewTxPoolReorgEvent, 1)
	tvm2.vm.txPool.SubscribeNewReorgEvent(newTxPoolHeadChan2)

	key := testKeys[0].ToECDSA()
	address := testEthAddrs[0]

	importTx, err := tvm1.vm.newImportTx(tvm1.vm.ctx.XChainID, address, initialBaseFee, []*secp256k1.PrivateKey{testKeys[0]})
	if err != nil {
		t.Fatal(err)
	}

	if err := tvm1.vm.mempool.AddLocalTx(importTx); err != nil {
		t.Fatal(err)
	}

	<-tvm1.toEngine

	vm1BlkA, err := tvm1.vm.BuildBlock(context.Background())
	if err != nil {
		t.Fatalf("Failed to build block with import transaction: %s", err)
	}

	if err := vm1BlkA.Verify(context.Background()); err != nil {
		t.Fatalf("Block failed verification on VM1: %s", err)
	}

	if err := tvm1.vm.SetPreference(context.Background(), vm1BlkA.ID()); err != nil {
		t.Fatal(err)
	}

	vm2BlkA, err := tvm2.vm.ParseBlock(context.Background(), vm1BlkA.Bytes())
	if err != nil {
		t.Fatalf("Unexpected error parsing block from vm2: %s", err)
	}
	if err := vm2BlkA.Verify(context.Background()); err != nil {
		t.Fatalf("Block failed verification on VM2: %s", err)
	}
	if err := tvm2.vm.SetPreference(context.Background(), vm2BlkA.ID()); err != nil {
		t.Fatal(err)
	}

	if err := vm1BlkA.Accept(context.Background()); err != nil {
		t.Fatalf("VM1 failed to accept block: %s", err)
	}
	if err := vm2BlkA.Accept(context.Background()); err != nil {
		t.Fatalf("VM2 failed to accept block: %s", err)
	}

	newHead := <-newTxPoolHeadChan1
	if newHead.Head.Hash() != common.Hash(vm1BlkA.ID()) {
		t.Fatalf("Expected new block to match")
	}
	newHead = <-newTxPoolHeadChan2
	if newHead.Head.Hash() != common.Hash(vm2BlkA.ID()) {
		t.Fatalf("Expected new block to match")
	}

	txs := make([]*types.Transaction, 10)
	for i := 0; i < 10; i++ {
		tx := types.NewTransaction(uint64(i), address, big.NewInt(10), 21000, big.NewInt(ap0.MinGasPrice), nil)
		signedTx, err := types.SignTx(tx, types.NewEIP155Signer(tvm1.vm.chainID), key)
		if err != nil {
			t.Fatal(err)
		}
		txs[i] = signedTx
	}

	var errs []error

	errs = tvm1.vm.txPool.AddRemotesSync(txs)
	for i, err := range errs {
		if err != nil {
			t.Fatalf("Failed to add transaction to VM1 at index %d: %s", i, err)
		}
	}

	<-tvm1.toEngine

	vm1BlkB, err := tvm1.vm.BuildBlock(context.Background())
	if err != nil {
		t.Fatal(err)
	}

	if err := vm1BlkB.Verify(context.Background()); err != nil {
		t.Fatal(err)
	}

	if err := tvm1.vm.SetPreference(context.Background(), vm1BlkB.ID()); err != nil {
		t.Fatal(err)
	}

	errs = tvm2.vm.txPool.AddRemotesSync(txs[0:5])
	for i, err := range errs {
		if err != nil {
			t.Fatalf("Failed to add transaction to VM2 at index %d: %s", i, err)
		}
	}

	<-tvm2.toEngine
	vm2BlkC, err := tvm2.vm.BuildBlock(context.Background())
	if err != nil {
		t.Fatalf("Failed to build BlkC on VM2: %s", err)
	}

	if err := vm2BlkC.Verify(context.Background()); err != nil {
		t.Fatalf("BlkC failed verification on VM2: %s", err)
	}

	if err := tvm2.vm.SetPreference(context.Background(), vm2BlkC.ID()); err != nil {
		t.Fatal(err)
	}

	newHead = <-newTxPoolHeadChan2
	if newHead.Head.Hash() != common.Hash(vm2BlkC.ID()) {
		t.Fatalf("Expected new block to match")
	}

	errs = tvm2.vm.txPool.AddRemotesSync(txs[5:10])
	for i, err := range errs {
		if err != nil {
			t.Fatalf("Failed to add transaction to VM2 at index %d: %s", i, err)
		}
	}

	<-tvm2.toEngine
	vm2BlkD, err := tvm2.vm.BuildBlock(context.Background())
	if err != nil {
		t.Fatalf("Failed to build BlkD on VM2: %s", err)
	}

	// Create uncle block from blkD
	blkDEthBlock := vm2BlkD.(*chain.BlockWrapper).Block.(*Block).ethBlock
	uncles := []*types.Header{vm1BlkB.(*chain.BlockWrapper).Block.(*Block).ethBlock.Header()}
	uncleBlockHeader := types.CopyHeader(blkDEthBlock.Header())
	uncleBlockHeader.UncleHash = types.CalcUncleHash(uncles)

	uncleEthBlock := customtypes.NewBlockWithExtData(
		uncleBlockHeader,
		blkDEthBlock.Transactions(),
		uncles,
		nil,
		trie.NewStackTrie(nil),
		customtypes.BlockExtData(blkDEthBlock),
		false,
	)
	uncleBlock, err := tvm2.vm.newBlock(uncleEthBlock)
	if err != nil {
		t.Fatal(err)
	}
	if err := uncleBlock.Verify(context.Background()); !errors.Is(err, errUnclesUnsupported) {
		t.Fatalf("VM2 should have failed with %q but got %q", errUnclesUnsupported, err.Error())
	}
	if _, err := tvm1.vm.ParseBlock(context.Background(), vm2BlkC.Bytes()); err != nil {
		t.Fatalf("VM1 errored parsing blkC: %s", err)
	}
	if _, err := tvm1.vm.ParseBlock(context.Background(), uncleBlock.Bytes()); !errors.Is(err, errUnclesUnsupported) {
		t.Fatalf("VM1 should have failed with %q but got %q", errUnclesUnsupported, err.Error())
	}
}

// Regression test to ensure that a VM that is not able to parse a block that
// contains no transactions.
func TestEmptyBlock(t *testing.T) {
	importAmount := uint64(1000000000)
	fork := upgradetest.NoUpgrades
	tvm := newVM(t, testVMConfig{
		fork: &fork,
		utxos: map[ids.ShortID]uint64{
			testShortIDAddrs[0]: importAmount,
		},
	})
	defer func() {
		if err := tvm.vm.Shutdown(context.Background()); err != nil {
			t.Fatal(err)
		}
	}()

	importTx, err := tvm.vm.newImportTx(tvm.vm.ctx.XChainID, testEthAddrs[0], initialBaseFee, []*secp256k1.PrivateKey{testKeys[0]})
	if err != nil {
		t.Fatal(err)
	}

	if err := tvm.vm.mempool.AddLocalTx(importTx); err != nil {
		t.Fatal(err)
	}

	<-tvm.toEngine

	blk, err := tvm.vm.BuildBlock(context.Background())
	if err != nil {
		t.Fatalf("Failed to build block with import transaction: %s", err)
	}

	// Create empty block from blkA
	ethBlock := blk.(*chain.BlockWrapper).Block.(*Block).ethBlock

	emptyEthBlock := customtypes.NewBlockWithExtData(
		types.CopyHeader(ethBlock.Header()),
		nil,
		nil,
		nil,
		new(trie.Trie),
		nil,
		false,
	)

	if len(customtypes.BlockExtData(emptyEthBlock)) != 0 || customtypes.GetHeaderExtra(emptyEthBlock.Header()).ExtDataHash != (common.Hash{}) {
		t.Fatalf("emptyEthBlock should not have any extra data")
	}

	emptyBlock, err := tvm.vm.newBlock(emptyEthBlock)
	if err != nil {
		t.Fatal(err)
	}

	if _, err := tvm.vm.ParseBlock(context.Background(), emptyBlock.Bytes()); !errors.Is(err, errEmptyBlock) {
		t.Fatalf("VM should have failed with errEmptyBlock but got %s", err.Error())
	}
	if err := emptyBlock.Verify(context.Background()); !errors.Is(err, errEmptyBlock) {
		t.Fatalf("block should have failed verification with errEmptyBlock but got %s", err.Error())
	}
}

// Regression test to ensure that a VM that verifies block B, C, then
// D (preferring block B) reorgs when C and then D are accepted.
//
//	  A
//	 / \
//	B   C
//	    |
//	    D
func TestAcceptReorg(t *testing.T) {
	importAmount := uint64(1000000000)
	fork := upgradetest.NoUpgrades
	tvmConfig := testVMConfig{
		fork: &fork,
		utxos: map[ids.ShortID]uint64{
			testShortIDAddrs[0]: importAmount,
		},
	}
	tvm1 := newVM(t, tvmConfig)
	tvm2 := newVM(t, tvmConfig)
	defer func() {
		if err := tvm1.vm.Shutdown(context.Background()); err != nil {
			t.Fatal(err)
		}

		if err := tvm2.vm.Shutdown(context.Background()); err != nil {
			t.Fatal(err)
		}
	}()

	newTxPoolHeadChan1 := make(chan core.NewTxPoolReorgEvent, 1)
	tvm1.vm.txPool.SubscribeNewReorgEvent(newTxPoolHeadChan1)
	newTxPoolHeadChan2 := make(chan core.NewTxPoolReorgEvent, 1)
	tvm2.vm.txPool.SubscribeNewReorgEvent(newTxPoolHeadChan2)

	key := testKeys[0].ToECDSA()
	address := testEthAddrs[0]

	importTx, err := tvm1.vm.newImportTx(tvm1.vm.ctx.XChainID, address, initialBaseFee, []*secp256k1.PrivateKey{testKeys[0]})
	if err != nil {
		t.Fatal(err)
	}

	if err := tvm1.vm.mempool.AddLocalTx(importTx); err != nil {
		t.Fatal(err)
	}

	<-tvm1.toEngine

	vm1BlkA, err := tvm1.vm.BuildBlock(context.Background())
	if err != nil {
		t.Fatalf("Failed to build block with import transaction: %s", err)
	}

	if err := vm1BlkA.Verify(context.Background()); err != nil {
		t.Fatalf("Block failed verification on VM1: %s", err)
	}

	if err := tvm1.vm.SetPreference(context.Background(), vm1BlkA.ID()); err != nil {
		t.Fatal(err)
	}

	vm2BlkA, err := tvm2.vm.ParseBlock(context.Background(), vm1BlkA.Bytes())
	if err != nil {
		t.Fatalf("Unexpected error parsing block from vm2: %s", err)
	}
	if err := vm2BlkA.Verify(context.Background()); err != nil {
		t.Fatalf("Block failed verification on VM2: %s", err)
	}
	if err := tvm2.vm.SetPreference(context.Background(), vm2BlkA.ID()); err != nil {
		t.Fatal(err)
	}

	if err := vm1BlkA.Accept(context.Background()); err != nil {
		t.Fatalf("VM1 failed to accept block: %s", err)
	}
	if err := vm2BlkA.Accept(context.Background()); err != nil {
		t.Fatalf("VM2 failed to accept block: %s", err)
	}

	newHead := <-newTxPoolHeadChan1
	if newHead.Head.Hash() != common.Hash(vm1BlkA.ID()) {
		t.Fatalf("Expected new block to match")
	}
	newHead = <-newTxPoolHeadChan2
	if newHead.Head.Hash() != common.Hash(vm2BlkA.ID()) {
		t.Fatalf("Expected new block to match")
	}

	// Create list of 10 successive transactions to build block A on vm1
	// and to be split into two separate blocks on VM2
	txs := make([]*types.Transaction, 10)
	for i := 0; i < 10; i++ {
		tx := types.NewTransaction(uint64(i), address, big.NewInt(10), 21000, big.NewInt(ap0.MinGasPrice), nil)
		signedTx, err := types.SignTx(tx, types.NewEIP155Signer(tvm1.vm.chainID), key)
		if err != nil {
			t.Fatal(err)
		}
		txs[i] = signedTx
	}

	// Add the remote transactions, build the block, and set VM1's preference
	// for block B
	errs := tvm1.vm.txPool.AddRemotesSync(txs)
	for i, err := range errs {
		if err != nil {
			t.Fatalf("Failed to add transaction to VM1 at index %d: %s", i, err)
		}
	}

	<-tvm1.toEngine

	vm1BlkB, err := tvm1.vm.BuildBlock(context.Background())
	if err != nil {
		t.Fatal(err)
	}

	if err := vm1BlkB.Verify(context.Background()); err != nil {
		t.Fatal(err)
	}

	if err := tvm1.vm.SetPreference(context.Background(), vm1BlkB.ID()); err != nil {
		t.Fatal(err)
	}

	errs = tvm2.vm.txPool.AddRemotesSync(txs[0:5])
	for i, err := range errs {
		if err != nil {
			t.Fatalf("Failed to add transaction to VM2 at index %d: %s", i, err)
		}
	}

	<-tvm2.toEngine

	vm2BlkC, err := tvm2.vm.BuildBlock(context.Background())
	if err != nil {
		t.Fatalf("Failed to build BlkC on VM2: %s", err)
	}

	if err := vm2BlkC.Verify(context.Background()); err != nil {
		t.Fatalf("BlkC failed verification on VM2: %s", err)
	}

	if err := tvm2.vm.SetPreference(context.Background(), vm2BlkC.ID()); err != nil {
		t.Fatal(err)
	}

	newHead = <-newTxPoolHeadChan2
	if newHead.Head.Hash() != common.Hash(vm2BlkC.ID()) {
		t.Fatalf("Expected new block to match")
	}

	errs = tvm2.vm.txPool.AddRemotesSync(txs[5:])
	for i, err := range errs {
		if err != nil {
			t.Fatalf("Failed to add transaction to VM2 at index %d: %s", i, err)
		}
	}

	<-tvm2.toEngine

	vm2BlkD, err := tvm2.vm.BuildBlock(context.Background())
	if err != nil {
		t.Fatalf("Failed to build BlkD on VM2: %s", err)
	}

	// Parse blocks produced in vm2
	vm1BlkC, err := tvm1.vm.ParseBlock(context.Background(), vm2BlkC.Bytes())
	if err != nil {
		t.Fatalf("Unexpected error parsing block from vm2: %s", err)
	}

	vm1BlkD, err := tvm1.vm.ParseBlock(context.Background(), vm2BlkD.Bytes())
	if err != nil {
		t.Fatalf("Unexpected error parsing block from vm2: %s", err)
	}

	if err := vm1BlkC.Verify(context.Background()); err != nil {
		t.Fatalf("Block failed verification on VM1: %s", err)
	}
	if err := vm1BlkD.Verify(context.Background()); err != nil {
		t.Fatalf("Block failed verification on VM1: %s", err)
	}

	blkBHash := vm1BlkB.(*chain.BlockWrapper).Block.(*Block).ethBlock.Hash()
	if b := tvm1.vm.blockChain.CurrentBlock(); b.Hash() != blkBHash {
		t.Fatalf("expected current block to have hash %s but got %s", blkBHash.Hex(), b.Hash().Hex())
	}

	if err := vm1BlkC.Accept(context.Background()); err != nil {
		t.Fatal(err)
	}

	blkCHash := vm1BlkC.(*chain.BlockWrapper).Block.(*Block).ethBlock.Hash()
	if b := tvm1.vm.blockChain.CurrentBlock(); b.Hash() != blkCHash {
		t.Fatalf("expected current block to have hash %s but got %s", blkCHash.Hex(), b.Hash().Hex())
	}
	if err := vm1BlkB.Reject(context.Background()); err != nil {
		t.Fatal(err)
	}

	if err := vm1BlkD.Accept(context.Background()); err != nil {
		t.Fatal(err)
	}
	blkDHash := vm1BlkD.(*chain.BlockWrapper).Block.(*Block).ethBlock.Hash()
	if b := tvm1.vm.blockChain.CurrentBlock(); b.Hash() != blkDHash {
		t.Fatalf("expected current block to have hash %s but got %s", blkDHash.Hex(), b.Hash().Hex())
	}
}

func TestFutureBlock(t *testing.T) {
	importAmount := uint64(1000000000)
	fork := upgradetest.NoUpgrades
	tvm := newVM(t, testVMConfig{
		fork: &fork,
		utxos: map[ids.ShortID]uint64{
			testShortIDAddrs[0]: importAmount,
		},
	})
	defer func() {
		if err := tvm.vm.Shutdown(context.Background()); err != nil {
			t.Fatal(err)
		}
	}()

	importTx, err := tvm.vm.newImportTx(tvm.vm.ctx.XChainID, testEthAddrs[0], initialBaseFee, []*secp256k1.PrivateKey{testKeys[0]})
	if err != nil {
		t.Fatal(err)
	}

	if err := tvm.vm.mempool.AddLocalTx(importTx); err != nil {
		t.Fatal(err)
	}

	<-tvm.toEngine

	blkA, err := tvm.vm.BuildBlock(context.Background())
	if err != nil {
		t.Fatalf("Failed to build block with import transaction: %s", err)
	}

	// Create empty block from blkA
	internalBlkA := blkA.(*chain.BlockWrapper).Block.(*Block)
	modifiedHeader := types.CopyHeader(internalBlkA.ethBlock.Header())
	// Set the VM's clock to the time of the produced block
	tvm.vm.clock.Set(time.Unix(int64(modifiedHeader.Time), 0))
	// Set the modified time to exceed the allowed future time
	modifiedTime := modifiedHeader.Time + uint64(maxFutureBlockTime.Seconds()+1)
	modifiedHeader.Time = modifiedTime
	modifiedBlock := customtypes.NewBlockWithExtData(
		modifiedHeader,
		nil,
		nil,
		nil,
		new(trie.Trie),
		customtypes.BlockExtData(internalBlkA.ethBlock),
		false,
	)

	futureBlock, err := tvm.vm.newBlock(modifiedBlock)
	if err != nil {
		t.Fatal(err)
	}

	if err := futureBlock.Verify(context.Background()); err == nil {
		t.Fatal("Future block should have failed verification due to block timestamp too far in the future")
	} else if !strings.Contains(err.Error(), "block timestamp is too far in the future") {
		t.Fatalf("Expected error to be block timestamp too far in the future but found %s", err)
	}
}

// Regression test to ensure we can build blocks if we are starting with the
// Apricot Phase 1 ruleset in genesis.
func TestBuildApricotPhase1Block(t *testing.T) {
	importAmount := uint64(1000000000)
	fork := upgradetest.ApricotPhase1
	tvm := newVM(t, testVMConfig{
		fork: &fork,
		utxos: map[ids.ShortID]uint64{
			testShortIDAddrs[0]: importAmount,
		},
	})
	defer func() {
		if err := tvm.vm.Shutdown(context.Background()); err != nil {
			t.Fatal(err)
		}
	}()

	newTxPoolHeadChan := make(chan core.NewTxPoolReorgEvent, 1)
	tvm.vm.txPool.SubscribeNewReorgEvent(newTxPoolHeadChan)

	key := testKeys[0].ToECDSA()
	address := testEthAddrs[0]

	importTx, err := tvm.vm.newImportTx(tvm.vm.ctx.XChainID, address, initialBaseFee, []*secp256k1.PrivateKey{testKeys[0]})
	if err != nil {
		t.Fatal(err)
	}

	if err := tvm.vm.mempool.AddLocalTx(importTx); err != nil {
		t.Fatal(err)
	}

	<-tvm.toEngine

	blk, err := tvm.vm.BuildBlock(context.Background())
	if err != nil {
		t.Fatal(err)
	}

	if err := blk.Verify(context.Background()); err != nil {
		t.Fatal(err)
	}

	if err := tvm.vm.SetPreference(context.Background(), blk.ID()); err != nil {
		t.Fatal(err)
	}

	if err := blk.Accept(context.Background()); err != nil {
		t.Fatal(err)
	}

	newHead := <-newTxPoolHeadChan
	if newHead.Head.Hash() != common.Hash(blk.ID()) {
		t.Fatalf("Expected new block to match")
	}

	txs := make([]*types.Transaction, 10)
	for i := 0; i < 5; i++ {
		tx := types.NewTransaction(uint64(i), address, big.NewInt(10), 21000, big.NewInt(ap0.MinGasPrice), nil)
		signedTx, err := types.SignTx(tx, types.NewEIP155Signer(tvm.vm.chainID), key)
		if err != nil {
			t.Fatal(err)
		}
		txs[i] = signedTx
	}
	for i := 5; i < 10; i++ {
		tx := types.NewTransaction(uint64(i), address, big.NewInt(10), 21000, big.NewInt(ap1.MinGasPrice), nil)
		signedTx, err := types.SignTx(tx, types.NewEIP155Signer(tvm.vm.chainID), key)
		if err != nil {
			t.Fatal(err)
		}
		txs[i] = signedTx
	}
	errs := tvm.vm.txPool.AddRemotesSync(txs)
	for i, err := range errs {
		if err != nil {
			t.Fatalf("Failed to add tx at index %d: %s", i, err)
		}
	}

	<-tvm.toEngine

	blk, err = tvm.vm.BuildBlock(context.Background())
	if err != nil {
		t.Fatal(err)
	}

	if err := blk.Verify(context.Background()); err != nil {
		t.Fatal(err)
	}

	if err := blk.Accept(context.Background()); err != nil {
		t.Fatal(err)
	}

	lastAcceptedID, err := tvm.vm.LastAccepted(context.Background())
	if err != nil {
		t.Fatal(err)
	}
	if lastAcceptedID != blk.ID() {
		t.Fatalf("Expected last accepted blockID to be the accepted block: %s, but found %s", blk.ID(), lastAcceptedID)
	}

	// Confirm all txs are present
	ethBlkTxs := tvm.vm.blockChain.GetBlockByNumber(2).Transactions()
	for i, tx := range txs {
		if len(ethBlkTxs) <= i {
			t.Fatalf("missing transactions expected: %d but found: %d", len(txs), len(ethBlkTxs))
		}
		if ethBlkTxs[i].Hash() != tx.Hash() {
			t.Fatalf("expected tx at index %d to have hash: %x but has: %x", i, txs[i].Hash(), tx.Hash())
		}
	}
}

func TestLastAcceptedBlockNumberAllow(t *testing.T) {
	importAmount := uint64(1000000000)
	fork := upgradetest.NoUpgrades
	tvm := newVM(t, testVMConfig{
		fork: &fork,
		utxos: map[ids.ShortID]uint64{
			testShortIDAddrs[0]: importAmount,
		},
	})
	defer func() {
		if err := tvm.vm.Shutdown(context.Background()); err != nil {
			t.Fatal(err)
		}
	}()

	importTx, err := tvm.vm.newImportTx(tvm.vm.ctx.XChainID, testEthAddrs[0], initialBaseFee, []*secp256k1.PrivateKey{testKeys[0]})
	if err != nil {
		t.Fatal(err)
	}

	if err := tvm.vm.mempool.AddLocalTx(importTx); err != nil {
		t.Fatal(err)
	}

	<-tvm.toEngine

	blk, err := tvm.vm.BuildBlock(context.Background())
	if err != nil {
		t.Fatalf("Failed to build block with import transaction: %s", err)
	}

	if err := blk.Verify(context.Background()); err != nil {
		t.Fatalf("Block failed verification on VM: %s", err)
	}

	if err := tvm.vm.SetPreference(context.Background(), blk.ID()); err != nil {
		t.Fatal(err)
	}

	blkHeight := blk.Height()
	blkHash := blk.(*chain.BlockWrapper).Block.(*Block).ethBlock.Hash()

	tvm.vm.eth.APIBackend.SetAllowUnfinalizedQueries(true)

	ctx := context.Background()
	b, err := tvm.vm.eth.APIBackend.BlockByNumber(ctx, rpc.BlockNumber(blkHeight))
	if err != nil {
		t.Fatal(err)
	}
	if b.Hash() != blkHash {
		t.Fatalf("expected block at %d to have hash %s but got %s", blkHeight, blkHash.Hex(), b.Hash().Hex())
	}

	tvm.vm.eth.APIBackend.SetAllowUnfinalizedQueries(false)

	_, err = tvm.vm.eth.APIBackend.BlockByNumber(ctx, rpc.BlockNumber(blkHeight))
	if !errors.Is(err, eth.ErrUnfinalizedData) {
		t.Fatalf("expected ErrUnfinalizedData but got %s", err.Error())
	}

	if err := blk.Accept(context.Background()); err != nil {
		t.Fatalf("VM failed to accept block: %s", err)
	}

	if b := tvm.vm.blockChain.GetBlockByNumber(blkHeight); b.Hash() != blkHash {
		t.Fatalf("expected block at %d to have hash %s but got %s", blkHeight, blkHash.Hex(), b.Hash().Hex())
	}
}

// Builds [blkA] with a virtuous import transaction and [blkB] with a separate import transaction
// that does not conflict. Accepts [blkB] and rejects [blkA], then asserts that the virtuous atomic
// transaction in [blkA] is correctly re-issued into the atomic transaction mempool.
func TestReissueAtomicTx(t *testing.T) {
	fork := upgradetest.ApricotPhase1
	tvm := newVM(t, testVMConfig{
		fork: &fork,
		utxos: map[ids.ShortID]uint64{
			testShortIDAddrs[0]: 10000000,
			testShortIDAddrs[1]: 10000000,
		},
	})
	defer func() {
		if err := tvm.vm.Shutdown(context.Background()); err != nil {
			t.Fatal(err)
		}
	}()

	genesisBlkID, err := tvm.vm.LastAccepted(context.Background())
	if err != nil {
		t.Fatal(err)
	}

	importTx, err := tvm.vm.newImportTx(tvm.vm.ctx.XChainID, testEthAddrs[0], initialBaseFee, []*secp256k1.PrivateKey{testKeys[0]})
	if err != nil {
		t.Fatal(err)
	}

	if err := tvm.vm.mempool.AddLocalTx(importTx); err != nil {
		t.Fatal(err)
	}

	<-tvm.toEngine

	blkA, err := tvm.vm.BuildBlock(context.Background())
	if err != nil {
		t.Fatal(err)
	}

	if err := blkA.Verify(context.Background()); err != nil {
		t.Fatal(err)
	}

	if err := tvm.vm.SetPreference(context.Background(), blkA.ID()); err != nil {
		t.Fatal(err)
	}

	// SetPreference to parent before rejecting (will rollback state to genesis
	// so that atomic transaction can be reissued, otherwise current block will
	// conflict with UTXO to be reissued)
	if err := tvm.vm.SetPreference(context.Background(), genesisBlkID); err != nil {
		t.Fatal(err)
	}

	// Rejecting [blkA] should cause [importTx] to be re-issued into the mempool.
	if err := blkA.Reject(context.Background()); err != nil {
		t.Fatal(err)
	}

	// Sleep for a minimum of two seconds to ensure that [blkB] will have a different timestamp
	// than [blkA] so that the block will be unique. This is necessary since we have marked [blkA]
	// as Rejected.
	time.Sleep(2 * time.Second)
	<-tvm.toEngine
	blkB, err := tvm.vm.BuildBlock(context.Background())
	if err != nil {
		t.Fatal(err)
	}

	if blkB.Height() != blkA.Height() {
		t.Fatalf("Expected blkB (%d) to have the same height as blkA (%d)", blkB.Height(), blkA.Height())
	}

	if err := blkB.Verify(context.Background()); err != nil {
		t.Fatal(err)
	}

	if err := tvm.vm.SetPreference(context.Background(), blkB.ID()); err != nil {
		t.Fatal(err)
	}

	if err := blkB.Accept(context.Background()); err != nil {
		t.Fatal(err)
	}

	if lastAcceptedID, err := tvm.vm.LastAccepted(context.Background()); err != nil {
		t.Fatal(err)
	} else if lastAcceptedID != blkB.ID() {
		t.Fatalf("Expected last accepted blockID to be the accepted block: %s, but found %s", blkB.ID(), lastAcceptedID)
	}

	// Check that [importTx] has been indexed correctly after [blkB] is accepted.
	_, height, err := tvm.vm.atomicTxRepository.GetByTxID(importTx.ID())
	if err != nil {
		t.Fatal(err)
	} else if height != blkB.Height() {
		t.Fatalf("Expected indexed height of import tx to be %d, but found %d", blkB.Height(), height)
	}
}

func TestAtomicTxFailsEVMStateTransferBuildBlock(t *testing.T) {
	fork := upgradetest.ApricotPhase1
	tvm := newVM(t, testVMConfig{
		fork: &fork,
	})
	defer func() {
		if err := tvm.vm.Shutdown(context.Background()); err != nil {
			t.Fatal(err)
		}
	}()

	exportTxs := createExportTxOptions(t, tvm.vm, tvm.toEngine, tvm.atomicMemory)
	exportTx1, exportTx2 := exportTxs[0], exportTxs[1]

	if err := tvm.vm.mempool.AddLocalTx(exportTx1); err != nil {
		t.Fatal(err)
	}
	<-tvm.toEngine
	exportBlk1, err := tvm.vm.BuildBlock(context.Background())
	if err != nil {
		t.Fatal(err)
	}
	if err := exportBlk1.Verify(context.Background()); err != nil {
		t.Fatal(err)
	}

	if err := tvm.vm.SetPreference(context.Background(), exportBlk1.ID()); err != nil {
		t.Fatal(err)
	}

	if err := tvm.vm.mempool.AddLocalTx(exportTx2); err == nil {
		t.Fatal("Should have failed to issue due to an invalid export tx")
	}

	if err := tvm.vm.mempool.AddRemoteTx(exportTx2); err == nil {
		t.Fatal("Should have failed to add because conflicting")
	}

	// Manually add transaction to mempool to bypass validation
	if err := tvm.vm.mempool.ForceAddTx(exportTx2); err != nil {
		t.Fatal(err)
	}
	<-tvm.toEngine

	_, err = tvm.vm.BuildBlock(context.Background())
	if err == nil {
		t.Fatal("BuildBlock should have returned an error due to invalid export transaction")
	}
}

func TestBuildInvalidBlockHead(t *testing.T) {
	fork := upgradetest.ApricotPhase1
	tvm := newVM(t, testVMConfig{
		fork: &fork,
	})
	defer func() {
		if err := tvm.vm.Shutdown(context.Background()); err != nil {
			t.Fatal(err)
		}
	}()

	key0 := testKeys[0]
	addr0 := key0.Address()

	// Create the transaction
	utx := &atomic.UnsignedImportTx{
		NetworkID:    tvm.vm.ctx.NetworkID,
		BlockchainID: tvm.vm.ctx.ChainID,
		Outs: []atomic.EVMOutput{{
			Address: common.Address(addr0),
			Amount:  1 * units.Avax,
			AssetID: tvm.vm.ctx.AVAXAssetID,
		}},
		ImportedInputs: []*avax.TransferableInput{
			{
				Asset: avax.Asset{ID: tvm.vm.ctx.AVAXAssetID},
				In: &secp256k1fx.TransferInput{
					Amt: 1 * units.Avax,
					Input: secp256k1fx.Input{
						SigIndices: []uint32{0},
					},
				},
			},
		},
		SourceChain: tvm.vm.ctx.XChainID,
	}
	tx := &atomic.Tx{UnsignedAtomicTx: utx}
	if err := tx.Sign(atomic.Codec, [][]*secp256k1.PrivateKey{{key0}}); err != nil {
		t.Fatal(err)
	}

	currentBlock := tvm.vm.blockChain.CurrentBlock()

	// Verify that the transaction fails verification when attempting to issue
	// it into the atomic mempool.
	if err := tvm.vm.mempool.AddLocalTx(tx); err == nil {
		t.Fatal("Should have failed to issue invalid transaction")
	}
	// Force issue the transaction directly to the mempool
	if err := tvm.vm.mempool.ForceAddTx(tx); err != nil {
		t.Fatal(err)
	}

	<-tvm.toEngine

	if _, err := tvm.vm.BuildBlock(context.Background()); err == nil {
		t.Fatalf("Unexpectedly created a block")
	}

	newCurrentBlock := tvm.vm.blockChain.CurrentBlock()

	if currentBlock.Hash() != newCurrentBlock.Hash() {
		t.Fatal("current block changed")
	}
}

func TestConfigureLogLevel(t *testing.T) {
<<<<<<< HEAD
	configTests := []struct {
		name        string
		config      string
		expectedErr string
	}{
		{
			name:        "Log level info",
			config:      `{"log-level": "info"}`,
			expectedErr: "",
		},
		{
			name:        "Invalid log level",
			config:      `{"log-level": "cchain"}`,
			expectedErr: "failed to initialize logger due to",
=======
	tests := []struct {
		logLevel    string
		expectedErr error
	}{
		{
			logLevel: "info",
		},
		{
			logLevel:    "cchain", // invalid
			expectedErr: errInitializingLogger,
>>>>>>> 3cf977c2
		},
	}
	for _, test := range tests {
		t.Run(test.logLevel, func(t *testing.T) {
			require := require.New(t)

			vm := &VM{}
<<<<<<< HEAD
			ctx, dbManager, genesisBytes, issuer, _ := setupGenesis(t, upgradetest.Latest)
			appSender := &enginetest.Sender{T: t}
			appSender.CantSendAppGossip = true
			appSender.SendAppGossipF = func(context.Context, commonEng.SendConfig, []byte) error { return nil }
=======
			ctx, dbManager, genesisBytes, issuer, _ := setupGenesis(t, genesisJSONLatest)
>>>>>>> 3cf977c2
			err := vm.Initialize(
				context.Background(),
				ctx,
				dbManager,
				genesisBytes,
				nil,
<<<<<<< HEAD
				[]byte(test.config),
=======
				fmt.Appendf(nil, `{"log-level": "%s"}`, test.logLevel),
>>>>>>> 3cf977c2
				issuer,
				nil,
				&enginetest.Sender{T: t},
			)
			require.ErrorIs(err, test.expectedErr)
			if err != nil {
				return
			}

			require.NoError(err, vm.Shutdown(context.Background()))
		})
	}
}

// Regression test to ensure we can build blocks if we are starting with the
// Apricot Phase 4 ruleset in genesis.
func TestBuildApricotPhase4Block(t *testing.T) {
	fork := upgradetest.ApricotPhase4
	tvm := newVM(t, testVMConfig{
		fork: &fork,
	})
	defer func() {
		if err := tvm.vm.Shutdown(context.Background()); err != nil {
			t.Fatal(err)
		}
	}()

	newTxPoolHeadChan := make(chan core.NewTxPoolReorgEvent, 1)
	tvm.vm.txPool.SubscribeNewReorgEvent(newTxPoolHeadChan)

	key := testKeys[0].ToECDSA()
	address := testEthAddrs[0]

	importAmount := uint64(1000000000)
	utxoID := avax.UTXOID{TxID: ids.GenerateTestID()}

	utxo := &avax.UTXO{
		UTXOID: utxoID,
		Asset:  avax.Asset{ID: tvm.vm.ctx.AVAXAssetID},
		Out: &secp256k1fx.TransferOutput{
			Amt: importAmount,
			OutputOwners: secp256k1fx.OutputOwners{
				Threshold: 1,
				Addrs:     []ids.ShortID{testKeys[0].Address()},
			},
		},
	}
	utxoBytes, err := atomic.Codec.Marshal(atomic.CodecVersion, utxo)
	if err != nil {
		t.Fatal(err)
	}

	xChainSharedMemory := tvm.atomicMemory.NewSharedMemory(tvm.vm.ctx.XChainID)
	inputID := utxo.InputID()
	if err := xChainSharedMemory.Apply(map[ids.ID]*avalancheatomic.Requests{tvm.vm.ctx.ChainID: {PutRequests: []*avalancheatomic.Element{{
		Key:   inputID[:],
		Value: utxoBytes,
		Traits: [][]byte{
			testKeys[0].Address().Bytes(),
		},
	}}}}); err != nil {
		t.Fatal(err)
	}

	importTx, err := tvm.vm.newImportTx(tvm.vm.ctx.XChainID, address, initialBaseFee, []*secp256k1.PrivateKey{testKeys[0]})
	if err != nil {
		t.Fatal(err)
	}

	if err := tvm.vm.mempool.AddLocalTx(importTx); err != nil {
		t.Fatal(err)
	}

	<-tvm.toEngine

	blk, err := tvm.vm.BuildBlock(context.Background())
	if err != nil {
		t.Fatal(err)
	}

	if err := blk.Verify(context.Background()); err != nil {
		t.Fatal(err)
	}

	if err := tvm.vm.SetPreference(context.Background(), blk.ID()); err != nil {
		t.Fatal(err)
	}

	if err := blk.Accept(context.Background()); err != nil {
		t.Fatal(err)
	}

	ethBlk := blk.(*chain.BlockWrapper).Block.(*Block).ethBlock
	if eBlockGasCost := customtypes.BlockGasCost(ethBlk); eBlockGasCost == nil || eBlockGasCost.Cmp(common.Big0) != 0 {
		t.Fatalf("expected blockGasCost to be 0 but got %d", eBlockGasCost)
	}
	if eExtDataGasUsed := customtypes.BlockExtDataGasUsed(ethBlk); eExtDataGasUsed == nil || eExtDataGasUsed.Cmp(big.NewInt(1230)) != 0 {
		t.Fatalf("expected extDataGasUsed to be 1000 but got %d", eExtDataGasUsed)
	}
	minRequiredTip, err := header.EstimateRequiredTip(tvm.vm.chainConfigExtra(), ethBlk.Header())
	if err != nil {
		t.Fatal(err)
	}
	if minRequiredTip == nil || minRequiredTip.Cmp(common.Big0) != 0 {
		t.Fatalf("expected minRequiredTip to be 0 but got %d", minRequiredTip)
	}

	newHead := <-newTxPoolHeadChan
	if newHead.Head.Hash() != common.Hash(blk.ID()) {
		t.Fatalf("Expected new block to match")
	}

	txs := make([]*types.Transaction, 10)
	for i := 0; i < 5; i++ {
		tx := types.NewTransaction(uint64(i), address, big.NewInt(10), 21000, big.NewInt(ap0.MinGasPrice), nil)
		signedTx, err := types.SignTx(tx, types.NewEIP155Signer(tvm.vm.chainID), key)
		if err != nil {
			t.Fatal(err)
		}
		txs[i] = signedTx
	}
	for i := 5; i < 10; i++ {
		tx := types.NewTransaction(uint64(i), address, big.NewInt(10), 21000, big.NewInt(ap1.MinGasPrice), nil)
		signedTx, err := types.SignTx(tx, types.NewEIP155Signer(tvm.vm.chainID), key)
		if err != nil {
			t.Fatal(err)
		}
		txs[i] = signedTx
	}
	errs := tvm.vm.txPool.AddRemotesSync(txs)
	for i, err := range errs {
		if err != nil {
			t.Fatalf("Failed to add tx at index %d: %s", i, err)
		}
	}

	<-tvm.toEngine

	blk, err = tvm.vm.BuildBlock(context.Background())
	if err != nil {
		t.Fatal(err)
	}

	if err := blk.Verify(context.Background()); err != nil {
		t.Fatal(err)
	}

	if err := blk.Accept(context.Background()); err != nil {
		t.Fatal(err)
	}

	ethBlk = blk.(*chain.BlockWrapper).Block.(*Block).ethBlock
	if customtypes.BlockGasCost(ethBlk) == nil || customtypes.BlockGasCost(ethBlk).Cmp(big.NewInt(100)) < 0 {
		t.Fatalf("expected blockGasCost to be at least 100 but got %d", customtypes.BlockGasCost(ethBlk))
	}
	if customtypes.BlockExtDataGasUsed(ethBlk) == nil || customtypes.BlockExtDataGasUsed(ethBlk).Cmp(common.Big0) != 0 {
		t.Fatalf("expected extDataGasUsed to be 0 but got %d", customtypes.BlockExtDataGasUsed(ethBlk))
	}
	minRequiredTip, err = header.EstimateRequiredTip(tvm.vm.chainConfigExtra(), ethBlk.Header())
	if err != nil {
		t.Fatal(err)
	}
	if minRequiredTip == nil || minRequiredTip.Cmp(big.NewInt(0.05*utils.GWei)) < 0 {
		t.Fatalf("expected minRequiredTip to be at least 0.05 gwei but got %d", minRequiredTip)
	}

	lastAcceptedID, err := tvm.vm.LastAccepted(context.Background())
	if err != nil {
		t.Fatal(err)
	}
	if lastAcceptedID != blk.ID() {
		t.Fatalf("Expected last accepted blockID to be the accepted block: %s, but found %s", blk.ID(), lastAcceptedID)
	}

	// Confirm all txs are present
	ethBlkTxs := tvm.vm.blockChain.GetBlockByNumber(2).Transactions()
	for i, tx := range txs {
		if len(ethBlkTxs) <= i {
			t.Fatalf("missing transactions expected: %d but found: %d", len(txs), len(ethBlkTxs))
		}
		if ethBlkTxs[i].Hash() != tx.Hash() {
			t.Fatalf("expected tx at index %d to have hash: %x but has: %x", i, txs[i].Hash(), tx.Hash())
		}
	}
}

// Regression test to ensure we can build blocks if we are starting with the
// Apricot Phase 5 ruleset in genesis.
func TestBuildApricotPhase5Block(t *testing.T) {
	fork := upgradetest.ApricotPhase5
	tvm := newVM(t, testVMConfig{
		fork: &fork,
	})
	defer func() {
		if err := tvm.vm.Shutdown(context.Background()); err != nil {
			t.Fatal(err)
		}
	}()

	newTxPoolHeadChan := make(chan core.NewTxPoolReorgEvent, 1)
	tvm.vm.txPool.SubscribeNewReorgEvent(newTxPoolHeadChan)

	key := testKeys[0].ToECDSA()
	address := testEthAddrs[0]

	importAmount := uint64(1000000000)
	utxoID := avax.UTXOID{TxID: ids.GenerateTestID()}

	utxo := &avax.UTXO{
		UTXOID: utxoID,
		Asset:  avax.Asset{ID: tvm.vm.ctx.AVAXAssetID},
		Out: &secp256k1fx.TransferOutput{
			Amt: importAmount,
			OutputOwners: secp256k1fx.OutputOwners{
				Threshold: 1,
				Addrs:     []ids.ShortID{testKeys[0].Address()},
			},
		},
	}
	utxoBytes, err := atomic.Codec.Marshal(atomic.CodecVersion, utxo)
	if err != nil {
		t.Fatal(err)
	}

	xChainSharedMemory := tvm.atomicMemory.NewSharedMemory(tvm.vm.ctx.XChainID)
	inputID := utxo.InputID()
	if err := xChainSharedMemory.Apply(map[ids.ID]*avalancheatomic.Requests{tvm.vm.ctx.ChainID: {PutRequests: []*avalancheatomic.Element{{
		Key:   inputID[:],
		Value: utxoBytes,
		Traits: [][]byte{
			testKeys[0].Address().Bytes(),
		},
	}}}}); err != nil {
		t.Fatal(err)
	}

	importTx, err := tvm.vm.newImportTx(tvm.vm.ctx.XChainID, address, initialBaseFee, []*secp256k1.PrivateKey{testKeys[0]})
	if err != nil {
		t.Fatal(err)
	}

	if err := tvm.vm.mempool.AddLocalTx(importTx); err != nil {
		t.Fatal(err)
	}

	<-tvm.toEngine

	blk, err := tvm.vm.BuildBlock(context.Background())
	if err != nil {
		t.Fatal(err)
	}

	if err := blk.Verify(context.Background()); err != nil {
		t.Fatal(err)
	}

	if err := tvm.vm.SetPreference(context.Background(), blk.ID()); err != nil {
		t.Fatal(err)
	}

	if err := blk.Accept(context.Background()); err != nil {
		t.Fatal(err)
	}

	ethBlk := blk.(*chain.BlockWrapper).Block.(*Block).ethBlock
	if eBlockGasCost := customtypes.BlockGasCost(ethBlk); eBlockGasCost == nil || eBlockGasCost.Cmp(common.Big0) != 0 {
		t.Fatalf("expected blockGasCost to be 0 but got %d", eBlockGasCost)
	}
	if eExtDataGasUsed := customtypes.BlockExtDataGasUsed(ethBlk); eExtDataGasUsed == nil || eExtDataGasUsed.Cmp(big.NewInt(11230)) != 0 {
		t.Fatalf("expected extDataGasUsed to be 11230 but got %d", eExtDataGasUsed)
	}
	minRequiredTip, err := header.EstimateRequiredTip(tvm.vm.chainConfigExtra(), ethBlk.Header())
	if err != nil {
		t.Fatal(err)
	}
	if minRequiredTip == nil || minRequiredTip.Cmp(common.Big0) != 0 {
		t.Fatalf("expected minRequiredTip to be 0 but got %d", minRequiredTip)
	}

	newHead := <-newTxPoolHeadChan
	if newHead.Head.Hash() != common.Hash(blk.ID()) {
		t.Fatalf("Expected new block to match")
	}

	txs := make([]*types.Transaction, 10)
	for i := 0; i < 10; i++ {
		tx := types.NewTransaction(uint64(i), address, big.NewInt(10), 21000, big.NewInt(3*ap0.MinGasPrice), nil)
		signedTx, err := types.SignTx(tx, types.NewEIP155Signer(tvm.vm.chainID), key)
		if err != nil {
			t.Fatal(err)
		}
		txs[i] = signedTx
	}
	errs := tvm.vm.txPool.Add(txs, false, false)
	for i, err := range errs {
		if err != nil {
			t.Fatalf("Failed to add tx at index %d: %s", i, err)
		}
	}

	<-tvm.toEngine

	blk, err = tvm.vm.BuildBlock(context.Background())
	if err != nil {
		t.Fatal(err)
	}

	if err := blk.Verify(context.Background()); err != nil {
		t.Fatal(err)
	}

	if err := blk.Accept(context.Background()); err != nil {
		t.Fatal(err)
	}

	ethBlk = blk.(*chain.BlockWrapper).Block.(*Block).ethBlock
	if customtypes.BlockGasCost(ethBlk) == nil || customtypes.BlockGasCost(ethBlk).Cmp(big.NewInt(100)) < 0 {
		t.Fatalf("expected blockGasCost to be at least 100 but got %d", customtypes.BlockGasCost(ethBlk))
	}
	if customtypes.BlockExtDataGasUsed(ethBlk) == nil || customtypes.BlockExtDataGasUsed(ethBlk).Cmp(common.Big0) != 0 {
		t.Fatalf("expected extDataGasUsed to be 0 but got %d", customtypes.BlockExtDataGasUsed(ethBlk))
	}
	minRequiredTip, err = header.EstimateRequiredTip(tvm.vm.chainConfigExtra(), ethBlk.Header())
	if err != nil {
		t.Fatal(err)
	}
	if minRequiredTip == nil || minRequiredTip.Cmp(big.NewInt(0.05*utils.GWei)) < 0 {
		t.Fatalf("expected minRequiredTip to be at least 0.05 gwei but got %d", minRequiredTip)
	}

	lastAcceptedID, err := tvm.vm.LastAccepted(context.Background())
	if err != nil {
		t.Fatal(err)
	}
	if lastAcceptedID != blk.ID() {
		t.Fatalf("Expected last accepted blockID to be the accepted block: %s, but found %s", blk.ID(), lastAcceptedID)
	}

	// Confirm all txs are present
	ethBlkTxs := tvm.vm.blockChain.GetBlockByNumber(2).Transactions()
	for i, tx := range txs {
		if len(ethBlkTxs) <= i {
			t.Fatalf("missing transactions expected: %d but found: %d", len(txs), len(ethBlkTxs))
		}
		if ethBlkTxs[i].Hash() != tx.Hash() {
			t.Fatalf("expected tx at index %d to have hash: %x but has: %x", i, txs[i].Hash(), tx.Hash())
		}
	}
}

// This is a regression test to ensure that if two consecutive atomic transactions fail verification
// in onFinalizeAndAssemble it will not cause a panic due to calling RevertToSnapshot(revID) on the
// same revision ID twice.
func TestConsecutiveAtomicTransactionsRevertSnapshot(t *testing.T) {
	fork := upgradetest.ApricotPhase1
	tvm := newVM(t, testVMConfig{
		fork: &fork,
	})
	defer func() {
		if err := tvm.vm.Shutdown(context.Background()); err != nil {
			t.Fatal(err)
		}
	}()

	newTxPoolHeadChan := make(chan core.NewTxPoolReorgEvent, 1)
	tvm.vm.txPool.SubscribeNewReorgEvent(newTxPoolHeadChan)

	// Create three conflicting import transactions
	importTxs := createImportTxOptions(t, tvm.vm, tvm.atomicMemory)

	// Issue the first import transaction, build, and accept the block.
	if err := tvm.vm.mempool.AddLocalTx(importTxs[0]); err != nil {
		t.Fatal(err)
	}

	<-tvm.toEngine

	blk, err := tvm.vm.BuildBlock(context.Background())
	if err != nil {
		t.Fatal(err)
	}

	if err := blk.Verify(context.Background()); err != nil {
		t.Fatal(err)
	}

	if err := tvm.vm.SetPreference(context.Background(), blk.ID()); err != nil {
		t.Fatal(err)
	}

	if err := blk.Accept(context.Background()); err != nil {
		t.Fatal(err)
	}

	newHead := <-newTxPoolHeadChan
	if newHead.Head.Hash() != common.Hash(blk.ID()) {
		t.Fatalf("Expected new block to match")
	}

	// Add the two conflicting transactions directly to the mempool, so that two consecutive transactions
	// will fail verification when build block is called.
	tvm.vm.mempool.AddRemoteTx(importTxs[1])
	tvm.vm.mempool.AddRemoteTx(importTxs[2])

	if _, err := tvm.vm.BuildBlock(context.Background()); err == nil {
		t.Fatal("Expected build block to fail due to empty block")
	}
}

func TestAtomicTxBuildBlockDropsConflicts(t *testing.T) {
	importAmount := uint64(10000000)
	fork := upgradetest.ApricotPhase5
	tvm := newVM(t, testVMConfig{
		fork: &fork,
		utxos: map[ids.ShortID]uint64{
			testShortIDAddrs[0]: importAmount,
			testShortIDAddrs[1]: importAmount,
			testShortIDAddrs[2]: importAmount,
		},
	})
	conflictKey := utils.NewKey(t)
	defer func() {
		if err := tvm.vm.Shutdown(context.Background()); err != nil {
			t.Fatal(err)
		}
	}()

	// Create a conflict set for each pair of transactions
	conflictSets := make([]set.Set[ids.ID], len(testKeys))
	for index, key := range testKeys {
		importTx, err := tvm.vm.newImportTx(tvm.vm.ctx.XChainID, testEthAddrs[index], initialBaseFee, []*secp256k1.PrivateKey{key})
		if err != nil {
			t.Fatal(err)
		}
		if err := tvm.vm.mempool.AddLocalTx(importTx); err != nil {
			t.Fatal(err)
		}
		conflictSets[index].Add(importTx.ID())
		conflictTx, err := tvm.vm.newImportTx(tvm.vm.ctx.XChainID, conflictKey.Address, initialBaseFee, []*secp256k1.PrivateKey{key})
		if err != nil {
			t.Fatal(err)
		}
		if err := tvm.vm.mempool.AddLocalTx(conflictTx); err == nil {
			t.Fatal("should conflict with the utxoSet in the mempool")
		}
		// force add the tx
		tvm.vm.mempool.ForceAddTx(conflictTx)
		conflictSets[index].Add(conflictTx.ID())
	}
	<-tvm.toEngine
	// Note: this only checks the path through OnFinalizeAndAssemble, we should make sure to add a test
	// that verifies blocks received from the network will also fail verification
	blk, err := tvm.vm.BuildBlock(context.Background())
	if err != nil {
		t.Fatal(err)
	}
	atomicTxs := blk.(*chain.BlockWrapper).Block.(*Block).atomicTxs
	assert.True(t, len(atomicTxs) == len(testKeys), "Conflict transactions should be out of the batch")
	atomicTxIDs := set.Set[ids.ID]{}
	for _, tx := range atomicTxs {
		atomicTxIDs.Add(tx.ID())
	}

	// Check that removing the txIDs actually included in the block from each conflict set
	// leaves one item remaining for each conflict set ie. only one tx from each conflict set
	// has been included in the block.
	for _, conflictSet := range conflictSets {
		conflictSet.Difference(atomicTxIDs)
		assert.Equal(t, 1, conflictSet.Len())
	}

	if err := blk.Verify(context.Background()); err != nil {
		t.Fatal(err)
	}
	if err := blk.Accept(context.Background()); err != nil {
		t.Fatal(err)
	}
}

func TestBuildBlockDoesNotExceedAtomicGasLimit(t *testing.T) {
	importAmount := uint64(10000000)
	fork := upgradetest.ApricotPhase5
	tvm := newVM(t, testVMConfig{
		fork: &fork,
	})
	defer func() {
		if err := tvm.vm.Shutdown(context.Background()); err != nil {
			t.Fatal(err)
		}
	}()

	kc := secp256k1fx.NewKeychain()
	kc.Add(testKeys[0])
	txID, err := ids.ToID(hashing.ComputeHash256(testShortIDAddrs[0][:]))
	assert.NoError(t, err)

	mempoolTxs := 200
	for i := 0; i < mempoolTxs; i++ {
		utxo, err := addUTXO(tvm.atomicMemory, tvm.vm.ctx, txID, uint32(i), tvm.vm.ctx.AVAXAssetID, importAmount, testShortIDAddrs[0])
		assert.NoError(t, err)

		importTx, err := atomic.NewImportTx(tvm.vm.ctx, tvm.vm.currentRules(), tvm.vm.clock.Unix(), tvm.vm.ctx.XChainID, testEthAddrs[0], initialBaseFee, kc, []*avax.UTXO{utxo})
		if err != nil {
			t.Fatal(err)
		}
		if err := tvm.vm.mempool.AddLocalTx(importTx); err != nil {
			t.Fatal(err)
		}
	}

	<-tvm.toEngine
	blk, err := tvm.vm.BuildBlock(context.Background())
	if err != nil {
		t.Fatal(err)
	}

	atomicTxs := blk.(*chain.BlockWrapper).Block.(*Block).atomicTxs

	// Need to ensure that not all of the transactions in the mempool are included in the block.
	// This ensures that we hit the atomic gas limit while building the block before we hit the
	// upper limit on the size of the codec for marshalling the atomic transactions.
	if len(atomicTxs) >= mempoolTxs {
		t.Fatalf("Expected number of atomic transactions included in the block (%d) to be less than the number of transactions added to the mempool (%d)", len(atomicTxs), mempoolTxs)
	}
}

func TestExtraStateChangeAtomicGasLimitExceeded(t *testing.T) {
	importAmount := uint64(10000000)
	// We create two VMs one in ApriotPhase4 and one in ApricotPhase5, so that we can construct a block
	// containing a large enough atomic transaction that it will exceed the atomic gas limit in
	// ApricotPhase5.
	ap4 := upgradetest.ApricotPhase4
	tvm1 := newVM(t, testVMConfig{
		fork: &ap4,
	})
	ap5 := upgradetest.ApricotPhase5
	tvm2 := newVM(t, testVMConfig{
		fork: &ap5,
	})
	defer func() {
		if err := tvm1.vm.Shutdown(context.Background()); err != nil {
			t.Fatal(err)
		}
		if err := tvm2.vm.Shutdown(context.Background()); err != nil {
			t.Fatal(err)
		}
	}()

	kc := secp256k1fx.NewKeychain()
	kc.Add(testKeys[0])
	txID, err := ids.ToID(hashing.ComputeHash256(testShortIDAddrs[0][:]))
	assert.NoError(t, err)

	// Add enough UTXOs, such that the created import transaction will attempt to consume more gas than allowed
	// in ApricotPhase5.
	for i := 0; i < 100; i++ {
		_, err := addUTXO(tvm1.atomicMemory, tvm1.vm.ctx, txID, uint32(i), tvm1.vm.ctx.AVAXAssetID, importAmount, testShortIDAddrs[0])
		assert.NoError(t, err)

		_, err = addUTXO(tvm2.atomicMemory, tvm2.vm.ctx, txID, uint32(i), tvm2.vm.ctx.AVAXAssetID, importAmount, testShortIDAddrs[0])
		assert.NoError(t, err)
	}

	// Double the initial base fee used when estimating the cost of this transaction to ensure that when it is
	// used in ApricotPhase5 it still pays a sufficient fee with the fixed fee per atomic transaction.
	importTx, err := tvm1.vm.newImportTx(tvm1.vm.ctx.XChainID, testEthAddrs[0], new(big.Int).Mul(common.Big2, initialBaseFee), []*secp256k1.PrivateKey{testKeys[0]})
	if err != nil {
		t.Fatal(err)
	}
	if err := tvm1.vm.mempool.ForceAddTx(importTx); err != nil {
		t.Fatal(err)
	}

	<-tvm1.toEngine
	blk1, err := tvm1.vm.BuildBlock(context.Background())
	if err != nil {
		t.Fatal(err)
	}
	if err := blk1.Verify(context.Background()); err != nil {
		t.Fatal(err)
	}

	validEthBlock := blk1.(*chain.BlockWrapper).Block.(*Block).ethBlock

	extraData, err := atomic.Codec.Marshal(atomic.CodecVersion, []*atomic.Tx{importTx})
	if err != nil {
		t.Fatal(err)
	}

	// Construct the new block with the extra data in the new format (slice of atomic transactions).
	ethBlk2 := customtypes.NewBlockWithExtData(
		types.CopyHeader(validEthBlock.Header()),
		nil,
		nil,
		nil,
		new(trie.Trie),
		extraData,
		true,
	)

	state, err := tvm2.vm.blockChain.State()
	if err != nil {
		t.Fatal(err)
	}

	// Hack: test [onExtraStateChange] directly to ensure it catches the atomic gas limit error correctly.
	if _, _, err := tvm2.vm.onExtraStateChange(ethBlk2, nil, state); err == nil || !strings.Contains(err.Error(), "exceeds atomic gas limit") {
		t.Fatalf("Expected block to fail verification due to exceeded atomic gas limit, but found error: %v", err)
	}
}

func TestSkipChainConfigCheckCompatible(t *testing.T) {
	importAmount := uint64(50000000)
<<<<<<< HEAD
	fork := upgradetest.Durango
	tvm := newVM(t, testVMConfig{
		fork: &fork,
		utxos: map[ids.ShortID]uint64{
			testShortIDAddrs[0]: importAmount,
		},
=======
	issuer, vm, dbManager, _, appSender := GenesisVMWithUTXOs(t, true, genesisJSONDurango, "", "", map[ids.ShortID]uint64{
		testShortIDAddrs[0]: importAmount,
>>>>>>> 3cf977c2
	})
	defer func() { require.NoError(t, tvm.vm.Shutdown(context.Background())) }()

	// Since rewinding is permitted for last accepted height of 0, we must
	// accept one block to test the SkipUpgradeCheck functionality.
	importTx, err := tvm.vm.newImportTx(tvm.vm.ctx.XChainID, testEthAddrs[0], initialBaseFee, []*secp256k1.PrivateKey{testKeys[0]})
	require.NoError(t, err)
	require.NoError(t, tvm.vm.mempool.AddLocalTx(importTx))
	<-tvm.toEngine

	blk, err := tvm.vm.BuildBlock(context.Background())
	require.NoError(t, err)
	require.NoError(t, blk.Verify(context.Background()))
	require.NoError(t, tvm.vm.SetPreference(context.Background(), blk.ID()))
	require.NoError(t, blk.Accept(context.Background()))

	reinitVM := &VM{}
	// use the block's timestamp instead of 0 since rewind to genesis
	// is hardcoded to be allowed in core/genesis.go.
<<<<<<< HEAD
	newCTX := snowtest.Context(t, tvm.vm.ctx.ChainID)
	upgradetest.SetTimesTo(&newCTX.NetworkUpgrades, upgradetest.Latest, upgrade.UnscheduledActivationTime)
	upgradetest.SetTimesTo(&newCTX.NetworkUpgrades, fork+1, blk.Timestamp())
	upgradetest.SetTimesTo(&newCTX.NetworkUpgrades, fork, upgrade.InitiallyActiveTime)
	genesis := []byte(genesisJSON(forkToChainConfig[fork]))
	err = reinitVM.Initialize(context.Background(), newCTX, tvm.db, genesis, []byte{}, []byte{}, tvm.toEngine, []*commonEng.Fx{}, tvm.appSender)
	require.ErrorContains(t, err, "mismatching Cancun fork timestamp in database")

	reinitVM = &VM{}
	newCTX.Metrics = metrics.NewPrefixGatherer()
=======
	genesisWithUpgrade := &core.Genesis{}
	require.NoError(t, json.Unmarshal([]byte(genesisJSONDurango), genesisWithUpgrade))
	params.GetExtra(genesisWithUpgrade.Config).EtnaTimestamp = utils.TimeToNewUint64(blk.Timestamp())
	genesisWithUpgradeBytes, err := json.Marshal(genesisWithUpgrade)
	require.NoError(t, err)

	resetMetrics(vm)

	// this will not be allowed
	err = reinitVM.Initialize(context.Background(), vm.ctx, dbManager, genesisWithUpgradeBytes, []byte{}, []byte{}, issuer, []*commonEng.Fx{}, appSender)
	require.ErrorContains(t, err, "mismatching Cancun fork timestamp in database")

	resetMetrics(vm)
>>>>>>> 3cf977c2

	// try again with skip-upgrade-check
	config := []byte(`{"skip-upgrade-check": true}`)
	err = reinitVM.Initialize(context.Background(), newCTX, tvm.db, genesis, []byte{}, config, tvm.toEngine, []*commonEng.Fx{}, tvm.appSender)
	require.NoError(t, err)
	require.NoError(t, reinitVM.Shutdown(context.Background()))
}

func TestParentBeaconRootBlock(t *testing.T) {
	tests := []struct {
		name          string
		fork          upgradetest.Fork
		beaconRoot    *common.Hash
		expectedError bool
		errString     string
	}{
		{
			name:          "non-empty parent beacon root in Durango",
			fork:          upgradetest.Durango,
			beaconRoot:    &common.Hash{0x01},
			expectedError: true,
			// err string wont work because it will also fail with blob gas is non-empty (zeroed)
		},
		{
			name:          "empty parent beacon root in Durango",
			fork:          upgradetest.Durango,
			beaconRoot:    &common.Hash{},
			expectedError: true,
		},
		{
			name:          "nil parent beacon root in Durango",
			fork:          upgradetest.Durango,
			beaconRoot:    nil,
			expectedError: false,
		},
		{
			name:          "non-empty parent beacon root in E-Upgrade (Cancun)",
			fork:          upgradetest.Etna,
			beaconRoot:    &common.Hash{0x01},
			expectedError: true,
			errString:     "expected empty hash",
		},
		{
			name:          "empty parent beacon root in E-Upgrade (Cancun)",
			fork:          upgradetest.Etna,
			beaconRoot:    &common.Hash{},
			expectedError: false,
		},
		{
			name:          "nil parent beacon root in E-Upgrade (Cancun)",
			fork:          upgradetest.Etna,
			beaconRoot:    nil,
			expectedError: true,
			errString:     "header is missing parentBeaconRoot",
		},
	}

	for _, test := range tests {
		t.Run(test.name, func(t *testing.T) {
			importAmount := uint64(1000000000)
			tvm := newVM(t, testVMConfig{
				fork: &test.fork,
				utxos: map[ids.ShortID]uint64{
					testShortIDAddrs[0]: importAmount,
				},
			})
			defer func() {
				if err := tvm.vm.Shutdown(context.Background()); err != nil {
					t.Fatal(err)
				}
			}()

			importTx, err := tvm.vm.newImportTx(tvm.vm.ctx.XChainID, testEthAddrs[0], initialBaseFee, []*secp256k1.PrivateKey{testKeys[0]})
			if err != nil {
				t.Fatal(err)
			}

			if err := tvm.vm.mempool.AddLocalTx(importTx); err != nil {
				t.Fatal(err)
			}

			<-tvm.toEngine

			blk, err := tvm.vm.BuildBlock(context.Background())
			if err != nil {
				t.Fatalf("Failed to build block with import transaction: %s", err)
			}

			// Modify the block to have a parent beacon root
			ethBlock := blk.(*chain.BlockWrapper).Block.(*Block).ethBlock
			header := types.CopyHeader(ethBlock.Header())
			header.ParentBeaconRoot = test.beaconRoot
			parentBeaconEthBlock := customtypes.NewBlockWithExtData(
				header,
				nil,
				nil,
				nil,
				new(trie.Trie),
				customtypes.BlockExtData(ethBlock),
				false,
			)

			parentBeaconBlock, err := tvm.vm.newBlock(parentBeaconEthBlock)
			if err != nil {
				t.Fatal(err)
			}

			errCheck := func(err error) {
				if test.expectedError {
					if test.errString != "" {
						require.ErrorContains(t, err, test.errString)
					} else {
						require.Error(t, err)
					}
				} else {
					require.NoError(t, err)
				}
			}

			_, err = tvm.vm.ParseBlock(context.Background(), parentBeaconBlock.Bytes())
			errCheck(err)
			err = parentBeaconBlock.Verify(context.Background())
			errCheck(err)
		})
	}
}

func TestNoBlobsAllowed(t *testing.T) {
	ctx := context.Background()
	require := require.New(t)

	gspec := new(core.Genesis)
	err := json.Unmarshal([]byte(genesisJSONCancun), gspec)
	require.NoError(err)

	// Make one block with a single blob tx
	signer := types.NewCancunSigner(gspec.Config.ChainID)
	blockGen := func(_ int, b *core.BlockGen) {
		b.SetCoinbase(constants.BlackholeAddr)
		fee := big.NewInt(500)
		fee.Add(fee, b.BaseFee())
		tx, err := types.SignTx(types.NewTx(&types.BlobTx{
			Nonce:      0,
			GasTipCap:  uint256.NewInt(1),
			GasFeeCap:  uint256.MustFromBig(fee),
			Gas:        params.TxGas,
			To:         testEthAddrs[0],
			BlobFeeCap: uint256.NewInt(1),
			BlobHashes: []common.Hash{{1}}, // This blob is expected to cause verification to fail
			Value:      new(uint256.Int),
		}), signer, testKeys[0].ToECDSA())
		require.NoError(err)
		b.AddTx(tx)
	}
	// FullFaker used to skip header verification so we can generate a block with blobs
	_, blocks, _, err := core.GenerateChainWithGenesis(gspec, dummy.NewFullFaker(), 1, 10, blockGen)
	require.NoError(err)

	// Create a VM with the genesis (will use header verification)
	vm := newVM(t, testVMConfig{
		genesisJSON: genesisJSONCancun,
	}).vm
	defer func() { require.NoError(vm.Shutdown(ctx)) }()

	// Verification should fail
	vmBlock, err := vm.newBlock(blocks[0])
	require.NoError(err)
	_, err = vm.ParseBlock(ctx, vmBlock.Bytes())
	require.ErrorContains(err, "blobs not enabled on avalanche networks")
	err = vmBlock.Verify(ctx)
	require.ErrorContains(err, "blobs not enabled on avalanche networks")
}<|MERGE_RESOLUTION|>--- conflicted
+++ resolved
@@ -418,17 +418,12 @@
 		},
 	}
 	for _, test := range genesisTests {
-<<<<<<< HEAD
 		t.Run(test.fork.String(), func(t *testing.T) {
+			require := require.New(t)
+
 			vm := newVM(t, testVMConfig{
 				fork: &test.fork,
 			}).vm
-=======
-		t.Run(test.name, func(t *testing.T) {
-			require := require.New(t)
->>>>>>> 3cf977c2
-
-			_, vm, _, _, _ := GenesisVM(t, true, test.genesis, "", "")
 			defer func() {
 				require.NoError(vm.Shutdown(context.Background()))
 			}()
@@ -3083,22 +3078,6 @@
 }
 
 func TestConfigureLogLevel(t *testing.T) {
-<<<<<<< HEAD
-	configTests := []struct {
-		name        string
-		config      string
-		expectedErr string
-	}{
-		{
-			name:        "Log level info",
-			config:      `{"log-level": "info"}`,
-			expectedErr: "",
-		},
-		{
-			name:        "Invalid log level",
-			config:      `{"log-level": "cchain"}`,
-			expectedErr: "failed to initialize logger due to",
-=======
 	tests := []struct {
 		logLevel    string
 		expectedErr error
@@ -3109,7 +3088,6 @@
 		{
 			logLevel:    "cchain", // invalid
 			expectedErr: errInitializingLogger,
->>>>>>> 3cf977c2
 		},
 	}
 	for _, test := range tests {
@@ -3117,25 +3095,14 @@
 			require := require.New(t)
 
 			vm := &VM{}
-<<<<<<< HEAD
 			ctx, dbManager, genesisBytes, issuer, _ := setupGenesis(t, upgradetest.Latest)
-			appSender := &enginetest.Sender{T: t}
-			appSender.CantSendAppGossip = true
-			appSender.SendAppGossipF = func(context.Context, commonEng.SendConfig, []byte) error { return nil }
-=======
-			ctx, dbManager, genesisBytes, issuer, _ := setupGenesis(t, genesisJSONLatest)
->>>>>>> 3cf977c2
 			err := vm.Initialize(
 				context.Background(),
 				ctx,
 				dbManager,
 				genesisBytes,
 				nil,
-<<<<<<< HEAD
-				[]byte(test.config),
-=======
 				fmt.Appendf(nil, `{"log-level": "%s"}`, test.logLevel),
->>>>>>> 3cf977c2
 				issuer,
 				nil,
 				&enginetest.Sender{T: t},
@@ -3749,17 +3716,12 @@
 
 func TestSkipChainConfigCheckCompatible(t *testing.T) {
 	importAmount := uint64(50000000)
-<<<<<<< HEAD
 	fork := upgradetest.Durango
 	tvm := newVM(t, testVMConfig{
 		fork: &fork,
 		utxos: map[ids.ShortID]uint64{
 			testShortIDAddrs[0]: importAmount,
 		},
-=======
-	issuer, vm, dbManager, _, appSender := GenesisVMWithUTXOs(t, true, genesisJSONDurango, "", "", map[ids.ShortID]uint64{
-		testShortIDAddrs[0]: importAmount,
->>>>>>> 3cf977c2
 	})
 	defer func() { require.NoError(t, tvm.vm.Shutdown(context.Background())) }()
 
@@ -3779,7 +3741,6 @@
 	reinitVM := &VM{}
 	// use the block's timestamp instead of 0 since rewind to genesis
 	// is hardcoded to be allowed in core/genesis.go.
-<<<<<<< HEAD
 	newCTX := snowtest.Context(t, tvm.vm.ctx.ChainID)
 	upgradetest.SetTimesTo(&newCTX.NetworkUpgrades, upgradetest.Latest, upgrade.UnscheduledActivationTime)
 	upgradetest.SetTimesTo(&newCTX.NetworkUpgrades, fork+1, blk.Timestamp())
@@ -3790,21 +3751,6 @@
 
 	reinitVM = &VM{}
 	newCTX.Metrics = metrics.NewPrefixGatherer()
-=======
-	genesisWithUpgrade := &core.Genesis{}
-	require.NoError(t, json.Unmarshal([]byte(genesisJSONDurango), genesisWithUpgrade))
-	params.GetExtra(genesisWithUpgrade.Config).EtnaTimestamp = utils.TimeToNewUint64(blk.Timestamp())
-	genesisWithUpgradeBytes, err := json.Marshal(genesisWithUpgrade)
-	require.NoError(t, err)
-
-	resetMetrics(vm)
-
-	// this will not be allowed
-	err = reinitVM.Initialize(context.Background(), vm.ctx, dbManager, genesisWithUpgradeBytes, []byte{}, []byte{}, issuer, []*commonEng.Fx{}, appSender)
-	require.ErrorContains(t, err, "mismatching Cancun fork timestamp in database")
-
-	resetMetrics(vm)
->>>>>>> 3cf977c2
 
 	// try again with skip-upgrade-check
 	config := []byte(`{"skip-upgrade-check": true}`)

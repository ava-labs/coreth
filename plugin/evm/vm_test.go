// (c) 2019-2020, Ava Labs, Inc. All rights reserved.
// See the file LICENSE for licensing terms.

package evm

import (
	"context"
	"encoding/json"
	"errors"
	"fmt"
	"math/big"
	"os"
	"path/filepath"
	"strings"
	"testing"
	"time"

	"github.com/ava-labs/libevm/common"
	"github.com/ava-labs/libevm/log"
	"github.com/holiman/uint256"

	"github.com/ava-labs/coreth/constants"
	"github.com/ava-labs/coreth/plugin/evm/config"
	"github.com/ava-labs/coreth/plugin/evm/extension"
	"github.com/ava-labs/coreth/plugin/evm/message"
	"github.com/ava-labs/coreth/plugin/evm/testutils"
	"github.com/ava-labs/coreth/plugin/evm/upgrade/ap0"
	"github.com/ava-labs/coreth/plugin/evm/upgrade/ap1"
	"github.com/ava-labs/coreth/utils"
	"github.com/ava-labs/libevm/trie"

	"github.com/stretchr/testify/require"

	"github.com/ava-labs/avalanchego/api/metrics"
	avalancheatomic "github.com/ava-labs/avalanchego/chains/atomic"
	"github.com/ava-labs/avalanchego/database"
	"github.com/ava-labs/avalanchego/ids"
	"github.com/ava-labs/avalanchego/vms/components/chain"

	commonEng "github.com/ava-labs/avalanchego/snow/engine/common"
	"github.com/ava-labs/avalanchego/snow/engine/enginetest"

	"github.com/ava-labs/coreth/consensus/dummy"
	"github.com/ava-labs/coreth/core"
	"github.com/ava-labs/coreth/eth"
	"github.com/ava-labs/coreth/params"
	"github.com/ava-labs/coreth/plugin/evm/customtypes"
	"github.com/ava-labs/coreth/rpc"
	"github.com/ava-labs/libevm/core/types"
)

func defaultExtensions() (*extension.Config, error) {
	codecManager, err := message.NewCodec(message.BlockSyncSummary{})
	if err != nil {
		return nil, err
	}
	return &extension.Config{
		NetworkCodec:        codecManager,
		SyncSummaryProvider: &message.BlockSyncSummaryProvider{},
		SyncableParser:      &message.BlockSyncSummaryParser{},
		ConsensusCallbacks: dummy.ConsensusCallbacks{
			OnFinalizeAndAssemble: nil,
			OnExtraStateChange:    nil,
		},
		SyncExtender:   nil,
		BlockExtension: nil,
		ExtraMempool:   nil,
	}, nil
}

// newDefaultTestVM returns a new instance of the VM with default extensions
// This should not be called if the VM is being extended
func newDefaultTestVM() *VM {
	vm := &VM{}
	exts, err := defaultExtensions()
	if err != nil {
		panic(err)
	}

	if err := vm.SetExtensionConfig(exts); err != nil {
		panic(err)
	}
	return vm
}

// GenesisVM creates a VM instance with the genesis test bytes and returns
// the channel use to send messages to the engine, the VM, database manager,
// sender, and atomic memory.
// If [genesisJSON] is empty, defaults to using [genesisJSONLatest]
func GenesisVM(t *testing.T,
	finishBootstrapping bool,
	genesisJSON string,
	configJSON string,
	upgradeJSON string,
) (
	chan commonEng.Message,
	*VM,
	database.Database,
	*avalancheatomic.Memory,
	*enginetest.Sender,
) {
	vm := newDefaultTestVM()
	ch, dbManager, m, sender, _ := testutils.SetupVM(t, finishBootstrapping, genesisJSON, configJSON, upgradeJSON, vm)
	return ch, vm, dbManager, m, sender
}

// resetMetrics resets the vm avalanchego metrics, and allows
// for the VM to be re-initialized in tests.
func resetMetrics(vm *VM) {
	vm.ctx.Metrics = metrics.NewPrefixGatherer()
}

func TestVMConfig(t *testing.T) {
	txFeeCap := float64(11)
	enabledEthAPIs := []string{"debug"}
	configJSON := fmt.Sprintf(`{"rpc-tx-fee-cap": %g,"eth-apis": %s}`, txFeeCap, fmt.Sprintf("[%q]", enabledEthAPIs[0]))
	_, vm, _, _, _ := GenesisVM(t, false, testutils.GenesisJSONLatest, configJSON, "")
	require.Equal(t, vm.config.RPCTxFeeCap, txFeeCap, "Tx Fee Cap should be set")
	require.Equal(t, vm.config.EthAPIs(), enabledEthAPIs, "EnabledEthAPIs should be set")
	require.NoError(t, vm.Shutdown(context.Background()))
}

func TestVMConfigDefaults(t *testing.T) {
	txFeeCap := float64(11)
	enabledEthAPIs := []string{"debug"}
	configJSON := fmt.Sprintf(`{"rpc-tx-fee-cap": %g,"eth-apis": %s}`, txFeeCap, fmt.Sprintf("[%q]", enabledEthAPIs[0]))
	_, vm, _, _, _ := GenesisVM(t, false, testutils.GenesisJSONLatest, configJSON, "")

	var vmConfig config.Config
	vmConfig.SetDefaults(defaultTxPoolConfig)
	vmConfig.RPCTxFeeCap = txFeeCap
	vmConfig.EnabledEthAPIs = enabledEthAPIs
	require.Equal(t, vmConfig, vm.Config(), "VM Config should match default with overrides")
	require.NoError(t, vm.Shutdown(context.Background()))
}

func TestVMNilConfig(t *testing.T) {
	_, vm, _, _, _ := GenesisVM(t, false, testutils.GenesisJSONLatest, "", "")

	// VM Config should match defaults if no config is passed in
	var vmConfig config.Config
	vmConfig.SetDefaults(defaultTxPoolConfig)
	require.Equal(t, vmConfig, vm.Config(), "VM Config should match default config")
	require.NoError(t, vm.Shutdown(context.Background()))
}

func TestVMContinuousProfiler(t *testing.T) {
	profilerDir := t.TempDir()
	profilerFrequency := 500 * time.Millisecond
	configJSON := fmt.Sprintf(`{"continuous-profiler-dir": %q,"continuous-profiler-frequency": "500ms"}`, profilerDir)
	_, vm, _, _, _ := GenesisVM(t, false, testutils.GenesisJSONLatest, configJSON, "")
	require.Equal(t, vm.config.ContinuousProfilerDir, profilerDir, "profiler dir should be set")
	require.Equal(t, vm.config.ContinuousProfilerFrequency.Duration, profilerFrequency, "profiler frequency should be set")

	// Sleep for twice the frequency of the profiler to give it time
	// to generate the first profile.
	time.Sleep(2 * time.Second)
	require.NoError(t, vm.Shutdown(context.Background()))

	// Check that the first profile was generated
	expectedFileName := filepath.Join(profilerDir, "cpu.profile.1")
	_, err := os.Stat(expectedFileName)
	require.NoError(t, err, "Expected continuous profiler to generate the first CPU profile at %s", expectedFileName)
}

func TestVMUpgrades(t *testing.T) {
	genesisTests := []struct {
		name             string
		genesis          string
		expectedGasPrice *big.Int
	}{
		{
			name:             "Apricot Phase 3",
			genesis:          testutils.GenesisJSONApricotPhase3,
			expectedGasPrice: big.NewInt(0),
		},
		{
			name:             "Apricot Phase 4",
			genesis:          testutils.GenesisJSONApricotPhase4,
			expectedGasPrice: big.NewInt(0),
		},
		{
			name:             "Apricot Phase 5",
			genesis:          testutils.GenesisJSONApricotPhase5,
			expectedGasPrice: big.NewInt(0),
		},
		{
			name:             "Apricot Phase Pre 6",
			genesis:          testutils.GenesisJSONApricotPhasePre6,
			expectedGasPrice: big.NewInt(0),
		},
		{
			name:             "Apricot Phase 6",
			genesis:          testutils.GenesisJSONApricotPhase6,
			expectedGasPrice: big.NewInt(0),
		},
		{
			name:             "Apricot Phase Post 6",
			genesis:          testutils.GenesisJSONApricotPhasePost6,
			expectedGasPrice: big.NewInt(0),
		},
		{
			name:             "Banff",
			genesis:          testutils.GenesisJSONBanff,
			expectedGasPrice: big.NewInt(0),
		},
		{
			name:             "Cortina",
			genesis:          testutils.GenesisJSONCortina,
			expectedGasPrice: big.NewInt(0),
		},
		{
			name:             "Durango",
			genesis:          testutils.GenesisJSONDurango,
			expectedGasPrice: big.NewInt(0),
		},
	}
	for _, test := range genesisTests {
		t.Run(test.name, func(t *testing.T) {
			_, vm, _, _, _ := GenesisVM(t, true, test.genesis, "", "")

			if gasPrice := vm.txPool.GasTip(); gasPrice.Cmp(test.expectedGasPrice) != 0 {
				t.Fatalf("Expected pool gas price to be %d but found %d", test.expectedGasPrice, gasPrice)
			}
			defer func() {
				shutdownChan := make(chan error, 1)
				shutdownFunc := func() {
					err := vm.Shutdown(context.Background())
					shutdownChan <- err
				}

				go shutdownFunc()
				shutdownTimeout := 250 * time.Millisecond
				ticker := time.NewTicker(shutdownTimeout)
				defer ticker.Stop()

				select {
				case <-ticker.C:
					t.Fatalf("VM shutdown took longer than timeout: %v", shutdownTimeout)
				case err := <-shutdownChan:
					if err != nil {
						t.Fatalf("Shutdown errored: %s", err)
					}
				}
			}()

			lastAcceptedID, err := vm.LastAccepted(context.Background())
			if err != nil {
				t.Fatal(err)
			}

			if lastAcceptedID != ids.ID(vm.genesisHash) {
				t.Fatal("Expected last accepted block to match the genesis block hash")
			}

			genesisBlk, err := vm.GetBlock(context.Background(), lastAcceptedID)
			if err != nil {
				t.Fatalf("Failed to get genesis block due to %s", err)
			}

			if height := genesisBlk.Height(); height != 0 {
				t.Fatalf("Expected height of geneiss block to be 0, found: %d", height)
			}

			if _, err := vm.ParseBlock(context.Background(), genesisBlk.Bytes()); err != nil {
				t.Fatalf("Failed to parse genesis block due to %s", err)
			}
		})
	}
}

func TestBuildEthTxBlock(t *testing.T) {
	issuer, vm, dbManager, _, _ := GenesisVM(t, true, testutils.GenesisJSONApricotPhase2, `{"pruning-enabled":true}`, "")

	defer func() {
		if err := vm.Shutdown(context.Background()); err != nil {
			t.Fatal(err)
		}
	}()

	newTxPoolHeadChan := make(chan core.NewTxPoolReorgEvent, 1)
	vm.txPool.SubscribeNewReorgEvent(newTxPoolHeadChan)

	tx := types.NewTransaction(uint64(0), testutils.TestEthAddrs[1], big.NewInt(1), 21000, testutils.InitialBaseFee, nil)
	signedTx, err := types.SignTx(tx, types.NewEIP155Signer(vm.chainConfig.ChainID), testutils.TestKeys[0].ToECDSA())
	if err != nil {
		t.Fatal(err)
	}
	errs := vm.txPool.AddRemotesSync([]*types.Transaction{signedTx})
	for i, err := range errs {
		if err != nil {
			t.Fatalf("Failed to add tx at index %d: %s", i, err)
		}
	}

	<-issuer

	blk1, err := vm.BuildBlock(context.Background())
	if err != nil {
		t.Fatal(err)
	}

	if err := blk1.Verify(context.Background()); err != nil {
		t.Fatal(err)
	}

	if err := vm.SetPreference(context.Background(), blk1.ID()); err != nil {
		t.Fatal(err)
	}

	if err := blk1.Accept(context.Background()); err != nil {
		t.Fatal(err)
	}

	newHead := <-newTxPoolHeadChan
	if newHead.Head.Hash() != common.Hash(blk1.ID()) {
		t.Fatalf("Expected new block to match")
	}

	txs := make([]*types.Transaction, 10)
	for i := 0; i < 10; i++ {
		tx := types.NewTransaction(uint64(i), testutils.TestEthAddrs[0], big.NewInt(10), 21000, big.NewInt(ap0.MinGasPrice), nil)
		signedTx, err := types.SignTx(tx, types.NewEIP155Signer(vm.chainID), testutils.TestKeys[1].ToECDSA())
		if err != nil {
			t.Fatal(err)
		}
		txs[i] = signedTx
	}
	errs = vm.txPool.AddRemotesSync(txs)
	for i, err := range errs {
		if err != nil {
			t.Fatalf("Failed to add tx at index %d: %s", i, err)
		}
	}

	<-issuer

	blk2, err := vm.BuildBlock(context.Background())
	if err != nil {
		t.Fatal(err)
	}

	if err := blk2.Verify(context.Background()); err != nil {
		t.Fatal(err)
	}

	if err := blk2.Accept(context.Background()); err != nil {
		t.Fatal(err)
	}

	newHead = <-newTxPoolHeadChan
	if newHead.Head.Hash() != common.Hash(blk2.ID()) {
		t.Fatalf("Expected new block to match")
	}

	lastAcceptedID, err := vm.LastAccepted(context.Background())
	if err != nil {
		t.Fatal(err)
	}
	if lastAcceptedID != blk2.ID() {
		t.Fatalf("Expected last accepted blockID to be the accepted block: %s, but found %s", blk2.ID(), lastAcceptedID)
	}

	ethBlk1 := blk1.(*chain.BlockWrapper).Block.(*Block).ethBlock
	if ethBlk1Root := ethBlk1.Root(); !vm.blockChain.HasState(ethBlk1Root) {
		t.Fatalf("Expected blk1 state root to not yet be pruned after blk2 was accepted because of tip buffer")
	}

	// Clear the cache and ensure that GetBlock returns internal blocks with the correct status
	vm.State.Flush()
	blk2Refreshed, err := vm.GetBlockInternal(context.Background(), blk2.ID())
	if err != nil {
		t.Fatal(err)
	}

	blk1RefreshedID := blk2Refreshed.Parent()
	blk1Refreshed, err := vm.GetBlockInternal(context.Background(), blk1RefreshedID)
	if err != nil {
		t.Fatal(err)
	}

	if blk1Refreshed.ID() != blk1.ID() {
		t.Fatalf("Found unexpected blkID for parent of blk2")
	}

	restartedVM := newDefaultTestVM()
	if err := restartedVM.Initialize(
		context.Background(),
		utils.TestSnowContext(),
		dbManager,
		[]byte(testutils.GenesisJSONApricotPhase2),
		[]byte(""),
		[]byte(`{"pruning-enabled":true}`),
		issuer,
		[]*commonEng.Fx{},
		nil,
	); err != nil {
		t.Fatal(err)
	}

	// State root should not have been committed and discarded on restart
	if ethBlk1Root := ethBlk1.Root(); restartedVM.blockChain.HasState(ethBlk1Root) {
		t.Fatalf("Expected blk1 state root to be pruned after blk2 was accepted on top of it in pruning mode")
	}

	// State root should be committed when accepted tip on shutdown
	ethBlk2 := blk2.(*chain.BlockWrapper).Block.(*Block).ethBlock
	if ethBlk2Root := ethBlk2.Root(); !restartedVM.blockChain.HasState(ethBlk2Root) {
		t.Fatalf("Expected blk2 state root to not be pruned after shutdown (last accepted tip should be committed)")
	}
}

// Regression test to ensure that after accepting block A
// then calling SetPreference on block B (when it becomes preferred)
// and the head of a longer chain (block D) does not corrupt the
// canonical chain.
//
//	  A
//	 / \
//	B   C
//	    |
//	    D
func TestSetPreferenceRace(t *testing.T) {
	// Create two VMs which will agree on block A and then
	// build the two distinct preferred chains above
	issuer1, vm1, _, _, _ := GenesisVM(t, true, testutils.GenesisJSONApricotPhase0, `{"pruning-enabled":true}`, "")
	issuer2, vm2, _, _, _ := GenesisVM(t, true, testutils.GenesisJSONApricotPhase0, `{"pruning-enabled":true}`, "")

	defer func() {
		if err := vm1.Shutdown(context.Background()); err != nil {
			t.Fatal(err)
		}

		if err := vm2.Shutdown(context.Background()); err != nil {
			t.Fatal(err)
		}
	}()

	newTxPoolHeadChan1 := make(chan core.NewTxPoolReorgEvent, 1)
	vm1.txPool.SubscribeNewReorgEvent(newTxPoolHeadChan1)
	newTxPoolHeadChan2 := make(chan core.NewTxPoolReorgEvent, 1)
	vm2.txPool.SubscribeNewReorgEvent(newTxPoolHeadChan2)

	tx := types.NewTransaction(uint64(0), testutils.TestEthAddrs[1], big.NewInt(1), 21000, big.NewInt(ap0.MinGasPrice), nil)
	signedTx, err := types.SignTx(tx, types.NewEIP155Signer(vm1.chainConfig.ChainID), testutils.TestKeys[0].ToECDSA())
	if err != nil {
		t.Fatal(err)
	}
	errs := vm1.txPool.AddRemotesSync([]*types.Transaction{signedTx})
	for i, err := range errs {
		if err != nil {
			t.Fatalf("Failed to add tx at index %d: %s", i, err)
		}
	}

	<-issuer1

	vm1BlkA, err := vm1.BuildBlock(context.Background())
	if err != nil {
<<<<<<< HEAD
		t.Fatalf("Failed to build block with import transaction: %s", err)
=======
		t.Fatalf("Failed to build block with transaction: %s", err)
>>>>>>> 46ea1e4e
	}

	if err := vm1BlkA.Verify(context.Background()); err != nil {
		t.Fatalf("Block failed verification on VM1: %s", err)
	}

	if err := vm1.SetPreference(context.Background(), vm1BlkA.ID()); err != nil {
		t.Fatal(err)
	}

	vm2BlkA, err := vm2.ParseBlock(context.Background(), vm1BlkA.Bytes())
	if err != nil {
		t.Fatalf("Unexpected error parsing block from vm2: %s", err)
	}
	if err := vm2BlkA.Verify(context.Background()); err != nil {
		t.Fatalf("Block failed verification on VM2: %s", err)
	}
	if err := vm2.SetPreference(context.Background(), vm2BlkA.ID()); err != nil {
		t.Fatal(err)
	}

	if err := vm1BlkA.Accept(context.Background()); err != nil {
		t.Fatalf("VM1 failed to accept block: %s", err)
	}
	if err := vm2BlkA.Accept(context.Background()); err != nil {
		t.Fatalf("VM2 failed to accept block: %s", err)
	}

	newHead := <-newTxPoolHeadChan1
	if newHead.Head.Hash() != common.Hash(vm1BlkA.ID()) {
		t.Fatalf("Expected new block to match")
	}
	newHead = <-newTxPoolHeadChan2
	if newHead.Head.Hash() != common.Hash(vm2BlkA.ID()) {
		t.Fatalf("Expected new block to match")
	}

	// Create list of 10 successive transactions to build block A on vm1
	// and to be split into two separate blocks on VM2
	txs := make([]*types.Transaction, 10)
	for i := 0; i < 10; i++ {
		tx := types.NewTransaction(uint64(i), testutils.TestEthAddrs[1], big.NewInt(10), 21000, big.NewInt(ap0.MinGasPrice), nil)
		signedTx, err := types.SignTx(tx, types.NewEIP155Signer(vm1.chainID), testutils.TestKeys[1].ToECDSA())
		if err != nil {
			t.Fatal(err)
		}
		txs[i] = signedTx
	}

	// Add the remote transactions, build the block, and set VM1's preference for block A
	errs = vm1.txPool.AddRemotesSync(txs)
	for i, err := range errs {
		if err != nil {
			t.Fatalf("Failed to add transaction to VM1 at index %d: %s", i, err)
		}
	}

	<-issuer1

	vm1BlkB, err := vm1.BuildBlock(context.Background())
	if err != nil {
		t.Fatal(err)
	}

	if err := vm1BlkB.Verify(context.Background()); err != nil {
		t.Fatal(err)
	}

	if err := vm1.SetPreference(context.Background(), vm1BlkB.ID()); err != nil {
		t.Fatal(err)
	}

	// Split the transactions over two blocks, and set VM2's preference to them in sequence
	// after building each block
	// Block C
	errs = vm2.txPool.AddRemotesSync(txs[0:5])
	for i, err := range errs {
		if err != nil {
			t.Fatalf("Failed to add transaction to VM2 at index %d: %s", i, err)
		}
	}

	<-issuer2
	vm2BlkC, err := vm2.BuildBlock(context.Background())
	if err != nil {
		t.Fatalf("Failed to build BlkC on VM2: %s", err)
	}

	if err := vm2BlkC.Verify(context.Background()); err != nil {
		t.Fatalf("BlkC failed verification on VM2: %s", err)
	}

	if err := vm2.SetPreference(context.Background(), vm2BlkC.ID()); err != nil {
		t.Fatal(err)
	}

	newHead = <-newTxPoolHeadChan2
	if newHead.Head.Hash() != common.Hash(vm2BlkC.ID()) {
		t.Fatalf("Expected new block to match")
	}

	// Block D
	errs = vm2.txPool.AddRemotesSync(txs[5:10])
	for i, err := range errs {
		if err != nil {
			t.Fatalf("Failed to add transaction to VM2 at index %d: %s", i, err)
		}
	}

	<-issuer2
	vm2BlkD, err := vm2.BuildBlock(context.Background())
	if err != nil {
		t.Fatalf("Failed to build BlkD on VM2: %s", err)
	}

	if err := vm2BlkD.Verify(context.Background()); err != nil {
		t.Fatalf("BlkD failed verification on VM2: %s", err)
	}

	if err := vm2.SetPreference(context.Background(), vm2BlkD.ID()); err != nil {
		t.Fatal(err)
	}

	// VM1 receives blkC and blkD from VM1
	// and happens to call SetPreference on blkD without ever calling SetPreference
	// on blkC
	// Here we parse them in reverse order to simulate receiving a chain from the tip
	// back to the last accepted block as would typically be the case in the consensus
	// engine
	vm1BlkD, err := vm1.ParseBlock(context.Background(), vm2BlkD.Bytes())
	if err != nil {
		t.Fatalf("VM1 errored parsing blkD: %s", err)
	}
	vm1BlkC, err := vm1.ParseBlock(context.Background(), vm2BlkC.Bytes())
	if err != nil {
		t.Fatalf("VM1 errored parsing blkC: %s", err)
	}

	// The blocks must be verified in order. This invariant is maintained
	// in the consensus engine.
	if err := vm1BlkC.Verify(context.Background()); err != nil {
		t.Fatalf("VM1 BlkC failed verification: %s", err)
	}
	if err := vm1BlkD.Verify(context.Background()); err != nil {
		t.Fatalf("VM1 BlkD failed verification: %s", err)
	}

	// Set VM1's preference to blockD, skipping blockC
	if err := vm1.SetPreference(context.Background(), vm1BlkD.ID()); err != nil {
		t.Fatal(err)
	}

	// Accept the longer chain on both VMs and ensure there are no errors
	// VM1 Accepts the blocks in order
	if err := vm1BlkC.Accept(context.Background()); err != nil {
		t.Fatalf("VM1 BlkC failed on accept: %s", err)
	}
	if err := vm1BlkD.Accept(context.Background()); err != nil {
		t.Fatalf("VM1 BlkC failed on accept: %s", err)
	}

	// VM2 Accepts the blocks in order
	if err := vm2BlkC.Accept(context.Background()); err != nil {
		t.Fatalf("VM2 BlkC failed on accept: %s", err)
	}
	if err := vm2BlkD.Accept(context.Background()); err != nil {
		t.Fatalf("VM2 BlkC failed on accept: %s", err)
	}

	log.Info("Validating canonical chain")
	// Verify the Canonical Chain for Both VMs
	if err := vm2.blockChain.ValidateCanonicalChain(); err != nil {
		t.Fatalf("VM2 failed canonical chain verification due to: %s", err)
	}

	if err := vm1.blockChain.ValidateCanonicalChain(); err != nil {
		t.Fatalf("VM1 failed canonical chain verification due to: %s", err)
	}
}

// Regression test to ensure that a VM that accepts block A and B
// will not attempt to orphan either when verifying blocks C and D
// from another VM (which have a common ancestor under the finalized
// frontier).
//
//	  A
//	 / \
//	B   C
//
// verifies block B and C, then Accepts block B. Then we test to ensure
// that the VM defends against any attempt to set the preference or to
// accept block C, which should be an orphaned block at this point and
// get rejected.
func TestReorgProtection(t *testing.T) {
	issuer1, vm1, _, _, _ := GenesisVM(t, true, testutils.GenesisJSONApricotPhase0, `{"pruning-enabled":false}`, "")
	issuer2, vm2, _, _, _ := GenesisVM(t, true, testutils.GenesisJSONApricotPhase0, `{"pruning-enabled":false}`, "")

	defer func() {
		if err := vm1.Shutdown(context.Background()); err != nil {
<<<<<<< HEAD
			t.Fatal(err)
		}

		if err := vm2.Shutdown(context.Background()); err != nil {
			t.Fatal(err)
		}
	}()

	newTxPoolHeadChan1 := make(chan core.NewTxPoolReorgEvent, 1)
	vm1.txPool.SubscribeNewReorgEvent(newTxPoolHeadChan1)
	newTxPoolHeadChan2 := make(chan core.NewTxPoolReorgEvent, 1)
	vm2.txPool.SubscribeNewReorgEvent(newTxPoolHeadChan2)

	key := testutils.TestKeys[1].ToECDSA()
	address := testutils.TestEthAddrs[1]

	tx := types.NewTransaction(uint64(0), testutils.TestEthAddrs[1], big.NewInt(1), 21000, big.NewInt(ap0.MinGasPrice), nil)
	signedTx, err := types.SignTx(tx, types.NewEIP155Signer(vm1.chainConfig.ChainID), testutils.TestKeys[0].ToECDSA())
	if err != nil {
		t.Fatal(err)
	}
	errs := vm1.txPool.AddRemotesSync([]*types.Transaction{signedTx})
	for i, err := range errs {
		if err != nil {
			t.Fatalf("Failed to add tx at index %d: %s", i, err)
		}
	}

	<-issuer1

	vm1BlkA, err := vm1.BuildBlock(context.Background())
	if err != nil {
		t.Fatalf("Failed to build block with import transaction: %s", err)
	}

	if err := vm1BlkA.Verify(context.Background()); err != nil {
		t.Fatalf("Block failed verification on VM1: %s", err)
	}

	if err := vm1.SetPreference(context.Background(), vm1BlkA.ID()); err != nil {
		t.Fatal(err)
	}

	vm2BlkA, err := vm2.ParseBlock(context.Background(), vm1BlkA.Bytes())
=======
			t.Fatal(err)
		}

		if err := vm2.Shutdown(context.Background()); err != nil {
			t.Fatal(err)
		}
	}()

	newTxPoolHeadChan1 := make(chan core.NewTxPoolReorgEvent, 1)
	vm1.txPool.SubscribeNewReorgEvent(newTxPoolHeadChan1)
	newTxPoolHeadChan2 := make(chan core.NewTxPoolReorgEvent, 1)
	vm2.txPool.SubscribeNewReorgEvent(newTxPoolHeadChan2)

	key := testutils.TestKeys[1].ToECDSA()
	address := testutils.TestEthAddrs[1]

	tx := types.NewTransaction(uint64(0), testutils.TestEthAddrs[1], big.NewInt(1), 21000, big.NewInt(ap0.MinGasPrice), nil)
	signedTx, err := types.SignTx(tx, types.NewEIP155Signer(vm1.chainConfig.ChainID), testutils.TestKeys[0].ToECDSA())
>>>>>>> 46ea1e4e
	if err != nil {
		t.Fatalf("Unexpected error parsing block from vm2: %s", err)
	}
	if err := vm2BlkA.Verify(context.Background()); err != nil {
		t.Fatalf("Block failed verification on VM2: %s", err)
	}
	if err := vm2.SetPreference(context.Background(), vm2BlkA.ID()); err != nil {
		t.Fatal(err)
	}
<<<<<<< HEAD

	if err := vm1BlkA.Accept(context.Background()); err != nil {
		t.Fatalf("VM1 failed to accept block: %s", err)
	}
	if err := vm2BlkA.Accept(context.Background()); err != nil {
		t.Fatalf("VM2 failed to accept block: %s", err)
	}

=======
	errs := vm1.txPool.AddRemotesSync([]*types.Transaction{signedTx})
	for i, err := range errs {
		if err != nil {
			t.Fatalf("Failed to add tx at index %d: %s", i, err)
		}
	}

	<-issuer1

	vm1BlkA, err := vm1.BuildBlock(context.Background())
	if err != nil {
		t.Fatalf("Failed to build block with transaction: %s", err)
	}

	if err := vm1BlkA.Verify(context.Background()); err != nil {
		t.Fatalf("Block failed verification on VM1: %s", err)
	}

	if err := vm1.SetPreference(context.Background(), vm1BlkA.ID()); err != nil {
		t.Fatal(err)
	}

	vm2BlkA, err := vm2.ParseBlock(context.Background(), vm1BlkA.Bytes())
	if err != nil {
		t.Fatalf("Unexpected error parsing block from vm2: %s", err)
	}
	if err := vm2BlkA.Verify(context.Background()); err != nil {
		t.Fatalf("Block failed verification on VM2: %s", err)
	}
	if err := vm2.SetPreference(context.Background(), vm2BlkA.ID()); err != nil {
		t.Fatal(err)
	}

	if err := vm1BlkA.Accept(context.Background()); err != nil {
		t.Fatalf("VM1 failed to accept block: %s", err)
	}
	if err := vm2BlkA.Accept(context.Background()); err != nil {
		t.Fatalf("VM2 failed to accept block: %s", err)
	}

>>>>>>> 46ea1e4e
	newHead := <-newTxPoolHeadChan1
	if newHead.Head.Hash() != common.Hash(vm1BlkA.ID()) {
		t.Fatalf("Expected new block to match")
	}
	newHead = <-newTxPoolHeadChan2
	if newHead.Head.Hash() != common.Hash(vm2BlkA.ID()) {
		t.Fatalf("Expected new block to match")
	}

	// Create list of 10 successive transactions to build block A on vm1
	// and to be split into two separate blocks on VM2
	txs := make([]*types.Transaction, 10)
	for i := 0; i < 10; i++ {
		tx := types.NewTransaction(uint64(i), address, big.NewInt(10), 21000, big.NewInt(ap0.MinGasPrice), nil)
		signedTx, err := types.SignTx(tx, types.NewEIP155Signer(vm1.chainID), key)
		if err != nil {
			t.Fatal(err)
		}
		txs[i] = signedTx
	}

	// Add the remote transactions, build the block, and set VM1's preference for block A
	errs = vm1.txPool.AddRemotesSync(txs)
	for i, err := range errs {
		if err != nil {
			t.Fatalf("Failed to add transaction to VM1 at index %d: %s", i, err)
		}
	}

	<-issuer1

	vm1BlkB, err := vm1.BuildBlock(context.Background())
	if err != nil {
		t.Fatal(err)
	}

	if err := vm1BlkB.Verify(context.Background()); err != nil {
		t.Fatal(err)
	}

	if err := vm1.SetPreference(context.Background(), vm1BlkB.ID()); err != nil {
		t.Fatal(err)
	}

	// Split the transactions over two blocks, and set VM2's preference to them in sequence
	// after building each block
	// Block C
	errs = vm2.txPool.AddRemotesSync(txs[0:5])
	for i, err := range errs {
		if err != nil {
			t.Fatalf("Failed to add transaction to VM2 at index %d: %s", i, err)
		}
	}

	<-issuer2
	vm2BlkC, err := vm2.BuildBlock(context.Background())
	if err != nil {
		t.Fatalf("Failed to build BlkC on VM2: %s", err)
	}

	if err := vm2BlkC.Verify(context.Background()); err != nil {
		t.Fatalf("Block failed verification on VM2: %s", err)
	}

	vm1BlkC, err := vm1.ParseBlock(context.Background(), vm2BlkC.Bytes())
	if err != nil {
		t.Fatalf("Unexpected error parsing block from vm2: %s", err)
	}

	if err := vm1BlkC.Verify(context.Background()); err != nil {
		t.Fatalf("Block failed verification on VM1: %s", err)
	}

	// Accept B, such that block C should get Rejected.
	if err := vm1BlkB.Accept(context.Background()); err != nil {
		t.Fatalf("VM1 failed to accept block: %s", err)
	}

	// The below (setting preference blocks that have a common ancestor
	// with the preferred chain lower than the last finalized block)
	// should NEVER happen. However, the VM defends against this
	// just in case.
	if err := vm1.SetPreference(context.Background(), vm1BlkC.ID()); !strings.Contains(err.Error(), "cannot orphan finalized block") {
		t.Fatalf("Unexpected error when setting preference that would trigger reorg: %s", err)
	}

	if err := vm1BlkC.Accept(context.Background()); !strings.Contains(err.Error(), "expected accepted block to have parent") {
		t.Fatalf("Unexpected error when setting block at finalized height: %s", err)
	}
}

// Regression test to ensure that a VM that accepts block C while preferring
// block B will trigger a reorg.
//
//	  A
//	 / \
//	B   C
func TestNonCanonicalAccept(t *testing.T) {
	issuer1, vm1, _, _, _ := GenesisVM(t, true, testutils.GenesisJSONApricotPhase0, "", "")
	issuer2, vm2, _, _, _ := GenesisVM(t, true, testutils.GenesisJSONApricotPhase0, "", "")

	defer func() {
		if err := vm1.Shutdown(context.Background()); err != nil {
			t.Fatal(err)
		}

		if err := vm2.Shutdown(context.Background()); err != nil {
			t.Fatal(err)
		}
	}()

	newTxPoolHeadChan1 := make(chan core.NewTxPoolReorgEvent, 1)
	vm1.txPool.SubscribeNewReorgEvent(newTxPoolHeadChan1)
	newTxPoolHeadChan2 := make(chan core.NewTxPoolReorgEvent, 1)
	vm2.txPool.SubscribeNewReorgEvent(newTxPoolHeadChan2)

	key := testutils.TestKeys[1].ToECDSA()
	address := testutils.TestEthAddrs[1]

	tx := types.NewTransaction(uint64(0), testutils.TestEthAddrs[1], big.NewInt(1), 21000, big.NewInt(ap0.MinGasPrice), nil)
	signedTx, err := types.SignTx(tx, types.NewEIP155Signer(vm1.chainConfig.ChainID), testutils.TestKeys[0].ToECDSA())
	if err != nil {
		t.Fatal(err)
	}
	errs := vm1.txPool.AddRemotesSync([]*types.Transaction{signedTx})
	for i, err := range errs {
		if err != nil {
			t.Fatalf("Failed to add tx at index %d: %s", i, err)
		}
	}

	<-issuer1

	vm1BlkA, err := vm1.BuildBlock(context.Background())
	if err != nil {
		t.Fatalf("Failed to build block with transaction: %s", err)
	}

	if err := vm1BlkA.Verify(context.Background()); err != nil {
		t.Fatalf("Block failed verification on VM1: %s", err)
	}

	if _, err := vm1.GetBlockIDAtHeight(context.Background(), vm1BlkA.Height()); err != database.ErrNotFound {
		t.Fatalf("Expected unaccepted block not to be indexed by height, but found %s", err)
	}

	if err := vm1.SetPreference(context.Background(), vm1BlkA.ID()); err != nil {
		t.Fatal(err)
	}

	vm2BlkA, err := vm2.ParseBlock(context.Background(), vm1BlkA.Bytes())
	if err != nil {
		t.Fatalf("Unexpected error parsing block from vm2: %s", err)
	}
	if err := vm2BlkA.Verify(context.Background()); err != nil {
		t.Fatalf("Block failed verification on VM2: %s", err)
	}
	if _, err := vm2.GetBlockIDAtHeight(context.Background(), vm2BlkA.Height()); err != database.ErrNotFound {
		t.Fatalf("Expected unaccepted block not to be indexed by height, but found %s", err)
	}
	if err := vm2.SetPreference(context.Background(), vm2BlkA.ID()); err != nil {
		t.Fatal(err)
	}

	if err := vm1BlkA.Accept(context.Background()); err != nil {
		t.Fatalf("VM1 failed to accept block: %s", err)
	}
	if blkID, err := vm1.GetBlockIDAtHeight(context.Background(), vm1BlkA.Height()); err != nil {
		t.Fatalf("Height lookuped failed on accepted block: %s", err)
	} else if blkID != vm1BlkA.ID() {
		t.Fatalf("Expected accepted block to be indexed by height, but found %s", blkID)
	}
	if err := vm2BlkA.Accept(context.Background()); err != nil {
		t.Fatalf("VM2 failed to accept block: %s", err)
	}
	if blkID, err := vm2.GetBlockIDAtHeight(context.Background(), vm2BlkA.Height()); err != nil {
		t.Fatalf("Height lookuped failed on accepted block: %s", err)
	} else if blkID != vm2BlkA.ID() {
		t.Fatalf("Expected accepted block to be indexed by height, but found %s", blkID)
	}

	newHead := <-newTxPoolHeadChan1
	if newHead.Head.Hash() != common.Hash(vm1BlkA.ID()) {
		t.Fatalf("Expected new block to match")
	}
	newHead = <-newTxPoolHeadChan2
	if newHead.Head.Hash() != common.Hash(vm2BlkA.ID()) {
		t.Fatalf("Expected new block to match")
	}

	// Create list of 10 successive transactions to build block A on vm1
	// and to be split into two separate blocks on VM2
	txs := make([]*types.Transaction, 10)
	for i := 0; i < 10; i++ {
		tx := types.NewTransaction(uint64(i), address, big.NewInt(10), 21000, big.NewInt(ap0.MinGasPrice), nil)
		signedTx, err := types.SignTx(tx, types.NewEIP155Signer(vm1.chainID), key)
		if err != nil {
			t.Fatal(err)
		}
		txs[i] = signedTx
	}

	// Add the remote transactions, build the block, and set VM1's preference for block A
	errs = vm1.txPool.AddRemotesSync(txs)
	for i, err := range errs {
		if err != nil {
			t.Fatalf("Failed to add transaction to VM1 at index %d: %s", i, err)
		}
	}

	<-issuer1

	vm1BlkB, err := vm1.BuildBlock(context.Background())
	if err != nil {
		t.Fatal(err)
	}

	if err := vm1BlkB.Verify(context.Background()); err != nil {
		t.Fatal(err)
	}

	if _, err := vm1.GetBlockIDAtHeight(context.Background(), vm1BlkB.Height()); err != database.ErrNotFound {
		t.Fatalf("Expected unaccepted block not to be indexed by height, but found %s", err)
	}

	if err := vm1.SetPreference(context.Background(), vm1BlkB.ID()); err != nil {
		t.Fatal(err)
	}

	vm1.eth.APIBackend.SetAllowUnfinalizedQueries(true)

	blkBHeight := vm1BlkB.Height()
	blkBHash := vm1BlkB.(*chain.BlockWrapper).Block.(*Block).ethBlock.Hash()
	if b := vm1.blockChain.GetBlockByNumber(blkBHeight); b.Hash() != blkBHash {
		t.Fatalf("expected block at %d to have hash %s but got %s", blkBHeight, blkBHash.Hex(), b.Hash().Hex())
	}

	errs = vm2.txPool.AddRemotesSync(txs[0:5])
	for i, err := range errs {
		if err != nil {
			t.Fatalf("Failed to add transaction to VM2 at index %d: %s", i, err)
		}
	}

	<-issuer2
	vm2BlkC, err := vm2.BuildBlock(context.Background())
	if err != nil {
		t.Fatalf("Failed to build BlkC on VM2: %s", err)
	}

	vm1BlkC, err := vm1.ParseBlock(context.Background(), vm2BlkC.Bytes())
	if err != nil {
		t.Fatalf("Unexpected error parsing block from vm2: %s", err)
	}

	if err := vm1BlkC.Verify(context.Background()); err != nil {
		t.Fatalf("Block failed verification on VM1: %s", err)
	}

	if _, err := vm1.GetBlockIDAtHeight(context.Background(), vm1BlkC.Height()); err != database.ErrNotFound {
		t.Fatalf("Expected unaccepted block not to be indexed by height, but found %s", err)
	}

	if err := vm1BlkC.Accept(context.Background()); err != nil {
		t.Fatalf("VM1 failed to accept block: %s", err)
	}

	if blkID, err := vm1.GetBlockIDAtHeight(context.Background(), vm1BlkC.Height()); err != nil {
		t.Fatalf("Height lookuped failed on accepted block: %s", err)
	} else if blkID != vm1BlkC.ID() {
		t.Fatalf("Expected accepted block to be indexed by height, but found %s", blkID)
	}

	blkCHash := vm1BlkC.(*chain.BlockWrapper).Block.(*Block).ethBlock.Hash()
	if b := vm1.blockChain.GetBlockByNumber(blkBHeight); b.Hash() != blkCHash {
		t.Fatalf("expected block at %d to have hash %s but got %s", blkBHeight, blkCHash.Hex(), b.Hash().Hex())
	}
}

// Regression test to ensure that a VM that verifies block B, C, then
// D (preferring block B) does not trigger a reorg through the re-verification
// of block C or D.
//
//	  A
//	 / \
//	B   C
//	    |
//	    D
func TestStickyPreference(t *testing.T) {
	issuer1, vm1, _, _, _ := GenesisVM(t, true, testutils.GenesisJSONApricotPhase0, "", "")
	issuer2, vm2, _, _, _ := GenesisVM(t, true, testutils.GenesisJSONApricotPhase0, "", "")

	defer func() {
		if err := vm1.Shutdown(context.Background()); err != nil {
			t.Fatal(err)
		}

		if err := vm2.Shutdown(context.Background()); err != nil {
			t.Fatal(err)
		}
	}()

	newTxPoolHeadChan1 := make(chan core.NewTxPoolReorgEvent, 1)
	vm1.txPool.SubscribeNewReorgEvent(newTxPoolHeadChan1)
	newTxPoolHeadChan2 := make(chan core.NewTxPoolReorgEvent, 1)
	vm2.txPool.SubscribeNewReorgEvent(newTxPoolHeadChan2)

	key := testutils.TestKeys[1].ToECDSA()
	address := testutils.TestEthAddrs[1]

	tx := types.NewTransaction(uint64(0), testutils.TestEthAddrs[1], big.NewInt(1), 21000, big.NewInt(ap0.MinGasPrice), nil)
	signedTx, err := types.SignTx(tx, types.NewEIP155Signer(vm1.chainConfig.ChainID), testutils.TestKeys[0].ToECDSA())
	if err != nil {
		t.Fatal(err)
	}
	errs := vm1.txPool.AddRemotesSync([]*types.Transaction{signedTx})
	for i, err := range errs {
		if err != nil {
			t.Fatalf("Failed to add tx at index %d: %s", i, err)
		}
	}

	<-issuer1

	vm1BlkA, err := vm1.BuildBlock(context.Background())
	if err != nil {
		t.Fatalf("Failed to build block with transaction: %s", err)
	}

	if err := vm1BlkA.Verify(context.Background()); err != nil {
		t.Fatalf("Block failed verification on VM1: %s", err)
	}

	if err := vm1.SetPreference(context.Background(), vm1BlkA.ID()); err != nil {
		t.Fatal(err)
	}

	vm2BlkA, err := vm2.ParseBlock(context.Background(), vm1BlkA.Bytes())
	if err != nil {
		t.Fatalf("Unexpected error parsing block from vm2: %s", err)
	}
	if err := vm2BlkA.Verify(context.Background()); err != nil {
		t.Fatalf("Block failed verification on VM2: %s", err)
	}
	if err := vm2.SetPreference(context.Background(), vm2BlkA.ID()); err != nil {
		t.Fatal(err)
	}

	if err := vm1BlkA.Accept(context.Background()); err != nil {
		t.Fatalf("VM1 failed to accept block: %s", err)
	}
	if err := vm2BlkA.Accept(context.Background()); err != nil {
		t.Fatalf("VM2 failed to accept block: %s", err)
	}

	newHead := <-newTxPoolHeadChan1
	if newHead.Head.Hash() != common.Hash(vm1BlkA.ID()) {
		t.Fatalf("Expected new block to match")
	}
	newHead = <-newTxPoolHeadChan2
	if newHead.Head.Hash() != common.Hash(vm2BlkA.ID()) {
		t.Fatalf("Expected new block to match")
	}

	// Create list of 10 successive transactions to build block A on vm1
	// and to be split into two separate blocks on VM2
	txs := make([]*types.Transaction, 10)
	for i := 0; i < 10; i++ {
		tx := types.NewTransaction(uint64(i), address, big.NewInt(10), 21000, big.NewInt(ap0.MinGasPrice), nil)
		signedTx, err := types.SignTx(tx, types.NewEIP155Signer(vm1.chainID), key)
		if err != nil {
			t.Fatal(err)
		}
		txs[i] = signedTx
	}

	// Add the remote transactions, build the block, and set VM1's preference for block A
	errs = vm1.txPool.AddRemotesSync(txs)
	for i, err := range errs {
		if err != nil {
			t.Fatalf("Failed to add transaction to VM1 at index %d: %s", i, err)
		}
	}

	<-issuer1

	vm1BlkB, err := vm1.BuildBlock(context.Background())
	if err != nil {
		t.Fatal(err)
	}

	if err := vm1BlkB.Verify(context.Background()); err != nil {
		t.Fatal(err)
	}

	if err := vm1.SetPreference(context.Background(), vm1BlkB.ID()); err != nil {
		t.Fatal(err)
	}

	vm1.eth.APIBackend.SetAllowUnfinalizedQueries(true)

	blkBHeight := vm1BlkB.Height()
	blkBHash := vm1BlkB.(*chain.BlockWrapper).Block.(*Block).ethBlock.Hash()
	if b := vm1.blockChain.GetBlockByNumber(blkBHeight); b.Hash() != blkBHash {
		t.Fatalf("expected block at %d to have hash %s but got %s", blkBHeight, blkBHash.Hex(), b.Hash().Hex())
	}

	errs = vm2.txPool.AddRemotesSync(txs[0:5])
	for i, err := range errs {
		if err != nil {
			t.Fatalf("Failed to add transaction to VM2 at index %d: %s", i, err)
		}
	}

	<-issuer2
	vm2BlkC, err := vm2.BuildBlock(context.Background())
	if err != nil {
		t.Fatalf("Failed to build BlkC on VM2: %s", err)
	}

	if err := vm2BlkC.Verify(context.Background()); err != nil {
		t.Fatalf("BlkC failed verification on VM2: %s", err)
	}

	if err := vm2.SetPreference(context.Background(), vm2BlkC.ID()); err != nil {
		t.Fatal(err)
	}

	newHead = <-newTxPoolHeadChan2
	if newHead.Head.Hash() != common.Hash(vm2BlkC.ID()) {
		t.Fatalf("Expected new block to match")
	}

	errs = vm2.txPool.AddRemotesSync(txs[5:])
	for i, err := range errs {
		if err != nil {
			t.Fatalf("Failed to add transaction to VM2 at index %d: %s", i, err)
		}
	}

	<-issuer2
	vm2BlkD, err := vm2.BuildBlock(context.Background())
	if err != nil {
		t.Fatalf("Failed to build BlkD on VM2: %s", err)
	}

	// Parse blocks produced in vm2
	vm1BlkC, err := vm1.ParseBlock(context.Background(), vm2BlkC.Bytes())
	if err != nil {
		t.Fatalf("Unexpected error parsing block from vm2: %s", err)
	}
	blkCHash := vm1BlkC.(*chain.BlockWrapper).Block.(*Block).ethBlock.Hash()

	vm1BlkD, err := vm1.ParseBlock(context.Background(), vm2BlkD.Bytes())
	if err != nil {
		t.Fatalf("Unexpected error parsing block from vm2: %s", err)
	}
	blkDHeight := vm1BlkD.Height()
	blkDHash := vm1BlkD.(*chain.BlockWrapper).Block.(*Block).ethBlock.Hash()

	// Should be no-ops
	if err := vm1BlkC.Verify(context.Background()); err != nil {
		t.Fatalf("Block failed verification on VM1: %s", err)
	}
	if err := vm1BlkD.Verify(context.Background()); err != nil {
		t.Fatalf("Block failed verification on VM1: %s", err)
	}
	if b := vm1.blockChain.GetBlockByNumber(blkBHeight); b.Hash() != blkBHash {
		t.Fatalf("expected block at %d to have hash %s but got %s", blkBHeight, blkBHash.Hex(), b.Hash().Hex())
	}
	if b := vm1.blockChain.GetBlockByNumber(blkDHeight); b != nil {
		t.Fatalf("expected block at %d to be nil but got %s", blkDHeight, b.Hash().Hex())
	}
	if b := vm1.blockChain.CurrentBlock(); b.Hash() != blkBHash {
		t.Fatalf("expected current block to have hash %s but got %s", blkBHash.Hex(), b.Hash().Hex())
	}

	// Should still be no-ops on re-verify
	if err := vm1BlkC.Verify(context.Background()); err != nil {
		t.Fatalf("Block failed verification on VM1: %s", err)
	}
	if err := vm1BlkD.Verify(context.Background()); err != nil {
		t.Fatalf("Block failed verification on VM1: %s", err)
	}
	if b := vm1.blockChain.GetBlockByNumber(blkBHeight); b.Hash() != blkBHash {
		t.Fatalf("expected block at %d to have hash %s but got %s", blkBHeight, blkBHash.Hex(), b.Hash().Hex())
	}
	if b := vm1.blockChain.GetBlockByNumber(blkDHeight); b != nil {
		t.Fatalf("expected block at %d to be nil but got %s", blkDHeight, b.Hash().Hex())
	}
	if b := vm1.blockChain.CurrentBlock(); b.Hash() != blkBHash {
		t.Fatalf("expected current block to have hash %s but got %s", blkBHash.Hex(), b.Hash().Hex())
	}

	// Should be queryable after setting preference to side chain
	if err := vm1.SetPreference(context.Background(), vm1BlkD.ID()); err != nil {
		t.Fatal(err)
	}

	if b := vm1.blockChain.GetBlockByNumber(blkBHeight); b.Hash() != blkCHash {
		t.Fatalf("expected block at %d to have hash %s but got %s", blkBHeight, blkCHash.Hex(), b.Hash().Hex())
	}
	if b := vm1.blockChain.GetBlockByNumber(blkDHeight); b.Hash() != blkDHash {
		t.Fatalf("expected block at %d to have hash %s but got %s", blkDHeight, blkDHash.Hex(), b.Hash().Hex())
	}
	if b := vm1.blockChain.CurrentBlock(); b.Hash() != blkDHash {
		t.Fatalf("expected current block to have hash %s but got %s", blkDHash.Hex(), b.Hash().Hex())
	}

	// Attempt to accept out of order
	if err := vm1BlkD.Accept(context.Background()); !strings.Contains(err.Error(), "expected accepted block to have parent") {
		t.Fatalf("unexpected error when accepting out of order block: %s", err)
	}

	// Accept in order
	if err := vm1BlkC.Accept(context.Background()); err != nil {
		t.Fatalf("Block failed verification on VM1: %s", err)
	}
	if err := vm1BlkD.Accept(context.Background()); err != nil {
		t.Fatalf("Block failed acceptance on VM1: %s", err)
	}

	// Ensure queryable after accepting
	if b := vm1.blockChain.GetBlockByNumber(blkBHeight); b.Hash() != blkCHash {
		t.Fatalf("expected block at %d to have hash %s but got %s", blkBHeight, blkCHash.Hex(), b.Hash().Hex())
	}
	if b := vm1.blockChain.GetBlockByNumber(blkDHeight); b.Hash() != blkDHash {
		t.Fatalf("expected block at %d to have hash %s but got %s", blkDHeight, blkDHash.Hex(), b.Hash().Hex())
	}
	if b := vm1.blockChain.CurrentBlock(); b.Hash() != blkDHash {
		t.Fatalf("expected current block to have hash %s but got %s", blkDHash.Hex(), b.Hash().Hex())
	}
}

// Regression test to ensure that a VM that prefers block B is able to parse
// block C but unable to parse block D because it names B as an uncle, which
// are not supported.
//
//	  A
//	 / \
//	B   C
//	    |
//	    D
func TestUncleBlock(t *testing.T) {
	issuer1, vm1, _, _, _ := GenesisVM(t, true, testutils.GenesisJSONApricotPhase0, "", "")
	issuer2, vm2, _, _, _ := GenesisVM(t, true, testutils.GenesisJSONApricotPhase0, "", "")

	defer func() {
		if err := vm1.Shutdown(context.Background()); err != nil {
			t.Fatal(err)
		}
		if err := vm2.Shutdown(context.Background()); err != nil {
			t.Fatal(err)
		}
	}()

	newTxPoolHeadChan1 := make(chan core.NewTxPoolReorgEvent, 1)
	vm1.txPool.SubscribeNewReorgEvent(newTxPoolHeadChan1)
	newTxPoolHeadChan2 := make(chan core.NewTxPoolReorgEvent, 1)
	vm2.txPool.SubscribeNewReorgEvent(newTxPoolHeadChan2)

	key := testutils.TestKeys[1].ToECDSA()
	address := testutils.TestEthAddrs[1]

	tx := types.NewTransaction(uint64(0), testutils.TestEthAddrs[1], big.NewInt(1), 21000, big.NewInt(ap0.MinGasPrice), nil)
	signedTx, err := types.SignTx(tx, types.NewEIP155Signer(vm1.chainConfig.ChainID), testutils.TestKeys[0].ToECDSA())
	if err != nil {
		t.Fatal(err)
	}
	errs := vm1.txPool.AddRemotesSync([]*types.Transaction{signedTx})
	for i, err := range errs {
		if err != nil {
			t.Fatalf("Failed to add tx at index %d: %s", i, err)
		}
	}

	<-issuer1

	vm1BlkA, err := vm1.BuildBlock(context.Background())
	if err != nil {
		t.Fatalf("Failed to build block with transaction: %s", err)
	}

	if err := vm1BlkA.Verify(context.Background()); err != nil {
		t.Fatalf("Block failed verification on VM1: %s", err)
	}

	if err := vm1.SetPreference(context.Background(), vm1BlkA.ID()); err != nil {
		t.Fatal(err)
	}

	vm2BlkA, err := vm2.ParseBlock(context.Background(), vm1BlkA.Bytes())
	if err != nil {
		t.Fatalf("Unexpected error parsing block from vm2: %s", err)
	}
	if err := vm2BlkA.Verify(context.Background()); err != nil {
		t.Fatalf("Block failed verification on VM2: %s", err)
	}
	if err := vm2.SetPreference(context.Background(), vm2BlkA.ID()); err != nil {
		t.Fatal(err)
	}

	if err := vm1BlkA.Accept(context.Background()); err != nil {
		t.Fatalf("VM1 failed to accept block: %s", err)
	}
	if err := vm2BlkA.Accept(context.Background()); err != nil {
		t.Fatalf("VM2 failed to accept block: %s", err)
	}

	newHead := <-newTxPoolHeadChan1
	if newHead.Head.Hash() != common.Hash(vm1BlkA.ID()) {
		t.Fatalf("Expected new block to match")
	}
	newHead = <-newTxPoolHeadChan2
	if newHead.Head.Hash() != common.Hash(vm2BlkA.ID()) {
		t.Fatalf("Expected new block to match")
	}

	txs := make([]*types.Transaction, 10)
	for i := 0; i < 10; i++ {
		tx := types.NewTransaction(uint64(i), address, big.NewInt(10), 21000, big.NewInt(ap0.MinGasPrice), nil)
		signedTx, err := types.SignTx(tx, types.NewEIP155Signer(vm1.chainID), key)
		if err != nil {
			t.Fatal(err)
		}
		txs[i] = signedTx
	}

	errs = vm1.txPool.AddRemotesSync(txs)
	for i, err := range errs {
		if err != nil {
			t.Fatalf("Failed to add transaction to VM1 at index %d: %s", i, err)
		}
	}

	<-issuer1

	vm1BlkB, err := vm1.BuildBlock(context.Background())
	if err != nil {
		t.Fatal(err)
	}

	if err := vm1BlkB.Verify(context.Background()); err != nil {
		t.Fatal(err)
	}

	if err := vm1.SetPreference(context.Background(), vm1BlkB.ID()); err != nil {
		t.Fatal(err)
	}

	errs = vm2.txPool.AddRemotesSync(txs[0:5])
	for i, err := range errs {
		if err != nil {
			t.Fatalf("Failed to add transaction to VM2 at index %d: %s", i, err)
		}
	}

	<-issuer2
	vm2BlkC, err := vm2.BuildBlock(context.Background())
	if err != nil {
		t.Fatalf("Failed to build BlkC on VM2: %s", err)
	}

	if err := vm2BlkC.Verify(context.Background()); err != nil {
		t.Fatalf("BlkC failed verification on VM2: %s", err)
	}

	if err := vm2.SetPreference(context.Background(), vm2BlkC.ID()); err != nil {
		t.Fatal(err)
	}

	newHead = <-newTxPoolHeadChan2
	if newHead.Head.Hash() != common.Hash(vm2BlkC.ID()) {
		t.Fatalf("Expected new block to match")
	}

	errs = vm2.txPool.AddRemotesSync(txs[5:10])
	for i, err := range errs {
		if err != nil {
			t.Fatalf("Failed to add transaction to VM2 at index %d: %s", i, err)
		}
	}

	<-issuer2
	vm2BlkD, err := vm2.BuildBlock(context.Background())
	if err != nil {
		t.Fatalf("Failed to build BlkD on VM2: %s", err)
	}

	// Create uncle block from blkD
	blkDEthBlock := vm2BlkD.(*chain.BlockWrapper).Block.(*Block).ethBlock
	uncles := []*types.Header{vm1BlkB.(*chain.BlockWrapper).Block.(*Block).ethBlock.Header()}
	uncleBlockHeader := types.CopyHeader(blkDEthBlock.Header())
	uncleBlockHeader.UncleHash = types.CalcUncleHash(uncles)

	uncleEthBlock := customtypes.NewBlockWithExtData(
		uncleBlockHeader,
		blkDEthBlock.Transactions(),
		uncles,
		nil,
		trie.NewStackTrie(nil),
		customtypes.BlockExtData(blkDEthBlock),
		false,
	)
	uncleBlock := vm2.newBlock(uncleEthBlock)
	if err := uncleBlock.Verify(context.Background()); !errors.Is(err, errUnclesUnsupported) {
		t.Fatalf("VM2 should have failed with %q but got %q", errUnclesUnsupported, err.Error())
	}
	if _, err := vm1.ParseBlock(context.Background(), vm2BlkC.Bytes()); err != nil {
		t.Fatalf("VM1 errored parsing blkC: %s", err)
	}
	if _, err := vm1.ParseBlock(context.Background(), uncleBlock.Bytes()); !errors.Is(err, errUnclesUnsupported) {
		t.Fatalf("VM1 should have failed with %q but got %q", errUnclesUnsupported, err.Error())
	}
}

// Regression test to ensure that a VM that verifies block B, C, then
// D (preferring block B) reorgs when C and then D are accepted.
//
//	  A
//	 / \
//	B   C
//	    |
//	    D
func TestAcceptReorg(t *testing.T) {
	issuer1, vm1, _, _, _ := GenesisVM(t, true, testutils.GenesisJSONApricotPhase0, "", "")
	issuer2, vm2, _, _, _ := GenesisVM(t, true, testutils.GenesisJSONApricotPhase0, "", "")

	defer func() {
		if err := vm1.Shutdown(context.Background()); err != nil {
			t.Fatal(err)
		}

		if err := vm2.Shutdown(context.Background()); err != nil {
			t.Fatal(err)
		}
	}()

	newTxPoolHeadChan1 := make(chan core.NewTxPoolReorgEvent, 1)
	vm1.txPool.SubscribeNewReorgEvent(newTxPoolHeadChan1)
	newTxPoolHeadChan2 := make(chan core.NewTxPoolReorgEvent, 1)
	vm2.txPool.SubscribeNewReorgEvent(newTxPoolHeadChan2)

	key := testutils.TestKeys[1].ToECDSA()
	address := testutils.TestEthAddrs[1]

	tx := types.NewTransaction(uint64(0), testutils.TestEthAddrs[1], big.NewInt(1), 21000, big.NewInt(ap0.MinGasPrice), nil)
	signedTx, err := types.SignTx(tx, types.NewEIP155Signer(vm1.chainConfig.ChainID), testutils.TestKeys[0].ToECDSA())
	if err != nil {
		t.Fatal(err)
	}
	errs := vm1.txPool.AddRemotesSync([]*types.Transaction{signedTx})
	for i, err := range errs {
		if err != nil {
			t.Fatalf("Failed to add tx at index %d: %s", i, err)
		}
	}

	<-issuer1

	vm1BlkA, err := vm1.BuildBlock(context.Background())
	if err != nil {
		t.Fatalf("Failed to build block with transaction: %s", err)
	}

	if err := vm1BlkA.Verify(context.Background()); err != nil {
		t.Fatalf("Block failed verification on VM1: %s", err)
	}

	if err := vm1.SetPreference(context.Background(), vm1BlkA.ID()); err != nil {
		t.Fatal(err)
	}

	vm2BlkA, err := vm2.ParseBlock(context.Background(), vm1BlkA.Bytes())
	if err != nil {
		t.Fatalf("Unexpected error parsing block from vm2: %s", err)
	}
	if err := vm2BlkA.Verify(context.Background()); err != nil {
		t.Fatalf("Block failed verification on VM2: %s", err)
	}
	if err := vm2.SetPreference(context.Background(), vm2BlkA.ID()); err != nil {
		t.Fatal(err)
	}

	if err := vm1BlkA.Accept(context.Background()); err != nil {
		t.Fatalf("VM1 failed to accept block: %s", err)
	}
	if err := vm2BlkA.Accept(context.Background()); err != nil {
		t.Fatalf("VM2 failed to accept block: %s", err)
	}

	newHead := <-newTxPoolHeadChan1
	if newHead.Head.Hash() != common.Hash(vm1BlkA.ID()) {
		t.Fatalf("Expected new block to match")
	}
	newHead = <-newTxPoolHeadChan2
	if newHead.Head.Hash() != common.Hash(vm2BlkA.ID()) {
		t.Fatalf("Expected new block to match")
	}

	// Create list of 10 successive transactions to build block A on vm1
	// and to be split into two separate blocks on VM2
	txs := make([]*types.Transaction, 10)
	for i := 0; i < 10; i++ {
		tx := types.NewTransaction(uint64(i), address, big.NewInt(10), 21000, big.NewInt(ap0.MinGasPrice), nil)
		signedTx, err := types.SignTx(tx, types.NewEIP155Signer(vm1.chainID), key)
		if err != nil {
			t.Fatal(err)
		}
		txs[i] = signedTx
	}

	// Add the remote transactions, build the block, and set VM1's preference
	// for block B
	errs = vm1.txPool.AddRemotesSync(txs)
	for i, err := range errs {
		if err != nil {
			t.Fatalf("Failed to add transaction to VM1 at index %d: %s", i, err)
		}
	}

	<-issuer1

	vm1BlkB, err := vm1.BuildBlock(context.Background())
	if err != nil {
		t.Fatal(err)
	}

	if err := vm1BlkB.Verify(context.Background()); err != nil {
		t.Fatal(err)
	}

	if err := vm1.SetPreference(context.Background(), vm1BlkB.ID()); err != nil {
		t.Fatal(err)
	}

	errs = vm2.txPool.AddRemotesSync(txs[0:5])
	for i, err := range errs {
		if err != nil {
			t.Fatalf("Failed to add transaction to VM2 at index %d: %s", i, err)
		}
	}

	<-issuer2

	vm2BlkC, err := vm2.BuildBlock(context.Background())
	if err != nil {
		t.Fatalf("Failed to build BlkC on VM2: %s", err)
	}

	if err := vm2BlkC.Verify(context.Background()); err != nil {
		t.Fatalf("BlkC failed verification on VM2: %s", err)
	}

	if err := vm2.SetPreference(context.Background(), vm2BlkC.ID()); err != nil {
		t.Fatal(err)
	}

	newHead = <-newTxPoolHeadChan2
	if newHead.Head.Hash() != common.Hash(vm2BlkC.ID()) {
		t.Fatalf("Expected new block to match")
	}

	errs = vm2.txPool.AddRemotesSync(txs[5:])
	for i, err := range errs {
		if err != nil {
			t.Fatalf("Failed to add transaction to VM2 at index %d: %s", i, err)
		}
	}

	<-issuer2

	vm2BlkD, err := vm2.BuildBlock(context.Background())
	if err != nil {
		t.Fatalf("Failed to build BlkD on VM2: %s", err)
	}

	// Parse blocks produced in vm2
	vm1BlkC, err := vm1.ParseBlock(context.Background(), vm2BlkC.Bytes())
	if err != nil {
		t.Fatalf("Unexpected error parsing block from vm2: %s", err)
	}

	vm1BlkD, err := vm1.ParseBlock(context.Background(), vm2BlkD.Bytes())
	if err != nil {
		t.Fatalf("Unexpected error parsing block from vm2: %s", err)
	}

	if err := vm1BlkC.Verify(context.Background()); err != nil {
		t.Fatalf("Block failed verification on VM1: %s", err)
	}
	if err := vm1BlkD.Verify(context.Background()); err != nil {
		t.Fatalf("Block failed verification on VM1: %s", err)
	}

	blkBHash := vm1BlkB.(*chain.BlockWrapper).Block.(*Block).ethBlock.Hash()
	if b := vm1.blockChain.CurrentBlock(); b.Hash() != blkBHash {
		t.Fatalf("expected current block to have hash %s but got %s", blkBHash.Hex(), b.Hash().Hex())
	}

	if err := vm1BlkC.Accept(context.Background()); err != nil {
		t.Fatal(err)
	}

	blkCHash := vm1BlkC.(*chain.BlockWrapper).Block.(*Block).ethBlock.Hash()
	if b := vm1.blockChain.CurrentBlock(); b.Hash() != blkCHash {
		t.Fatalf("expected current block to have hash %s but got %s", blkCHash.Hex(), b.Hash().Hex())
	}
	if err := vm1BlkB.Reject(context.Background()); err != nil {
		t.Fatal(err)
	}

	if err := vm1BlkD.Accept(context.Background()); err != nil {
		t.Fatal(err)
	}
	blkDHash := vm1BlkD.(*chain.BlockWrapper).Block.(*Block).ethBlock.Hash()
	if b := vm1.blockChain.CurrentBlock(); b.Hash() != blkDHash {
		t.Fatalf("expected current block to have hash %s but got %s", blkDHash.Hex(), b.Hash().Hex())
	}
}

func TestFutureBlock(t *testing.T) {
	issuer, vm, _, _, _ := GenesisVM(t, true, testutils.GenesisJSONApricotPhase0, "", "")

	defer func() {
		if err := vm.Shutdown(context.Background()); err != nil {
			t.Fatal(err)
		}
	}()

	tx := types.NewTransaction(uint64(0), testutils.TestEthAddrs[1], big.NewInt(1), 21000, big.NewInt(ap0.MinGasPrice), nil)
	signedTx, err := types.SignTx(tx, types.NewEIP155Signer(vm.chainConfig.ChainID), testutils.TestKeys[0].ToECDSA())
	if err != nil {
		t.Fatal(err)
	}
	errs := vm.txPool.AddRemotesSync([]*types.Transaction{signedTx})
	for i, err := range errs {
		if err != nil {
			t.Fatalf("Failed to add tx at index %d: %s", i, err)
		}
	}
	<-issuer

	blkA, err := vm.BuildBlock(context.Background())
	if err != nil {
		t.Fatalf("Failed to build block with transaction: %s", err)
	}

	// Create empty block from blkA
	internalBlkA := blkA.(*chain.BlockWrapper).Block.(*Block)
	modifiedHeader := types.CopyHeader(internalBlkA.ethBlock.Header())
	// Set the VM's clock to the time of the produced block
	vm.clock.Set(time.Unix(int64(modifiedHeader.Time), 0))
	// Set the modified time to exceed the allowed future time
	modifiedTime := modifiedHeader.Time + uint64(maxFutureBlockTime.Seconds()+1)
	modifiedHeader.Time = modifiedTime
	modifiedBlock := customtypes.NewBlockWithExtData(
		modifiedHeader,
		nil,
		nil,
		nil,
		new(trie.Trie),
		customtypes.BlockExtData(internalBlkA.ethBlock),
		false,
	)

	futureBlock := vm.newBlock(modifiedBlock)
	if err := futureBlock.Verify(context.Background()); err == nil {
		t.Fatal("Future block should have failed verification due to block timestamp too far in the future")
	} else if !strings.Contains(err.Error(), "block timestamp is too far in the future") {
		t.Fatalf("Expected error to be block timestamp too far in the future but found %s", err)
	}
}

// Regression test to ensure we can build blocks if we are starting with the
// Apricot Phase 1 ruleset in genesis.
func TestBuildApricotPhase1Block(t *testing.T) {
	issuer, vm, _, _, _ := GenesisVM(t, true, testutils.GenesisJSONApricotPhase1, "", "")
	defer func() {
		if err := vm.Shutdown(context.Background()); err != nil {
			t.Fatal(err)
		}
	}()

	newTxPoolHeadChan := make(chan core.NewTxPoolReorgEvent, 1)
	vm.txPool.SubscribeNewReorgEvent(newTxPoolHeadChan)

	key := testutils.TestKeys[1].ToECDSA()
	address := testutils.TestEthAddrs[1]

	tx := types.NewTransaction(uint64(0), testutils.TestEthAddrs[1], big.NewInt(1), 21000, testutils.InitialBaseFee, nil)
	signedTx, err := types.SignTx(tx, types.NewEIP155Signer(vm.chainConfig.ChainID), testutils.TestKeys[0].ToECDSA())
	if err != nil {
		t.Fatal(err)
	}
	errs := vm.txPool.AddRemotesSync([]*types.Transaction{signedTx})
	for i, err := range errs {
		if err != nil {
			t.Fatalf("Failed to add tx at index %d: %s", i, err)
		}
	}

	<-issuer

	blk, err := vm.BuildBlock(context.Background())
	if err != nil {
		t.Fatal(err)
	}

	if err := blk.Verify(context.Background()); err != nil {
		t.Fatal(err)
	}

	if err := vm.SetPreference(context.Background(), blk.ID()); err != nil {
		t.Fatal(err)
	}

	if err := blk.Accept(context.Background()); err != nil {
		t.Fatal(err)
	}

	newHead := <-newTxPoolHeadChan
	if newHead.Head.Hash() != common.Hash(blk.ID()) {
		t.Fatalf("Expected new block to match")
	}

	txs := make([]*types.Transaction, 10)
	for i := 0; i < 5; i++ {
		tx := types.NewTransaction(uint64(i), address, big.NewInt(10), 21000, big.NewInt(ap0.MinGasPrice), nil)
<<<<<<< HEAD
=======
		signedTx, err := types.SignTx(tx, types.NewEIP155Signer(vm.chainID), key)
		if err != nil {
			t.Fatal(err)
		}
		txs[i] = signedTx
	}
	for i := 5; i < 10; i++ {
		tx := types.NewTransaction(uint64(i), address, big.NewInt(10), 21000, big.NewInt(ap1.MinGasPrice), nil)
>>>>>>> 46ea1e4e
		signedTx, err := types.SignTx(tx, types.NewEIP155Signer(vm.chainID), key)
		if err != nil {
			t.Fatal(err)
		}
		txs[i] = signedTx
	}
<<<<<<< HEAD
	for i := 5; i < 10; i++ {
		tx := types.NewTransaction(uint64(i), address, big.NewInt(10), 21000, big.NewInt(ap1.MinGasPrice), nil)
		signedTx, err := types.SignTx(tx, types.NewEIP155Signer(vm.chainID), key)
		if err != nil {
			t.Fatal(err)
		}
		txs[i] = signedTx
	}
=======
>>>>>>> 46ea1e4e
	errs = vm.txPool.AddRemotesSync(txs)
	for i, err := range errs {
		if err != nil {
			t.Fatalf("Failed to add tx at index %d: %s", i, err)
		}
	}

	<-issuer

	blk, err = vm.BuildBlock(context.Background())
	if err != nil {
		t.Fatal(err)
	}

	if err := blk.Verify(context.Background()); err != nil {
		t.Fatal(err)
	}

	if err := blk.Accept(context.Background()); err != nil {
		t.Fatal(err)
	}

	lastAcceptedID, err := vm.LastAccepted(context.Background())
	if err != nil {
		t.Fatal(err)
	}
	if lastAcceptedID != blk.ID() {
		t.Fatalf("Expected last accepted blockID to be the accepted block: %s, but found %s", blk.ID(), lastAcceptedID)
	}

	// Confirm all txs are present
	ethBlkTxs := vm.blockChain.GetBlockByNumber(2).Transactions()
	for i, tx := range txs {
		if len(ethBlkTxs) <= i {
			t.Fatalf("missing transactions expected: %d but found: %d", len(txs), len(ethBlkTxs))
		}
		if ethBlkTxs[i].Hash() != tx.Hash() {
			t.Fatalf("expected tx at index %d to have hash: %x but has: %x", i, txs[i].Hash(), tx.Hash())
		}
	}
}

func TestLastAcceptedBlockNumberAllow(t *testing.T) {
	issuer, vm, _, _, _ := GenesisVM(t, true, testutils.GenesisJSONApricotPhase0, "", "")

	defer func() {
		if err := vm.Shutdown(context.Background()); err != nil {
			t.Fatal(err)
		}
	}()

	tx := types.NewTransaction(uint64(0), testutils.TestEthAddrs[1], big.NewInt(1), 21000, big.NewInt(ap0.MinGasPrice), nil)
	signedTx, err := types.SignTx(tx, types.NewEIP155Signer(vm.chainConfig.ChainID), testutils.TestKeys[0].ToECDSA())
	if err != nil {
		t.Fatal(err)
	}
	errs := vm.txPool.AddRemotesSync([]*types.Transaction{signedTx})
	for i, err := range errs {
		if err != nil {
			t.Fatalf("Failed to add tx at index %d: %s", i, err)
		}
	}

	<-issuer

	blk, err := vm.BuildBlock(context.Background())
	if err != nil {
<<<<<<< HEAD
		t.Fatalf("Failed to build block with import transaction: %s", err)
=======
		t.Fatalf("Failed to build block with transaction: %s", err)
>>>>>>> 46ea1e4e
	}

	if err := blk.Verify(context.Background()); err != nil {
		t.Fatalf("Block failed verification on VM: %s", err)
	}

	if err := vm.SetPreference(context.Background(), blk.ID()); err != nil {
		t.Fatal(err)
	}

	blkHeight := blk.Height()
	blkHash := blk.(*chain.BlockWrapper).Block.(*Block).ethBlock.Hash()

	vm.eth.APIBackend.SetAllowUnfinalizedQueries(true)

	ctx := context.Background()
	b, err := vm.eth.APIBackend.BlockByNumber(ctx, rpc.BlockNumber(blkHeight))
	if err != nil {
		t.Fatal(err)
	}
	if b.Hash() != blkHash {
		t.Fatalf("expected block at %d to have hash %s but got %s", blkHeight, blkHash.Hex(), b.Hash().Hex())
	}

	vm.eth.APIBackend.SetAllowUnfinalizedQueries(false)

	_, err = vm.eth.APIBackend.BlockByNumber(ctx, rpc.BlockNumber(blkHeight))
	if !errors.Is(err, eth.ErrUnfinalizedData) {
		t.Fatalf("expected ErrUnfinalizedData but got %s", err.Error())
	}

	if err := blk.Accept(context.Background()); err != nil {
		t.Fatalf("VM failed to accept block: %s", err)
	}

	if b := vm.blockChain.GetBlockByNumber(blkHeight); b.Hash() != blkHash {
		t.Fatalf("expected block at %d to have hash %s but got %s", blkHeight, blkHash.Hex(), b.Hash().Hex())
	}
}

func TestConfigureLogLevel(t *testing.T) {
	configTests := []struct {
		name                     string
		logConfig                string
		genesisJSON, upgradeJSON string
		expectedErr              string
	}{
		{
			name:        "Log level info",
			logConfig:   `{"log-level": "info"}`,
			genesisJSON: testutils.GenesisJSONApricotPhase2,
			upgradeJSON: "",
			expectedErr: "",
		},
		{
			name:        "Invalid log level",
			logConfig:   `{"log-level": "cchain"}`,
			genesisJSON: testutils.GenesisJSONApricotPhase3,
			upgradeJSON: "",
			expectedErr: "failed to initialize logger due to",
		},
	}
	for _, test := range configTests {
		t.Run(test.name, func(t *testing.T) {
			vm := newDefaultTestVM()
			ctx, dbManager, genesisBytes, issuer, _ := testutils.SetupGenesis(t, test.genesisJSON)
			appSender := &enginetest.Sender{T: t}
			appSender.CantSendAppGossip = true
			appSender.SendAppGossipF = func(context.Context, commonEng.SendConfig, []byte) error { return nil }
			err := vm.Initialize(
				context.Background(),
				ctx,
				dbManager,
				genesisBytes,
				[]byte(""),
				[]byte(test.logConfig),
				issuer,
				[]*commonEng.Fx{},
				appSender,
			)
			if len(test.expectedErr) == 0 && err != nil {
				t.Fatal(err)
			} else if len(test.expectedErr) > 0 {
				if err == nil {
					t.Fatalf("initialize should have failed due to %s", test.expectedErr)
				} else if !strings.Contains(err.Error(), test.expectedErr) {
					t.Fatalf("Expected initialize to fail due to %s, but failed with %s", test.expectedErr, err.Error())
				}
			}

			// If the VM was not initialized, do not attempt to shut it down
			if err == nil {
				shutdownChan := make(chan error, 1)
				shutdownFunc := func() {
					err := vm.Shutdown(context.Background())
					shutdownChan <- err
				}
				go shutdownFunc()

				shutdownTimeout := 250 * time.Millisecond
				ticker := time.NewTicker(shutdownTimeout)
				defer ticker.Stop()

				select {
				case <-ticker.C:
					t.Fatalf("VM shutdown took longer than timeout: %v", shutdownTimeout)
				case err := <-shutdownChan:
					if err != nil {
						t.Fatalf("Shutdown errored: %s", err)
					}
				}
			}
		})
	}
}

func TestSkipChainConfigCheckCompatible(t *testing.T) {
	issuer, vm, dbManager, _, appSender := GenesisVM(t, true, testutils.GenesisJSONApricotPhase1, "", "")

	// Since rewinding is permitted for last accepted height of 0, we must
	// accept one block to test the SkipUpgradeCheck functionality.
	tx := types.NewTransaction(uint64(0), testutils.TestEthAddrs[1], big.NewInt(1), 21000, testutils.InitialBaseFee, nil)
	signedTx, err := types.SignTx(tx, types.NewEIP155Signer(vm.chainConfig.ChainID), testutils.TestKeys[0].ToECDSA())
	if err != nil {
		t.Fatal(err)
	}
	errs := vm.txPool.AddRemotesSync([]*types.Transaction{signedTx})
	for i, err := range errs {
		if err != nil {
			t.Fatalf("Failed to add tx at index %d: %s", i, err)
		}
	}
	<-issuer

	blk, err := vm.BuildBlock(context.Background())
	require.NoError(t, err)
	require.NoError(t, blk.Verify(context.Background()))
	require.NoError(t, vm.SetPreference(context.Background(), blk.ID()))
	require.NoError(t, blk.Accept(context.Background()))

	reinitVM := newDefaultTestVM()
	// use the block's timestamp instead of 0 since rewind to genesis
	// is hardcoded to be allowed in core/genesis.go.
	genesisWithUpgrade := &core.Genesis{}
	require.NoError(t, json.Unmarshal([]byte(testutils.GenesisJSONApricotPhase1), genesisWithUpgrade))
	params.GetExtra(genesisWithUpgrade.Config).ApricotPhase2BlockTimestamp = utils.TimeToNewUint64(blk.Timestamp())
	genesisWithUpgradeBytes, err := json.Marshal(genesisWithUpgrade)
	require.NoError(t, err)

	require.NoError(t, vm.Shutdown(context.Background()))
	resetMetrics(vm)

	// this will not be allowed
	err = reinitVM.Initialize(context.Background(), vm.ctx, dbManager, genesisWithUpgradeBytes, []byte{}, []byte{}, issuer, []*commonEng.Fx{}, appSender)
	require.ErrorContains(t, err, "mismatching ApricotPhase2 fork block timestamp in database")

	resetMetrics(vm)

	// try again with skip-upgrade-check
	config := []byte(`{"skip-upgrade-check": true}`)
	err = reinitVM.Initialize(context.Background(), vm.ctx, dbManager, genesisWithUpgradeBytes, []byte{}, config, issuer, []*commonEng.Fx{}, appSender)
	require.NoError(t, err)
	require.NoError(t, reinitVM.Shutdown(context.Background()))
}

func TestParentBeaconRootBlock(t *testing.T) {
	tests := []struct {
		name          string
		genesisJSON   string
		beaconRoot    *common.Hash
		expectedError bool
		errString     string
	}{
		{
			name:          "non-empty parent beacon root in Durango",
			genesisJSON:   testutils.GenesisJSONDurango,
			beaconRoot:    &common.Hash{0x01},
			expectedError: true,
			// err string wont work because it will also fail with blob gas is non-empty (zeroed)
		},
		{
			name:          "empty parent beacon root in Durango",
			genesisJSON:   testutils.GenesisJSONDurango,
			beaconRoot:    &common.Hash{},
			expectedError: true,
		},
		{
			name:          "nil parent beacon root in Durango",
			genesisJSON:   testutils.GenesisJSONDurango,
			beaconRoot:    nil,
			expectedError: false,
		},
		{
			name:          "non-empty parent beacon root in E-Upgrade (Cancun)",
			genesisJSON:   testutils.GenesisJSONEtna,
			beaconRoot:    &common.Hash{0x01},
			expectedError: true,
			errString:     "expected empty hash",
		},
		{
			name:          "empty parent beacon root in E-Upgrade (Cancun)",
			genesisJSON:   testutils.GenesisJSONEtna,
			beaconRoot:    &common.Hash{},
			expectedError: false,
		},
		{
			name:          "nil parent beacon root in E-Upgrade (Cancun)",
			genesisJSON:   testutils.GenesisJSONEtna,
			beaconRoot:    nil,
			expectedError: true,
			errString:     "header is missing parentBeaconRoot",
		},
	}

	for _, test := range tests {
		t.Run(test.name, func(t *testing.T) {
			issuer, vm, _, _, _ := GenesisVM(t, true, test.genesisJSON, "", "")

			defer func() {
				if err := vm.Shutdown(context.Background()); err != nil {
					t.Fatal(err)
				}
			}()

			tx := types.NewTransaction(uint64(0), testutils.TestEthAddrs[1], big.NewInt(1), 21000, testutils.InitialBaseFee, nil)
			signedTx, err := types.SignTx(tx, types.NewEIP155Signer(vm.chainConfig.ChainID), testutils.TestKeys[0].ToECDSA())
			if err != nil {
				t.Fatal(err)
			}
			errs := vm.txPool.AddRemotesSync([]*types.Transaction{signedTx})
			for i, err := range errs {
				if err != nil {
					t.Fatalf("Failed to add tx at index %d: %s", i, err)
				}
			}

			<-issuer

			blk, err := vm.BuildBlock(context.Background())
			if err != nil {
				t.Fatalf("Failed to build block with transaction: %s", err)
			}

			// Modify the block to have a parent beacon root
			ethBlock := blk.(*chain.BlockWrapper).Block.(*Block).ethBlock
			header := types.CopyHeader(ethBlock.Header())
			header.ParentBeaconRoot = test.beaconRoot
			parentBeaconEthBlock := ethBlock.WithSeal(header)

			parentBeaconBlock := vm.newBlock(parentBeaconEthBlock)

			errCheck := func(err error) {
				if test.expectedError {
					if test.errString != "" {
						require.ErrorContains(t, err, test.errString)
					} else {
						require.Error(t, err)
					}
				} else {
					require.NoError(t, err)
				}
			}

			_, err = vm.ParseBlock(context.Background(), parentBeaconBlock.Bytes())
			errCheck(err)
			err = parentBeaconBlock.Verify(context.Background())
			errCheck(err)
		})
	}
}

func TestNoBlobsAllowed(t *testing.T) {
	ctx := context.Background()
	require := require.New(t)

	gspec := new(core.Genesis)
	err := json.Unmarshal([]byte(testutils.GenesisJSONEtna), gspec)
	require.NoError(err)

	// Make one block with a single blob tx
	signer := types.NewCancunSigner(gspec.Config.ChainID)
	blockGen := func(_ int, b *core.BlockGen) {
		b.SetCoinbase(constants.BlackholeAddr)
		fee := big.NewInt(500)
		fee.Add(fee, b.BaseFee())
		tx, err := types.SignTx(types.NewTx(&types.BlobTx{
			Nonce:      0,
			GasTipCap:  uint256.NewInt(1),
			GasFeeCap:  uint256.MustFromBig(fee),
			Gas:        params.TxGas,
			To:         testutils.TestEthAddrs[0],
			BlobFeeCap: uint256.NewInt(1),
			BlobHashes: []common.Hash{{1}}, // This blob is expected to cause verification to fail
			Value:      new(uint256.Int),
		}), signer, testutils.TestKeys[0].ToECDSA())
		require.NoError(err)
		b.AddTx(tx)
	}
	// FullFaker used to skip header verification so we can generate a block with blobs
	_, blocks, _, err := core.GenerateChainWithGenesis(gspec, dummy.NewFullFaker(), 1, 10, blockGen)
	require.NoError(err)

	// Create a VM with the genesis (will use header verification)
	_, vm, _, _, _ := GenesisVM(t, true, testutils.GenesisJSONEtna, "", "")
	defer func() { require.NoError(vm.Shutdown(ctx)) }()

	// Verification should fail
	vmBlock := vm.newBlock(blocks[0])
	_, err = vm.ParseBlock(ctx, vmBlock.Bytes())
	require.ErrorContains(err, "blobs not enabled on avalanche networks")
	err = vmBlock.Verify(ctx)
	require.ErrorContains(err, "blobs not enabled on avalanche networks")
}<|MERGE_RESOLUTION|>--- conflicted
+++ resolved
@@ -457,11 +457,7 @@
 
 	vm1BlkA, err := vm1.BuildBlock(context.Background())
 	if err != nil {
-<<<<<<< HEAD
-		t.Fatalf("Failed to build block with import transaction: %s", err)
-=======
 		t.Fatalf("Failed to build block with transaction: %s", err)
->>>>>>> 46ea1e4e
 	}
 
 	if err := vm1BlkA.Verify(context.Background()); err != nil {
@@ -661,7 +657,6 @@
 
 	defer func() {
 		if err := vm1.Shutdown(context.Background()); err != nil {
-<<<<<<< HEAD
 			t.Fatal(err)
 		}
 
@@ -694,7 +689,7 @@
 
 	vm1BlkA, err := vm1.BuildBlock(context.Background())
 	if err != nil {
-		t.Fatalf("Failed to build block with import transaction: %s", err)
+		t.Fatalf("Failed to build block with transaction: %s", err)
 	}
 
 	if err := vm1BlkA.Verify(context.Background()); err != nil {
@@ -706,26 +701,6 @@
 	}
 
 	vm2BlkA, err := vm2.ParseBlock(context.Background(), vm1BlkA.Bytes())
-=======
-			t.Fatal(err)
-		}
-
-		if err := vm2.Shutdown(context.Background()); err != nil {
-			t.Fatal(err)
-		}
-	}()
-
-	newTxPoolHeadChan1 := make(chan core.NewTxPoolReorgEvent, 1)
-	vm1.txPool.SubscribeNewReorgEvent(newTxPoolHeadChan1)
-	newTxPoolHeadChan2 := make(chan core.NewTxPoolReorgEvent, 1)
-	vm2.txPool.SubscribeNewReorgEvent(newTxPoolHeadChan2)
-
-	key := testutils.TestKeys[1].ToECDSA()
-	address := testutils.TestEthAddrs[1]
-
-	tx := types.NewTransaction(uint64(0), testutils.TestEthAddrs[1], big.NewInt(1), 21000, big.NewInt(ap0.MinGasPrice), nil)
-	signedTx, err := types.SignTx(tx, types.NewEIP155Signer(vm1.chainConfig.ChainID), testutils.TestKeys[0].ToECDSA())
->>>>>>> 46ea1e4e
 	if err != nil {
 		t.Fatalf("Unexpected error parsing block from vm2: %s", err)
 	}
@@ -735,7 +710,6 @@
 	if err := vm2.SetPreference(context.Background(), vm2BlkA.ID()); err != nil {
 		t.Fatal(err)
 	}
-<<<<<<< HEAD
 
 	if err := vm1BlkA.Accept(context.Background()); err != nil {
 		t.Fatalf("VM1 failed to accept block: %s", err)
@@ -744,48 +718,6 @@
 		t.Fatalf("VM2 failed to accept block: %s", err)
 	}
 
-=======
-	errs := vm1.txPool.AddRemotesSync([]*types.Transaction{signedTx})
-	for i, err := range errs {
-		if err != nil {
-			t.Fatalf("Failed to add tx at index %d: %s", i, err)
-		}
-	}
-
-	<-issuer1
-
-	vm1BlkA, err := vm1.BuildBlock(context.Background())
-	if err != nil {
-		t.Fatalf("Failed to build block with transaction: %s", err)
-	}
-
-	if err := vm1BlkA.Verify(context.Background()); err != nil {
-		t.Fatalf("Block failed verification on VM1: %s", err)
-	}
-
-	if err := vm1.SetPreference(context.Background(), vm1BlkA.ID()); err != nil {
-		t.Fatal(err)
-	}
-
-	vm2BlkA, err := vm2.ParseBlock(context.Background(), vm1BlkA.Bytes())
-	if err != nil {
-		t.Fatalf("Unexpected error parsing block from vm2: %s", err)
-	}
-	if err := vm2BlkA.Verify(context.Background()); err != nil {
-		t.Fatalf("Block failed verification on VM2: %s", err)
-	}
-	if err := vm2.SetPreference(context.Background(), vm2BlkA.ID()); err != nil {
-		t.Fatal(err)
-	}
-
-	if err := vm1BlkA.Accept(context.Background()); err != nil {
-		t.Fatalf("VM1 failed to accept block: %s", err)
-	}
-	if err := vm2BlkA.Accept(context.Background()); err != nil {
-		t.Fatalf("VM2 failed to accept block: %s", err)
-	}
-
->>>>>>> 46ea1e4e
 	newHead := <-newTxPoolHeadChan1
 	if newHead.Head.Hash() != common.Hash(vm1BlkA.ID()) {
 		t.Fatalf("Expected new block to match")
@@ -1815,24 +1747,12 @@
 	txs := make([]*types.Transaction, 10)
 	for i := 0; i < 5; i++ {
 		tx := types.NewTransaction(uint64(i), address, big.NewInt(10), 21000, big.NewInt(ap0.MinGasPrice), nil)
-<<<<<<< HEAD
-=======
 		signedTx, err := types.SignTx(tx, types.NewEIP155Signer(vm.chainID), key)
 		if err != nil {
 			t.Fatal(err)
 		}
 		txs[i] = signedTx
 	}
-	for i := 5; i < 10; i++ {
-		tx := types.NewTransaction(uint64(i), address, big.NewInt(10), 21000, big.NewInt(ap1.MinGasPrice), nil)
->>>>>>> 46ea1e4e
-		signedTx, err := types.SignTx(tx, types.NewEIP155Signer(vm.chainID), key)
-		if err != nil {
-			t.Fatal(err)
-		}
-		txs[i] = signedTx
-	}
-<<<<<<< HEAD
 	for i := 5; i < 10; i++ {
 		tx := types.NewTransaction(uint64(i), address, big.NewInt(10), 21000, big.NewInt(ap1.MinGasPrice), nil)
 		signedTx, err := types.SignTx(tx, types.NewEIP155Signer(vm.chainID), key)
@@ -1841,8 +1761,6 @@
 		}
 		txs[i] = signedTx
 	}
-=======
->>>>>>> 46ea1e4e
 	errs = vm.txPool.AddRemotesSync(txs)
 	for i, err := range errs {
 		if err != nil {
@@ -1910,11 +1828,7 @@
 
 	blk, err := vm.BuildBlock(context.Background())
 	if err != nil {
-<<<<<<< HEAD
-		t.Fatalf("Failed to build block with import transaction: %s", err)
-=======
 		t.Fatalf("Failed to build block with transaction: %s", err)
->>>>>>> 46ea1e4e
 	}
 
 	if err := blk.Verify(context.Background()); err != nil {

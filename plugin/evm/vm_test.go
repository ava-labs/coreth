// (c) 2019-2020, Ava Labs, Inc. All rights reserved.
// See the file LICENSE for licensing terms.

package evm

import (
	"context"
	"encoding/json"
	"errors"
	"fmt"
	"math/big"
	"os"
	"path/filepath"
	"strings"
	"testing"
	"time"

	"github.com/ava-labs/libevm/common"
	"github.com/ava-labs/libevm/log"
	"github.com/ava-labs/libevm/rlp"
	"github.com/holiman/uint256"

	"github.com/ava-labs/coreth/constants"
	"github.com/ava-labs/coreth/eth/filters"
	"github.com/ava-labs/coreth/plugin/evm/atomic"
	"github.com/ava-labs/coreth/plugin/evm/config"
	"github.com/ava-labs/coreth/plugin/evm/header"
	"github.com/ava-labs/coreth/plugin/evm/upgrade/ap0"
	"github.com/ava-labs/coreth/plugin/evm/upgrade/ap1"
	"github.com/ava-labs/coreth/utils"
	"github.com/ava-labs/libevm/trie"

	"github.com/stretchr/testify/assert"
	"github.com/stretchr/testify/require"

	"github.com/ava-labs/avalanchego/api/metrics"
	avalancheatomic "github.com/ava-labs/avalanchego/chains/atomic"
	"github.com/ava-labs/avalanchego/database"
	"github.com/ava-labs/avalanchego/database/memdb"
	"github.com/ava-labs/avalanchego/database/prefixdb"
	"github.com/ava-labs/avalanchego/ids"
	"github.com/ava-labs/avalanchego/snow"
	"github.com/ava-labs/avalanchego/upgrade"
	"github.com/ava-labs/avalanchego/upgrade/upgradetest"
	"github.com/ava-labs/avalanchego/utils/crypto/secp256k1"
	"github.com/ava-labs/avalanchego/utils/hashing"
	"github.com/ava-labs/avalanchego/utils/set"
	"github.com/ava-labs/avalanchego/utils/timer/mockable"
	"github.com/ava-labs/avalanchego/utils/units"
	"github.com/ava-labs/avalanchego/vms/components/avax"
	"github.com/ava-labs/avalanchego/vms/components/chain"
	"github.com/ava-labs/avalanchego/vms/secp256k1fx"

	commonEng "github.com/ava-labs/avalanchego/snow/engine/common"
	"github.com/ava-labs/avalanchego/snow/engine/enginetest"
	"github.com/ava-labs/avalanchego/snow/snowtest"

	"github.com/ava-labs/coreth/consensus/dummy"
	"github.com/ava-labs/coreth/core"
	"github.com/ava-labs/coreth/eth"
	"github.com/ava-labs/coreth/params"
	"github.com/ava-labs/coreth/plugin/evm/customtypes"
	"github.com/ava-labs/coreth/rpc"
	"github.com/ava-labs/libevm/core/types"
)

var (
	testKeys         = secp256k1.TestKeys()[:3]
	testEthAddrs     []common.Address // testEthAddrs[i] corresponds to testKeys[i]
	testShortIDAddrs []ids.ShortID
	testAvaxAssetID  = ids.ID{1, 2, 3}

	genesisJSON = func(cfg *params.ChainConfig) string {
		g := new(core.Genesis)
		g.Difficulty = big.NewInt(0)
		g.GasLimit = 0x5f5e100
		g.Timestamp = uint64(upgrade.InitiallyActiveTime.Unix())

		// Use chainId: 43111, so that it does not overlap with any Avalanche ChainIDs, which may have their
		// config overridden in vm.Initialize.
		cpy := *cfg
		cpy.ChainID = big.NewInt(43111)
		g.Config = &cpy

		allocStr := `{"0100000000000000000000000000000000000000":{"code":"0x7300000000000000000000000000000000000000003014608060405260043610603d5760003560e01c80631e010439146042578063b6510bb314606e575b600080fd5b605c60048036036020811015605657600080fd5b503560b1565b60408051918252519081900360200190f35b818015607957600080fd5b5060af60048036036080811015608e57600080fd5b506001600160a01b03813516906020810135906040810135906060013560b6565b005b30cd90565b836001600160a01b031681836108fc8690811502906040516000604051808303818888878c8acf9550505050505015801560f4573d6000803e3d6000fd5b505050505056fea26469706673582212201eebce970fe3f5cb96bf8ac6ba5f5c133fc2908ae3dcd51082cfee8f583429d064736f6c634300060a0033","balance":"0x0"}}`
		json.Unmarshal([]byte(allocStr), &g.Alloc)
		// After Durango, an additional account is funded in tests to use
		// with warp messages.
		if params.GetExtra(cfg).IsDurango(0) {
			addr := common.HexToAddress("0x99b9DEA54C48Dfea6aA9A4Ca4623633EE04ddbB5")
			balance := new(big.Int).Mul(big.NewInt(params.Ether), big.NewInt(10))
			g.Alloc[addr] = types.Account{Balance: balance}
		}

		b, err := json.Marshal(g)
		if err != nil {
			panic(err)
		}
		return string(b)
	}

	activateCancun = func(cfg *params.ChainConfig) *params.ChainConfig {
		cpy := *cfg
		cpy.ShanghaiTime = utils.NewUint64(0)
		cpy.CancunTime = utils.NewUint64(0)
		return &cpy
	}

	genesisJSONApricotPhase0     = genesisJSON(params.TestLaunchConfig)
	genesisJSONApricotPhase1     = genesisJSON(params.TestApricotPhase1Config)
	genesisJSONApricotPhase2     = genesisJSON(params.TestApricotPhase2Config)
	genesisJSONApricotPhase3     = genesisJSON(params.TestApricotPhase3Config)
	genesisJSONApricotPhase4     = genesisJSON(params.TestApricotPhase4Config)
	genesisJSONApricotPhase5     = genesisJSON(params.TestApricotPhase5Config)
	genesisJSONApricotPhasePre6  = genesisJSON(params.TestApricotPhasePre6Config)
	genesisJSONApricotPhase6     = genesisJSON(params.TestApricotPhase6Config)
	genesisJSONApricotPhasePost6 = genesisJSON(params.TestApricotPhasePost6Config)
	genesisJSONBanff             = genesisJSON(params.TestBanffChainConfig)
	genesisJSONCortina           = genesisJSON(params.TestCortinaChainConfig)
	genesisJSONDurango           = genesisJSON(params.TestDurangoChainConfig)
	genesisJSONEtna              = genesisJSON(params.TestEtnaChainConfig)
	genesisJSONFortuna           = genesisJSON(params.TestFortunaChainConfig)
	genesisJSONLatest            = genesisJSONFortuna

	forkToChainConfig = map[upgradetest.Fork]*params.ChainConfig{
		upgradetest.NoUpgrades:        params.TestLaunchConfig,
		upgradetest.ApricotPhase1:     params.TestApricotPhase1Config,
		upgradetest.ApricotPhase2:     params.TestApricotPhase2Config,
		upgradetest.ApricotPhase3:     params.TestApricotPhase3Config,
		upgradetest.ApricotPhase4:     params.TestApricotPhase4Config,
		upgradetest.ApricotPhase5:     params.TestApricotPhase5Config,
		upgradetest.ApricotPhasePre6:  params.TestApricotPhasePre6Config,
		upgradetest.ApricotPhase6:     params.TestApricotPhase6Config,
		upgradetest.ApricotPhasePost6: params.TestApricotPhasePost6Config,
		upgradetest.Banff:             params.TestBanffChainConfig,
		upgradetest.Cortina:           params.TestCortinaChainConfig,
		upgradetest.Durango:           params.TestDurangoChainConfig,
		upgradetest.Etna:              params.TestEtnaChainConfig,
		upgradetest.Fortuna:           params.TestFortunaChainConfig,
	}

	genesisJSONCancun = genesisJSON(activateCancun(params.TestChainConfig))

	apricotRulesPhase0 = *params.GetRulesExtra(params.TestLaunchConfig.Rules(common.Big0, params.IsMergeTODO, 0))
	apricotRulesPhase1 = *params.GetRulesExtra(params.TestApricotPhase1Config.Rules(common.Big0, params.IsMergeTODO, 0))
	apricotRulesPhase2 = *params.GetRulesExtra(params.TestApricotPhase2Config.Rules(common.Big0, params.IsMergeTODO, 0))
	apricotRulesPhase3 = *params.GetRulesExtra(params.TestApricotPhase3Config.Rules(common.Big0, params.IsMergeTODO, 0))
	apricotRulesPhase4 = *params.GetRulesExtra(params.TestApricotPhase4Config.Rules(common.Big0, params.IsMergeTODO, 0))
	apricotRulesPhase5 = *params.GetRulesExtra(params.TestApricotPhase5Config.Rules(common.Big0, params.IsMergeTODO, 0))
	apricotRulesPhase6 = *params.GetRulesExtra(params.TestApricotPhase6Config.Rules(common.Big0, params.IsMergeTODO, 0))
	banffRules         = *params.GetRulesExtra(params.TestBanffChainConfig.Rules(common.Big0, params.IsMergeTODO, 0))
)

func init() {
	for _, key := range testKeys {
		testEthAddrs = append(testEthAddrs, key.EthAddress())
		testShortIDAddrs = append(testShortIDAddrs, key.Address())
	}
}

func newPrefundedGenesis(
	balance int,
	addresses ...common.Address,
) *core.Genesis {
	alloc := types.GenesisAlloc{}
	for _, address := range addresses {
		alloc[address] = types.Account{
			Balance: big.NewInt(int64(balance)),
		}
	}

	return &core.Genesis{
		Config:     params.TestChainConfig,
		Difficulty: big.NewInt(0),
		Alloc:      alloc,
	}
}

<<<<<<< HEAD
// BuildGenesisTest returns the genesis bytes for Coreth VM to be used in testing
func BuildGenesisTest(t *testing.T, genesisJSON string) []byte {
	ss := StaticService{}

	genesis := &core.Genesis{}
	if err := json.Unmarshal([]byte(genesisJSON), genesis); err != nil {
		t.Fatalf("Problem unmarshaling genesis JSON: %s", err)
	}
	genesisReply, err := ss.BuildGenesis(nil, genesis)
	if err != nil {
		t.Fatalf("Failed to create test genesis")
	}
	genesisBytes, err := formatting.Decode(genesisReply.Encoding, genesisReply.Bytes)
	if err != nil {
		t.Fatalf("Failed to decode genesis bytes: %s", err)
	}
	return genesisBytes
}

type testVMConfig struct {
	finishBootstrapping bool
	fork                *upgradetest.Fork
	// If genesisJSON is empty, defaults to the genesis corresponding to the
	// fork.
	genesisJSON string
	configJSON  string
	upgradeJSON string
	clock       mockable.Clock
	// the VM will start with UTXOs in the X-Chain Shared Memory containing
	// AVAX based on the map
	// The UTXOIDs are generated by using a hash of the address in the map such
	// that the UTXOs will be generated deterministically.
	utxos map[ids.ShortID]uint64
}

type testVM struct {
	vm           *VM
	toEngine     chan commonEng.Message
	db           *prefixdb.Database
	atomicMemory *avalancheatomic.Memory
	appSender    *enginetest.Sender
}

func newVM(t *testing.T, config testVMConfig) *testVM {
	ctx := snowtest.Context(t, snowtest.CChainID)
	fork := upgradetest.Latest
	if config.fork != nil {
		fork = *config.fork
=======
func NewContext() *snow.Context {
	ctx := utils.TestSnowContext()
	ctx.NodeID = ids.GenerateTestNodeID()
	ctx.NetworkID = testNetworkID
	ctx.ChainID = testCChainID
	ctx.AVAXAssetID = testAvaxAssetID
	ctx.XChainID = testXChainID
	ctx.SharedMemory = testSharedMemory()
	aliaser := ctx.BCLookup.(ids.Aliaser)
	_ = aliaser.Alias(testCChainID, "C")
	_ = aliaser.Alias(testCChainID, testCChainID.String())
	_ = aliaser.Alias(testXChainID, "X")
	_ = aliaser.Alias(testXChainID, testXChainID.String())
	ctx.ValidatorState = &validatorstest.State{
		GetSubnetIDF: func(_ context.Context, chainID ids.ID) (ids.ID, error) {
			subnetID, ok := map[ids.ID]ids.ID{
				constantsEng.PlatformChainID: constantsEng.PrimaryNetworkID,
				testXChainID:                 constantsEng.PrimaryNetworkID,
				testCChainID:                 constantsEng.PrimaryNetworkID,
			}[chainID]
			if !ok {
				return ids.Empty, errors.New("unknown chain")
			}
			return subnetID, nil
		},
>>>>>>> d8117e10
	}
	ctx.NetworkUpgrades = upgradetest.GetConfig(fork)

	if len(config.genesisJSON) == 0 {
		config.genesisJSON = genesisJSON(forkToChainConfig[fork])
	}
	genesisBytes := BuildGenesisTest(t, config.genesisJSON)

	baseDB := memdb.New()

	// initialize the atomic memory
	atomicMemory := avalancheatomic.NewMemory(prefixdb.New([]byte{0}, baseDB))
	ctx.SharedMemory = atomicMemory.NewSharedMemory(ctx.ChainID)

	// NB: this lock is intentionally left locked when this function returns.
	// The caller of this function is responsible for unlocking.
	ctx.Lock.Lock()

	issuer := make(chan commonEng.Message, 1)
	prefixedDB := prefixdb.New([]byte{1}, baseDB)

	vm := &VM{clock: config.clock}
	appSender := &enginetest.Sender{
		T:                 t,
		CantSendAppGossip: true,
		SendAppGossipF:    func(context.Context, commonEng.SendConfig, []byte) error { return nil },
	}
	err := vm.Initialize(
		context.Background(),
		ctx,
		prefixedDB,
		genesisBytes,
		[]byte(config.upgradeJSON),
		[]byte(config.configJSON),
		issuer,
		nil,
		appSender,
	)
	require.NoError(t, err, "error initializing GenesisVM")

	if config.finishBootstrapping {
		require.NoError(t, vm.SetState(context.Background(), snow.Bootstrapping))
		require.NoError(t, vm.SetState(context.Background(), snow.NormalOp))
	}

	for addr, avaxAmount := range config.utxos {
		txID, err := ids.ToID(hashing.ComputeHash256(addr.Bytes()))
		if err != nil {
			t.Fatalf("Failed to generate txID from addr: %s", err)
		}
		if _, err := addUTXO(atomicMemory, vm.ctx, txID, 0, vm.ctx.AVAXAssetID, avaxAmount, addr); err != nil {
			t.Fatalf("Failed to add UTXO to shared memory: %s", err)
		}
	}

	return &testVM{
		vm:           vm,
		toEngine:     issuer,
		db:           prefixedDB,
		atomicMemory: atomicMemory,
		appSender:    appSender,
	}
}

// setupGenesis sets up the genesis
// If [genesisJSON] is empty, defaults to using [genesisJSONLatest]
func setupGenesis(
	t *testing.T,
	genesisJSON string,
) (*snow.Context,
	*prefixdb.Database,
	[]byte,
	chan commonEng.Message,
	*avalancheatomic.Memory,
) {
	if len(genesisJSON) == 0 {
		genesisJSON = genesisJSONLatest
	}
<<<<<<< HEAD
	genesisBytes := BuildGenesisTest(t, genesisJSON)
	ctx := snowtest.Context(t, snowtest.CChainID)
=======
	ctx := NewContext()
>>>>>>> d8117e10

	baseDB := memdb.New()

	// initialize the atomic memory
	atomicMemory := avalancheatomic.NewMemory(prefixdb.New([]byte{0}, baseDB))
	ctx.SharedMemory = atomicMemory.NewSharedMemory(ctx.ChainID)

	// NB: this lock is intentionally left locked when this function returns.
	// The caller of this function is responsible for unlocking.
	ctx.Lock.Lock()

	issuer := make(chan commonEng.Message, 1)
	prefixedDB := prefixdb.New([]byte{1}, baseDB)
	return ctx, prefixedDB, []byte(genesisJSON), issuer, atomicMemory
}

func addUTXO(sharedMemory *avalancheatomic.Memory, ctx *snow.Context, txID ids.ID, index uint32, assetID ids.ID, amount uint64, addr ids.ShortID) (*avax.UTXO, error) {
	utxo := &avax.UTXO{
		UTXOID: avax.UTXOID{
			TxID:        txID,
			OutputIndex: index,
		},
		Asset: avax.Asset{ID: assetID},
		Out: &secp256k1fx.TransferOutput{
			Amt: amount,
			OutputOwners: secp256k1fx.OutputOwners{
				Threshold: 1,
				Addrs:     []ids.ShortID{addr},
			},
		},
	}
	utxoBytes, err := atomic.Codec.Marshal(atomic.CodecVersion, utxo)
	if err != nil {
		return nil, err
	}

	xChainSharedMemory := sharedMemory.NewSharedMemory(ctx.XChainID)
	inputID := utxo.InputID()
	if err := xChainSharedMemory.Apply(map[ids.ID]*avalancheatomic.Requests{ctx.ChainID: {PutRequests: []*avalancheatomic.Element{{
		Key:   inputID[:],
		Value: utxoBytes,
		Traits: [][]byte{
			addr.Bytes(),
		},
	}}}}); err != nil {
		return nil, err
	}

	return utxo, nil
}

// resetMetrics resets the vm avalanchego metrics, and allows
// for the VM to be re-initialized in tests.
func resetMetrics(vm *VM) {
	vm.ctx.Metrics = metrics.NewPrefixGatherer()
}

func TestVMConfig(t *testing.T) {
	txFeeCap := float64(11)
	enabledEthAPIs := []string{"debug"}
	vm := newVM(t, testVMConfig{
		configJSON: fmt.Sprintf(`{"rpc-tx-fee-cap": %g,"eth-apis": [%q]}`, txFeeCap, enabledEthAPIs[0]),
	}).vm
	require.Equal(t, vm.config.RPCTxFeeCap, txFeeCap, "Tx Fee Cap should be set")
	require.Equal(t, vm.config.EthAPIs(), enabledEthAPIs, "EnabledEthAPIs should be set")
	require.NoError(t, vm.Shutdown(context.Background()))
}

func TestVMConfigDefaults(t *testing.T) {
	txFeeCap := float64(11)
	enabledEthAPIs := []string{"debug"}
	vm := newVM(t, testVMConfig{
		configJSON: fmt.Sprintf(`{"rpc-tx-fee-cap": %g,"eth-apis": [%q]}`, txFeeCap, enabledEthAPIs[0]),
	}).vm

	var vmConfig config.Config
	vmConfig.SetDefaults(defaultTxPoolConfig)
	vmConfig.RPCTxFeeCap = txFeeCap
	vmConfig.EnabledEthAPIs = enabledEthAPIs
	require.Equal(t, vmConfig, vm.config, "VM Config should match default with overrides")
	require.NoError(t, vm.Shutdown(context.Background()))
}

func TestVMNilConfig(t *testing.T) {
	vm := newVM(t, testVMConfig{}).vm

	// VM Config should match defaults if no config is passed in
	var vmConfig config.Config
	vmConfig.SetDefaults(defaultTxPoolConfig)
	require.Equal(t, vmConfig, vm.config, "VM Config should match default config")
	require.NoError(t, vm.Shutdown(context.Background()))
}

func TestVMContinuousProfiler(t *testing.T) {
	profilerDir := t.TempDir()
	profilerFrequency := 500 * time.Millisecond
	vm := newVM(t, testVMConfig{
		configJSON: fmt.Sprintf(`{"continuous-profiler-dir": %q,"continuous-profiler-frequency": "500ms"}`, profilerDir),
	}).vm
	require.Equal(t, vm.config.ContinuousProfilerDir, profilerDir, "profiler dir should be set")
	require.Equal(t, vm.config.ContinuousProfilerFrequency.Duration, profilerFrequency, "profiler frequency should be set")

	// Sleep for twice the frequency of the profiler to give it time
	// to generate the first profile.
	time.Sleep(2 * time.Second)
	require.NoError(t, vm.Shutdown(context.Background()))

	// Check that the first profile was generated
	expectedFileName := filepath.Join(profilerDir, "cpu.profile.1")
	_, err := os.Stat(expectedFileName)
	require.NoError(t, err, "Expected continuous profiler to generate the first CPU profile at %s", expectedFileName)
}

func TestVMUpgrades(t *testing.T) {
	genesisTests := []struct {
		name             string
		genesis          string
		expectedGasPrice *big.Int
	}{
		{
			name:             "Apricot Phase 3",
			genesis:          genesisJSONApricotPhase3,
			expectedGasPrice: big.NewInt(0),
		},
		{
			name:             "Apricot Phase 4",
			genesis:          genesisJSONApricotPhase4,
			expectedGasPrice: big.NewInt(0),
		},
		{
			name:             "Apricot Phase 5",
			genesis:          genesisJSONApricotPhase5,
			expectedGasPrice: big.NewInt(0),
		},
		{
			name:             "Apricot Phase Pre 6",
			genesis:          genesisJSONApricotPhasePre6,
			expectedGasPrice: big.NewInt(0),
		},
		{
			name:             "Apricot Phase 6",
			genesis:          genesisJSONApricotPhase6,
			expectedGasPrice: big.NewInt(0),
		},
		{
			name:             "Apricot Phase Post 6",
			genesis:          genesisJSONApricotPhasePost6,
			expectedGasPrice: big.NewInt(0),
		},
		{
			name:             "Banff",
			genesis:          genesisJSONBanff,
			expectedGasPrice: big.NewInt(0),
		},
		{
			name:             "Cortina",
			genesis:          genesisJSONCortina,
			expectedGasPrice: big.NewInt(0),
		},
		{
			name:             "Durango",
			genesis:          genesisJSONDurango,
			expectedGasPrice: big.NewInt(0),
		},
	}
	for _, test := range genesisTests {
		t.Run(test.name, func(t *testing.T) {
			vm := newVM(t, testVMConfig{
				finishBootstrapping: true,
				genesisJSON:         test.genesis,
			}).vm

			if gasPrice := vm.txPool.GasTip(); gasPrice.Cmp(test.expectedGasPrice) != 0 {
				t.Fatalf("Expected pool gas price to be %d but found %d", test.expectedGasPrice, gasPrice)
			}
			defer func() {
				shutdownChan := make(chan error, 1)
				shutdownFunc := func() {
					err := vm.Shutdown(context.Background())
					shutdownChan <- err
				}

				go shutdownFunc()
				shutdownTimeout := 250 * time.Millisecond
				ticker := time.NewTicker(shutdownTimeout)
				defer ticker.Stop()

				select {
				case <-ticker.C:
					t.Fatalf("VM shutdown took longer than timeout: %v", shutdownTimeout)
				case err := <-shutdownChan:
					if err != nil {
						t.Fatalf("Shutdown errored: %s", err)
					}
				}
			}()

			lastAcceptedID, err := vm.LastAccepted(context.Background())
			if err != nil {
				t.Fatal(err)
			}

			if lastAcceptedID != ids.ID(vm.genesisHash) {
				t.Fatal("Expected last accepted block to match the genesis block hash")
			}

			genesisBlk, err := vm.GetBlock(context.Background(), lastAcceptedID)
			if err != nil {
				t.Fatalf("Failed to get genesis block due to %s", err)
			}

			if height := genesisBlk.Height(); height != 0 {
				t.Fatalf("Expected height of geneiss block to be 0, found: %d", height)
			}

			if _, err := vm.ParseBlock(context.Background(), genesisBlk.Bytes()); err != nil {
				t.Fatalf("Failed to parse genesis block due to %s", err)
			}
		})
	}
}

func TestImportMissingUTXOs(t *testing.T) {
	// make a VM with a shared memory that has an importable UTXO to build a block
	importAmount := uint64(50000000)
	tvm1 := newVM(t, testVMConfig{
		finishBootstrapping: true,
		genesisJSON:         genesisJSONApricotPhase2,
		utxos: map[ids.ShortID]uint64{
			testShortIDAddrs[0]: importAmount,
		},
	})
	defer func() {
		err := tvm1.vm.Shutdown(context.Background())
		require.NoError(t, err)
	}()

	importTx, err := tvm1.vm.newImportTx(tvm1.vm.ctx.XChainID, testEthAddrs[0], initialBaseFee, []*secp256k1.PrivateKey{testKeys[0]})
	require.NoError(t, err)
	err = tvm1.vm.mempool.AddLocalTx(importTx)
	require.NoError(t, err)
	<-tvm1.toEngine
	blk, err := tvm1.vm.BuildBlock(context.Background())
	require.NoError(t, err)

	// make another VM which is missing the UTXO in shared memory
	vm2 := newVM(t, testVMConfig{
		finishBootstrapping: true,
		genesisJSON:         genesisJSONApricotPhase2,
	}).vm
	defer func() {
		err := vm2.Shutdown(context.Background())
		require.NoError(t, err)
	}()

	vm2Blk, err := vm2.ParseBlock(context.Background(), blk.Bytes())
	require.NoError(t, err)
	err = vm2Blk.Verify(context.Background())
	require.ErrorIs(t, err, errMissingUTXOs)

	// This should not result in a bad block since the missing UTXO should
	// prevent InsertBlockManual from being called.
	badBlocks, _ := vm2.blockChain.BadBlocks()
	require.Len(t, badBlocks, 0)
}

// Simple test to ensure we can issue an import transaction followed by an export transaction
// and they will be indexed correctly when accepted.
func TestIssueAtomicTxs(t *testing.T) {
	importAmount := uint64(50000000)
	tvm := newVM(t, testVMConfig{
		finishBootstrapping: true,
		genesisJSON:         genesisJSONApricotPhase2,
		utxos: map[ids.ShortID]uint64{
			testShortIDAddrs[0]: importAmount,
		},
	})
	defer func() {
		if err := tvm.vm.Shutdown(context.Background()); err != nil {
			t.Fatal(err)
		}
	}()

	importTx, err := tvm.vm.newImportTx(tvm.vm.ctx.XChainID, testEthAddrs[0], initialBaseFee, []*secp256k1.PrivateKey{testKeys[0]})
	if err != nil {
		t.Fatal(err)
	}

	if err := tvm.vm.mempool.AddLocalTx(importTx); err != nil {
		t.Fatal(err)
	}

	<-tvm.toEngine

	blk, err := tvm.vm.BuildBlock(context.Background())
	if err != nil {
		t.Fatal(err)
	}

	if err := blk.Verify(context.Background()); err != nil {
		t.Fatal(err)
	}

	if err := tvm.vm.SetPreference(context.Background(), blk.ID()); err != nil {
		t.Fatal(err)
	}

	if err := blk.Accept(context.Background()); err != nil {
		t.Fatal(err)
	}

	if lastAcceptedID, err := tvm.vm.LastAccepted(context.Background()); err != nil {
		t.Fatal(err)
	} else if lastAcceptedID != blk.ID() {
		t.Fatalf("Expected last accepted blockID to be the accepted block: %s, but found %s", blk.ID(), lastAcceptedID)
	}
	tvm.vm.blockChain.DrainAcceptorQueue()
	filterAPI := filters.NewFilterAPI(filters.NewFilterSystem(tvm.vm.eth.APIBackend, filters.Config{
		Timeout: 5 * time.Minute,
	}))
	blockHash := common.Hash(blk.ID())
	logs, err := filterAPI.GetLogs(context.Background(), filters.FilterCriteria{
		BlockHash: &blockHash,
	})
	if err != nil {
		t.Fatal(err)
	}
	if len(logs) != 0 {
		t.Fatalf("Expected log length to be 0, but found %d", len(logs))
	}
	if logs == nil {
		t.Fatal("Expected logs to be non-nil")
	}

	exportTx, err := tvm.vm.newExportTx(tvm.vm.ctx.AVAXAssetID, importAmount-(2*ap0.AtomicTxFee), tvm.vm.ctx.XChainID, testShortIDAddrs[0], initialBaseFee, []*secp256k1.PrivateKey{testKeys[0]})
	if err != nil {
		t.Fatal(err)
	}

	if err := tvm.vm.mempool.AddLocalTx(exportTx); err != nil {
		t.Fatal(err)
	}

	<-tvm.toEngine

	blk2, err := tvm.vm.BuildBlock(context.Background())
	if err != nil {
		t.Fatal(err)
	}

	if err := blk2.Verify(context.Background()); err != nil {
		t.Fatal(err)
	}

	if err := blk2.Accept(context.Background()); err != nil {
		t.Fatal(err)
	}

	if lastAcceptedID, err := tvm.vm.LastAccepted(context.Background()); err != nil {
		t.Fatal(err)
	} else if lastAcceptedID != blk2.ID() {
		t.Fatalf("Expected last accepted blockID to be the accepted block: %s, but found %s", blk2.ID(), lastAcceptedID)
	}

	// Check that both atomic transactions were indexed as expected.
	indexedImportTx, status, height, err := tvm.vm.getAtomicTx(importTx.ID())
	assert.NoError(t, err)
	assert.Equal(t, atomic.Accepted, status)
	assert.Equal(t, uint64(1), height, "expected height of indexed import tx to be 1")
	assert.Equal(t, indexedImportTx.ID(), importTx.ID(), "expected ID of indexed import tx to match original txID")

	indexedExportTx, status, height, err := tvm.vm.getAtomicTx(exportTx.ID())
	assert.NoError(t, err)
	assert.Equal(t, atomic.Accepted, status)
	assert.Equal(t, uint64(2), height, "expected height of indexed export tx to be 2")
	assert.Equal(t, indexedExportTx.ID(), exportTx.ID(), "expected ID of indexed import tx to match original txID")
}

func TestBuildEthTxBlock(t *testing.T) {
	importAmount := uint64(20000000)
	tvm := newVM(t, testVMConfig{
		finishBootstrapping: true,
		genesisJSON:         genesisJSONApricotPhase2,
		configJSON:          `{"pruning-enabled":true}`,
		utxos: map[ids.ShortID]uint64{
			testShortIDAddrs[0]: importAmount,
		},
	})
	defer func() {
		if err := tvm.vm.Shutdown(context.Background()); err != nil {
			t.Fatal(err)
		}
	}()

	newTxPoolHeadChan := make(chan core.NewTxPoolReorgEvent, 1)
	tvm.vm.txPool.SubscribeNewReorgEvent(newTxPoolHeadChan)

	importTx, err := tvm.vm.newImportTx(tvm.vm.ctx.XChainID, testEthAddrs[0], initialBaseFee, []*secp256k1.PrivateKey{testKeys[0]})
	if err != nil {
		t.Fatal(err)
	}

	if err := tvm.vm.mempool.AddLocalTx(importTx); err != nil {
		t.Fatal(err)
	}

	<-tvm.toEngine

	blk1, err := tvm.vm.BuildBlock(context.Background())
	if err != nil {
		t.Fatal(err)
	}

	if err := blk1.Verify(context.Background()); err != nil {
		t.Fatal(err)
	}

	if err := tvm.vm.SetPreference(context.Background(), blk1.ID()); err != nil {
		t.Fatal(err)
	}

	if err := blk1.Accept(context.Background()); err != nil {
		t.Fatal(err)
	}

	newHead := <-newTxPoolHeadChan
	if newHead.Head.Hash() != common.Hash(blk1.ID()) {
		t.Fatalf("Expected new block to match")
	}

	txs := make([]*types.Transaction, 10)
	for i := 0; i < 10; i++ {
		tx := types.NewTransaction(uint64(i), testEthAddrs[0], big.NewInt(10), 21000, big.NewInt(ap0.MinGasPrice), nil)
		signedTx, err := types.SignTx(tx, types.NewEIP155Signer(tvm.vm.chainID), testKeys[0].ToECDSA())
		if err != nil {
			t.Fatal(err)
		}
		txs[i] = signedTx
	}
	errs := tvm.vm.txPool.AddRemotesSync(txs)
	for i, err := range errs {
		if err != nil {
			t.Fatalf("Failed to add tx at index %d: %s", i, err)
		}
	}

	<-tvm.toEngine

	blk2, err := tvm.vm.BuildBlock(context.Background())
	if err != nil {
		t.Fatal(err)
	}

	if err := blk2.Verify(context.Background()); err != nil {
		t.Fatal(err)
	}

	if err := blk2.Accept(context.Background()); err != nil {
		t.Fatal(err)
	}

	newHead = <-newTxPoolHeadChan
	if newHead.Head.Hash() != common.Hash(blk2.ID()) {
		t.Fatalf("Expected new block to match")
	}

	lastAcceptedID, err := tvm.vm.LastAccepted(context.Background())
	if err != nil {
		t.Fatal(err)
	}
	if lastAcceptedID != blk2.ID() {
		t.Fatalf("Expected last accepted blockID to be the accepted block: %s, but found %s", blk2.ID(), lastAcceptedID)
	}

	ethBlk1 := blk1.(*chain.BlockWrapper).Block.(*Block).ethBlock
	if ethBlk1Root := ethBlk1.Root(); !tvm.vm.blockChain.HasState(ethBlk1Root) {
		t.Fatalf("Expected blk1 state root to not yet be pruned after blk2 was accepted because of tip buffer")
	}

	// Clear the cache and ensure that GetBlock returns internal blocks with the correct status
	tvm.vm.State.Flush()
	blk2Refreshed, err := tvm.vm.GetBlockInternal(context.Background(), blk2.ID())
	if err != nil {
		t.Fatal(err)
	}

	blk1RefreshedID := blk2Refreshed.Parent()
	blk1Refreshed, err := tvm.vm.GetBlockInternal(context.Background(), blk1RefreshedID)
	if err != nil {
		t.Fatal(err)
	}

	if blk1Refreshed.ID() != blk1.ID() {
		t.Fatalf("Found unexpected blkID for parent of blk2")
	}

	restartedVM := &VM{}
	if err := restartedVM.Initialize(
		context.Background(),
		snowtest.Context(t, snowtest.CChainID),
		tvm.db,
		[]byte(genesisJSONApricotPhase2),
		[]byte(""),
		[]byte(`{"pruning-enabled":true}`),
		tvm.toEngine,
		[]*commonEng.Fx{},
		nil,
	); err != nil {
		t.Fatal(err)
	}

	// State root should not have been committed and discarded on restart
	if ethBlk1Root := ethBlk1.Root(); restartedVM.blockChain.HasState(ethBlk1Root) {
		t.Fatalf("Expected blk1 state root to be pruned after blk2 was accepted on top of it in pruning mode")
	}

	// State root should be committed when accepted tip on shutdown
	ethBlk2 := blk2.(*chain.BlockWrapper).Block.(*Block).ethBlock
	if ethBlk2Root := ethBlk2.Root(); !restartedVM.blockChain.HasState(ethBlk2Root) {
		t.Fatalf("Expected blk2 state root to not be pruned after shutdown (last accepted tip should be committed)")
	}
}

func testConflictingImportTxs(t *testing.T, fork upgradetest.Fork) {
	importAmount := uint64(10000000)
	tvm := newVM(t, testVMConfig{
		finishBootstrapping: true,
		fork:                &fork,
		utxos: map[ids.ShortID]uint64{
			testShortIDAddrs[0]: importAmount,
			testShortIDAddrs[1]: importAmount,
			testShortIDAddrs[2]: importAmount,
		},
	})
	defer func() {
		if err := tvm.vm.Shutdown(context.Background()); err != nil {
			t.Fatal(err)
		}
	}()

	importTxs := make([]*atomic.Tx, 0, 3)
	conflictTxs := make([]*atomic.Tx, 0, 3)
	for i, key := range testKeys {
		importTx, err := tvm.vm.newImportTx(tvm.vm.ctx.XChainID, testEthAddrs[i], initialBaseFee, []*secp256k1.PrivateKey{key})
		if err != nil {
			t.Fatal(err)
		}
		importTxs = append(importTxs, importTx)

		conflictAddr := testEthAddrs[(i+1)%len(testEthAddrs)]
		conflictTx, err := tvm.vm.newImportTx(tvm.vm.ctx.XChainID, conflictAddr, initialBaseFee, []*secp256k1.PrivateKey{key})
		if err != nil {
			t.Fatal(err)
		}
		conflictTxs = append(conflictTxs, conflictTx)
	}

	expectedParentBlkID, err := tvm.vm.LastAccepted(context.Background())
	if err != nil {
		t.Fatal(err)
	}
	for _, tx := range importTxs[:2] {
		if err := tvm.vm.mempool.AddLocalTx(tx); err != nil {
			t.Fatal(err)
		}

		<-tvm.toEngine

		tvm.vm.clock.Set(tvm.vm.clock.Time().Add(2 * time.Second))
		blk, err := tvm.vm.BuildBlock(context.Background())
		if err != nil {
			t.Fatal(err)
		}

		if err := blk.Verify(context.Background()); err != nil {
			t.Fatal(err)
		}

		if parentID := blk.Parent(); parentID != expectedParentBlkID {
			t.Fatalf("Expected parent to have blockID %s, but found %s", expectedParentBlkID, parentID)
		}

		expectedParentBlkID = blk.ID()
		if err := tvm.vm.SetPreference(context.Background(), blk.ID()); err != nil {
			t.Fatal(err)
		}
	}

	// Check that for each conflict tx (whose conflict is in the chain ancestry)
	// the VM returns an error when it attempts to issue the conflict into the mempool
	// and when it attempts to build a block with the conflict force added to the mempool.
	for i, tx := range conflictTxs[:2] {
		if err := tvm.vm.mempool.AddLocalTx(tx); err == nil {
			t.Fatal("Expected issueTx to fail due to conflicting transaction")
		}
		// Force issue transaction directly to the mempool
		if err := tvm.vm.mempool.ForceAddTx(tx); err != nil {
			t.Fatal(err)
		}
		<-tvm.toEngine

		tvm.vm.clock.Set(tvm.vm.clock.Time().Add(2 * time.Second))
		_, err = tvm.vm.BuildBlock(context.Background())
		// The new block is verified in BuildBlock, so
		// BuildBlock should fail due to an attempt to
		// double spend an atomic UTXO.
		if err == nil {
			t.Fatalf("Block verification should have failed in BuildBlock %d due to double spending atomic UTXO", i)
		}
	}

	// Generate one more valid block so that we can copy the header to create an invalid block
	// with modified extra data. This new block will be invalid for more than one reason (invalid merkle root)
	// so we check to make sure that the expected error is returned from block verification.
	if err := tvm.vm.mempool.AddLocalTx(importTxs[2]); err != nil {
		t.Fatal(err)
	}
	<-tvm.toEngine
	tvm.vm.clock.Set(tvm.vm.clock.Time().Add(2 * time.Second))

	validBlock, err := tvm.vm.BuildBlock(context.Background())
	if err != nil {
		t.Fatal(err)
	}

	if err := validBlock.Verify(context.Background()); err != nil {
		t.Fatal(err)
	}

	validEthBlock := validBlock.(*chain.BlockWrapper).Block.(*Block).ethBlock

	rules := tvm.vm.currentRules()
	var extraData []byte
	switch {
	case rules.IsApricotPhase5:
		extraData, err = atomic.Codec.Marshal(atomic.CodecVersion, []*atomic.Tx{conflictTxs[1]})
	default:
		extraData, err = atomic.Codec.Marshal(atomic.CodecVersion, conflictTxs[1])
	}
	if err != nil {
		t.Fatal(err)
	}

	conflictingAtomicTxBlock := customtypes.NewBlockWithExtData(
		types.CopyHeader(validEthBlock.Header()),
		nil,
		nil,
		nil,
		new(trie.Trie),
		extraData,
		true,
	)

	blockBytes, err := rlp.EncodeToBytes(conflictingAtomicTxBlock)
	if err != nil {
		t.Fatal(err)
	}

	parsedBlock, err := tvm.vm.ParseBlock(context.Background(), blockBytes)
	if err != nil {
		t.Fatal(err)
	}

	if err := parsedBlock.Verify(context.Background()); !errors.Is(err, atomic.ErrConflictingAtomicInputs) {
		t.Fatalf("Expected to fail with err: %s, but found err: %s", atomic.ErrConflictingAtomicInputs, err)
	}

	if !rules.IsApricotPhase5 {
		return
	}

	extraData, err = atomic.Codec.Marshal(atomic.CodecVersion, []*atomic.Tx{importTxs[2], conflictTxs[2]})
	if err != nil {
		t.Fatal(err)
	}

	header := types.CopyHeader(validEthBlock.Header())
	headerExtra := customtypes.GetHeaderExtra(header)
	headerExtra.ExtDataGasUsed.Mul(common.Big2, headerExtra.ExtDataGasUsed)

	internalConflictBlock := customtypes.NewBlockWithExtData(
		header,
		nil,
		nil,
		nil,
		new(trie.Trie),
		extraData,
		true,
	)

	blockBytes, err = rlp.EncodeToBytes(internalConflictBlock)
	if err != nil {
		t.Fatal(err)
	}

	parsedBlock, err = tvm.vm.ParseBlock(context.Background(), blockBytes)
	if err != nil {
		t.Fatal(err)
	}

	if err := parsedBlock.Verify(context.Background()); !errors.Is(err, atomic.ErrConflictingAtomicInputs) {
		t.Fatalf("Expected to fail with err: %s, but found err: %s", atomic.ErrConflictingAtomicInputs, err)
	}
}

func TestReissueAtomicTxHigherGasPrice(t *testing.T) {
	kc := secp256k1fx.NewKeychain(testKeys...)

	for name, issueTxs := range map[string]func(t *testing.T, vm *VM, sharedMemory *avalancheatomic.Memory) (issued []*atomic.Tx, discarded []*atomic.Tx){
		"single UTXO override": func(t *testing.T, vm *VM, sharedMemory *avalancheatomic.Memory) (issued []*atomic.Tx, evicted []*atomic.Tx) {
			utxo, err := addUTXO(sharedMemory, vm.ctx, ids.GenerateTestID(), 0, vm.ctx.AVAXAssetID, units.Avax, testShortIDAddrs[0])
			if err != nil {
				t.Fatal(err)
			}
			tx1, err := atomic.NewImportTx(vm.ctx, vm.currentRules(), vm.clock.Unix(), vm.ctx.XChainID, testEthAddrs[0], initialBaseFee, kc, []*avax.UTXO{utxo})
			if err != nil {
				t.Fatal(err)
			}
			tx2, err := atomic.NewImportTx(vm.ctx, vm.currentRules(), vm.clock.Unix(), vm.ctx.XChainID, testEthAddrs[0], new(big.Int).Mul(common.Big2, initialBaseFee), kc, []*avax.UTXO{utxo})
			if err != nil {
				t.Fatal(err)
			}

			if err := vm.mempool.AddLocalTx(tx1); err != nil {
				t.Fatal(err)
			}
			if err := vm.mempool.AddLocalTx(tx2); err != nil {
				t.Fatal(err)
			}

			return []*atomic.Tx{tx2}, []*atomic.Tx{tx1}
		},
		"one of two UTXOs overrides": func(t *testing.T, vm *VM, sharedMemory *avalancheatomic.Memory) (issued []*atomic.Tx, evicted []*atomic.Tx) {
			utxo1, err := addUTXO(sharedMemory, vm.ctx, ids.GenerateTestID(), 0, vm.ctx.AVAXAssetID, units.Avax, testShortIDAddrs[0])
			if err != nil {
				t.Fatal(err)
			}
			utxo2, err := addUTXO(sharedMemory, vm.ctx, ids.GenerateTestID(), 0, vm.ctx.AVAXAssetID, units.Avax, testShortIDAddrs[0])
			if err != nil {
				t.Fatal(err)
			}
			tx1, err := atomic.NewImportTx(vm.ctx, vm.currentRules(), vm.clock.Unix(), vm.ctx.XChainID, testEthAddrs[0], initialBaseFee, kc, []*avax.UTXO{utxo1, utxo2})
			if err != nil {
				t.Fatal(err)
			}
			tx2, err := atomic.NewImportTx(vm.ctx, vm.currentRules(), vm.clock.Unix(), vm.ctx.XChainID, testEthAddrs[0], new(big.Int).Mul(common.Big2, initialBaseFee), kc, []*avax.UTXO{utxo1})
			if err != nil {
				t.Fatal(err)
			}

			if err := vm.mempool.AddLocalTx(tx1); err != nil {
				t.Fatal(err)
			}
			if err := vm.mempool.AddLocalTx(tx2); err != nil {
				t.Fatal(err)
			}

			return []*atomic.Tx{tx2}, []*atomic.Tx{tx1}
		},
		"hola": func(t *testing.T, vm *VM, sharedMemory *avalancheatomic.Memory) (issued []*atomic.Tx, evicted []*atomic.Tx) {
			utxo1, err := addUTXO(sharedMemory, vm.ctx, ids.GenerateTestID(), 0, vm.ctx.AVAXAssetID, units.Avax, testShortIDAddrs[0])
			if err != nil {
				t.Fatal(err)
			}
			utxo2, err := addUTXO(sharedMemory, vm.ctx, ids.GenerateTestID(), 0, vm.ctx.AVAXAssetID, units.Avax, testShortIDAddrs[0])
			if err != nil {
				t.Fatal(err)
			}

			importTx1, err := atomic.NewImportTx(vm.ctx, vm.currentRules(), vm.clock.Unix(), vm.ctx.XChainID, testEthAddrs[0], initialBaseFee, kc, []*avax.UTXO{utxo1})
			if err != nil {
				t.Fatal(err)
			}

			importTx2, err := atomic.NewImportTx(vm.ctx, vm.currentRules(), vm.clock.Unix(), vm.ctx.XChainID, testEthAddrs[0], new(big.Int).Mul(big.NewInt(3), initialBaseFee), kc, []*avax.UTXO{utxo2})
			if err != nil {
				t.Fatal(err)
			}

			reissuanceTx1, err := atomic.NewImportTx(vm.ctx, vm.currentRules(), vm.clock.Unix(), vm.ctx.XChainID, testEthAddrs[0], new(big.Int).Mul(big.NewInt(2), initialBaseFee), kc, []*avax.UTXO{utxo1, utxo2})
			if err != nil {
				t.Fatal(err)
			}
			if err := vm.mempool.AddLocalTx(importTx1); err != nil {
				t.Fatal(err)
			}

			if err := vm.mempool.AddLocalTx(importTx2); err != nil {
				t.Fatal(err)
			}

			if err := vm.mempool.AddLocalTx(reissuanceTx1); !errors.Is(err, atomic.ErrConflictingAtomicTx) {
				t.Fatalf("Expected to fail with err: %s, but found err: %s", atomic.ErrConflictingAtomicTx, err)
			}

			assert.True(t, vm.mempool.Has(importTx1.ID()))
			assert.True(t, vm.mempool.Has(importTx2.ID()))
			assert.False(t, vm.mempool.Has(reissuanceTx1.ID()))

			reissuanceTx2, err := atomic.NewImportTx(vm.ctx, vm.currentRules(), vm.clock.Unix(), vm.ctx.XChainID, testEthAddrs[0], new(big.Int).Mul(big.NewInt(4), initialBaseFee), kc, []*avax.UTXO{utxo1, utxo2})
			if err != nil {
				t.Fatal(err)
			}
			if err := vm.mempool.AddLocalTx(reissuanceTx2); err != nil {
				t.Fatal(err)
			}

			return []*atomic.Tx{reissuanceTx2}, []*atomic.Tx{importTx1, importTx2}
		},
	} {
		t.Run(name, func(t *testing.T) {
			tvm := newVM(t, testVMConfig{
				finishBootstrapping: true,
				genesisJSON:         genesisJSONApricotPhase5,
			})
			issuedTxs, evictedTxs := issueTxs(t, tvm.vm, tvm.atomicMemory)

			for i, tx := range issuedTxs {
				_, issued := tvm.vm.mempool.GetPendingTx(tx.ID())
				assert.True(t, issued, "expected issued tx at index %d to be issued", i)
			}

			for i, tx := range evictedTxs {
				_, discarded, _ := tvm.vm.mempool.GetTx(tx.ID())
				assert.True(t, discarded, "expected discarded tx at index %d to be discarded", i)
			}
		})
	}
}

func TestConflictingImportTxsAcrossBlocks(t *testing.T) {
	for _, fork := range []upgradetest.Fork{
		upgradetest.ApricotPhase1,
		upgradetest.ApricotPhase2,
		upgradetest.ApricotPhase3,
		upgradetest.ApricotPhase4,
		upgradetest.ApricotPhase5,
	} {
		t.Run(fork.String(), func(t *testing.T) {
			testConflictingImportTxs(t, fork)
		})
	}
}

// Regression test to ensure that after accepting block A
// then calling SetPreference on block B (when it becomes preferred)
// and the head of a longer chain (block D) does not corrupt the
// canonical chain.
//
//	  A
//	 / \
//	B   C
//	    |
//	    D
func TestSetPreferenceRace(t *testing.T) {
	// Create two VMs which will agree on block A and then
	// build the two distinct preferred chains above
	importAmount := uint64(1000000000)
	tvmConfig := testVMConfig{
		finishBootstrapping: true,
		genesisJSON:         genesisJSONApricotPhase0,
		configJSON:          `{"pruning-enabled":true}`,
		utxos: map[ids.ShortID]uint64{
			testShortIDAddrs[0]: importAmount,
		},
	}
	tvm1 := newVM(t, tvmConfig)
	tvm2 := newVM(t, tvmConfig)

	defer func() {
		if err := tvm1.vm.Shutdown(context.Background()); err != nil {
			t.Fatal(err)
		}

		if err := tvm2.vm.Shutdown(context.Background()); err != nil {
			t.Fatal(err)
		}
	}()

	newTxPoolHeadChan1 := make(chan core.NewTxPoolReorgEvent, 1)
	tvm1.vm.txPool.SubscribeNewReorgEvent(newTxPoolHeadChan1)
	newTxPoolHeadChan2 := make(chan core.NewTxPoolReorgEvent, 1)
	tvm2.vm.txPool.SubscribeNewReorgEvent(newTxPoolHeadChan2)

	importTx, err := tvm1.vm.newImportTx(tvm1.vm.ctx.XChainID, testEthAddrs[1], initialBaseFee, []*secp256k1.PrivateKey{testKeys[0]})
	if err != nil {
		t.Fatal(err)
	}

	if err := tvm1.vm.mempool.AddLocalTx(importTx); err != nil {
		t.Fatal(err)
	}

	<-tvm1.toEngine

	vm1BlkA, err := tvm1.vm.BuildBlock(context.Background())
	if err != nil {
		t.Fatalf("Failed to build block with import transaction: %s", err)
	}

	if err := vm1BlkA.Verify(context.Background()); err != nil {
		t.Fatalf("Block failed verification on VM1: %s", err)
	}

	if err := tvm1.vm.SetPreference(context.Background(), vm1BlkA.ID()); err != nil {
		t.Fatal(err)
	}

	vm2BlkA, err := tvm2.vm.ParseBlock(context.Background(), vm1BlkA.Bytes())
	if err != nil {
		t.Fatalf("Unexpected error parsing block from vm2: %s", err)
	}
	if err := vm2BlkA.Verify(context.Background()); err != nil {
		t.Fatalf("Block failed verification on VM2: %s", err)
	}
	if err := tvm2.vm.SetPreference(context.Background(), vm2BlkA.ID()); err != nil {
		t.Fatal(err)
	}

	if err := vm1BlkA.Accept(context.Background()); err != nil {
		t.Fatalf("VM1 failed to accept block: %s", err)
	}
	if err := vm2BlkA.Accept(context.Background()); err != nil {
		t.Fatalf("VM2 failed to accept block: %s", err)
	}

	newHead := <-newTxPoolHeadChan1
	if newHead.Head.Hash() != common.Hash(vm1BlkA.ID()) {
		t.Fatalf("Expected new block to match")
	}
	newHead = <-newTxPoolHeadChan2
	if newHead.Head.Hash() != common.Hash(vm2BlkA.ID()) {
		t.Fatalf("Expected new block to match")
	}

	// Create list of 10 successive transactions to build block A on vm1
	// and to be split into two separate blocks on VM2
	txs := make([]*types.Transaction, 10)
	for i := 0; i < 10; i++ {
		tx := types.NewTransaction(uint64(i), testEthAddrs[1], big.NewInt(10), 21000, big.NewInt(ap0.MinGasPrice), nil)
		signedTx, err := types.SignTx(tx, types.NewEIP155Signer(tvm1.vm.chainID), testKeys[1].ToECDSA())
		if err != nil {
			t.Fatal(err)
		}
		txs[i] = signedTx
	}

	var errs []error

	// Add the remote transactions, build the block, and set VM1's preference for block A
	errs = tvm1.vm.txPool.AddRemotesSync(txs)
	for i, err := range errs {
		if err != nil {
			t.Fatalf("Failed to add transaction to VM1 at index %d: %s", i, err)
		}
	}

	<-tvm1.toEngine

	vm1BlkB, err := tvm1.vm.BuildBlock(context.Background())
	if err != nil {
		t.Fatal(err)
	}

	if err := vm1BlkB.Verify(context.Background()); err != nil {
		t.Fatal(err)
	}

	if err := tvm1.vm.SetPreference(context.Background(), vm1BlkB.ID()); err != nil {
		t.Fatal(err)
	}

	// Split the transactions over two blocks, and set VM2's preference to them in sequence
	// after building each block
	// Block C
	errs = tvm2.vm.txPool.AddRemotesSync(txs[0:5])
	for i, err := range errs {
		if err != nil {
			t.Fatalf("Failed to add transaction to VM2 at index %d: %s", i, err)
		}
	}

	<-tvm2.toEngine
	vm2BlkC, err := tvm2.vm.BuildBlock(context.Background())
	if err != nil {
		t.Fatalf("Failed to build BlkC on VM2: %s", err)
	}

	if err := vm2BlkC.Verify(context.Background()); err != nil {
		t.Fatalf("BlkC failed verification on VM2: %s", err)
	}

	if err := tvm2.vm.SetPreference(context.Background(), vm2BlkC.ID()); err != nil {
		t.Fatal(err)
	}

	newHead = <-newTxPoolHeadChan2
	if newHead.Head.Hash() != common.Hash(vm2BlkC.ID()) {
		t.Fatalf("Expected new block to match")
	}

	// Block D
	errs = tvm2.vm.txPool.AddRemotesSync(txs[5:10])
	for i, err := range errs {
		if err != nil {
			t.Fatalf("Failed to add transaction to VM2 at index %d: %s", i, err)
		}
	}

	<-tvm2.toEngine
	vm2BlkD, err := tvm2.vm.BuildBlock(context.Background())
	if err != nil {
		t.Fatalf("Failed to build BlkD on VM2: %s", err)
	}

	if err := vm2BlkD.Verify(context.Background()); err != nil {
		t.Fatalf("BlkD failed verification on VM2: %s", err)
	}

	if err := tvm2.vm.SetPreference(context.Background(), vm2BlkD.ID()); err != nil {
		t.Fatal(err)
	}

	// VM1 receives blkC and blkD from VM1
	// and happens to call SetPreference on blkD without ever calling SetPreference
	// on blkC
	// Here we parse them in reverse order to simulate receiving a chain from the tip
	// back to the last accepted block as would typically be the case in the consensus
	// engine
	vm1BlkD, err := tvm1.vm.ParseBlock(context.Background(), vm2BlkD.Bytes())
	if err != nil {
		t.Fatalf("VM1 errored parsing blkD: %s", err)
	}
	vm1BlkC, err := tvm1.vm.ParseBlock(context.Background(), vm2BlkC.Bytes())
	if err != nil {
		t.Fatalf("VM1 errored parsing blkC: %s", err)
	}

	// The blocks must be verified in order. This invariant is maintained
	// in the consensus engine.
	if err := vm1BlkC.Verify(context.Background()); err != nil {
		t.Fatalf("VM1 BlkC failed verification: %s", err)
	}
	if err := vm1BlkD.Verify(context.Background()); err != nil {
		t.Fatalf("VM1 BlkD failed verification: %s", err)
	}

	// Set VM1's preference to blockD, skipping blockC
	if err := tvm1.vm.SetPreference(context.Background(), vm1BlkD.ID()); err != nil {
		t.Fatal(err)
	}

	// Accept the longer chain on both VMs and ensure there are no errors
	// VM1 Accepts the blocks in order
	if err := vm1BlkC.Accept(context.Background()); err != nil {
		t.Fatalf("VM1 BlkC failed on accept: %s", err)
	}
	if err := vm1BlkD.Accept(context.Background()); err != nil {
		t.Fatalf("VM1 BlkC failed on accept: %s", err)
	}

	// VM2 Accepts the blocks in order
	if err := vm2BlkC.Accept(context.Background()); err != nil {
		t.Fatalf("VM2 BlkC failed on accept: %s", err)
	}
	if err := vm2BlkD.Accept(context.Background()); err != nil {
		t.Fatalf("VM2 BlkC failed on accept: %s", err)
	}

	log.Info("Validating canonical chain")
	// Verify the Canonical Chain for Both VMs
	if err := tvm2.vm.blockChain.ValidateCanonicalChain(); err != nil {
		t.Fatalf("VM2 failed canonical chain verification due to: %s", err)
	}

	if err := tvm1.vm.blockChain.ValidateCanonicalChain(); err != nil {
		t.Fatalf("VM1 failed canonical chain verification due to: %s", err)
	}
}

func TestConflictingTransitiveAncestryWithGap(t *testing.T) {
	key := utils.NewKey(t)

	key0 := testKeys[0]
	addr0 := key0.Address()

	key1 := testKeys[1]
	addr1 := key1.Address()

	importAmount := uint64(1000000000)

	tvm := newVM(t, testVMConfig{
		finishBootstrapping: true,
		genesisJSON:         genesisJSONApricotPhase0,
		utxos: map[ids.ShortID]uint64{
			addr0: importAmount,
			addr1: importAmount,
		},
	})
	defer func() {
		if err := tvm.vm.Shutdown(context.Background()); err != nil {
			t.Fatal(err)
		}
	}()

	newTxPoolHeadChan := make(chan core.NewTxPoolReorgEvent, 1)
	tvm.vm.txPool.SubscribeNewReorgEvent(newTxPoolHeadChan)

	importTx0A, err := tvm.vm.newImportTx(tvm.vm.ctx.XChainID, key.Address, initialBaseFee, []*secp256k1.PrivateKey{key0})
	if err != nil {
		t.Fatal(err)
	}
	// Create a conflicting transaction
	importTx0B, err := tvm.vm.newImportTx(tvm.vm.ctx.XChainID, testEthAddrs[2], initialBaseFee, []*secp256k1.PrivateKey{key0})
	if err != nil {
		t.Fatal(err)
	}

	if err := tvm.vm.mempool.AddLocalTx(importTx0A); err != nil {
		t.Fatalf("Failed to issue importTx0A: %s", err)
	}

	<-tvm.toEngine

	blk0, err := tvm.vm.BuildBlock(context.Background())
	if err != nil {
		t.Fatalf("Failed to build block with import transaction: %s", err)
	}

	if err := blk0.Verify(context.Background()); err != nil {
		t.Fatalf("Block failed verification: %s", err)
	}

	if err := tvm.vm.SetPreference(context.Background(), blk0.ID()); err != nil {
		t.Fatal(err)
	}

	newHead := <-newTxPoolHeadChan
	if newHead.Head.Hash() != common.Hash(blk0.ID()) {
		t.Fatalf("Expected new block to match")
	}

	tx := types.NewTransaction(0, key.Address, big.NewInt(10), 21000, big.NewInt(ap0.MinGasPrice), nil)
	signedTx, err := types.SignTx(tx, types.NewEIP155Signer(tvm.vm.chainID), key.PrivateKey)
	if err != nil {
		t.Fatal(err)
	}

	// Add the remote transactions, build the block, and set VM1's preference for block A
	errs := tvm.vm.txPool.AddRemotesSync([]*types.Transaction{signedTx})
	for i, err := range errs {
		if err != nil {
			t.Fatalf("Failed to add transaction to VM1 at index %d: %s", i, err)
		}
	}

	<-tvm.toEngine

	blk1, err := tvm.vm.BuildBlock(context.Background())
	if err != nil {
		t.Fatalf("Failed to build blk1: %s", err)
	}

	if err := blk1.Verify(context.Background()); err != nil {
		t.Fatalf("blk1 failed verification due to %s", err)
	}

	if err := tvm.vm.SetPreference(context.Background(), blk1.ID()); err != nil {
		t.Fatal(err)
	}

	importTx1, err := tvm.vm.newImportTx(tvm.vm.ctx.XChainID, key.Address, initialBaseFee, []*secp256k1.PrivateKey{key1})
	if err != nil {
		t.Fatalf("Failed to issue importTx1 due to: %s", err)
	}

	if err := tvm.vm.mempool.AddLocalTx(importTx1); err != nil {
		t.Fatal(err)
	}

	<-tvm.toEngine

	blk2, err := tvm.vm.BuildBlock(context.Background())
	if err != nil {
		t.Fatalf("Failed to build block with import transaction: %s", err)
	}

	if err := blk2.Verify(context.Background()); err != nil {
		t.Fatalf("Block failed verification: %s", err)
	}

	if err := tvm.vm.SetPreference(context.Background(), blk2.ID()); err != nil {
		t.Fatal(err)
	}

	if err := tvm.vm.mempool.AddLocalTx(importTx0B); err == nil {
		t.Fatalf("Should not have been able to issue import tx with conflict")
	}
	// Force issue transaction directly into the mempool
	if err := tvm.vm.mempool.ForceAddTx(importTx0B); err != nil {
		t.Fatal(err)
	}
	<-tvm.toEngine

	_, err = tvm.vm.BuildBlock(context.Background())
	if err == nil {
		t.Fatal("Shouldn't have been able to build an invalid block")
	}
}

func TestBonusBlocksTxs(t *testing.T) {
	tvm := newVM(t, testVMConfig{
		finishBootstrapping: true,
		genesisJSON:         genesisJSONApricotPhase0,
	})
	defer func() {
		if err := tvm.vm.Shutdown(context.Background()); err != nil {
			t.Fatal(err)
		}
	}()

	importAmount := uint64(10000000)
	utxoID := avax.UTXOID{TxID: ids.GenerateTestID()}

	utxo := &avax.UTXO{
		UTXOID: utxoID,
		Asset:  avax.Asset{ID: tvm.vm.ctx.AVAXAssetID},
		Out: &secp256k1fx.TransferOutput{
			Amt: importAmount,
			OutputOwners: secp256k1fx.OutputOwners{
				Threshold: 1,
				Addrs:     []ids.ShortID{testKeys[0].Address()},
			},
		},
	}
	utxoBytes, err := atomic.Codec.Marshal(atomic.CodecVersion, utxo)
	if err != nil {
		t.Fatal(err)
	}

	xChainSharedMemory := tvm.atomicMemory.NewSharedMemory(tvm.vm.ctx.XChainID)
	inputID := utxo.InputID()
	if err := xChainSharedMemory.Apply(map[ids.ID]*avalancheatomic.Requests{tvm.vm.ctx.ChainID: {PutRequests: []*avalancheatomic.Element{{
		Key:   inputID[:],
		Value: utxoBytes,
		Traits: [][]byte{
			testKeys[0].Address().Bytes(),
		},
	}}}}); err != nil {
		t.Fatal(err)
	}

	importTx, err := tvm.vm.newImportTx(tvm.vm.ctx.XChainID, testEthAddrs[0], initialBaseFee, []*secp256k1.PrivateKey{testKeys[0]})
	if err != nil {
		t.Fatal(err)
	}

	if err := tvm.vm.mempool.AddLocalTx(importTx); err != nil {
		t.Fatal(err)
	}

	<-tvm.toEngine

	blk, err := tvm.vm.BuildBlock(context.Background())
	if err != nil {
		t.Fatal(err)
	}

	// Make [blk] a bonus block.
	tvm.vm.atomicBackend.(*atomicBackend).bonusBlocks = map[uint64]ids.ID{blk.Height(): blk.ID()}

	// Remove the UTXOs from shared memory, so that non-bonus blocks will fail verification
	if err := tvm.vm.ctx.SharedMemory.Apply(map[ids.ID]*avalancheatomic.Requests{tvm.vm.ctx.XChainID: {RemoveRequests: [][]byte{inputID[:]}}}); err != nil {
		t.Fatal(err)
	}

	if err := blk.Verify(context.Background()); err != nil {
		t.Fatal(err)
	}

	if err := tvm.vm.SetPreference(context.Background(), blk.ID()); err != nil {
		t.Fatal(err)
	}

	if err := blk.Accept(context.Background()); err != nil {
		t.Fatal(err)
	}

	lastAcceptedID, err := tvm.vm.LastAccepted(context.Background())
	if err != nil {
		t.Fatal(err)
	}
	if lastAcceptedID != blk.ID() {
		t.Fatalf("Expected last accepted blockID to be the accepted block: %s, but found %s", blk.ID(), lastAcceptedID)
	}
}

// Regression test to ensure that a VM that accepts block A and B
// will not attempt to orphan either when verifying blocks C and D
// from another VM (which have a common ancestor under the finalized
// frontier).
//
//	  A
//	 / \
//	B   C
//
// verifies block B and C, then Accepts block B. Then we test to ensure
// that the VM defends against any attempt to set the preference or to
// accept block C, which should be an orphaned block at this point and
// get rejected.
func TestReorgProtection(t *testing.T) {
	importAmount := uint64(1000000000)
	tvmConfig := testVMConfig{
		finishBootstrapping: true,
		genesisJSON:         genesisJSONApricotPhase0,
		configJSON:          `{"pruning-enabled":false}`,
		utxos: map[ids.ShortID]uint64{
			testShortIDAddrs[0]: importAmount,
		},
	}
	tvm1 := newVM(t, tvmConfig)
	tvm2 := newVM(t, tvmConfig)
	defer func() {
		if err := tvm1.vm.Shutdown(context.Background()); err != nil {
			t.Fatal(err)
		}

		if err := tvm2.vm.Shutdown(context.Background()); err != nil {
			t.Fatal(err)
		}
	}()

	newTxPoolHeadChan1 := make(chan core.NewTxPoolReorgEvent, 1)
	tvm1.vm.txPool.SubscribeNewReorgEvent(newTxPoolHeadChan1)
	newTxPoolHeadChan2 := make(chan core.NewTxPoolReorgEvent, 1)
	tvm2.vm.txPool.SubscribeNewReorgEvent(newTxPoolHeadChan2)

	key := testKeys[0].ToECDSA()
	address := testEthAddrs[0]

	importTx, err := tvm1.vm.newImportTx(tvm1.vm.ctx.XChainID, address, initialBaseFee, []*secp256k1.PrivateKey{testKeys[0]})
	if err != nil {
		t.Fatal(err)
	}

	if err := tvm1.vm.mempool.AddLocalTx(importTx); err != nil {
		t.Fatal(err)
	}

	<-tvm1.toEngine

	vm1BlkA, err := tvm1.vm.BuildBlock(context.Background())
	if err != nil {
		t.Fatalf("Failed to build block with import transaction: %s", err)
	}

	if err := vm1BlkA.Verify(context.Background()); err != nil {
		t.Fatalf("Block failed verification on VM1: %s", err)
	}

	if err := tvm1.vm.SetPreference(context.Background(), vm1BlkA.ID()); err != nil {
		t.Fatal(err)
	}

	vm2BlkA, err := tvm2.vm.ParseBlock(context.Background(), vm1BlkA.Bytes())
	if err != nil {
		t.Fatalf("Unexpected error parsing block from vm2: %s", err)
	}
	if err := vm2BlkA.Verify(context.Background()); err != nil {
		t.Fatalf("Block failed verification on VM2: %s", err)
	}
	if err := tvm2.vm.SetPreference(context.Background(), vm2BlkA.ID()); err != nil {
		t.Fatal(err)
	}

	if err := vm1BlkA.Accept(context.Background()); err != nil {
		t.Fatalf("VM1 failed to accept block: %s", err)
	}
	if err := vm2BlkA.Accept(context.Background()); err != nil {
		t.Fatalf("VM2 failed to accept block: %s", err)
	}

	newHead := <-newTxPoolHeadChan1
	if newHead.Head.Hash() != common.Hash(vm1BlkA.ID()) {
		t.Fatalf("Expected new block to match")
	}
	newHead = <-newTxPoolHeadChan2
	if newHead.Head.Hash() != common.Hash(vm2BlkA.ID()) {
		t.Fatalf("Expected new block to match")
	}

	// Create list of 10 successive transactions to build block A on vm1
	// and to be split into two separate blocks on VM2
	txs := make([]*types.Transaction, 10)
	for i := 0; i < 10; i++ {
		tx := types.NewTransaction(uint64(i), address, big.NewInt(10), 21000, big.NewInt(ap0.MinGasPrice), nil)
		signedTx, err := types.SignTx(tx, types.NewEIP155Signer(tvm1.vm.chainID), key)
		if err != nil {
			t.Fatal(err)
		}
		txs[i] = signedTx
	}

	var errs []error

	// Add the remote transactions, build the block, and set VM1's preference for block A
	errs = tvm1.vm.txPool.AddRemotesSync(txs)
	for i, err := range errs {
		if err != nil {
			t.Fatalf("Failed to add transaction to VM1 at index %d: %s", i, err)
		}
	}

	<-tvm1.toEngine

	vm1BlkB, err := tvm1.vm.BuildBlock(context.Background())
	if err != nil {
		t.Fatal(err)
	}

	if err := vm1BlkB.Verify(context.Background()); err != nil {
		t.Fatal(err)
	}

	if err := tvm1.vm.SetPreference(context.Background(), vm1BlkB.ID()); err != nil {
		t.Fatal(err)
	}

	// Split the transactions over two blocks, and set VM2's preference to them in sequence
	// after building each block
	// Block C
	errs = tvm2.vm.txPool.AddRemotesSync(txs[0:5])
	for i, err := range errs {
		if err != nil {
			t.Fatalf("Failed to add transaction to VM2 at index %d: %s", i, err)
		}
	}

	<-tvm2.toEngine
	vm2BlkC, err := tvm2.vm.BuildBlock(context.Background())
	if err != nil {
		t.Fatalf("Failed to build BlkC on VM2: %s", err)
	}

	if err := vm2BlkC.Verify(context.Background()); err != nil {
		t.Fatalf("Block failed verification on VM2: %s", err)
	}

	vm1BlkC, err := tvm1.vm.ParseBlock(context.Background(), vm2BlkC.Bytes())
	if err != nil {
		t.Fatalf("Unexpected error parsing block from vm2: %s", err)
	}

	if err := vm1BlkC.Verify(context.Background()); err != nil {
		t.Fatalf("Block failed verification on VM1: %s", err)
	}

	// Accept B, such that block C should get Rejected.
	if err := vm1BlkB.Accept(context.Background()); err != nil {
		t.Fatalf("VM1 failed to accept block: %s", err)
	}

	// The below (setting preference blocks that have a common ancestor
	// with the preferred chain lower than the last finalized block)
	// should NEVER happen. However, the VM defends against this
	// just in case.
	if err := tvm1.vm.SetPreference(context.Background(), vm1BlkC.ID()); !strings.Contains(err.Error(), "cannot orphan finalized block") {
		t.Fatalf("Unexpected error when setting preference that would trigger reorg: %s", err)
	}

	if err := vm1BlkC.Accept(context.Background()); !strings.Contains(err.Error(), "expected accepted block to have parent") {
		t.Fatalf("Unexpected error when setting block at finalized height: %s", err)
	}
}

// Regression test to ensure that a VM that accepts block C while preferring
// block B will trigger a reorg.
//
//	  A
//	 / \
//	B   C
func TestNonCanonicalAccept(t *testing.T) {
	importAmount := uint64(1000000000)
	tvmConfig := testVMConfig{
		finishBootstrapping: true,
		genesisJSON:         genesisJSONApricotPhase0,
		utxos: map[ids.ShortID]uint64{
			testShortIDAddrs[0]: importAmount,
		},
	}
	tvm1 := newVM(t, tvmConfig)
	tvm2 := newVM(t, tvmConfig)
	defer func() {
		if err := tvm1.vm.Shutdown(context.Background()); err != nil {
			t.Fatal(err)
		}

		if err := tvm2.vm.Shutdown(context.Background()); err != nil {
			t.Fatal(err)
		}
	}()

	newTxPoolHeadChan1 := make(chan core.NewTxPoolReorgEvent, 1)
	tvm1.vm.txPool.SubscribeNewReorgEvent(newTxPoolHeadChan1)
	newTxPoolHeadChan2 := make(chan core.NewTxPoolReorgEvent, 1)
	tvm2.vm.txPool.SubscribeNewReorgEvent(newTxPoolHeadChan2)

	key := testKeys[0].ToECDSA()
	address := testEthAddrs[0]

	importTx, err := tvm1.vm.newImportTx(tvm1.vm.ctx.XChainID, address, initialBaseFee, []*secp256k1.PrivateKey{testKeys[0]})
	if err != nil {
		t.Fatal(err)
	}

	if err := tvm1.vm.mempool.AddLocalTx(importTx); err != nil {
		t.Fatal(err)
	}

	<-tvm1.toEngine

	vm1BlkA, err := tvm1.vm.BuildBlock(context.Background())
	if err != nil {
		t.Fatalf("Failed to build block with import transaction: %s", err)
	}

	if err := vm1BlkA.Verify(context.Background()); err != nil {
		t.Fatalf("Block failed verification on VM1: %s", err)
	}

	if _, err := tvm1.vm.GetBlockIDAtHeight(context.Background(), vm1BlkA.Height()); err != database.ErrNotFound {
		t.Fatalf("Expected unaccepted block not to be indexed by height, but found %s", err)
	}

	if err := tvm1.vm.SetPreference(context.Background(), vm1BlkA.ID()); err != nil {
		t.Fatal(err)
	}

	vm2BlkA, err := tvm2.vm.ParseBlock(context.Background(), vm1BlkA.Bytes())
	if err != nil {
		t.Fatalf("Unexpected error parsing block from vm2: %s", err)
	}
	if err := vm2BlkA.Verify(context.Background()); err != nil {
		t.Fatalf("Block failed verification on VM2: %s", err)
	}
	if _, err := tvm2.vm.GetBlockIDAtHeight(context.Background(), vm2BlkA.Height()); err != database.ErrNotFound {
		t.Fatalf("Expected unaccepted block not to be indexed by height, but found %s", err)
	}
	if err := tvm2.vm.SetPreference(context.Background(), vm2BlkA.ID()); err != nil {
		t.Fatal(err)
	}

	if err := vm1BlkA.Accept(context.Background()); err != nil {
		t.Fatalf("VM1 failed to accept block: %s", err)
	}
	if blkID, err := tvm1.vm.GetBlockIDAtHeight(context.Background(), vm1BlkA.Height()); err != nil {
		t.Fatalf("Height lookuped failed on accepted block: %s", err)
	} else if blkID != vm1BlkA.ID() {
		t.Fatalf("Expected accepted block to be indexed by height, but found %s", blkID)
	}
	if err := vm2BlkA.Accept(context.Background()); err != nil {
		t.Fatalf("VM2 failed to accept block: %s", err)
	}
	if blkID, err := tvm2.vm.GetBlockIDAtHeight(context.Background(), vm2BlkA.Height()); err != nil {
		t.Fatalf("Height lookuped failed on accepted block: %s", err)
	} else if blkID != vm2BlkA.ID() {
		t.Fatalf("Expected accepted block to be indexed by height, but found %s", blkID)
	}

	newHead := <-newTxPoolHeadChan1
	if newHead.Head.Hash() != common.Hash(vm1BlkA.ID()) {
		t.Fatalf("Expected new block to match")
	}
	newHead = <-newTxPoolHeadChan2
	if newHead.Head.Hash() != common.Hash(vm2BlkA.ID()) {
		t.Fatalf("Expected new block to match")
	}

	// Create list of 10 successive transactions to build block A on vm1
	// and to be split into two separate blocks on VM2
	txs := make([]*types.Transaction, 10)
	for i := 0; i < 10; i++ {
		tx := types.NewTransaction(uint64(i), address, big.NewInt(10), 21000, big.NewInt(ap0.MinGasPrice), nil)
		signedTx, err := types.SignTx(tx, types.NewEIP155Signer(tvm1.vm.chainID), key)
		if err != nil {
			t.Fatal(err)
		}
		txs[i] = signedTx
	}

	var errs []error

	// Add the remote transactions, build the block, and set VM1's preference for block A
	errs = tvm1.vm.txPool.AddRemotesSync(txs)
	for i, err := range errs {
		if err != nil {
			t.Fatalf("Failed to add transaction to VM1 at index %d: %s", i, err)
		}
	}

	<-tvm1.toEngine

	vm1BlkB, err := tvm1.vm.BuildBlock(context.Background())
	if err != nil {
		t.Fatal(err)
	}

	if err := vm1BlkB.Verify(context.Background()); err != nil {
		t.Fatal(err)
	}

	if _, err := tvm1.vm.GetBlockIDAtHeight(context.Background(), vm1BlkB.Height()); err != database.ErrNotFound {
		t.Fatalf("Expected unaccepted block not to be indexed by height, but found %s", err)
	}

	if err := tvm1.vm.SetPreference(context.Background(), vm1BlkB.ID()); err != nil {
		t.Fatal(err)
	}

	tvm1.vm.eth.APIBackend.SetAllowUnfinalizedQueries(true)

	blkBHeight := vm1BlkB.Height()
	blkBHash := vm1BlkB.(*chain.BlockWrapper).Block.(*Block).ethBlock.Hash()
	if b := tvm1.vm.blockChain.GetBlockByNumber(blkBHeight); b.Hash() != blkBHash {
		t.Fatalf("expected block at %d to have hash %s but got %s", blkBHeight, blkBHash.Hex(), b.Hash().Hex())
	}

	errs = tvm2.vm.txPool.AddRemotesSync(txs[0:5])
	for i, err := range errs {
		if err != nil {
			t.Fatalf("Failed to add transaction to VM2 at index %d: %s", i, err)
		}
	}

	<-tvm2.toEngine
	vm2BlkC, err := tvm2.vm.BuildBlock(context.Background())
	if err != nil {
		t.Fatalf("Failed to build BlkC on VM2: %s", err)
	}

	vm1BlkC, err := tvm1.vm.ParseBlock(context.Background(), vm2BlkC.Bytes())
	if err != nil {
		t.Fatalf("Unexpected error parsing block from vm2: %s", err)
	}

	if err := vm1BlkC.Verify(context.Background()); err != nil {
		t.Fatalf("Block failed verification on VM1: %s", err)
	}

	if _, err := tvm1.vm.GetBlockIDAtHeight(context.Background(), vm1BlkC.Height()); err != database.ErrNotFound {
		t.Fatalf("Expected unaccepted block not to be indexed by height, but found %s", err)
	}

	if err := vm1BlkC.Accept(context.Background()); err != nil {
		t.Fatalf("VM1 failed to accept block: %s", err)
	}

	if blkID, err := tvm1.vm.GetBlockIDAtHeight(context.Background(), vm1BlkC.Height()); err != nil {
		t.Fatalf("Height lookuped failed on accepted block: %s", err)
	} else if blkID != vm1BlkC.ID() {
		t.Fatalf("Expected accepted block to be indexed by height, but found %s", blkID)
	}

	blkCHash := vm1BlkC.(*chain.BlockWrapper).Block.(*Block).ethBlock.Hash()
	if b := tvm1.vm.blockChain.GetBlockByNumber(blkBHeight); b.Hash() != blkCHash {
		t.Fatalf("expected block at %d to have hash %s but got %s", blkBHeight, blkCHash.Hex(), b.Hash().Hex())
	}
}

// Regression test to ensure that a VM that verifies block B, C, then
// D (preferring block B) does not trigger a reorg through the re-verification
// of block C or D.
//
//	  A
//	 / \
//	B   C
//	    |
//	    D
func TestStickyPreference(t *testing.T) {
	importAmount := uint64(1000000000)
	tvmConfig := testVMConfig{
		finishBootstrapping: true,
		genesisJSON:         genesisJSONApricotPhase0,
		utxos: map[ids.ShortID]uint64{
			testShortIDAddrs[0]: importAmount,
		},
	}
	tvm1 := newVM(t, tvmConfig)
	tvm2 := newVM(t, tvmConfig)
	defer func() {
		if err := tvm1.vm.Shutdown(context.Background()); err != nil {
			t.Fatal(err)
		}

		if err := tvm2.vm.Shutdown(context.Background()); err != nil {
			t.Fatal(err)
		}
	}()

	newTxPoolHeadChan1 := make(chan core.NewTxPoolReorgEvent, 1)
	tvm1.vm.txPool.SubscribeNewReorgEvent(newTxPoolHeadChan1)
	newTxPoolHeadChan2 := make(chan core.NewTxPoolReorgEvent, 1)
	tvm2.vm.txPool.SubscribeNewReorgEvent(newTxPoolHeadChan2)

	key := testKeys[0].ToECDSA()
	address := testEthAddrs[0]

	importTx, err := tvm1.vm.newImportTx(tvm1.vm.ctx.XChainID, address, initialBaseFee, []*secp256k1.PrivateKey{testKeys[0]})
	if err != nil {
		t.Fatal(err)
	}

	if err := tvm1.vm.mempool.AddLocalTx(importTx); err != nil {
		t.Fatal(err)
	}

	<-tvm1.toEngine

	vm1BlkA, err := tvm1.vm.BuildBlock(context.Background())
	if err != nil {
		t.Fatalf("Failed to build block with import transaction: %s", err)
	}

	if err := vm1BlkA.Verify(context.Background()); err != nil {
		t.Fatalf("Block failed verification on VM1: %s", err)
	}

	if err := tvm1.vm.SetPreference(context.Background(), vm1BlkA.ID()); err != nil {
		t.Fatal(err)
	}

	vm2BlkA, err := tvm2.vm.ParseBlock(context.Background(), vm1BlkA.Bytes())
	if err != nil {
		t.Fatalf("Unexpected error parsing block from vm2: %s", err)
	}
	if err := vm2BlkA.Verify(context.Background()); err != nil {
		t.Fatalf("Block failed verification on VM2: %s", err)
	}
	if err := tvm2.vm.SetPreference(context.Background(), vm2BlkA.ID()); err != nil {
		t.Fatal(err)
	}

	if err := vm1BlkA.Accept(context.Background()); err != nil {
		t.Fatalf("VM1 failed to accept block: %s", err)
	}
	if err := vm2BlkA.Accept(context.Background()); err != nil {
		t.Fatalf("VM2 failed to accept block: %s", err)
	}

	newHead := <-newTxPoolHeadChan1
	if newHead.Head.Hash() != common.Hash(vm1BlkA.ID()) {
		t.Fatalf("Expected new block to match")
	}
	newHead = <-newTxPoolHeadChan2
	if newHead.Head.Hash() != common.Hash(vm2BlkA.ID()) {
		t.Fatalf("Expected new block to match")
	}

	// Create list of 10 successive transactions to build block A on vm1
	// and to be split into two separate blocks on VM2
	txs := make([]*types.Transaction, 10)
	for i := 0; i < 10; i++ {
		tx := types.NewTransaction(uint64(i), address, big.NewInt(10), 21000, big.NewInt(ap0.MinGasPrice), nil)
		signedTx, err := types.SignTx(tx, types.NewEIP155Signer(tvm1.vm.chainID), key)
		if err != nil {
			t.Fatal(err)
		}
		txs[i] = signedTx
	}

	var errs []error

	// Add the remote transactions, build the block, and set VM1's preference for block A
	errs = tvm1.vm.txPool.AddRemotesSync(txs)
	for i, err := range errs {
		if err != nil {
			t.Fatalf("Failed to add transaction to VM1 at index %d: %s", i, err)
		}
	}

	<-tvm1.toEngine

	vm1BlkB, err := tvm1.vm.BuildBlock(context.Background())
	if err != nil {
		t.Fatal(err)
	}

	if err := vm1BlkB.Verify(context.Background()); err != nil {
		t.Fatal(err)
	}

	if err := tvm1.vm.SetPreference(context.Background(), vm1BlkB.ID()); err != nil {
		t.Fatal(err)
	}

	tvm1.vm.eth.APIBackend.SetAllowUnfinalizedQueries(true)

	blkBHeight := vm1BlkB.Height()
	blkBHash := vm1BlkB.(*chain.BlockWrapper).Block.(*Block).ethBlock.Hash()
	if b := tvm1.vm.blockChain.GetBlockByNumber(blkBHeight); b.Hash() != blkBHash {
		t.Fatalf("expected block at %d to have hash %s but got %s", blkBHeight, blkBHash.Hex(), b.Hash().Hex())
	}

	errs = tvm2.vm.txPool.AddRemotesSync(txs[0:5])
	for i, err := range errs {
		if err != nil {
			t.Fatalf("Failed to add transaction to VM2 at index %d: %s", i, err)
		}
	}

	<-tvm2.toEngine
	vm2BlkC, err := tvm2.vm.BuildBlock(context.Background())
	if err != nil {
		t.Fatalf("Failed to build BlkC on VM2: %s", err)
	}

	if err := vm2BlkC.Verify(context.Background()); err != nil {
		t.Fatalf("BlkC failed verification on VM2: %s", err)
	}

	if err := tvm2.vm.SetPreference(context.Background(), vm2BlkC.ID()); err != nil {
		t.Fatal(err)
	}

	newHead = <-newTxPoolHeadChan2
	if newHead.Head.Hash() != common.Hash(vm2BlkC.ID()) {
		t.Fatalf("Expected new block to match")
	}

	errs = tvm2.vm.txPool.AddRemotesSync(txs[5:])
	for i, err := range errs {
		if err != nil {
			t.Fatalf("Failed to add transaction to VM2 at index %d: %s", i, err)
		}
	}

	<-tvm2.toEngine
	vm2BlkD, err := tvm2.vm.BuildBlock(context.Background())
	if err != nil {
		t.Fatalf("Failed to build BlkD on VM2: %s", err)
	}

	// Parse blocks produced in vm2
	vm1BlkC, err := tvm1.vm.ParseBlock(context.Background(), vm2BlkC.Bytes())
	if err != nil {
		t.Fatalf("Unexpected error parsing block from vm2: %s", err)
	}
	blkCHash := vm1BlkC.(*chain.BlockWrapper).Block.(*Block).ethBlock.Hash()

	vm1BlkD, err := tvm1.vm.ParseBlock(context.Background(), vm2BlkD.Bytes())
	if err != nil {
		t.Fatalf("Unexpected error parsing block from vm2: %s", err)
	}
	blkDHeight := vm1BlkD.Height()
	blkDHash := vm1BlkD.(*chain.BlockWrapper).Block.(*Block).ethBlock.Hash()

	// Should be no-ops
	if err := vm1BlkC.Verify(context.Background()); err != nil {
		t.Fatalf("Block failed verification on VM1: %s", err)
	}
	if err := vm1BlkD.Verify(context.Background()); err != nil {
		t.Fatalf("Block failed verification on VM1: %s", err)
	}
	if b := tvm1.vm.blockChain.GetBlockByNumber(blkBHeight); b.Hash() != blkBHash {
		t.Fatalf("expected block at %d to have hash %s but got %s", blkBHeight, blkBHash.Hex(), b.Hash().Hex())
	}
	if b := tvm1.vm.blockChain.GetBlockByNumber(blkDHeight); b != nil {
		t.Fatalf("expected block at %d to be nil but got %s", blkDHeight, b.Hash().Hex())
	}
	if b := tvm1.vm.blockChain.CurrentBlock(); b.Hash() != blkBHash {
		t.Fatalf("expected current block to have hash %s but got %s", blkBHash.Hex(), b.Hash().Hex())
	}

	// Should still be no-ops on re-verify
	if err := vm1BlkC.Verify(context.Background()); err != nil {
		t.Fatalf("Block failed verification on VM1: %s", err)
	}
	if err := vm1BlkD.Verify(context.Background()); err != nil {
		t.Fatalf("Block failed verification on VM1: %s", err)
	}
	if b := tvm1.vm.blockChain.GetBlockByNumber(blkBHeight); b.Hash() != blkBHash {
		t.Fatalf("expected block at %d to have hash %s but got %s", blkBHeight, blkBHash.Hex(), b.Hash().Hex())
	}
	if b := tvm1.vm.blockChain.GetBlockByNumber(blkDHeight); b != nil {
		t.Fatalf("expected block at %d to be nil but got %s", blkDHeight, b.Hash().Hex())
	}
	if b := tvm1.vm.blockChain.CurrentBlock(); b.Hash() != blkBHash {
		t.Fatalf("expected current block to have hash %s but got %s", blkBHash.Hex(), b.Hash().Hex())
	}

	// Should be queryable after setting preference to side chain
	if err := tvm1.vm.SetPreference(context.Background(), vm1BlkD.ID()); err != nil {
		t.Fatal(err)
	}

	if b := tvm1.vm.blockChain.GetBlockByNumber(blkBHeight); b.Hash() != blkCHash {
		t.Fatalf("expected block at %d to have hash %s but got %s", blkBHeight, blkCHash.Hex(), b.Hash().Hex())
	}
	if b := tvm1.vm.blockChain.GetBlockByNumber(blkDHeight); b.Hash() != blkDHash {
		t.Fatalf("expected block at %d to have hash %s but got %s", blkDHeight, blkDHash.Hex(), b.Hash().Hex())
	}
	if b := tvm1.vm.blockChain.CurrentBlock(); b.Hash() != blkDHash {
		t.Fatalf("expected current block to have hash %s but got %s", blkDHash.Hex(), b.Hash().Hex())
	}

	// Attempt to accept out of order
	if err := vm1BlkD.Accept(context.Background()); !strings.Contains(err.Error(), "expected accepted block to have parent") {
		t.Fatalf("unexpected error when accepting out of order block: %s", err)
	}

	// Accept in order
	if err := vm1BlkC.Accept(context.Background()); err != nil {
		t.Fatalf("Block failed verification on VM1: %s", err)
	}
	if err := vm1BlkD.Accept(context.Background()); err != nil {
		t.Fatalf("Block failed acceptance on VM1: %s", err)
	}

	// Ensure queryable after accepting
	if b := tvm1.vm.blockChain.GetBlockByNumber(blkBHeight); b.Hash() != blkCHash {
		t.Fatalf("expected block at %d to have hash %s but got %s", blkBHeight, blkCHash.Hex(), b.Hash().Hex())
	}
	if b := tvm1.vm.blockChain.GetBlockByNumber(blkDHeight); b.Hash() != blkDHash {
		t.Fatalf("expected block at %d to have hash %s but got %s", blkDHeight, blkDHash.Hex(), b.Hash().Hex())
	}
	if b := tvm1.vm.blockChain.CurrentBlock(); b.Hash() != blkDHash {
		t.Fatalf("expected current block to have hash %s but got %s", blkDHash.Hex(), b.Hash().Hex())
	}
}

// Regression test to ensure that a VM that prefers block B is able to parse
// block C but unable to parse block D because it names B as an uncle, which
// are not supported.
//
//	  A
//	 / \
//	B   C
//	    |
//	    D
func TestUncleBlock(t *testing.T) {
	importAmount := uint64(1000000000)
	tvmConfig := testVMConfig{
		finishBootstrapping: true,
		genesisJSON:         genesisJSONApricotPhase0,
		utxos: map[ids.ShortID]uint64{
			testShortIDAddrs[0]: importAmount,
		},
	}
	tvm1 := newVM(t, tvmConfig)
	tvm2 := newVM(t, tvmConfig)
	defer func() {
		if err := tvm1.vm.Shutdown(context.Background()); err != nil {
			t.Fatal(err)
		}
		if err := tvm2.vm.Shutdown(context.Background()); err != nil {
			t.Fatal(err)
		}
	}()

	newTxPoolHeadChan1 := make(chan core.NewTxPoolReorgEvent, 1)
	tvm1.vm.txPool.SubscribeNewReorgEvent(newTxPoolHeadChan1)
	newTxPoolHeadChan2 := make(chan core.NewTxPoolReorgEvent, 1)
	tvm2.vm.txPool.SubscribeNewReorgEvent(newTxPoolHeadChan2)

	key := testKeys[0].ToECDSA()
	address := testEthAddrs[0]

	importTx, err := tvm1.vm.newImportTx(tvm1.vm.ctx.XChainID, address, initialBaseFee, []*secp256k1.PrivateKey{testKeys[0]})
	if err != nil {
		t.Fatal(err)
	}

	if err := tvm1.vm.mempool.AddLocalTx(importTx); err != nil {
		t.Fatal(err)
	}

	<-tvm1.toEngine

	vm1BlkA, err := tvm1.vm.BuildBlock(context.Background())
	if err != nil {
		t.Fatalf("Failed to build block with import transaction: %s", err)
	}

	if err := vm1BlkA.Verify(context.Background()); err != nil {
		t.Fatalf("Block failed verification on VM1: %s", err)
	}

	if err := tvm1.vm.SetPreference(context.Background(), vm1BlkA.ID()); err != nil {
		t.Fatal(err)
	}

	vm2BlkA, err := tvm2.vm.ParseBlock(context.Background(), vm1BlkA.Bytes())
	if err != nil {
		t.Fatalf("Unexpected error parsing block from vm2: %s", err)
	}
	if err := vm2BlkA.Verify(context.Background()); err != nil {
		t.Fatalf("Block failed verification on VM2: %s", err)
	}
	if err := tvm2.vm.SetPreference(context.Background(), vm2BlkA.ID()); err != nil {
		t.Fatal(err)
	}

	if err := vm1BlkA.Accept(context.Background()); err != nil {
		t.Fatalf("VM1 failed to accept block: %s", err)
	}
	if err := vm2BlkA.Accept(context.Background()); err != nil {
		t.Fatalf("VM2 failed to accept block: %s", err)
	}

	newHead := <-newTxPoolHeadChan1
	if newHead.Head.Hash() != common.Hash(vm1BlkA.ID()) {
		t.Fatalf("Expected new block to match")
	}
	newHead = <-newTxPoolHeadChan2
	if newHead.Head.Hash() != common.Hash(vm2BlkA.ID()) {
		t.Fatalf("Expected new block to match")
	}

	txs := make([]*types.Transaction, 10)
	for i := 0; i < 10; i++ {
		tx := types.NewTransaction(uint64(i), address, big.NewInt(10), 21000, big.NewInt(ap0.MinGasPrice), nil)
		signedTx, err := types.SignTx(tx, types.NewEIP155Signer(tvm1.vm.chainID), key)
		if err != nil {
			t.Fatal(err)
		}
		txs[i] = signedTx
	}

	var errs []error

	errs = tvm1.vm.txPool.AddRemotesSync(txs)
	for i, err := range errs {
		if err != nil {
			t.Fatalf("Failed to add transaction to VM1 at index %d: %s", i, err)
		}
	}

	<-tvm1.toEngine

	vm1BlkB, err := tvm1.vm.BuildBlock(context.Background())
	if err != nil {
		t.Fatal(err)
	}

	if err := vm1BlkB.Verify(context.Background()); err != nil {
		t.Fatal(err)
	}

	if err := tvm1.vm.SetPreference(context.Background(), vm1BlkB.ID()); err != nil {
		t.Fatal(err)
	}

	errs = tvm2.vm.txPool.AddRemotesSync(txs[0:5])
	for i, err := range errs {
		if err != nil {
			t.Fatalf("Failed to add transaction to VM2 at index %d: %s", i, err)
		}
	}

	<-tvm2.toEngine
	vm2BlkC, err := tvm2.vm.BuildBlock(context.Background())
	if err != nil {
		t.Fatalf("Failed to build BlkC on VM2: %s", err)
	}

	if err := vm2BlkC.Verify(context.Background()); err != nil {
		t.Fatalf("BlkC failed verification on VM2: %s", err)
	}

	if err := tvm2.vm.SetPreference(context.Background(), vm2BlkC.ID()); err != nil {
		t.Fatal(err)
	}

	newHead = <-newTxPoolHeadChan2
	if newHead.Head.Hash() != common.Hash(vm2BlkC.ID()) {
		t.Fatalf("Expected new block to match")
	}

	errs = tvm2.vm.txPool.AddRemotesSync(txs[5:10])
	for i, err := range errs {
		if err != nil {
			t.Fatalf("Failed to add transaction to VM2 at index %d: %s", i, err)
		}
	}

	<-tvm2.toEngine
	vm2BlkD, err := tvm2.vm.BuildBlock(context.Background())
	if err != nil {
		t.Fatalf("Failed to build BlkD on VM2: %s", err)
	}

	// Create uncle block from blkD
	blkDEthBlock := vm2BlkD.(*chain.BlockWrapper).Block.(*Block).ethBlock
	uncles := []*types.Header{vm1BlkB.(*chain.BlockWrapper).Block.(*Block).ethBlock.Header()}
	uncleBlockHeader := types.CopyHeader(blkDEthBlock.Header())
	uncleBlockHeader.UncleHash = types.CalcUncleHash(uncles)

	uncleEthBlock := customtypes.NewBlockWithExtData(
		uncleBlockHeader,
		blkDEthBlock.Transactions(),
		uncles,
		nil,
		trie.NewStackTrie(nil),
		customtypes.BlockExtData(blkDEthBlock),
		false,
	)
	uncleBlock, err := tvm2.vm.newBlock(uncleEthBlock)
	if err != nil {
		t.Fatal(err)
	}
	if err := uncleBlock.Verify(context.Background()); !errors.Is(err, errUnclesUnsupported) {
		t.Fatalf("VM2 should have failed with %q but got %q", errUnclesUnsupported, err.Error())
	}
	if _, err := tvm1.vm.ParseBlock(context.Background(), vm2BlkC.Bytes()); err != nil {
		t.Fatalf("VM1 errored parsing blkC: %s", err)
	}
	if _, err := tvm1.vm.ParseBlock(context.Background(), uncleBlock.Bytes()); !errors.Is(err, errUnclesUnsupported) {
		t.Fatalf("VM1 should have failed with %q but got %q", errUnclesUnsupported, err.Error())
	}
}

// Regression test to ensure that a VM that is not able to parse a block that
// contains no transactions.
func TestEmptyBlock(t *testing.T) {
	importAmount := uint64(1000000000)
	tvm := newVM(t, testVMConfig{
		finishBootstrapping: true,
		genesisJSON:         genesisJSONApricotPhase0,
		utxos: map[ids.ShortID]uint64{
			testShortIDAddrs[0]: importAmount,
		},
	})
	defer func() {
		if err := tvm.vm.Shutdown(context.Background()); err != nil {
			t.Fatal(err)
		}
	}()

	importTx, err := tvm.vm.newImportTx(tvm.vm.ctx.XChainID, testEthAddrs[0], initialBaseFee, []*secp256k1.PrivateKey{testKeys[0]})
	if err != nil {
		t.Fatal(err)
	}

	if err := tvm.vm.mempool.AddLocalTx(importTx); err != nil {
		t.Fatal(err)
	}

	<-tvm.toEngine

	blk, err := tvm.vm.BuildBlock(context.Background())
	if err != nil {
		t.Fatalf("Failed to build block with import transaction: %s", err)
	}

	// Create empty block from blkA
	ethBlock := blk.(*chain.BlockWrapper).Block.(*Block).ethBlock

	emptyEthBlock := customtypes.NewBlockWithExtData(
		types.CopyHeader(ethBlock.Header()),
		nil,
		nil,
		nil,
		new(trie.Trie),
		nil,
		false,
	)

	if len(customtypes.BlockExtData(emptyEthBlock)) != 0 || customtypes.GetHeaderExtra(emptyEthBlock.Header()).ExtDataHash != (common.Hash{}) {
		t.Fatalf("emptyEthBlock should not have any extra data")
	}

	emptyBlock, err := tvm.vm.newBlock(emptyEthBlock)
	if err != nil {
		t.Fatal(err)
	}

	if _, err := tvm.vm.ParseBlock(context.Background(), emptyBlock.Bytes()); !errors.Is(err, errEmptyBlock) {
		t.Fatalf("VM should have failed with errEmptyBlock but got %s", err.Error())
	}
	if err := emptyBlock.Verify(context.Background()); !errors.Is(err, errEmptyBlock) {
		t.Fatalf("block should have failed verification with errEmptyBlock but got %s", err.Error())
	}
}

// Regression test to ensure that a VM that verifies block B, C, then
// D (preferring block B) reorgs when C and then D are accepted.
//
//	  A
//	 / \
//	B   C
//	    |
//	    D
func TestAcceptReorg(t *testing.T) {
	importAmount := uint64(1000000000)
	tvmConfig := testVMConfig{
		finishBootstrapping: true,
		genesisJSON:         genesisJSONApricotPhase0,
		utxos: map[ids.ShortID]uint64{
			testShortIDAddrs[0]: importAmount,
		},
	}
	tvm1 := newVM(t, tvmConfig)
	tvm2 := newVM(t, tvmConfig)
	defer func() {
		if err := tvm1.vm.Shutdown(context.Background()); err != nil {
			t.Fatal(err)
		}

		if err := tvm2.vm.Shutdown(context.Background()); err != nil {
			t.Fatal(err)
		}
	}()

	newTxPoolHeadChan1 := make(chan core.NewTxPoolReorgEvent, 1)
	tvm1.vm.txPool.SubscribeNewReorgEvent(newTxPoolHeadChan1)
	newTxPoolHeadChan2 := make(chan core.NewTxPoolReorgEvent, 1)
	tvm2.vm.txPool.SubscribeNewReorgEvent(newTxPoolHeadChan2)

	key := testKeys[0].ToECDSA()
	address := testEthAddrs[0]

	importTx, err := tvm1.vm.newImportTx(tvm1.vm.ctx.XChainID, address, initialBaseFee, []*secp256k1.PrivateKey{testKeys[0]})
	if err != nil {
		t.Fatal(err)
	}

	if err := tvm1.vm.mempool.AddLocalTx(importTx); err != nil {
		t.Fatal(err)
	}

	<-tvm1.toEngine

	vm1BlkA, err := tvm1.vm.BuildBlock(context.Background())
	if err != nil {
		t.Fatalf("Failed to build block with import transaction: %s", err)
	}

	if err := vm1BlkA.Verify(context.Background()); err != nil {
		t.Fatalf("Block failed verification on VM1: %s", err)
	}

	if err := tvm1.vm.SetPreference(context.Background(), vm1BlkA.ID()); err != nil {
		t.Fatal(err)
	}

	vm2BlkA, err := tvm2.vm.ParseBlock(context.Background(), vm1BlkA.Bytes())
	if err != nil {
		t.Fatalf("Unexpected error parsing block from vm2: %s", err)
	}
	if err := vm2BlkA.Verify(context.Background()); err != nil {
		t.Fatalf("Block failed verification on VM2: %s", err)
	}
	if err := tvm2.vm.SetPreference(context.Background(), vm2BlkA.ID()); err != nil {
		t.Fatal(err)
	}

	if err := vm1BlkA.Accept(context.Background()); err != nil {
		t.Fatalf("VM1 failed to accept block: %s", err)
	}
	if err := vm2BlkA.Accept(context.Background()); err != nil {
		t.Fatalf("VM2 failed to accept block: %s", err)
	}

	newHead := <-newTxPoolHeadChan1
	if newHead.Head.Hash() != common.Hash(vm1BlkA.ID()) {
		t.Fatalf("Expected new block to match")
	}
	newHead = <-newTxPoolHeadChan2
	if newHead.Head.Hash() != common.Hash(vm2BlkA.ID()) {
		t.Fatalf("Expected new block to match")
	}

	// Create list of 10 successive transactions to build block A on vm1
	// and to be split into two separate blocks on VM2
	txs := make([]*types.Transaction, 10)
	for i := 0; i < 10; i++ {
		tx := types.NewTransaction(uint64(i), address, big.NewInt(10), 21000, big.NewInt(ap0.MinGasPrice), nil)
		signedTx, err := types.SignTx(tx, types.NewEIP155Signer(tvm1.vm.chainID), key)
		if err != nil {
			t.Fatal(err)
		}
		txs[i] = signedTx
	}

	// Add the remote transactions, build the block, and set VM1's preference
	// for block B
	errs := tvm1.vm.txPool.AddRemotesSync(txs)
	for i, err := range errs {
		if err != nil {
			t.Fatalf("Failed to add transaction to VM1 at index %d: %s", i, err)
		}
	}

	<-tvm1.toEngine

	vm1BlkB, err := tvm1.vm.BuildBlock(context.Background())
	if err != nil {
		t.Fatal(err)
	}

	if err := vm1BlkB.Verify(context.Background()); err != nil {
		t.Fatal(err)
	}

	if err := tvm1.vm.SetPreference(context.Background(), vm1BlkB.ID()); err != nil {
		t.Fatal(err)
	}

	errs = tvm2.vm.txPool.AddRemotesSync(txs[0:5])
	for i, err := range errs {
		if err != nil {
			t.Fatalf("Failed to add transaction to VM2 at index %d: %s", i, err)
		}
	}

	<-tvm2.toEngine

	vm2BlkC, err := tvm2.vm.BuildBlock(context.Background())
	if err != nil {
		t.Fatalf("Failed to build BlkC on VM2: %s", err)
	}

	if err := vm2BlkC.Verify(context.Background()); err != nil {
		t.Fatalf("BlkC failed verification on VM2: %s", err)
	}

	if err := tvm2.vm.SetPreference(context.Background(), vm2BlkC.ID()); err != nil {
		t.Fatal(err)
	}

	newHead = <-newTxPoolHeadChan2
	if newHead.Head.Hash() != common.Hash(vm2BlkC.ID()) {
		t.Fatalf("Expected new block to match")
	}

	errs = tvm2.vm.txPool.AddRemotesSync(txs[5:])
	for i, err := range errs {
		if err != nil {
			t.Fatalf("Failed to add transaction to VM2 at index %d: %s", i, err)
		}
	}

	<-tvm2.toEngine

	vm2BlkD, err := tvm2.vm.BuildBlock(context.Background())
	if err != nil {
		t.Fatalf("Failed to build BlkD on VM2: %s", err)
	}

	// Parse blocks produced in vm2
	vm1BlkC, err := tvm1.vm.ParseBlock(context.Background(), vm2BlkC.Bytes())
	if err != nil {
		t.Fatalf("Unexpected error parsing block from vm2: %s", err)
	}

	vm1BlkD, err := tvm1.vm.ParseBlock(context.Background(), vm2BlkD.Bytes())
	if err != nil {
		t.Fatalf("Unexpected error parsing block from vm2: %s", err)
	}

	if err := vm1BlkC.Verify(context.Background()); err != nil {
		t.Fatalf("Block failed verification on VM1: %s", err)
	}
	if err := vm1BlkD.Verify(context.Background()); err != nil {
		t.Fatalf("Block failed verification on VM1: %s", err)
	}

	blkBHash := vm1BlkB.(*chain.BlockWrapper).Block.(*Block).ethBlock.Hash()
	if b := tvm1.vm.blockChain.CurrentBlock(); b.Hash() != blkBHash {
		t.Fatalf("expected current block to have hash %s but got %s", blkBHash.Hex(), b.Hash().Hex())
	}

	if err := vm1BlkC.Accept(context.Background()); err != nil {
		t.Fatal(err)
	}

	blkCHash := vm1BlkC.(*chain.BlockWrapper).Block.(*Block).ethBlock.Hash()
	if b := tvm1.vm.blockChain.CurrentBlock(); b.Hash() != blkCHash {
		t.Fatalf("expected current block to have hash %s but got %s", blkCHash.Hex(), b.Hash().Hex())
	}
	if err := vm1BlkB.Reject(context.Background()); err != nil {
		t.Fatal(err)
	}

	if err := vm1BlkD.Accept(context.Background()); err != nil {
		t.Fatal(err)
	}
	blkDHash := vm1BlkD.(*chain.BlockWrapper).Block.(*Block).ethBlock.Hash()
	if b := tvm1.vm.blockChain.CurrentBlock(); b.Hash() != blkDHash {
		t.Fatalf("expected current block to have hash %s but got %s", blkDHash.Hex(), b.Hash().Hex())
	}
}

func TestFutureBlock(t *testing.T) {
	importAmount := uint64(1000000000)
	tvm := newVM(t, testVMConfig{
		finishBootstrapping: true,
		genesisJSON:         genesisJSONApricotPhase0,
		utxos: map[ids.ShortID]uint64{
			testShortIDAddrs[0]: importAmount,
		},
	})
	defer func() {
		if err := tvm.vm.Shutdown(context.Background()); err != nil {
			t.Fatal(err)
		}
	}()

	importTx, err := tvm.vm.newImportTx(tvm.vm.ctx.XChainID, testEthAddrs[0], initialBaseFee, []*secp256k1.PrivateKey{testKeys[0]})
	if err != nil {
		t.Fatal(err)
	}

	if err := tvm.vm.mempool.AddLocalTx(importTx); err != nil {
		t.Fatal(err)
	}

	<-tvm.toEngine

	blkA, err := tvm.vm.BuildBlock(context.Background())
	if err != nil {
		t.Fatalf("Failed to build block with import transaction: %s", err)
	}

	// Create empty block from blkA
	internalBlkA := blkA.(*chain.BlockWrapper).Block.(*Block)
	modifiedHeader := types.CopyHeader(internalBlkA.ethBlock.Header())
	// Set the VM's clock to the time of the produced block
	tvm.vm.clock.Set(time.Unix(int64(modifiedHeader.Time), 0))
	// Set the modified time to exceed the allowed future time
	modifiedTime := modifiedHeader.Time + uint64(maxFutureBlockTime.Seconds()+1)
	modifiedHeader.Time = modifiedTime
	modifiedBlock := customtypes.NewBlockWithExtData(
		modifiedHeader,
		nil,
		nil,
		nil,
		new(trie.Trie),
		customtypes.BlockExtData(internalBlkA.ethBlock),
		false,
	)

	futureBlock, err := tvm.vm.newBlock(modifiedBlock)
	if err != nil {
		t.Fatal(err)
	}

	if err := futureBlock.Verify(context.Background()); err == nil {
		t.Fatal("Future block should have failed verification due to block timestamp too far in the future")
	} else if !strings.Contains(err.Error(), "block timestamp is too far in the future") {
		t.Fatalf("Expected error to be block timestamp too far in the future but found %s", err)
	}
}

// Regression test to ensure we can build blocks if we are starting with the
// Apricot Phase 1 ruleset in genesis.
func TestBuildApricotPhase1Block(t *testing.T) {
	importAmount := uint64(1000000000)
	tvm := newVM(t, testVMConfig{
		finishBootstrapping: true,
		genesisJSON:         genesisJSONApricotPhase1,
		utxos: map[ids.ShortID]uint64{
			testShortIDAddrs[0]: importAmount,
		},
	})
	defer func() {
		if err := tvm.vm.Shutdown(context.Background()); err != nil {
			t.Fatal(err)
		}
	}()

	newTxPoolHeadChan := make(chan core.NewTxPoolReorgEvent, 1)
	tvm.vm.txPool.SubscribeNewReorgEvent(newTxPoolHeadChan)

	key := testKeys[0].ToECDSA()
	address := testEthAddrs[0]

	importTx, err := tvm.vm.newImportTx(tvm.vm.ctx.XChainID, address, initialBaseFee, []*secp256k1.PrivateKey{testKeys[0]})
	if err != nil {
		t.Fatal(err)
	}

	if err := tvm.vm.mempool.AddLocalTx(importTx); err != nil {
		t.Fatal(err)
	}

	<-tvm.toEngine

	blk, err := tvm.vm.BuildBlock(context.Background())
	if err != nil {
		t.Fatal(err)
	}

	if err := blk.Verify(context.Background()); err != nil {
		t.Fatal(err)
	}

	if err := tvm.vm.SetPreference(context.Background(), blk.ID()); err != nil {
		t.Fatal(err)
	}

	if err := blk.Accept(context.Background()); err != nil {
		t.Fatal(err)
	}

	newHead := <-newTxPoolHeadChan
	if newHead.Head.Hash() != common.Hash(blk.ID()) {
		t.Fatalf("Expected new block to match")
	}

	txs := make([]*types.Transaction, 10)
	for i := 0; i < 5; i++ {
		tx := types.NewTransaction(uint64(i), address, big.NewInt(10), 21000, big.NewInt(ap0.MinGasPrice), nil)
		signedTx, err := types.SignTx(tx, types.NewEIP155Signer(tvm.vm.chainID), key)
		if err != nil {
			t.Fatal(err)
		}
		txs[i] = signedTx
	}
	for i := 5; i < 10; i++ {
		tx := types.NewTransaction(uint64(i), address, big.NewInt(10), 21000, big.NewInt(ap1.MinGasPrice), nil)
		signedTx, err := types.SignTx(tx, types.NewEIP155Signer(tvm.vm.chainID), key)
		if err != nil {
			t.Fatal(err)
		}
		txs[i] = signedTx
	}
	errs := tvm.vm.txPool.AddRemotesSync(txs)
	for i, err := range errs {
		if err != nil {
			t.Fatalf("Failed to add tx at index %d: %s", i, err)
		}
	}

	<-tvm.toEngine

	blk, err = tvm.vm.BuildBlock(context.Background())
	if err != nil {
		t.Fatal(err)
	}

	if err := blk.Verify(context.Background()); err != nil {
		t.Fatal(err)
	}

	if err := blk.Accept(context.Background()); err != nil {
		t.Fatal(err)
	}

	lastAcceptedID, err := tvm.vm.LastAccepted(context.Background())
	if err != nil {
		t.Fatal(err)
	}
	if lastAcceptedID != blk.ID() {
		t.Fatalf("Expected last accepted blockID to be the accepted block: %s, but found %s", blk.ID(), lastAcceptedID)
	}

	// Confirm all txs are present
	ethBlkTxs := tvm.vm.blockChain.GetBlockByNumber(2).Transactions()
	for i, tx := range txs {
		if len(ethBlkTxs) <= i {
			t.Fatalf("missing transactions expected: %d but found: %d", len(txs), len(ethBlkTxs))
		}
		if ethBlkTxs[i].Hash() != tx.Hash() {
			t.Fatalf("expected tx at index %d to have hash: %x but has: %x", i, txs[i].Hash(), tx.Hash())
		}
	}
}

func TestLastAcceptedBlockNumberAllow(t *testing.T) {
	importAmount := uint64(1000000000)
	tvm := newVM(t, testVMConfig{
		finishBootstrapping: true,
		genesisJSON:         genesisJSONApricotPhase0,
		utxos: map[ids.ShortID]uint64{
			testShortIDAddrs[0]: importAmount,
		},
	})
	defer func() {
		if err := tvm.vm.Shutdown(context.Background()); err != nil {
			t.Fatal(err)
		}
	}()

	importTx, err := tvm.vm.newImportTx(tvm.vm.ctx.XChainID, testEthAddrs[0], initialBaseFee, []*secp256k1.PrivateKey{testKeys[0]})
	if err != nil {
		t.Fatal(err)
	}

	if err := tvm.vm.mempool.AddLocalTx(importTx); err != nil {
		t.Fatal(err)
	}

	<-tvm.toEngine

	blk, err := tvm.vm.BuildBlock(context.Background())
	if err != nil {
		t.Fatalf("Failed to build block with import transaction: %s", err)
	}

	if err := blk.Verify(context.Background()); err != nil {
		t.Fatalf("Block failed verification on VM: %s", err)
	}

	if err := tvm.vm.SetPreference(context.Background(), blk.ID()); err != nil {
		t.Fatal(err)
	}

	blkHeight := blk.Height()
	blkHash := blk.(*chain.BlockWrapper).Block.(*Block).ethBlock.Hash()

	tvm.vm.eth.APIBackend.SetAllowUnfinalizedQueries(true)

	ctx := context.Background()
	b, err := tvm.vm.eth.APIBackend.BlockByNumber(ctx, rpc.BlockNumber(blkHeight))
	if err != nil {
		t.Fatal(err)
	}
	if b.Hash() != blkHash {
		t.Fatalf("expected block at %d to have hash %s but got %s", blkHeight, blkHash.Hex(), b.Hash().Hex())
	}

	tvm.vm.eth.APIBackend.SetAllowUnfinalizedQueries(false)

	_, err = tvm.vm.eth.APIBackend.BlockByNumber(ctx, rpc.BlockNumber(blkHeight))
	if !errors.Is(err, eth.ErrUnfinalizedData) {
		t.Fatalf("expected ErrUnfinalizedData but got %s", err.Error())
	}

	if err := blk.Accept(context.Background()); err != nil {
		t.Fatalf("VM failed to accept block: %s", err)
	}

	if b := tvm.vm.blockChain.GetBlockByNumber(blkHeight); b.Hash() != blkHash {
		t.Fatalf("expected block at %d to have hash %s but got %s", blkHeight, blkHash.Hex(), b.Hash().Hex())
	}
}

// Builds [blkA] with a virtuous import transaction and [blkB] with a separate import transaction
// that does not conflict. Accepts [blkB] and rejects [blkA], then asserts that the virtuous atomic
// transaction in [blkA] is correctly re-issued into the atomic transaction mempool.
func TestReissueAtomicTx(t *testing.T) {
	tvm := newVM(t, testVMConfig{
		finishBootstrapping: true,
		genesisJSON:         genesisJSONApricotPhase1,
		utxos: map[ids.ShortID]uint64{
			testShortIDAddrs[0]: 10000000,
			testShortIDAddrs[1]: 10000000,
		},
	})
	defer func() {
		if err := tvm.vm.Shutdown(context.Background()); err != nil {
			t.Fatal(err)
		}
	}()

	genesisBlkID, err := tvm.vm.LastAccepted(context.Background())
	if err != nil {
		t.Fatal(err)
	}

	importTx, err := tvm.vm.newImportTx(tvm.vm.ctx.XChainID, testEthAddrs[0], initialBaseFee, []*secp256k1.PrivateKey{testKeys[0]})
	if err != nil {
		t.Fatal(err)
	}

	if err := tvm.vm.mempool.AddLocalTx(importTx); err != nil {
		t.Fatal(err)
	}

	<-tvm.toEngine

	blkA, err := tvm.vm.BuildBlock(context.Background())
	if err != nil {
		t.Fatal(err)
	}

	if err := blkA.Verify(context.Background()); err != nil {
		t.Fatal(err)
	}

	if err := tvm.vm.SetPreference(context.Background(), blkA.ID()); err != nil {
		t.Fatal(err)
	}

	// SetPreference to parent before rejecting (will rollback state to genesis
	// so that atomic transaction can be reissued, otherwise current block will
	// conflict with UTXO to be reissued)
	if err := tvm.vm.SetPreference(context.Background(), genesisBlkID); err != nil {
		t.Fatal(err)
	}

	// Rejecting [blkA] should cause [importTx] to be re-issued into the mempool.
	if err := blkA.Reject(context.Background()); err != nil {
		t.Fatal(err)
	}

	// Sleep for a minimum of two seconds to ensure that [blkB] will have a different timestamp
	// than [blkA] so that the block will be unique. This is necessary since we have marked [blkA]
	// as Rejected.
	time.Sleep(2 * time.Second)
	<-tvm.toEngine
	blkB, err := tvm.vm.BuildBlock(context.Background())
	if err != nil {
		t.Fatal(err)
	}

	if blkB.Height() != blkA.Height() {
		t.Fatalf("Expected blkB (%d) to have the same height as blkA (%d)", blkB.Height(), blkA.Height())
	}

	if err := blkB.Verify(context.Background()); err != nil {
		t.Fatal(err)
	}

	if err := tvm.vm.SetPreference(context.Background(), blkB.ID()); err != nil {
		t.Fatal(err)
	}

	if err := blkB.Accept(context.Background()); err != nil {
		t.Fatal(err)
	}

	if lastAcceptedID, err := tvm.vm.LastAccepted(context.Background()); err != nil {
		t.Fatal(err)
	} else if lastAcceptedID != blkB.ID() {
		t.Fatalf("Expected last accepted blockID to be the accepted block: %s, but found %s", blkB.ID(), lastAcceptedID)
	}

	// Check that [importTx] has been indexed correctly after [blkB] is accepted.
	_, height, err := tvm.vm.atomicTxRepository.GetByTxID(importTx.ID())
	if err != nil {
		t.Fatal(err)
	} else if height != blkB.Height() {
		t.Fatalf("Expected indexed height of import tx to be %d, but found %d", blkB.Height(), height)
	}
}

func TestAtomicTxFailsEVMStateTransferBuildBlock(t *testing.T) {
	tvm := newVM(t, testVMConfig{
		finishBootstrapping: true,
		genesisJSON:         genesisJSONApricotPhase1,
	})
	defer func() {
		if err := tvm.vm.Shutdown(context.Background()); err != nil {
			t.Fatal(err)
		}
	}()

	exportTxs := createExportTxOptions(t, tvm.vm, tvm.toEngine, tvm.atomicMemory)
	exportTx1, exportTx2 := exportTxs[0], exportTxs[1]

	if err := tvm.vm.mempool.AddLocalTx(exportTx1); err != nil {
		t.Fatal(err)
	}
	<-tvm.toEngine
	exportBlk1, err := tvm.vm.BuildBlock(context.Background())
	if err != nil {
		t.Fatal(err)
	}
	if err := exportBlk1.Verify(context.Background()); err != nil {
		t.Fatal(err)
	}

	if err := tvm.vm.SetPreference(context.Background(), exportBlk1.ID()); err != nil {
		t.Fatal(err)
	}

	if err := tvm.vm.mempool.AddLocalTx(exportTx2); err == nil {
		t.Fatal("Should have failed to issue due to an invalid export tx")
	}

	if err := tvm.vm.mempool.AddRemoteTx(exportTx2); err == nil {
		t.Fatal("Should have failed to add because conflicting")
	}

	// Manually add transaction to mempool to bypass validation
	if err := tvm.vm.mempool.ForceAddTx(exportTx2); err != nil {
		t.Fatal(err)
	}
	<-tvm.toEngine

	_, err = tvm.vm.BuildBlock(context.Background())
	if err == nil {
		t.Fatal("BuildBlock should have returned an error due to invalid export transaction")
	}
}

func TestBuildInvalidBlockHead(t *testing.T) {
	tvm := newVM(t, testVMConfig{
		finishBootstrapping: true,
		genesisJSON:         genesisJSONApricotPhase1,
	})
	defer func() {
		if err := tvm.vm.Shutdown(context.Background()); err != nil {
			t.Fatal(err)
		}
	}()

	key0 := testKeys[0]
	addr0 := key0.Address()

	// Create the transaction
	utx := &atomic.UnsignedImportTx{
		NetworkID:    tvm.vm.ctx.NetworkID,
		BlockchainID: tvm.vm.ctx.ChainID,
		Outs: []atomic.EVMOutput{{
			Address: common.Address(addr0),
			Amount:  1 * units.Avax,
			AssetID: tvm.vm.ctx.AVAXAssetID,
		}},
		ImportedInputs: []*avax.TransferableInput{
			{
				Asset: avax.Asset{ID: tvm.vm.ctx.AVAXAssetID},
				In: &secp256k1fx.TransferInput{
					Amt: 1 * units.Avax,
					Input: secp256k1fx.Input{
						SigIndices: []uint32{0},
					},
				},
			},
		},
		SourceChain: tvm.vm.ctx.XChainID,
	}
	tx := &atomic.Tx{UnsignedAtomicTx: utx}
	if err := tx.Sign(atomic.Codec, [][]*secp256k1.PrivateKey{{key0}}); err != nil {
		t.Fatal(err)
	}

	currentBlock := tvm.vm.blockChain.CurrentBlock()

	// Verify that the transaction fails verification when attempting to issue
	// it into the atomic mempool.
	if err := tvm.vm.mempool.AddLocalTx(tx); err == nil {
		t.Fatal("Should have failed to issue invalid transaction")
	}
	// Force issue the transaction directly to the mempool
	if err := tvm.vm.mempool.ForceAddTx(tx); err != nil {
		t.Fatal(err)
	}

	<-tvm.toEngine

	if _, err := tvm.vm.BuildBlock(context.Background()); err == nil {
		t.Fatalf("Unexpectedly created a block")
	}

	newCurrentBlock := tvm.vm.blockChain.CurrentBlock()

	if currentBlock.Hash() != newCurrentBlock.Hash() {
		t.Fatal("current block changed")
	}
}

func TestConfigureLogLevel(t *testing.T) {
	configTests := []struct {
		name                     string
		logConfig                string
		genesisJSON, upgradeJSON string
		expectedErr              string
	}{
		{
			name:        "Log level info",
			logConfig:   `{"log-level": "info"}`,
			genesisJSON: genesisJSONApricotPhase2,
			upgradeJSON: "",
			expectedErr: "",
		},
		{
			name:        "Invalid log level",
			logConfig:   `{"log-level": "cchain"}`,
			genesisJSON: genesisJSONApricotPhase3,
			upgradeJSON: "",
			expectedErr: "failed to initialize logger due to",
		},
	}
	for _, test := range configTests {
		t.Run(test.name, func(t *testing.T) {
			vm := &VM{}
			ctx, dbManager, genesisBytes, issuer, _ := setupGenesis(t, test.genesisJSON)
			appSender := &enginetest.Sender{T: t}
			appSender.CantSendAppGossip = true
			appSender.SendAppGossipF = func(context.Context, commonEng.SendConfig, []byte) error { return nil }
			err := vm.Initialize(
				context.Background(),
				ctx,
				dbManager,
				genesisBytes,
				[]byte(""),
				[]byte(test.logConfig),
				issuer,
				[]*commonEng.Fx{},
				appSender,
			)
			if len(test.expectedErr) == 0 && err != nil {
				t.Fatal(err)
			} else if len(test.expectedErr) > 0 {
				if err == nil {
					t.Fatalf("initialize should have failed due to %s", test.expectedErr)
				} else if !strings.Contains(err.Error(), test.expectedErr) {
					t.Fatalf("Expected initialize to fail due to %s, but failed with %s", test.expectedErr, err.Error())
				}
			}

			// If the VM was not initialized, do not attempt to shut it down
			if err == nil {
				shutdownChan := make(chan error, 1)
				shutdownFunc := func() {
					err := vm.Shutdown(context.Background())
					shutdownChan <- err
				}
				go shutdownFunc()

				shutdownTimeout := 250 * time.Millisecond
				ticker := time.NewTicker(shutdownTimeout)
				defer ticker.Stop()

				select {
				case <-ticker.C:
					t.Fatalf("VM shutdown took longer than timeout: %v", shutdownTimeout)
				case err := <-shutdownChan:
					if err != nil {
						t.Fatalf("Shutdown errored: %s", err)
					}
				}
			}
		})
	}
}

// Regression test to ensure we can build blocks if we are starting with the
// Apricot Phase 4 ruleset in genesis.
func TestBuildApricotPhase4Block(t *testing.T) {
	tvm := newVM(t, testVMConfig{
		finishBootstrapping: true,
		genesisJSON:         genesisJSONApricotPhase4,
	})
	defer func() {
		if err := tvm.vm.Shutdown(context.Background()); err != nil {
			t.Fatal(err)
		}
	}()

	newTxPoolHeadChan := make(chan core.NewTxPoolReorgEvent, 1)
	tvm.vm.txPool.SubscribeNewReorgEvent(newTxPoolHeadChan)

	key := testKeys[0].ToECDSA()
	address := testEthAddrs[0]

	importAmount := uint64(1000000000)
	utxoID := avax.UTXOID{TxID: ids.GenerateTestID()}

	utxo := &avax.UTXO{
		UTXOID: utxoID,
		Asset:  avax.Asset{ID: tvm.vm.ctx.AVAXAssetID},
		Out: &secp256k1fx.TransferOutput{
			Amt: importAmount,
			OutputOwners: secp256k1fx.OutputOwners{
				Threshold: 1,
				Addrs:     []ids.ShortID{testKeys[0].Address()},
			},
		},
	}
	utxoBytes, err := atomic.Codec.Marshal(atomic.CodecVersion, utxo)
	if err != nil {
		t.Fatal(err)
	}

	xChainSharedMemory := tvm.atomicMemory.NewSharedMemory(tvm.vm.ctx.XChainID)
	inputID := utxo.InputID()
	if err := xChainSharedMemory.Apply(map[ids.ID]*avalancheatomic.Requests{tvm.vm.ctx.ChainID: {PutRequests: []*avalancheatomic.Element{{
		Key:   inputID[:],
		Value: utxoBytes,
		Traits: [][]byte{
			testKeys[0].Address().Bytes(),
		},
	}}}}); err != nil {
		t.Fatal(err)
	}

	importTx, err := tvm.vm.newImportTx(tvm.vm.ctx.XChainID, address, initialBaseFee, []*secp256k1.PrivateKey{testKeys[0]})
	if err != nil {
		t.Fatal(err)
	}

	if err := tvm.vm.mempool.AddLocalTx(importTx); err != nil {
		t.Fatal(err)
	}

	<-tvm.toEngine

	blk, err := tvm.vm.BuildBlock(context.Background())
	if err != nil {
		t.Fatal(err)
	}

	if err := blk.Verify(context.Background()); err != nil {
		t.Fatal(err)
	}

	if err := tvm.vm.SetPreference(context.Background(), blk.ID()); err != nil {
		t.Fatal(err)
	}

	if err := blk.Accept(context.Background()); err != nil {
		t.Fatal(err)
	}

	ethBlk := blk.(*chain.BlockWrapper).Block.(*Block).ethBlock
	if eBlockGasCost := customtypes.BlockGasCost(ethBlk); eBlockGasCost == nil || eBlockGasCost.Cmp(common.Big0) != 0 {
		t.Fatalf("expected blockGasCost to be 0 but got %d", eBlockGasCost)
	}
	if eExtDataGasUsed := customtypes.BlockExtDataGasUsed(ethBlk); eExtDataGasUsed == nil || eExtDataGasUsed.Cmp(big.NewInt(1230)) != 0 {
		t.Fatalf("expected extDataGasUsed to be 1000 but got %d", eExtDataGasUsed)
	}
	minRequiredTip, err := header.EstimateRequiredTip(tvm.vm.chainConfigExtra(), ethBlk.Header())
	if err != nil {
		t.Fatal(err)
	}
	if minRequiredTip == nil || minRequiredTip.Cmp(common.Big0) != 0 {
		t.Fatalf("expected minRequiredTip to be 0 but got %d", minRequiredTip)
	}

	newHead := <-newTxPoolHeadChan
	if newHead.Head.Hash() != common.Hash(blk.ID()) {
		t.Fatalf("Expected new block to match")
	}

	txs := make([]*types.Transaction, 10)
	for i := 0; i < 5; i++ {
		tx := types.NewTransaction(uint64(i), address, big.NewInt(10), 21000, big.NewInt(ap0.MinGasPrice), nil)
		signedTx, err := types.SignTx(tx, types.NewEIP155Signer(tvm.vm.chainID), key)
		if err != nil {
			t.Fatal(err)
		}
		txs[i] = signedTx
	}
	for i := 5; i < 10; i++ {
		tx := types.NewTransaction(uint64(i), address, big.NewInt(10), 21000, big.NewInt(ap1.MinGasPrice), nil)
		signedTx, err := types.SignTx(tx, types.NewEIP155Signer(tvm.vm.chainID), key)
		if err != nil {
			t.Fatal(err)
		}
		txs[i] = signedTx
	}
	errs := tvm.vm.txPool.AddRemotesSync(txs)
	for i, err := range errs {
		if err != nil {
			t.Fatalf("Failed to add tx at index %d: %s", i, err)
		}
	}

	<-tvm.toEngine

	blk, err = tvm.vm.BuildBlock(context.Background())
	if err != nil {
		t.Fatal(err)
	}

	if err := blk.Verify(context.Background()); err != nil {
		t.Fatal(err)
	}

	if err := blk.Accept(context.Background()); err != nil {
		t.Fatal(err)
	}

	ethBlk = blk.(*chain.BlockWrapper).Block.(*Block).ethBlock
	if customtypes.BlockGasCost(ethBlk) == nil || customtypes.BlockGasCost(ethBlk).Cmp(big.NewInt(100)) < 0 {
		t.Fatalf("expected blockGasCost to be at least 100 but got %d", customtypes.BlockGasCost(ethBlk))
	}
	if customtypes.BlockExtDataGasUsed(ethBlk) == nil || customtypes.BlockExtDataGasUsed(ethBlk).Cmp(common.Big0) != 0 {
		t.Fatalf("expected extDataGasUsed to be 0 but got %d", customtypes.BlockExtDataGasUsed(ethBlk))
	}
	minRequiredTip, err = header.EstimateRequiredTip(tvm.vm.chainConfigExtra(), ethBlk.Header())
	if err != nil {
		t.Fatal(err)
	}
	if minRequiredTip == nil || minRequiredTip.Cmp(big.NewInt(0.05*utils.GWei)) < 0 {
		t.Fatalf("expected minRequiredTip to be at least 0.05 gwei but got %d", minRequiredTip)
	}

	lastAcceptedID, err := tvm.vm.LastAccepted(context.Background())
	if err != nil {
		t.Fatal(err)
	}
	if lastAcceptedID != blk.ID() {
		t.Fatalf("Expected last accepted blockID to be the accepted block: %s, but found %s", blk.ID(), lastAcceptedID)
	}

	// Confirm all txs are present
	ethBlkTxs := tvm.vm.blockChain.GetBlockByNumber(2).Transactions()
	for i, tx := range txs {
		if len(ethBlkTxs) <= i {
			t.Fatalf("missing transactions expected: %d but found: %d", len(txs), len(ethBlkTxs))
		}
		if ethBlkTxs[i].Hash() != tx.Hash() {
			t.Fatalf("expected tx at index %d to have hash: %x but has: %x", i, txs[i].Hash(), tx.Hash())
		}
	}
}

// Regression test to ensure we can build blocks if we are starting with the
// Apricot Phase 5 ruleset in genesis.
func TestBuildApricotPhase5Block(t *testing.T) {
	tvm := newVM(t, testVMConfig{
		finishBootstrapping: true,
		genesisJSON:         genesisJSONApricotPhase5,
	})
	defer func() {
		if err := tvm.vm.Shutdown(context.Background()); err != nil {
			t.Fatal(err)
		}
	}()

	newTxPoolHeadChan := make(chan core.NewTxPoolReorgEvent, 1)
	tvm.vm.txPool.SubscribeNewReorgEvent(newTxPoolHeadChan)

	key := testKeys[0].ToECDSA()
	address := testEthAddrs[0]

	importAmount := uint64(1000000000)
	utxoID := avax.UTXOID{TxID: ids.GenerateTestID()}

	utxo := &avax.UTXO{
		UTXOID: utxoID,
		Asset:  avax.Asset{ID: tvm.vm.ctx.AVAXAssetID},
		Out: &secp256k1fx.TransferOutput{
			Amt: importAmount,
			OutputOwners: secp256k1fx.OutputOwners{
				Threshold: 1,
				Addrs:     []ids.ShortID{testKeys[0].Address()},
			},
		},
	}
	utxoBytes, err := atomic.Codec.Marshal(atomic.CodecVersion, utxo)
	if err != nil {
		t.Fatal(err)
	}

	xChainSharedMemory := tvm.atomicMemory.NewSharedMemory(tvm.vm.ctx.XChainID)
	inputID := utxo.InputID()
	if err := xChainSharedMemory.Apply(map[ids.ID]*avalancheatomic.Requests{tvm.vm.ctx.ChainID: {PutRequests: []*avalancheatomic.Element{{
		Key:   inputID[:],
		Value: utxoBytes,
		Traits: [][]byte{
			testKeys[0].Address().Bytes(),
		},
	}}}}); err != nil {
		t.Fatal(err)
	}

	importTx, err := tvm.vm.newImportTx(tvm.vm.ctx.XChainID, address, initialBaseFee, []*secp256k1.PrivateKey{testKeys[0]})
	if err != nil {
		t.Fatal(err)
	}

	if err := tvm.vm.mempool.AddLocalTx(importTx); err != nil {
		t.Fatal(err)
	}

	<-tvm.toEngine

	blk, err := tvm.vm.BuildBlock(context.Background())
	if err != nil {
		t.Fatal(err)
	}

	if err := blk.Verify(context.Background()); err != nil {
		t.Fatal(err)
	}

	if err := tvm.vm.SetPreference(context.Background(), blk.ID()); err != nil {
		t.Fatal(err)
	}

	if err := blk.Accept(context.Background()); err != nil {
		t.Fatal(err)
	}

	ethBlk := blk.(*chain.BlockWrapper).Block.(*Block).ethBlock
	if eBlockGasCost := customtypes.BlockGasCost(ethBlk); eBlockGasCost == nil || eBlockGasCost.Cmp(common.Big0) != 0 {
		t.Fatalf("expected blockGasCost to be 0 but got %d", eBlockGasCost)
	}
	if eExtDataGasUsed := customtypes.BlockExtDataGasUsed(ethBlk); eExtDataGasUsed == nil || eExtDataGasUsed.Cmp(big.NewInt(11230)) != 0 {
		t.Fatalf("expected extDataGasUsed to be 11230 but got %d", eExtDataGasUsed)
	}
	minRequiredTip, err := header.EstimateRequiredTip(tvm.vm.chainConfigExtra(), ethBlk.Header())
	if err != nil {
		t.Fatal(err)
	}
	if minRequiredTip == nil || minRequiredTip.Cmp(common.Big0) != 0 {
		t.Fatalf("expected minRequiredTip to be 0 but got %d", minRequiredTip)
	}

	newHead := <-newTxPoolHeadChan
	if newHead.Head.Hash() != common.Hash(blk.ID()) {
		t.Fatalf("Expected new block to match")
	}

	txs := make([]*types.Transaction, 10)
	for i := 0; i < 10; i++ {
		tx := types.NewTransaction(uint64(i), address, big.NewInt(10), 21000, big.NewInt(3*ap0.MinGasPrice), nil)
		signedTx, err := types.SignTx(tx, types.NewEIP155Signer(tvm.vm.chainID), key)
		if err != nil {
			t.Fatal(err)
		}
		txs[i] = signedTx
	}
	errs := tvm.vm.txPool.Add(txs, false, false)
	for i, err := range errs {
		if err != nil {
			t.Fatalf("Failed to add tx at index %d: %s", i, err)
		}
	}

	<-tvm.toEngine

	blk, err = tvm.vm.BuildBlock(context.Background())
	if err != nil {
		t.Fatal(err)
	}

	if err := blk.Verify(context.Background()); err != nil {
		t.Fatal(err)
	}

	if err := blk.Accept(context.Background()); err != nil {
		t.Fatal(err)
	}

	ethBlk = blk.(*chain.BlockWrapper).Block.(*Block).ethBlock
	if customtypes.BlockGasCost(ethBlk) == nil || customtypes.BlockGasCost(ethBlk).Cmp(big.NewInt(100)) < 0 {
		t.Fatalf("expected blockGasCost to be at least 100 but got %d", customtypes.BlockGasCost(ethBlk))
	}
	if customtypes.BlockExtDataGasUsed(ethBlk) == nil || customtypes.BlockExtDataGasUsed(ethBlk).Cmp(common.Big0) != 0 {
		t.Fatalf("expected extDataGasUsed to be 0 but got %d", customtypes.BlockExtDataGasUsed(ethBlk))
	}
	minRequiredTip, err = header.EstimateRequiredTip(tvm.vm.chainConfigExtra(), ethBlk.Header())
	if err != nil {
		t.Fatal(err)
	}
	if minRequiredTip == nil || minRequiredTip.Cmp(big.NewInt(0.05*utils.GWei)) < 0 {
		t.Fatalf("expected minRequiredTip to be at least 0.05 gwei but got %d", minRequiredTip)
	}

	lastAcceptedID, err := tvm.vm.LastAccepted(context.Background())
	if err != nil {
		t.Fatal(err)
	}
	if lastAcceptedID != blk.ID() {
		t.Fatalf("Expected last accepted blockID to be the accepted block: %s, but found %s", blk.ID(), lastAcceptedID)
	}

	// Confirm all txs are present
	ethBlkTxs := tvm.vm.blockChain.GetBlockByNumber(2).Transactions()
	for i, tx := range txs {
		if len(ethBlkTxs) <= i {
			t.Fatalf("missing transactions expected: %d but found: %d", len(txs), len(ethBlkTxs))
		}
		if ethBlkTxs[i].Hash() != tx.Hash() {
			t.Fatalf("expected tx at index %d to have hash: %x but has: %x", i, txs[i].Hash(), tx.Hash())
		}
	}
}

// This is a regression test to ensure that if two consecutive atomic transactions fail verification
// in onFinalizeAndAssemble it will not cause a panic due to calling RevertToSnapshot(revID) on the
// same revision ID twice.
func TestConsecutiveAtomicTransactionsRevertSnapshot(t *testing.T) {
	tvm := newVM(t, testVMConfig{
		finishBootstrapping: true,
		genesisJSON:         genesisJSONApricotPhase1,
	})
	defer func() {
		if err := tvm.vm.Shutdown(context.Background()); err != nil {
			t.Fatal(err)
		}
	}()

	newTxPoolHeadChan := make(chan core.NewTxPoolReorgEvent, 1)
	tvm.vm.txPool.SubscribeNewReorgEvent(newTxPoolHeadChan)

	// Create three conflicting import transactions
	importTxs := createImportTxOptions(t, tvm.vm, tvm.atomicMemory)

	// Issue the first import transaction, build, and accept the block.
	if err := tvm.vm.mempool.AddLocalTx(importTxs[0]); err != nil {
		t.Fatal(err)
	}

	<-tvm.toEngine

	blk, err := tvm.vm.BuildBlock(context.Background())
	if err != nil {
		t.Fatal(err)
	}

	if err := blk.Verify(context.Background()); err != nil {
		t.Fatal(err)
	}

	if err := tvm.vm.SetPreference(context.Background(), blk.ID()); err != nil {
		t.Fatal(err)
	}

	if err := blk.Accept(context.Background()); err != nil {
		t.Fatal(err)
	}

	newHead := <-newTxPoolHeadChan
	if newHead.Head.Hash() != common.Hash(blk.ID()) {
		t.Fatalf("Expected new block to match")
	}

	// Add the two conflicting transactions directly to the mempool, so that two consecutive transactions
	// will fail verification when build block is called.
	tvm.vm.mempool.AddRemoteTx(importTxs[1])
	tvm.vm.mempool.AddRemoteTx(importTxs[2])

	if _, err := tvm.vm.BuildBlock(context.Background()); err == nil {
		t.Fatal("Expected build block to fail due to empty block")
	}
}

func TestAtomicTxBuildBlockDropsConflicts(t *testing.T) {
	importAmount := uint64(10000000)
	tvm := newVM(t, testVMConfig{
		finishBootstrapping: true,
		genesisJSON:         genesisJSONApricotPhase5,
		utxos: map[ids.ShortID]uint64{
			testShortIDAddrs[0]: importAmount,
			testShortIDAddrs[1]: importAmount,
			testShortIDAddrs[2]: importAmount,
		},
	})
	conflictKey := utils.NewKey(t)
	defer func() {
		if err := tvm.vm.Shutdown(context.Background()); err != nil {
			t.Fatal(err)
		}
	}()

	// Create a conflict set for each pair of transactions
	conflictSets := make([]set.Set[ids.ID], len(testKeys))
	for index, key := range testKeys {
		importTx, err := tvm.vm.newImportTx(tvm.vm.ctx.XChainID, testEthAddrs[index], initialBaseFee, []*secp256k1.PrivateKey{key})
		if err != nil {
			t.Fatal(err)
		}
		if err := tvm.vm.mempool.AddLocalTx(importTx); err != nil {
			t.Fatal(err)
		}
		conflictSets[index].Add(importTx.ID())
		conflictTx, err := tvm.vm.newImportTx(tvm.vm.ctx.XChainID, conflictKey.Address, initialBaseFee, []*secp256k1.PrivateKey{key})
		if err != nil {
			t.Fatal(err)
		}
		if err := tvm.vm.mempool.AddLocalTx(conflictTx); err == nil {
			t.Fatal("should conflict with the utxoSet in the mempool")
		}
		// force add the tx
		tvm.vm.mempool.ForceAddTx(conflictTx)
		conflictSets[index].Add(conflictTx.ID())
	}
	<-tvm.toEngine
	// Note: this only checks the path through OnFinalizeAndAssemble, we should make sure to add a test
	// that verifies blocks received from the network will also fail verification
	blk, err := tvm.vm.BuildBlock(context.Background())
	if err != nil {
		t.Fatal(err)
	}
	atomicTxs := blk.(*chain.BlockWrapper).Block.(*Block).atomicTxs
	assert.True(t, len(atomicTxs) == len(testKeys), "Conflict transactions should be out of the batch")
	atomicTxIDs := set.Set[ids.ID]{}
	for _, tx := range atomicTxs {
		atomicTxIDs.Add(tx.ID())
	}

	// Check that removing the txIDs actually included in the block from each conflict set
	// leaves one item remaining for each conflict set ie. only one tx from each conflict set
	// has been included in the block.
	for _, conflictSet := range conflictSets {
		conflictSet.Difference(atomicTxIDs)
		assert.Equal(t, 1, conflictSet.Len())
	}

	if err := blk.Verify(context.Background()); err != nil {
		t.Fatal(err)
	}
	if err := blk.Accept(context.Background()); err != nil {
		t.Fatal(err)
	}
}

func TestBuildBlockDoesNotExceedAtomicGasLimit(t *testing.T) {
	importAmount := uint64(10000000)
	tvm := newVM(t, testVMConfig{
		finishBootstrapping: true,
		genesisJSON:         genesisJSONApricotPhase5,
	})
	defer func() {
		if err := tvm.vm.Shutdown(context.Background()); err != nil {
			t.Fatal(err)
		}
	}()

	kc := secp256k1fx.NewKeychain()
	kc.Add(testKeys[0])
	txID, err := ids.ToID(hashing.ComputeHash256(testShortIDAddrs[0][:]))
	assert.NoError(t, err)

	mempoolTxs := 200
	for i := 0; i < mempoolTxs; i++ {
		utxo, err := addUTXO(tvm.atomicMemory, tvm.vm.ctx, txID, uint32(i), tvm.vm.ctx.AVAXAssetID, importAmount, testShortIDAddrs[0])
		assert.NoError(t, err)

		importTx, err := atomic.NewImportTx(tvm.vm.ctx, tvm.vm.currentRules(), tvm.vm.clock.Unix(), tvm.vm.ctx.XChainID, testEthAddrs[0], initialBaseFee, kc, []*avax.UTXO{utxo})
		if err != nil {
			t.Fatal(err)
		}
		if err := tvm.vm.mempool.AddLocalTx(importTx); err != nil {
			t.Fatal(err)
		}
	}

	<-tvm.toEngine
	blk, err := tvm.vm.BuildBlock(context.Background())
	if err != nil {
		t.Fatal(err)
	}

	atomicTxs := blk.(*chain.BlockWrapper).Block.(*Block).atomicTxs

	// Need to ensure that not all of the transactions in the mempool are included in the block.
	// This ensures that we hit the atomic gas limit while building the block before we hit the
	// upper limit on the size of the codec for marshalling the atomic transactions.
	if len(atomicTxs) >= mempoolTxs {
		t.Fatalf("Expected number of atomic transactions included in the block (%d) to be less than the number of transactions added to the mempool (%d)", len(atomicTxs), mempoolTxs)
	}
}

func TestExtraStateChangeAtomicGasLimitExceeded(t *testing.T) {
	importAmount := uint64(10000000)
	// We create two VMs one in ApriotPhase4 and one in ApricotPhase5, so that we can construct a block
	// containing a large enough atomic transaction that it will exceed the atomic gas limit in
	// ApricotPhase5.
	tvm1 := newVM(t, testVMConfig{
		finishBootstrapping: true,
		genesisJSON:         genesisJSONApricotPhase4,
	})
	tvm2 := newVM(t, testVMConfig{
		finishBootstrapping: true,
		genesisJSON:         genesisJSONApricotPhase5,
	})
	defer func() {
		if err := tvm1.vm.Shutdown(context.Background()); err != nil {
			t.Fatal(err)
		}
		if err := tvm2.vm.Shutdown(context.Background()); err != nil {
			t.Fatal(err)
		}
	}()

	kc := secp256k1fx.NewKeychain()
	kc.Add(testKeys[0])
	txID, err := ids.ToID(hashing.ComputeHash256(testShortIDAddrs[0][:]))
	assert.NoError(t, err)

	// Add enough UTXOs, such that the created import transaction will attempt to consume more gas than allowed
	// in ApricotPhase5.
	for i := 0; i < 100; i++ {
		_, err := addUTXO(tvm1.atomicMemory, tvm1.vm.ctx, txID, uint32(i), tvm1.vm.ctx.AVAXAssetID, importAmount, testShortIDAddrs[0])
		assert.NoError(t, err)

		_, err = addUTXO(tvm2.atomicMemory, tvm2.vm.ctx, txID, uint32(i), tvm2.vm.ctx.AVAXAssetID, importAmount, testShortIDAddrs[0])
		assert.NoError(t, err)
	}

	// Double the initial base fee used when estimating the cost of this transaction to ensure that when it is
	// used in ApricotPhase5 it still pays a sufficient fee with the fixed fee per atomic transaction.
	importTx, err := tvm1.vm.newImportTx(tvm1.vm.ctx.XChainID, testEthAddrs[0], new(big.Int).Mul(common.Big2, initialBaseFee), []*secp256k1.PrivateKey{testKeys[0]})
	if err != nil {
		t.Fatal(err)
	}
	if err := tvm1.vm.mempool.ForceAddTx(importTx); err != nil {
		t.Fatal(err)
	}

	<-tvm1.toEngine
	blk1, err := tvm1.vm.BuildBlock(context.Background())
	if err != nil {
		t.Fatal(err)
	}
	if err := blk1.Verify(context.Background()); err != nil {
		t.Fatal(err)
	}

	validEthBlock := blk1.(*chain.BlockWrapper).Block.(*Block).ethBlock

	extraData, err := atomic.Codec.Marshal(atomic.CodecVersion, []*atomic.Tx{importTx})
	if err != nil {
		t.Fatal(err)
	}

	// Construct the new block with the extra data in the new format (slice of atomic transactions).
	ethBlk2 := customtypes.NewBlockWithExtData(
		types.CopyHeader(validEthBlock.Header()),
		nil,
		nil,
		nil,
		new(trie.Trie),
		extraData,
		true,
	)

	state, err := tvm2.vm.blockChain.State()
	if err != nil {
		t.Fatal(err)
	}

	// Hack: test [onExtraStateChange] directly to ensure it catches the atomic gas limit error correctly.
	if _, _, err := tvm2.vm.onExtraStateChange(ethBlk2, nil, state); err == nil || !strings.Contains(err.Error(), "exceeds atomic gas limit") {
		t.Fatalf("Expected block to fail verification due to exceeded atomic gas limit, but found error: %v", err)
	}
}

func TestSkipChainConfigCheckCompatible(t *testing.T) {
	importAmount := uint64(50000000)
<<<<<<< HEAD
	tvm := newVM(t, testVMConfig{
		finishBootstrapping: true,
		genesisJSON:         genesisJSONApricotPhase1,
		utxos: map[ids.ShortID]uint64{
			testShortIDAddrs[0]: importAmount,
		},
=======
	issuer, vm, dbManager, _, appSender := GenesisVMWithUTXOs(t, true, genesisJSONDurango, "", "", map[ids.ShortID]uint64{
		testShortIDAddrs[0]: importAmount,
>>>>>>> d8117e10
	})
	defer func() { require.NoError(t, tvm.vm.Shutdown(context.Background())) }()

	// Since rewinding is permitted for last accepted height of 0, we must
	// accept one block to test the SkipUpgradeCheck functionality.
	importTx, err := tvm.vm.newImportTx(tvm.vm.ctx.XChainID, testEthAddrs[0], initialBaseFee, []*secp256k1.PrivateKey{testKeys[0]})
	require.NoError(t, err)
	require.NoError(t, tvm.vm.mempool.AddLocalTx(importTx))
	<-tvm.toEngine

	blk, err := tvm.vm.BuildBlock(context.Background())
	require.NoError(t, err)
	require.NoError(t, blk.Verify(context.Background()))
	require.NoError(t, tvm.vm.SetPreference(context.Background(), blk.ID()))
	require.NoError(t, blk.Accept(context.Background()))

	reinitVM := &VM{}
	// use the block's timestamp instead of 0 since rewind to genesis
	// is hardcoded to be allowed in core/genesis.go.
	genesisWithUpgrade := &core.Genesis{}
	require.NoError(t, json.Unmarshal([]byte(genesisJSONDurango), genesisWithUpgrade))
	params.GetExtra(genesisWithUpgrade.Config).EtnaTimestamp = utils.TimeToNewUint64(blk.Timestamp())
	genesisWithUpgradeBytes, err := json.Marshal(genesisWithUpgrade)
	require.NoError(t, err)

	resetMetrics(tvm.vm)

	// this will not be allowed
<<<<<<< HEAD
	err = reinitVM.Initialize(context.Background(), tvm.vm.ctx, tvm.db, genesisWithUpgradeBytes, []byte{}, []byte{}, tvm.toEngine, []*commonEng.Fx{}, tvm.appSender)
	require.ErrorContains(t, err, "mismatching ApricotPhase2 fork block timestamp in database")
=======
	err = reinitVM.Initialize(context.Background(), vm.ctx, dbManager, genesisWithUpgradeBytes, []byte{}, []byte{}, issuer, []*commonEng.Fx{}, appSender)
	require.ErrorContains(t, err, "mismatching Cancun fork timestamp in database")
>>>>>>> d8117e10

	resetMetrics(tvm.vm)

	// try again with skip-upgrade-check
	config := []byte(`{"skip-upgrade-check": true}`)
	err = reinitVM.Initialize(context.Background(), tvm.vm.ctx, tvm.db, genesisWithUpgradeBytes, []byte{}, config, tvm.toEngine, []*commonEng.Fx{}, tvm.appSender)
	require.NoError(t, err)
	require.NoError(t, reinitVM.Shutdown(context.Background()))
}

func TestParentBeaconRootBlock(t *testing.T) {
	tests := []struct {
		name          string
		genesisJSON   string
		beaconRoot    *common.Hash
		expectedError bool
		errString     string
	}{
		{
			name:          "non-empty parent beacon root in Durango",
			genesisJSON:   genesisJSONDurango,
			beaconRoot:    &common.Hash{0x01},
			expectedError: true,
			// err string wont work because it will also fail with blob gas is non-empty (zeroed)
		},
		{
			name:          "empty parent beacon root in Durango",
			genesisJSON:   genesisJSONDurango,
			beaconRoot:    &common.Hash{},
			expectedError: true,
		},
		{
			name:          "nil parent beacon root in Durango",
			genesisJSON:   genesisJSONDurango,
			beaconRoot:    nil,
			expectedError: false,
		},
		{
			name:          "non-empty parent beacon root in E-Upgrade (Cancun)",
			genesisJSON:   genesisJSONEtna,
			beaconRoot:    &common.Hash{0x01},
			expectedError: true,
			errString:     "expected empty hash",
		},
		{
			name:          "empty parent beacon root in E-Upgrade (Cancun)",
			genesisJSON:   genesisJSONEtna,
			beaconRoot:    &common.Hash{},
			expectedError: false,
		},
		{
			name:          "nil parent beacon root in E-Upgrade (Cancun)",
			genesisJSON:   genesisJSONEtna,
			beaconRoot:    nil,
			expectedError: true,
			errString:     "header is missing parentBeaconRoot",
		},
	}

	for _, test := range tests {
		t.Run(test.name, func(t *testing.T) {
			importAmount := uint64(1000000000)
			tvm := newVM(t, testVMConfig{
				finishBootstrapping: true,
				genesisJSON:         test.genesisJSON,
				utxos: map[ids.ShortID]uint64{
					testShortIDAddrs[0]: importAmount,
				},
			})
			defer func() {
				if err := tvm.vm.Shutdown(context.Background()); err != nil {
					t.Fatal(err)
				}
			}()

			importTx, err := tvm.vm.newImportTx(tvm.vm.ctx.XChainID, testEthAddrs[0], initialBaseFee, []*secp256k1.PrivateKey{testKeys[0]})
			if err != nil {
				t.Fatal(err)
			}

			if err := tvm.vm.mempool.AddLocalTx(importTx); err != nil {
				t.Fatal(err)
			}

			<-tvm.toEngine

			blk, err := tvm.vm.BuildBlock(context.Background())
			if err != nil {
				t.Fatalf("Failed to build block with import transaction: %s", err)
			}

			// Modify the block to have a parent beacon root
			ethBlock := blk.(*chain.BlockWrapper).Block.(*Block).ethBlock
			header := types.CopyHeader(ethBlock.Header())
			header.ParentBeaconRoot = test.beaconRoot
			parentBeaconEthBlock := customtypes.NewBlockWithExtData(
				header,
				nil,
				nil,
				nil,
				new(trie.Trie),
				customtypes.BlockExtData(ethBlock),
				false,
			)

			parentBeaconBlock, err := tvm.vm.newBlock(parentBeaconEthBlock)
			if err != nil {
				t.Fatal(err)
			}

			errCheck := func(err error) {
				if test.expectedError {
					if test.errString != "" {
						require.ErrorContains(t, err, test.errString)
					} else {
						require.Error(t, err)
					}
				} else {
					require.NoError(t, err)
				}
			}

			_, err = tvm.vm.ParseBlock(context.Background(), parentBeaconBlock.Bytes())
			errCheck(err)
			err = parentBeaconBlock.Verify(context.Background())
			errCheck(err)
		})
	}
}

func TestNoBlobsAllowed(t *testing.T) {
	ctx := context.Background()
	require := require.New(t)

	gspec := new(core.Genesis)
	err := json.Unmarshal([]byte(genesisJSONCancun), gspec)
	require.NoError(err)

	// Make one block with a single blob tx
	signer := types.NewCancunSigner(gspec.Config.ChainID)
	blockGen := func(_ int, b *core.BlockGen) {
		b.SetCoinbase(constants.BlackholeAddr)
		fee := big.NewInt(500)
		fee.Add(fee, b.BaseFee())
		tx, err := types.SignTx(types.NewTx(&types.BlobTx{
			Nonce:      0,
			GasTipCap:  uint256.NewInt(1),
			GasFeeCap:  uint256.MustFromBig(fee),
			Gas:        params.TxGas,
			To:         testEthAddrs[0],
			BlobFeeCap: uint256.NewInt(1),
			BlobHashes: []common.Hash{{1}}, // This blob is expected to cause verification to fail
			Value:      new(uint256.Int),
		}), signer, testKeys[0].ToECDSA())
		require.NoError(err)
		b.AddTx(tx)
	}
	// FullFaker used to skip header verification so we can generate a block with blobs
	_, blocks, _, err := core.GenerateChainWithGenesis(gspec, dummy.NewFullFaker(), 1, 10, blockGen)
	require.NoError(err)

	// Create a VM with the genesis (will use header verification)
	vm := newVM(t, testVMConfig{
		finishBootstrapping: true,
		genesisJSON:         genesisJSONCancun,
	}).vm
	defer func() { require.NoError(vm.Shutdown(ctx)) }()

	// Verification should fail
	vmBlock, err := vm.newBlock(blocks[0])
	require.NoError(err)
	_, err = vm.ParseBlock(ctx, vmBlock.Bytes())
	require.ErrorContains(err, "blobs not enabled on avalanche networks")
	err = vmBlock.Verify(ctx)
	require.ErrorContains(err, "blobs not enabled on avalanche networks")
}<|MERGE_RESOLUTION|>--- conflicted
+++ resolved
@@ -68,7 +68,6 @@
 	testKeys         = secp256k1.TestKeys()[:3]
 	testEthAddrs     []common.Address // testEthAddrs[i] corresponds to testKeys[i]
 	testShortIDAddrs []ids.ShortID
-	testAvaxAssetID  = ids.ID{1, 2, 3}
 
 	genesisJSON = func(cfg *params.ChainConfig) string {
 		g := new(core.Genesis)
@@ -176,26 +175,6 @@
 	}
 }
 
-<<<<<<< HEAD
-// BuildGenesisTest returns the genesis bytes for Coreth VM to be used in testing
-func BuildGenesisTest(t *testing.T, genesisJSON string) []byte {
-	ss := StaticService{}
-
-	genesis := &core.Genesis{}
-	if err := json.Unmarshal([]byte(genesisJSON), genesis); err != nil {
-		t.Fatalf("Problem unmarshaling genesis JSON: %s", err)
-	}
-	genesisReply, err := ss.BuildGenesis(nil, genesis)
-	if err != nil {
-		t.Fatalf("Failed to create test genesis")
-	}
-	genesisBytes, err := formatting.Decode(genesisReply.Encoding, genesisReply.Bytes)
-	if err != nil {
-		t.Fatalf("Failed to decode genesis bytes: %s", err)
-	}
-	return genesisBytes
-}
-
 type testVMConfig struct {
 	finishBootstrapping bool
 	fork                *upgradetest.Fork
@@ -225,40 +204,12 @@
 	fork := upgradetest.Latest
 	if config.fork != nil {
 		fork = *config.fork
-=======
-func NewContext() *snow.Context {
-	ctx := utils.TestSnowContext()
-	ctx.NodeID = ids.GenerateTestNodeID()
-	ctx.NetworkID = testNetworkID
-	ctx.ChainID = testCChainID
-	ctx.AVAXAssetID = testAvaxAssetID
-	ctx.XChainID = testXChainID
-	ctx.SharedMemory = testSharedMemory()
-	aliaser := ctx.BCLookup.(ids.Aliaser)
-	_ = aliaser.Alias(testCChainID, "C")
-	_ = aliaser.Alias(testCChainID, testCChainID.String())
-	_ = aliaser.Alias(testXChainID, "X")
-	_ = aliaser.Alias(testXChainID, testXChainID.String())
-	ctx.ValidatorState = &validatorstest.State{
-		GetSubnetIDF: func(_ context.Context, chainID ids.ID) (ids.ID, error) {
-			subnetID, ok := map[ids.ID]ids.ID{
-				constantsEng.PlatformChainID: constantsEng.PrimaryNetworkID,
-				testXChainID:                 constantsEng.PrimaryNetworkID,
-				testCChainID:                 constantsEng.PrimaryNetworkID,
-			}[chainID]
-			if !ok {
-				return ids.Empty, errors.New("unknown chain")
-			}
-			return subnetID, nil
-		},
->>>>>>> d8117e10
 	}
 	ctx.NetworkUpgrades = upgradetest.GetConfig(fork)
 
 	if len(config.genesisJSON) == 0 {
 		config.genesisJSON = genesisJSON(forkToChainConfig[fork])
 	}
-	genesisBytes := BuildGenesisTest(t, config.genesisJSON)
 
 	baseDB := memdb.New()
 
@@ -283,7 +234,7 @@
 		context.Background(),
 		ctx,
 		prefixedDB,
-		genesisBytes,
+		[]byte(config.genesisJSON),
 		[]byte(config.upgradeJSON),
 		[]byte(config.configJSON),
 		issuer,
@@ -330,12 +281,7 @@
 	if len(genesisJSON) == 0 {
 		genesisJSON = genesisJSONLatest
 	}
-<<<<<<< HEAD
-	genesisBytes := BuildGenesisTest(t, genesisJSON)
 	ctx := snowtest.Context(t, snowtest.CChainID)
-=======
-	ctx := NewContext()
->>>>>>> d8117e10
 
 	baseDB := memdb.New()
 
@@ -3865,17 +3811,12 @@
 
 func TestSkipChainConfigCheckCompatible(t *testing.T) {
 	importAmount := uint64(50000000)
-<<<<<<< HEAD
 	tvm := newVM(t, testVMConfig{
 		finishBootstrapping: true,
-		genesisJSON:         genesisJSONApricotPhase1,
+		genesisJSON:         genesisJSONDurango,
 		utxos: map[ids.ShortID]uint64{
 			testShortIDAddrs[0]: importAmount,
 		},
-=======
-	issuer, vm, dbManager, _, appSender := GenesisVMWithUTXOs(t, true, genesisJSONDurango, "", "", map[ids.ShortID]uint64{
-		testShortIDAddrs[0]: importAmount,
->>>>>>> d8117e10
 	})
 	defer func() { require.NoError(t, tvm.vm.Shutdown(context.Background())) }()
 
@@ -3904,13 +3845,8 @@
 	resetMetrics(tvm.vm)
 
 	// this will not be allowed
-<<<<<<< HEAD
 	err = reinitVM.Initialize(context.Background(), tvm.vm.ctx, tvm.db, genesisWithUpgradeBytes, []byte{}, []byte{}, tvm.toEngine, []*commonEng.Fx{}, tvm.appSender)
-	require.ErrorContains(t, err, "mismatching ApricotPhase2 fork block timestamp in database")
-=======
-	err = reinitVM.Initialize(context.Background(), vm.ctx, dbManager, genesisWithUpgradeBytes, []byte{}, []byte{}, issuer, []*commonEng.Fx{}, appSender)
 	require.ErrorContains(t, err, "mismatching Cancun fork timestamp in database")
->>>>>>> d8117e10
 
 	resetMetrics(tvm.vm)
 

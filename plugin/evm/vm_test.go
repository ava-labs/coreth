// Copyright (C) 2019-2025, Ava Labs, Inc. All rights reserved.
// See the file LICENSE for licensing terms.

package evm

import (
	"context"
	"crypto/ecdsa"
	"encoding/json"
	"fmt"
	"math/big"
	"os"
	"path/filepath"
	"strings"
	"sync"
	"testing"
	"time"

	"github.com/ava-labs/avalanchego/database"
	"github.com/ava-labs/avalanchego/ids"
	"github.com/ava-labs/avalanchego/snow/snowtest"
	"github.com/ava-labs/avalanchego/upgrade"
	"github.com/ava-labs/avalanchego/upgrade/upgradetest"
	"github.com/ava-labs/avalanchego/utils/timer/mockable"
	"github.com/ava-labs/avalanchego/vms/components/chain"
	"github.com/ava-labs/libevm/common"
	"github.com/ava-labs/libevm/core/types"
	"github.com/ava-labs/libevm/crypto"
	"github.com/ava-labs/libevm/log"
	"github.com/ava-labs/libevm/trie"
	"github.com/holiman/uint256"
	"github.com/stretchr/testify/require"

	"github.com/ava-labs/coreth/consensus/dummy"
	"github.com/ava-labs/coreth/constants"
	"github.com/ava-labs/coreth/core"
	"github.com/ava-labs/coreth/eth"
	"github.com/ava-labs/coreth/miner"
	"github.com/ava-labs/coreth/node"
	"github.com/ava-labs/coreth/params"
	"github.com/ava-labs/coreth/params/paramstest"
	"github.com/ava-labs/coreth/plugin/evm/customtypes"
	"github.com/ava-labs/coreth/plugin/evm/extension"
	"github.com/ava-labs/coreth/plugin/evm/message"
	"github.com/ava-labs/coreth/plugin/evm/upgrade/acp176"
	"github.com/ava-labs/coreth/plugin/evm/upgrade/ap0"
	"github.com/ava-labs/coreth/plugin/evm/upgrade/ap1"
	"github.com/ava-labs/coreth/plugin/evm/vmtest"
	"github.com/ava-labs/coreth/rpc"
	"github.com/ava-labs/coreth/utils"

	commonEng "github.com/ava-labs/avalanchego/snow/engine/common"
	ethparams "github.com/ava-labs/libevm/params"
)

const delegateCallPrecompileCode = "6080604052348015600e575f5ffd5b506106608061001c5f395ff3fe608060405234801561000f575f5ffd5b506004361061003f575f3560e01c80638b336b5e14610043578063b771b3bc14610061578063e4246eec1461007f575b5f5ffd5b61004b61009d565b604051610058919061029e565b60405180910390f35b610069610256565b6040516100769190610331565b60405180910390f35b61008761026e565b604051610094919061036a565b60405180910390f35b5f5f6040516020016100ae906103dd565b60405160208183030381529060405290505f63ee5b48eb60e01b826040516024016100d9919061046b565b604051602081830303815290604052907bffffffffffffffffffffffffffffffffffffffffffffffffffffffff19166020820180517bffffffffffffffffffffffffffffffffffffffffffffffffffffffff838183161783525050505090505f5f73020000000000000000000000000000000000000573ffffffffffffffffffffffffffffffffffffffff168360405161017391906104c5565b5f60405180830381855af49150503d805f81146101ab576040519150601f19603f3d011682016040523d82523d5f602084013e6101b0565b606091505b5091509150816101f5576040517f08c379a00000000000000000000000000000000000000000000000000000000081526004016101ec9061054b565b60405180910390fd5b808060200190518101906102099190610597565b94505f5f1b850361024f576040517f08c379a00000000000000000000000000000000000000000000000000000000081526004016102469061060c565b60405180910390fd5b5050505090565b73020000000000000000000000000000000000000581565b73020000000000000000000000000000000000000581565b5f819050919050565b61029881610286565b82525050565b5f6020820190506102b15f83018461028f565b92915050565b5f73ffffffffffffffffffffffffffffffffffffffff82169050919050565b5f819050919050565b5f6102f96102f46102ef846102b7565b6102d6565b6102b7565b9050919050565b5f61030a826102df565b9050919050565b5f61031b82610300565b9050919050565b61032b81610311565b82525050565b5f6020820190506103445f830184610322565b92915050565b5f610354826102b7565b9050919050565b6103648161034a565b82525050565b5f60208201905061037d5f83018461035b565b92915050565b5f82825260208201905092915050565b7f68656c6c6f0000000000000000000000000000000000000000000000000000005f82015250565b5f6103c7600583610383565b91506103d282610393565b602082019050919050565b5f6020820190508181035f8301526103f4816103bb565b9050919050565b5f81519050919050565b5f82825260208201905092915050565b8281835e5f83830152505050565b5f601f19601f8301169050919050565b5f61043d826103fb565b6104478185610405565b9350610457818560208601610415565b61046081610423565b840191505092915050565b5f6020820190508181035f8301526104838184610433565b905092915050565b5f81905092915050565b5f61049f826103fb565b6104a9818561048b565b93506104b9818560208601610415565b80840191505092915050565b5f6104d08284610495565b915081905092915050565b7f44656c65676174652063616c6c20746f2073656e64576172704d6573736167655f8201527f206661696c656400000000000000000000000000000000000000000000000000602082015250565b5f610535602783610383565b9150610540826104db565b604082019050919050565b5f6020820190508181035f83015261056281610529565b9050919050565b5f5ffd5b61057681610286565b8114610580575f5ffd5b50565b5f815190506105918161056d565b92915050565b5f602082840312156105ac576105ab610569565b5b5f6105b984828501610583565b91505092915050565b7f4661696c656420746f2073656e642077617270206d65737361676500000000005f82015250565b5f6105f6601b83610383565b9150610601826105c2565b602082019050919050565b5f6020820190508181035f830152610623816105ea565b905091905056fea2646970667358221220192acba01cff6d70ce187c63c7ccac116d811f6c35e316fde721f14929ced12564736f6c634300081e0033"

var (
	genesisJSONCancun = vmtest.GenesisJSON(activateCancun(params.TestChainConfig))

	activateCancun = func(cfg *params.ChainConfig) *params.ChainConfig {
		cpy := *cfg
		cpy.ShanghaiTime = utils.NewUint64(0)
		cpy.CancunTime = utils.NewUint64(0)
		return &cpy
	}
)

func defaultExtensions() *extension.Config {
	return &extension.Config{
		SyncSummaryProvider: &message.BlockSyncSummaryProvider{},
		SyncableParser:      &message.BlockSyncSummaryParser{},
		Clock:               &mockable.Clock{},
	}
}

// newDefaultTestVM returns a new instance of the VM with default extensions
// This should not be called if the VM is being extended
func newDefaultTestVM() *VM {
	vm := &VM{}
	if err := vm.SetExtensionConfig(defaultExtensions()); err != nil {
		panic(err)
	}
	return vm
}

func TestVMContinuousProfiler(t *testing.T) {
	profilerDir := t.TempDir()
	profilerFrequency := 500 * time.Millisecond
	configJSON := fmt.Sprintf(`{"continuous-profiler-dir": %q,"continuous-profiler-frequency": "500ms"}`, profilerDir)
	fork := upgradetest.Latest
	vm := newDefaultTestVM()
	vmtest.SetupTestVM(t, vm, vmtest.TestVMConfig{
		Fork:       &fork,
		ConfigJSON: configJSON,
	})
	require.Equal(t, vm.config.ContinuousProfilerDir, profilerDir, "profiler dir should be set")
	require.Equal(t, vm.config.ContinuousProfilerFrequency.Duration, profilerFrequency, "profiler frequency should be set")

	// Sleep for twice the frequency of the profiler to give it time
	// to generate the first profile.
	time.Sleep(2 * time.Second)
	require.NoError(t, vm.Shutdown(context.Background()))

	// Check that the first profile was generated
	expectedFileName := filepath.Join(profilerDir, "cpu.profile.1")
	_, err := os.Stat(expectedFileName)
	require.NoError(t, err, "Expected continuous profiler to generate the first CPU profile at %s", expectedFileName)
}

func TestVMUpgrades(t *testing.T) {
	for _, scheme := range vmtest.Schemes {
		t.Run(scheme, func(t *testing.T) {
			testVMUpgrades(t, scheme)
		})
	}
}

func testVMUpgrades(t *testing.T, scheme string) {
	genesisTests := []struct {
		fork             upgradetest.Fork
		expectedGasPrice *big.Int
	}{
		{
			fork:             upgradetest.ApricotPhase3,
			expectedGasPrice: big.NewInt(0),
		},
		{
			fork:             upgradetest.ApricotPhase4,
			expectedGasPrice: big.NewInt(0),
		},
		{
			fork:             upgradetest.ApricotPhase5,
			expectedGasPrice: big.NewInt(0),
		},
		{
			fork:             upgradetest.ApricotPhasePre6,
			expectedGasPrice: big.NewInt(0),
		},
		{
			fork:             upgradetest.ApricotPhase6,
			expectedGasPrice: big.NewInt(0),
		},
		{
			fork:             upgradetest.ApricotPhasePost6,
			expectedGasPrice: big.NewInt(0),
		},
		{
			fork:             upgradetest.Banff,
			expectedGasPrice: big.NewInt(0),
		},
		{
			fork:             upgradetest.Cortina,
			expectedGasPrice: big.NewInt(0),
		},
		{
			fork:             upgradetest.Durango,
			expectedGasPrice: big.NewInt(0),
		},
	}

	for _, test := range genesisTests {
		t.Run(test.fork.String(), func(t *testing.T) {
			require := require.New(t)
			vm := newDefaultTestVM()
			vmtest.SetupTestVM(t, vm, vmtest.TestVMConfig{
				Fork:   &test.fork,
				Scheme: scheme,
			})

			defer func() {
				require.NoError(vm.Shutdown(context.Background()))
			}()

			require.Equal(test.expectedGasPrice, vm.txPool.GasTip())

			// Verify that the genesis is correctly managed.
			lastAcceptedID, err := vm.LastAccepted(context.Background())
			require.NoError(err)
			require.Equal(ids.ID(vm.genesisHash), lastAcceptedID)

			genesisBlk, err := vm.GetBlock(context.Background(), lastAcceptedID)
			require.NoError(err)
			require.Zero(genesisBlk.Height())

			_, err = vm.ParseBlock(context.Background(), genesisBlk.Bytes())
			require.NoError(err)
		})
	}
}

func TestBuildEthTxBlock(t *testing.T) {
	for _, scheme := range vmtest.Schemes {
		t.Run(scheme, func(t *testing.T) {
			testBuildEthTxBlock(t, scheme)
		})
	}
}

func testBuildEthTxBlock(t *testing.T, scheme string) {
	fork := upgradetest.ApricotPhase2
	vm := newDefaultTestVM()
	tvm := vmtest.SetupTestVM(t, vm, vmtest.TestVMConfig{
		Fork:   &fork,
		Scheme: scheme,
	})

	newTxPoolHeadChan := make(chan core.NewTxPoolReorgEvent, 1)
	vm.txPool.SubscribeNewReorgEvent(newTxPoolHeadChan)

	signedTx, err := newSignedLegacyTx(vm.chainConfig, vmtest.TestKeys[0].ToECDSA(), 0, vmtest.TestEthAddrs[1], big.NewInt(1), vmtest.InitialBaseFee)
	if err != nil {
		t.Fatal(err)
	}
	blk1, err := vmtest.IssueTxsAndSetPreference([]*types.Transaction{signedTx}, vm)
	if err != nil {
		t.Fatalf("Failed to issue txs and build block: %s", err)
	}

	if err := blk1.Accept(context.Background()); err != nil {
		t.Fatal(err)
	}

	newHead := <-newTxPoolHeadChan
	if newHead.Head.Hash() != common.Hash(blk1.ID()) {
		t.Fatalf("Expected new block to match")
	}

	txs := make([]*types.Transaction, 10)
	for i := 0; i < 10; i++ {
		signedTx, err := newSignedLegacyTx(vm.chainConfig, vmtest.TestKeys[1].ToECDSA(), uint64(i), vmtest.TestEthAddrs[0], big.NewInt(10), big.NewInt(ap0.MinGasPrice))
		if err != nil {
			t.Fatal(err)
		}
		txs[i] = signedTx
	}
	blk2, err := vmtest.IssueTxsAndSetPreference(txs, vm)
	if err != nil {
		t.Fatalf("Failed to issue txs and build block: %s", err)
	}

	if err := blk2.Accept(context.Background()); err != nil {
		t.Fatal(err)
	}

	newHead = <-newTxPoolHeadChan
	if newHead.Head.Hash() != common.Hash(blk2.ID()) {
		t.Fatalf("Expected new block to match")
	}

	lastAcceptedID, err := vm.LastAccepted(context.Background())
	if err != nil {
		t.Fatal(err)
	}
	if lastAcceptedID != blk2.ID() {
		t.Fatalf("Expected last accepted blockID to be the accepted block: %s, but found %s", blk2.ID(), lastAcceptedID)
	}

	ethBlk1 := blk1.(*chain.BlockWrapper).Block.(*wrappedBlock).ethBlock
	if ethBlk1Root := ethBlk1.Root(); !vm.blockChain.HasState(ethBlk1Root) {
		t.Fatalf("Expected blk1 state root to not yet be pruned after blk2 was accepted because of tip buffer")
	}

	// Clear the cache and ensure that GetBlock returns internal blocks with the correct status
	vm.State.Flush()
	blk2Refreshed, err := vm.GetBlockInternal(context.Background(), blk2.ID())
	if err != nil {
		t.Fatal(err)
	}

	blk1RefreshedID := blk2Refreshed.Parent()
	blk1Refreshed, err := vm.GetBlockInternal(context.Background(), blk1RefreshedID)
	if err != nil {
		t.Fatal(err)
	}

	if blk1Refreshed.ID() != blk1.ID() {
		t.Fatalf("Found unexpected blkID for parent of blk2")
	}

	// Close the vm and all databases
	if err := vm.Shutdown(context.Background()); err != nil {
		t.Fatal(err)
	}

	restartedVM := newDefaultTestVM()
	newCTX := snowtest.Context(t, snowtest.CChainID)
	newCTX.NetworkUpgrades = upgradetest.GetConfig(fork)
	newCTX.ChainDataDir = tvm.Ctx.ChainDataDir
	conf, err := vmtest.OverrideSchemeConfig(scheme, "")
	require.NoError(t, err)
	if err := restartedVM.Initialize(
		context.Background(),
		newCTX,
		tvm.DB,
		[]byte(vmtest.GenesisJSON(paramstest.ForkToChainConfig[fork])),
		[]byte(""),
		[]byte(conf),
		[]*commonEng.Fx{},
		nil,
	); err != nil {
		t.Fatal(err)
	}

	// State root should not have been committed and discarded on restart
	if ethBlk1Root := ethBlk1.Root(); restartedVM.Ethereum().BlockChain().HasState(ethBlk1Root) {
		t.Fatalf("Expected blk1 state root to be pruned after blk2 was accepted on top of it in pruning mode")
	}

	// State root should be committed when accepted tip on shutdown
	ethBlk2 := blk2.(*chain.BlockWrapper).Block.(*wrappedBlock).ethBlock
	if ethBlk2Root := ethBlk2.Root(); !restartedVM.Ethereum().BlockChain().HasState(ethBlk2Root) {
		t.Fatalf("Expected blk2 state root to not be pruned after shutdown (last accepted tip should be committed)")
	}

	// Shutdown the newest VM
	if err := restartedVM.Shutdown(context.Background()); err != nil {
		t.Fatal(err)
	}
}

// Regression test to ensure that after accepting block A
// then calling SetPreference on block B (when it becomes preferred)
// and the head of a longer chain (block D) does not corrupt the
// canonical chain.
//
//	  A
//	 / \
//	B   C
//	    |
//	    D
func TestSetPreferenceRace(t *testing.T) {
	for _, scheme := range vmtest.Schemes {
		t.Run(scheme, func(t *testing.T) {
			testSetPreferenceRace(t, scheme)
		})
	}
}

func testSetPreferenceRace(t *testing.T, scheme string) {
	// Create two VMs which will agree on block A and then
	// build the two distinct preferred chains above
	fork := upgradetest.NoUpgrades
	conf := vmtest.TestVMConfig{
		Fork:   &fork,
		Scheme: scheme,
	}
	vm1 := newDefaultTestVM()
	vm2 := newDefaultTestVM()
	vmtest.SetupTestVM(t, vm1, conf)
	vmtest.SetupTestVM(t, vm2, conf)

	defer func() {
		if err := vm1.Shutdown(context.Background()); err != nil {
			t.Fatal(err)
		}

		if err := vm2.Shutdown(context.Background()); err != nil {
			t.Fatal(err)
		}
	}()

	newTxPoolHeadChan1 := make(chan core.NewTxPoolReorgEvent, 1)
	vm1.txPool.SubscribeNewReorgEvent(newTxPoolHeadChan1)
	newTxPoolHeadChan2 := make(chan core.NewTxPoolReorgEvent, 1)
	vm2.txPool.SubscribeNewReorgEvent(newTxPoolHeadChan2)

	signedTx, err := newSignedLegacyTx(vm1.chainConfig, vmtest.TestKeys[0].ToECDSA(), 0, vmtest.TestEthAddrs[1], big.NewInt(1), big.NewInt(ap0.MinGasPrice))
	if err != nil {
		t.Fatal(err)
	}
	vm1BlkA, err := vmtest.IssueTxsAndSetPreference([]*types.Transaction{signedTx}, vm1)
	if err != nil {
		t.Fatalf("Failed to build block with transaction: %s", err)
	}

	vm2BlkA, err := vm2.ParseBlock(context.Background(), vm1BlkA.Bytes())
	if err != nil {
		t.Fatalf("Unexpected error parsing block from vm2: %s", err)
	}
	if err := vm2BlkA.Verify(context.Background()); err != nil {
		t.Fatalf("Block failed verification on VM2: %s", err)
	}
	if err := vm2.SetPreference(context.Background(), vm2BlkA.ID()); err != nil {
		t.Fatal(err)
	}

	if err := vm1BlkA.Accept(context.Background()); err != nil {
		t.Fatalf("VM1 failed to accept block: %s", err)
	}
	if err := vm2BlkA.Accept(context.Background()); err != nil {
		t.Fatalf("VM2 failed to accept block: %s", err)
	}

	newHead := <-newTxPoolHeadChan1
	if newHead.Head.Hash() != common.Hash(vm1BlkA.ID()) {
		t.Fatalf("Expected new block to match")
	}
	newHead = <-newTxPoolHeadChan2
	if newHead.Head.Hash() != common.Hash(vm2BlkA.ID()) {
		t.Fatalf("Expected new block to match")
	}

	// Create list of 10 successive transactions to build block A on vm1
	// and to be split into two separate blocks on VM2
	txs := make([]*types.Transaction, 10)
	for i := 0; i < 10; i++ {
		signedTx, err := newSignedLegacyTx(vm1.chainConfig, vmtest.TestKeys[1].ToECDSA(), uint64(i), vmtest.TestEthAddrs[1], big.NewInt(10), big.NewInt(ap0.MinGasPrice))
		if err != nil {
			t.Fatal(err)
		}
		txs[i] = signedTx
	}

	// Add the remote transactions, build the block, and set VM1's preference for block A
	_, err = vmtest.IssueTxsAndSetPreference(txs, vm1)
	if err != nil {
		t.Fatal(err)
	}

	// Split the transactions over two blocks, and set VM2's preference to them in sequence
	// after building each block
	// Block C
	vm2BlkC, err := vmtest.IssueTxsAndSetPreference(txs[0:5], vm2)
	if err != nil {
		t.Fatalf("Failed to build BlkC on VM2: %s", err)
	}

	newHead = <-newTxPoolHeadChan2
	if newHead.Head.Hash() != common.Hash(vm2BlkC.ID()) {
		t.Fatalf("Expected new block to match")
	}

	// Block D
	vm2BlkD, err := vmtest.IssueTxsAndSetPreference(txs[5:10], vm2)
	if err != nil {
		t.Fatalf("Failed to build BlkD on VM2: %s", err)
	}

	// VM1 receives blkC and blkD from VM1
	// and happens to call SetPreference on blkD without ever calling SetPreference
	// on blkC
	// Here we parse them in reverse order to simulate receiving a chain from the tip
	// back to the last accepted block as would typically be the case in the consensus
	// engine
	vm1BlkD, err := vm1.ParseBlock(context.Background(), vm2BlkD.Bytes())
	if err != nil {
		t.Fatalf("VM1 errored parsing blkD: %s", err)
	}
	vm1BlkC, err := vm1.ParseBlock(context.Background(), vm2BlkC.Bytes())
	if err != nil {
		t.Fatalf("VM1 errored parsing blkC: %s", err)
	}

	// The blocks must be verified in order. This invariant is maintained
	// in the consensus engine.
	if err := vm1BlkC.Verify(context.Background()); err != nil {
		t.Fatalf("VM1 BlkC failed verification: %s", err)
	}
	if err := vm1BlkD.Verify(context.Background()); err != nil {
		t.Fatalf("VM1 BlkD failed verification: %s", err)
	}

	// Set VM1's preference to blockD, skipping blockC
	if err := vm1.SetPreference(context.Background(), vm1BlkD.ID()); err != nil {
		t.Fatal(err)
	}

	// Accept the longer chain on both VMs and ensure there are no errors
	// VM1 Accepts the blocks in order
	if err := vm1BlkC.Accept(context.Background()); err != nil {
		t.Fatalf("VM1 BlkC failed on accept: %s", err)
	}
	if err := vm1BlkD.Accept(context.Background()); err != nil {
		t.Fatalf("VM1 BlkC failed on accept: %s", err)
	}

	// VM2 Accepts the blocks in order
	if err := vm2BlkC.Accept(context.Background()); err != nil {
		t.Fatalf("VM2 BlkC failed on accept: %s", err)
	}
	if err := vm2BlkD.Accept(context.Background()); err != nil {
		t.Fatalf("VM2 BlkC failed on accept: %s", err)
	}

	log.Info("Validating canonical chain")
	// Verify the Canonical Chain for Both VMs
	if err := vm2.blockChain.ValidateCanonicalChain(); err != nil {
		t.Fatalf("VM2 failed canonical chain verification due to: %s", err)
	}

	if err := vm1.blockChain.ValidateCanonicalChain(); err != nil {
		t.Fatalf("VM1 failed canonical chain verification due to: %s", err)
	}
}

// Regression test to ensure that a VM that accepts block A and B
// will not attempt to orphan either when verifying blocks C and D
// from another VM (which have a common ancestor under the finalized
// frontier).
//
//	  A
//	 / \
//	B   C
//
// verifies block B and C, then Accepts block B. Then we test to ensure
// that the VM defends against any attempt to set the preference or to
// accept block C, which should be an orphaned block at this point and
// get rejected.
func TestReorgProtection(t *testing.T) {
	for _, scheme := range vmtest.Schemes {
		t.Run(scheme, func(t *testing.T) {
			testReorgProtection(t, scheme)
		})
	}
}

func testReorgProtection(t *testing.T, scheme string) {
	fork := upgradetest.NoUpgrades
	vm1 := newDefaultTestVM()
	vmtest.SetupTestVM(t, vm1, vmtest.TestVMConfig{
		Fork:   &fork,
		Scheme: scheme,
	})
	vm2 := newDefaultTestVM()
	vmtest.SetupTestVM(t, vm2, vmtest.TestVMConfig{
		Fork:   &fork,
		Scheme: scheme,
	})

	defer func() {
		if err := vm1.Shutdown(context.Background()); err != nil {
			t.Fatal(err)
		}

		if err := vm2.Shutdown(context.Background()); err != nil {
			t.Fatal(err)
		}
	}()

	newTxPoolHeadChan1 := make(chan core.NewTxPoolReorgEvent, 1)
	vm1.txPool.SubscribeNewReorgEvent(newTxPoolHeadChan1)
	newTxPoolHeadChan2 := make(chan core.NewTxPoolReorgEvent, 1)
	vm2.txPool.SubscribeNewReorgEvent(newTxPoolHeadChan2)

	key := vmtest.TestKeys[1].ToECDSA()
	address := vmtest.TestEthAddrs[1]

	signedTx, err := newSignedLegacyTx(vm1.chainConfig, vmtest.TestKeys[0].ToECDSA(), 0, vmtest.TestEthAddrs[1], big.NewInt(1), big.NewInt(ap0.MinGasPrice))
	if err != nil {
		t.Fatal(err)
	}
	vm1BlkA, err := vmtest.IssueTxsAndSetPreference([]*types.Transaction{signedTx}, vm1)
	if err != nil {
		t.Fatalf("Failed to build block with transaction: %s", err)
	}

	if err := vm1BlkA.Verify(context.Background()); err != nil {
		t.Fatalf("Block failed verification on VM1: %s", err)
	}

	if err := vm1.SetPreference(context.Background(), vm1BlkA.ID()); err != nil {
		t.Fatal(err)
	}

	vm2BlkA, err := vm2.ParseBlock(context.Background(), vm1BlkA.Bytes())
	if err != nil {
		t.Fatalf("Unexpected error parsing block from vm2: %s", err)
	}
	if err := vm2BlkA.Verify(context.Background()); err != nil {
		t.Fatalf("Block failed verification on VM2: %s", err)
	}
	if err := vm2.SetPreference(context.Background(), vm2BlkA.ID()); err != nil {
		t.Fatal(err)
	}

	if err := vm1BlkA.Accept(context.Background()); err != nil {
		t.Fatalf("VM1 failed to accept block: %s", err)
	}
	if err := vm2BlkA.Accept(context.Background()); err != nil {
		t.Fatalf("VM2 failed to accept block: %s", err)
	}

	newHead := <-newTxPoolHeadChan1
	if newHead.Head.Hash() != common.Hash(vm1BlkA.ID()) {
		t.Fatalf("Expected new block to match")
	}
	newHead = <-newTxPoolHeadChan2
	if newHead.Head.Hash() != common.Hash(vm2BlkA.ID()) {
		t.Fatalf("Expected new block to match")
	}

	// Create list of 10 successive transactions to build block A on vm1
	// and to be split into two separate blocks on VM2
	txs := make([]*types.Transaction, 10)
	for i := 0; i < 10; i++ {
		signedTx, err := newSignedLegacyTx(vm1.chainConfig, key, uint64(i), address, big.NewInt(10), big.NewInt(ap0.MinGasPrice))
		if err != nil {
			t.Fatal(err)
		}
		txs[i] = signedTx
	}

	// Add the remote transactions, build the block, and set VM1's preference for block A
	vm1BlkB, err := vmtest.IssueTxsAndSetPreference(txs, vm1)
	if err != nil {
		t.Fatal(err)
	}

	// Split the transactions over two blocks, and set VM2's preference to them in sequence
	// after building each block
	// Block C
	vm2BlkC, err := vmtest.IssueTxsAndBuild(txs[0:5], vm2)
	if err != nil {
		t.Fatalf("Failed to build BlkC on VM2: %s", err)
	}

	vm1BlkC, err := vm1.ParseBlock(context.Background(), vm2BlkC.Bytes())
	if err != nil {
		t.Fatalf("Unexpected error parsing block from vm2: %s", err)
	}

	if err := vm1BlkC.Verify(context.Background()); err != nil {
		t.Fatalf("Block failed verification on VM1: %s", err)
	}

	// Accept B, such that block C should get Rejected.
	if err := vm1BlkB.Accept(context.Background()); err != nil {
		t.Fatalf("VM1 failed to accept block: %s", err)
	}

	// The below (setting preference blocks that have a common ancestor
	// with the preferred chain lower than the last finalized block)
	// should NEVER happen. However, the VM defends against this
	// just in case.
	if err := vm1.SetPreference(context.Background(), vm1BlkC.ID()); !strings.Contains(err.Error(), "cannot orphan finalized block") {
		t.Fatalf("Unexpected error when setting preference that would trigger reorg: %s", err)
	}

	if err := vm1BlkC.Accept(context.Background()); !strings.Contains(err.Error(), "expected accepted block to have parent") {
		t.Fatalf("Unexpected error when setting block at finalized height: %s", err)
	}
}

// Regression test to ensure that a VM that accepts block C while preferring
// block B will trigger a reorg.
//
//	  A
//	 / \
//	B   C
func TestNonCanonicalAccept(t *testing.T) {
	for _, scheme := range vmtest.Schemes {
		t.Run(scheme, func(t *testing.T) {
			testNonCanonicalAccept(t, scheme)
		})
	}
}

func testNonCanonicalAccept(t *testing.T, scheme string) {
	fork := upgradetest.NoUpgrades
	tvmConfig := vmtest.TestVMConfig{
		Fork:   &fork,
		Scheme: scheme,
	}
	vm1 := newDefaultTestVM()
	vm2 := newDefaultTestVM()
	vmtest.SetupTestVM(t, vm1, tvmConfig)
	vmtest.SetupTestVM(t, vm2, tvmConfig)

	defer func() {
		if err := vm1.Shutdown(context.Background()); err != nil {
			t.Fatal(err)
		}

		if err := vm2.Shutdown(context.Background()); err != nil {
			t.Fatal(err)
		}
	}()

	newTxPoolHeadChan1 := make(chan core.NewTxPoolReorgEvent, 1)
	vm1.txPool.SubscribeNewReorgEvent(newTxPoolHeadChan1)
	newTxPoolHeadChan2 := make(chan core.NewTxPoolReorgEvent, 1)
	vm2.txPool.SubscribeNewReorgEvent(newTxPoolHeadChan2)

	key := vmtest.TestKeys[1].ToECDSA()
	address := vmtest.TestEthAddrs[1]

	signedTx, err := newSignedLegacyTx(vm1.chainConfig, vmtest.TestKeys[0].ToECDSA(), 0, vmtest.TestEthAddrs[1], big.NewInt(1), big.NewInt(ap0.MinGasPrice))
	if err != nil {
		t.Fatal(err)
	}

	vm1BlkA, err := vmtest.IssueTxsAndBuild([]*types.Transaction{signedTx}, vm1)
	if err != nil {
		t.Fatalf("Failed to build block with transaction: %s", err)
	}

	if _, err := vm1.GetBlockIDAtHeight(context.Background(), vm1BlkA.Height()); err != database.ErrNotFound {
		t.Fatalf("Expected unaccepted block not to be indexed by height, but found %s", err)
	}

	if err := vm1.SetPreference(context.Background(), vm1BlkA.ID()); err != nil {
		t.Fatal(err)
	}

	vm2BlkA, err := vm2.ParseBlock(context.Background(), vm1BlkA.Bytes())
	if err != nil {
		t.Fatalf("Unexpected error parsing block from vm2: %s", err)
	}
	if err := vm2BlkA.Verify(context.Background()); err != nil {
		t.Fatalf("Block failed verification on VM2: %s", err)
	}
	if _, err := vm2.GetBlockIDAtHeight(context.Background(), vm2BlkA.Height()); err != database.ErrNotFound {
		t.Fatalf("Expected unaccepted block not to be indexed by height, but found %s", err)
	}
	if err := vm2.SetPreference(context.Background(), vm2BlkA.ID()); err != nil {
		t.Fatal(err)
	}

	if err := vm1BlkA.Accept(context.Background()); err != nil {
		t.Fatalf("VM1 failed to accept block: %s", err)
	}
	if blkID, err := vm1.GetBlockIDAtHeight(context.Background(), vm1BlkA.Height()); err != nil {
		t.Fatalf("Height lookuped failed on accepted block: %s", err)
	} else if blkID != vm1BlkA.ID() {
		t.Fatalf("Expected accepted block to be indexed by height, but found %s", blkID)
	}
	if err := vm2BlkA.Accept(context.Background()); err != nil {
		t.Fatalf("VM2 failed to accept block: %s", err)
	}
	if blkID, err := vm2.GetBlockIDAtHeight(context.Background(), vm2BlkA.Height()); err != nil {
		t.Fatalf("Height lookuped failed on accepted block: %s", err)
	} else if blkID != vm2BlkA.ID() {
		t.Fatalf("Expected accepted block to be indexed by height, but found %s", blkID)
	}

	newHead := <-newTxPoolHeadChan1
	if newHead.Head.Hash() != common.Hash(vm1BlkA.ID()) {
		t.Fatalf("Expected new block to match")
	}
	newHead = <-newTxPoolHeadChan2
	if newHead.Head.Hash() != common.Hash(vm2BlkA.ID()) {
		t.Fatalf("Expected new block to match")
	}

	// Create list of 10 successive transactions to build block A on vm1
	// and to be split into two separate blocks on VM2
	txs := make([]*types.Transaction, 10)
	for i := 0; i < 10; i++ {
		signedTx, err := newSignedLegacyTx(vm1.chainConfig, key, uint64(i), address, big.NewInt(10), big.NewInt(ap0.MinGasPrice))
		if err != nil {
			t.Fatal(err)
		}
		txs[i] = signedTx
	}

	// Add the remote transactions, build the block, and set VM1's preference for block A
	vm1BlkB, err := vmtest.IssueTxsAndBuild(txs, vm1)
	if err != nil {
		t.Fatal(err)
	}

	if _, err := vm1.GetBlockIDAtHeight(context.Background(), vm1BlkB.Height()); err != database.ErrNotFound {
		t.Fatalf("Expected unaccepted block not to be indexed by height, but found %s", err)
	}

	if err := vm1.SetPreference(context.Background(), vm1BlkB.ID()); err != nil {
		t.Fatal(err)
	}

	vm1.eth.APIBackend.SetAllowUnfinalizedQueries(true)

	blkBHeight := vm1BlkB.Height()
	blkBHash := vm1BlkB.(*chain.BlockWrapper).Block.(*wrappedBlock).ethBlock.Hash()
	if b := vm1.blockChain.GetBlockByNumber(blkBHeight); b.Hash() != blkBHash {
		t.Fatalf("expected block at %d to have hash %s but got %s", blkBHeight, blkBHash.Hex(), b.Hash().Hex())
	}

	vm2BlkC, err := vmtest.IssueTxsAndBuild(txs[0:5], vm2)
	if err != nil {
		t.Fatalf("Failed to build BlkC on VM2: %s", err)
	}

	vm1BlkC, err := vm1.ParseBlock(context.Background(), vm2BlkC.Bytes())
	if err != nil {
		t.Fatalf("Unexpected error parsing block from vm2: %s", err)
	}

	if err := vm1BlkC.Verify(context.Background()); err != nil {
		t.Fatalf("Block failed verification on VM1: %s", err)
	}

	if _, err := vm1.GetBlockIDAtHeight(context.Background(), vm1BlkC.Height()); err != database.ErrNotFound {
		t.Fatalf("Expected unaccepted block not to be indexed by height, but found %s", err)
	}

	if err := vm1BlkC.Accept(context.Background()); err != nil {
		t.Fatalf("VM1 failed to accept block: %s", err)
	}

	if blkID, err := vm1.GetBlockIDAtHeight(context.Background(), vm1BlkC.Height()); err != nil {
		t.Fatalf("Height lookuped failed on accepted block: %s", err)
	} else if blkID != vm1BlkC.ID() {
		t.Fatalf("Expected accepted block to be indexed by height, but found %s", blkID)
	}

	blkCHash := vm1BlkC.(*chain.BlockWrapper).Block.(*wrappedBlock).ethBlock.Hash()
	if b := vm1.blockChain.GetBlockByNumber(blkBHeight); b.Hash() != blkCHash {
		t.Fatalf("expected block at %d to have hash %s but got %s", blkBHeight, blkCHash.Hex(), b.Hash().Hex())
	}
}

// Regression test to ensure that a VM that verifies block B, C, then
// D (preferring block B) does not trigger a reorg through the re-verification
// of block C or D.
//
//	  A
//	 / \
//	B   C
//	    |
//	    D
func TestStickyPreference(t *testing.T) {
	for _, scheme := range vmtest.Schemes {
		t.Run(scheme, func(t *testing.T) {
			testStickyPreference(t, scheme)
		})
	}
}

func testStickyPreference(t *testing.T, scheme string) {
	fork := upgradetest.NoUpgrades
	tvmConfig := vmtest.TestVMConfig{
		Fork:   &fork,
		Scheme: scheme,
	}
	vm1 := newDefaultTestVM()
	vm2 := newDefaultTestVM()
	vmtest.SetupTestVM(t, vm1, tvmConfig)
	vmtest.SetupTestVM(t, vm2, tvmConfig)

	defer func() {
		if err := vm1.Shutdown(context.Background()); err != nil {
			t.Fatal(err)
		}

		if err := vm2.Shutdown(context.Background()); err != nil {
			t.Fatal(err)
		}
	}()

	newTxPoolHeadChan1 := make(chan core.NewTxPoolReorgEvent, 1)
	vm1.txPool.SubscribeNewReorgEvent(newTxPoolHeadChan1)
	newTxPoolHeadChan2 := make(chan core.NewTxPoolReorgEvent, 1)
	vm2.txPool.SubscribeNewReorgEvent(newTxPoolHeadChan2)

	key := vmtest.TestKeys[1].ToECDSA()
	address := vmtest.TestEthAddrs[1]

	signedTx, err := newSignedLegacyTx(vm1.chainConfig, vmtest.TestKeys[0].ToECDSA(), 0, vmtest.TestEthAddrs[1], big.NewInt(1), big.NewInt(ap0.MinGasPrice))
	if err != nil {
		t.Fatal(err)
	}

	vm1BlkA, err := vmtest.IssueTxsAndSetPreference([]*types.Transaction{signedTx}, vm1)
	if err != nil {
		t.Fatalf("Failed to build block with transaction: %s", err)
	}

	vm2BlkA, err := vm2.ParseBlock(context.Background(), vm1BlkA.Bytes())
	if err != nil {
		t.Fatalf("Unexpected error parsing block from vm2: %s", err)
	}
	if err := vm2BlkA.Verify(context.Background()); err != nil {
		t.Fatalf("Block failed verification on VM2: %s", err)
	}
	if err := vm2.SetPreference(context.Background(), vm2BlkA.ID()); err != nil {
		t.Fatal(err)
	}

	if err := vm1BlkA.Accept(context.Background()); err != nil {
		t.Fatalf("VM1 failed to accept block: %s", err)
	}
	if err := vm2BlkA.Accept(context.Background()); err != nil {
		t.Fatalf("VM2 failed to accept block: %s", err)
	}

	newHead := <-newTxPoolHeadChan1
	if newHead.Head.Hash() != common.Hash(vm1BlkA.ID()) {
		t.Fatalf("Expected new block to match")
	}
	newHead = <-newTxPoolHeadChan2
	if newHead.Head.Hash() != common.Hash(vm2BlkA.ID()) {
		t.Fatalf("Expected new block to match")
	}

	// Create list of 10 successive transactions to build block A on vm1
	// and to be split into two separate blocks on VM2
	txs := make([]*types.Transaction, 10)
	for i := 0; i < 10; i++ {
		signedTx, err := newSignedLegacyTx(vm1.chainConfig, key, uint64(i), address, big.NewInt(10), big.NewInt(ap0.MinGasPrice))
		if err != nil {
			t.Fatal(err)
		}
		txs[i] = signedTx
	}

	// Add the remote transactions, build the block, and set VM1's preference for block A
	vm1BlkB, err := vmtest.IssueTxsAndSetPreference(txs, vm1)
	if err != nil {
		t.Fatal(err)
	}

	vm1.eth.APIBackend.SetAllowUnfinalizedQueries(true)

	blkBHeight := vm1BlkB.Height()
	blkBHash := vm1BlkB.(*chain.BlockWrapper).Block.(*wrappedBlock).ethBlock.Hash()
	if b := vm1.blockChain.GetBlockByNumber(blkBHeight); b.Hash() != blkBHash {
		t.Fatalf("expected block at %d to have hash %s but got %s", blkBHeight, blkBHash.Hex(), b.Hash().Hex())
	}

	vm2BlkC, err := vmtest.IssueTxsAndSetPreference(txs[0:5], vm2)
	if err != nil {
		t.Fatalf("Failed to build BlkC on VM2: %s", err)
	}

	newHead = <-newTxPoolHeadChan2
	if newHead.Head.Hash() != common.Hash(vm2BlkC.ID()) {
		t.Fatalf("Expected new block to match")
	}

	vm2BlkD, err := vmtest.IssueTxsAndBuild(txs[5:], vm2)
	if err != nil {
		t.Fatalf("Failed to build BlkD on VM2: %s", err)
	}

	// Parse blocks produced in vm2
	vm1BlkC, err := vm1.ParseBlock(context.Background(), vm2BlkC.Bytes())
	if err != nil {
		t.Fatalf("Unexpected error parsing block from vm2: %s", err)
	}
	blkCHash := vm1BlkC.(*chain.BlockWrapper).Block.(*wrappedBlock).ethBlock.Hash()

	vm1BlkD, err := vm1.ParseBlock(context.Background(), vm2BlkD.Bytes())
	if err != nil {
		t.Fatalf("Unexpected error parsing block from vm2: %s", err)
	}
	blkDHeight := vm1BlkD.Height()
	blkDHash := vm1BlkD.(*chain.BlockWrapper).Block.(*wrappedBlock).ethBlock.Hash()

	// Should be no-ops
	if err := vm1BlkC.Verify(context.Background()); err != nil {
		t.Fatalf("Block failed verification on VM1: %s", err)
	}
	if err := vm1BlkD.Verify(context.Background()); err != nil {
		t.Fatalf("Block failed verification on VM1: %s", err)
	}
	if b := vm1.blockChain.GetBlockByNumber(blkBHeight); b.Hash() != blkBHash {
		t.Fatalf("expected block at %d to have hash %s but got %s", blkBHeight, blkBHash.Hex(), b.Hash().Hex())
	}
	if b := vm1.blockChain.GetBlockByNumber(blkDHeight); b != nil {
		t.Fatalf("expected block at %d to be nil but got %s", blkDHeight, b.Hash().Hex())
	}
	if b := vm1.blockChain.CurrentBlock(); b.Hash() != blkBHash {
		t.Fatalf("expected current block to have hash %s but got %s", blkBHash.Hex(), b.Hash().Hex())
	}

	// Should still be no-ops on re-verify
	if err := vm1BlkC.Verify(context.Background()); err != nil {
		t.Fatalf("Block failed verification on VM1: %s", err)
	}
	if err := vm1BlkD.Verify(context.Background()); err != nil {
		t.Fatalf("Block failed verification on VM1: %s", err)
	}
	if b := vm1.blockChain.GetBlockByNumber(blkBHeight); b.Hash() != blkBHash {
		t.Fatalf("expected block at %d to have hash %s but got %s", blkBHeight, blkBHash.Hex(), b.Hash().Hex())
	}
	if b := vm1.blockChain.GetBlockByNumber(blkDHeight); b != nil {
		t.Fatalf("expected block at %d to be nil but got %s", blkDHeight, b.Hash().Hex())
	}
	if b := vm1.blockChain.CurrentBlock(); b.Hash() != blkBHash {
		t.Fatalf("expected current block to have hash %s but got %s", blkBHash.Hex(), b.Hash().Hex())
	}

	// Should be queryable after setting preference to side chain
	if err := vm1.SetPreference(context.Background(), vm1BlkD.ID()); err != nil {
		t.Fatal(err)
	}

	if b := vm1.blockChain.GetBlockByNumber(blkBHeight); b.Hash() != blkCHash {
		t.Fatalf("expected block at %d to have hash %s but got %s", blkBHeight, blkCHash.Hex(), b.Hash().Hex())
	}
	if b := vm1.blockChain.GetBlockByNumber(blkDHeight); b.Hash() != blkDHash {
		t.Fatalf("expected block at %d to have hash %s but got %s", blkDHeight, blkDHash.Hex(), b.Hash().Hex())
	}
	if b := vm1.blockChain.CurrentBlock(); b.Hash() != blkDHash {
		t.Fatalf("expected current block to have hash %s but got %s", blkDHash.Hex(), b.Hash().Hex())
	}

	// Attempt to accept out of order
	err = vm1BlkD.Accept(context.Background())
	require.ErrorContains(t, err, "expected accepted block to have parent")

	// Accept in order
	if err := vm1BlkC.Accept(context.Background()); err != nil {
		t.Fatalf("Block failed verification on VM1: %s", err)
	}
	if err := vm1BlkD.Accept(context.Background()); err != nil {
		t.Fatalf("Block failed acceptance on VM1: %s", err)
	}

	// Ensure queryable after accepting
	if b := vm1.blockChain.GetBlockByNumber(blkBHeight); b.Hash() != blkCHash {
		t.Fatalf("expected block at %d to have hash %s but got %s", blkBHeight, blkCHash.Hex(), b.Hash().Hex())
	}
	if b := vm1.blockChain.GetBlockByNumber(blkDHeight); b.Hash() != blkDHash {
		t.Fatalf("expected block at %d to have hash %s but got %s", blkDHeight, blkDHash.Hex(), b.Hash().Hex())
	}
	if b := vm1.blockChain.CurrentBlock(); b.Hash() != blkDHash {
		t.Fatalf("expected current block to have hash %s but got %s", blkDHash.Hex(), b.Hash().Hex())
	}
}

// Regression test to ensure that a VM that prefers block B is able to parse
// block C but unable to parse block D because it names B as an uncle, which
// are not supported.
//
//	  A
//	 / \
//	B   C
//	    |
//	    D
func TestUncleBlock(t *testing.T) {
	for _, scheme := range vmtest.Schemes {
		t.Run(scheme, func(t *testing.T) {
			testUncleBlock(t, scheme)
		})
	}
}

func testUncleBlock(t *testing.T, scheme string) {
	fork := upgradetest.NoUpgrades
	tvmConfig := vmtest.TestVMConfig{
		Fork:   &fork,
		Scheme: scheme,
	}
	vm1 := newDefaultTestVM()
	vm2 := newDefaultTestVM()
	vmtest.SetupTestVM(t, vm1, tvmConfig)
	vmtest.SetupTestVM(t, vm2, tvmConfig)

	defer func() {
		if err := vm1.Shutdown(context.Background()); err != nil {
			t.Fatal(err)
		}
		if err := vm2.Shutdown(context.Background()); err != nil {
			t.Fatal(err)
		}
	}()

	newTxPoolHeadChan1 := make(chan core.NewTxPoolReorgEvent, 1)
	vm1.txPool.SubscribeNewReorgEvent(newTxPoolHeadChan1)
	newTxPoolHeadChan2 := make(chan core.NewTxPoolReorgEvent, 1)
	vm2.txPool.SubscribeNewReorgEvent(newTxPoolHeadChan2)

	key := vmtest.TestKeys[1].ToECDSA()
	address := vmtest.TestEthAddrs[1]

	signedTx, err := newSignedLegacyTx(vm1.chainConfig, vmtest.TestKeys[0].ToECDSA(), 0, vmtest.TestEthAddrs[1], big.NewInt(1), big.NewInt(ap0.MinGasPrice))
	if err != nil {
		t.Fatal(err)
	}
	vm1BlkA, err := vmtest.IssueTxsAndSetPreference([]*types.Transaction{signedTx}, vm1)
	if err != nil {
		t.Fatalf("Failed to build block with transaction: %s", err)
	}

	vm2BlkA, err := vm2.ParseBlock(context.Background(), vm1BlkA.Bytes())
	if err != nil {
		t.Fatalf("Unexpected error parsing block from vm2: %s", err)
	}
	if err := vm2BlkA.Verify(context.Background()); err != nil {
		t.Fatalf("Block failed verification on VM2: %s", err)
	}
	if err := vm2.SetPreference(context.Background(), vm2BlkA.ID()); err != nil {
		t.Fatal(err)
	}

	if err := vm1BlkA.Accept(context.Background()); err != nil {
		t.Fatalf("VM1 failed to accept block: %s", err)
	}
	if err := vm2BlkA.Accept(context.Background()); err != nil {
		t.Fatalf("VM2 failed to accept block: %s", err)
	}

	newHead := <-newTxPoolHeadChan1
	if newHead.Head.Hash() != common.Hash(vm1BlkA.ID()) {
		t.Fatalf("Expected new block to match")
	}
	newHead = <-newTxPoolHeadChan2
	if newHead.Head.Hash() != common.Hash(vm2BlkA.ID()) {
		t.Fatalf("Expected new block to match")
	}

	txs := make([]*types.Transaction, 10)
	for i := 0; i < 10; i++ {
		signedTx, err := newSignedLegacyTx(vm1.chainConfig, key, uint64(i), address, big.NewInt(10), big.NewInt(ap0.MinGasPrice))
		if err != nil {
			t.Fatal(err)
		}
		txs[i] = signedTx
	}

	vm1BlkB, err := vmtest.IssueTxsAndSetPreference(txs, vm1)
	if err != nil {
		t.Fatal(err)
	}

	vm2BlkC, err := vmtest.IssueTxsAndSetPreference(txs[0:5], vm2)
	if err != nil {
		t.Fatalf("Failed to build BlkC on VM2: %s", err)
	}

	newHead = <-newTxPoolHeadChan2
	if newHead.Head.Hash() != common.Hash(vm2BlkC.ID()) {
		t.Fatalf("Expected new block to match")
	}

	vm2BlkD, err := vmtest.IssueTxsAndBuild(txs[5:10], vm2)
	if err != nil {
		t.Fatalf("Failed to build BlkD on VM2: %s", err)
	}

	// Create uncle block from blkD
	blkDEthBlock := vm2BlkD.(*chain.BlockWrapper).Block.(*wrappedBlock).ethBlock
	uncles := []*types.Header{vm1BlkB.(*chain.BlockWrapper).Block.(*wrappedBlock).ethBlock.Header()}
	uncleBlockHeader := types.CopyHeader(blkDEthBlock.Header())
	uncleBlockHeader.UncleHash = types.CalcUncleHash(uncles)

	uncleEthBlock := customtypes.NewBlockWithExtData(
		uncleBlockHeader,
		blkDEthBlock.Transactions(),
		uncles,
		nil,
		trie.NewStackTrie(nil),
		customtypes.BlockExtData(blkDEthBlock),
		false,
	)
	uncleBlock, err := wrapBlock(uncleEthBlock, vm2)
	require.NoError(t, err)
	err = uncleBlock.Verify(context.Background())
	require.ErrorIs(t, err, errUnclesUnsupported)
	if _, err := vm1.ParseBlock(context.Background(), vm2BlkC.Bytes()); err != nil {
		t.Fatalf("VM1 errored parsing blkC: %s", err)
	}
	_, err = vm1.ParseBlock(context.Background(), uncleBlock.Bytes())
	require.ErrorIs(t, err, errUnclesUnsupported)
}

// Regression test to ensure that a VM that verifies block B, C, then
// D (preferring block B) reorgs when C and then D are accepted.
//
//	  A
//	 / \
//	B   C
//	    |
//	    D
func TestAcceptReorg(t *testing.T) {
	for _, scheme := range vmtest.Schemes {
		t.Run(scheme, func(t *testing.T) {
			testAcceptReorg(t, scheme)
		})
	}
}

func testAcceptReorg(t *testing.T, scheme string) {
	fork := upgradetest.NoUpgrades
	tvmConfig := vmtest.TestVMConfig{
		Fork:   &fork,
		Scheme: scheme,
	}
	vm1 := newDefaultTestVM()
	vm2 := newDefaultTestVM()
	vmtest.SetupTestVM(t, vm1, tvmConfig)
	vmtest.SetupTestVM(t, vm2, tvmConfig)

	defer func() {
		if err := vm1.Shutdown(context.Background()); err != nil {
			t.Fatal(err)
		}

		if err := vm2.Shutdown(context.Background()); err != nil {
			t.Fatal(err)
		}
	}()

	newTxPoolHeadChan1 := make(chan core.NewTxPoolReorgEvent, 1)
	vm1.txPool.SubscribeNewReorgEvent(newTxPoolHeadChan1)
	newTxPoolHeadChan2 := make(chan core.NewTxPoolReorgEvent, 1)
	vm2.txPool.SubscribeNewReorgEvent(newTxPoolHeadChan2)

	key := vmtest.TestKeys[1].ToECDSA()
	address := vmtest.TestEthAddrs[1]

	signedTx, err := newSignedLegacyTx(vm1.chainConfig, vmtest.TestKeys[0].ToECDSA(), 0, vmtest.TestEthAddrs[1], big.NewInt(1), big.NewInt(ap0.MinGasPrice))
	if err != nil {
		t.Fatal(err)
	}
	vm1BlkA, err := vmtest.IssueTxsAndSetPreference([]*types.Transaction{signedTx}, vm1)
	if err != nil {
		t.Fatalf("Failed to build block with transaction: %s", err)
	}

	vm2BlkA, err := vm2.ParseBlock(context.Background(), vm1BlkA.Bytes())
	if err != nil {
		t.Fatalf("Unexpected error parsing block from vm2: %s", err)
	}
	if err := vm2BlkA.Verify(context.Background()); err != nil {
		t.Fatalf("Block failed verification on VM2: %s", err)
	}
	if err := vm2.SetPreference(context.Background(), vm2BlkA.ID()); err != nil {
		t.Fatal(err)
	}

	if err := vm1BlkA.Accept(context.Background()); err != nil {
		t.Fatalf("VM1 failed to accept block: %s", err)
	}
	if err := vm2BlkA.Accept(context.Background()); err != nil {
		t.Fatalf("VM2 failed to accept block: %s", err)
	}

	newHead := <-newTxPoolHeadChan1
	if newHead.Head.Hash() != common.Hash(vm1BlkA.ID()) {
		t.Fatalf("Expected new block to match")
	}
	newHead = <-newTxPoolHeadChan2
	if newHead.Head.Hash() != common.Hash(vm2BlkA.ID()) {
		t.Fatalf("Expected new block to match")
	}

	// Create list of 10 successive transactions to build block A on vm1
	// and to be split into two separate blocks on VM2
	txs := make([]*types.Transaction, 10)
	for i := 0; i < 10; i++ {
		signedTx, err := newSignedLegacyTx(vm1.chainConfig, key, uint64(i), address, big.NewInt(10), big.NewInt(ap0.MinGasPrice))
		if err != nil {
			t.Fatal(err)
		}
		txs[i] = signedTx
	}

	// Add the remote transactions, build the block, and set VM1's preference
	// for block B
	vm1BlkB, err := vmtest.IssueTxsAndSetPreference(txs, vm1)
	if err != nil {
		t.Fatal(err)
	}

	vm2BlkC, err := vmtest.IssueTxsAndSetPreference(txs[0:5], vm2)
	if err != nil {
		t.Fatalf("Failed to build BlkC on VM2: %s", err)
	}

	newHead = <-newTxPoolHeadChan2
	if newHead.Head.Hash() != common.Hash(vm2BlkC.ID()) {
		t.Fatalf("Expected new block to match")
	}

	vm2BlkD, err := vmtest.IssueTxsAndBuild(txs[5:], vm2)
	if err != nil {
		t.Fatalf("Failed to build BlkD on VM2: %s", err)
	}

	// Parse blocks produced in vm2
	vm1BlkC, err := vm1.ParseBlock(context.Background(), vm2BlkC.Bytes())
	if err != nil {
		t.Fatalf("Unexpected error parsing block from vm2: %s", err)
	}

	vm1BlkD, err := vm1.ParseBlock(context.Background(), vm2BlkD.Bytes())
	if err != nil {
		t.Fatalf("Unexpected error parsing block from vm2: %s", err)
	}

	if err := vm1BlkC.Verify(context.Background()); err != nil {
		t.Fatalf("Block failed verification on VM1: %s", err)
	}
	if err := vm1BlkD.Verify(context.Background()); err != nil {
		t.Fatalf("Block failed verification on VM1: %s", err)
	}

	blkBHash := vm1BlkB.(*chain.BlockWrapper).Block.(*wrappedBlock).ethBlock.Hash()
	if b := vm1.blockChain.CurrentBlock(); b.Hash() != blkBHash {
		t.Fatalf("expected current block to have hash %s but got %s", blkBHash.Hex(), b.Hash().Hex())
	}

	if err := vm1BlkC.Accept(context.Background()); err != nil {
		t.Fatal(err)
	}

	blkCHash := vm1BlkC.(*chain.BlockWrapper).Block.(*wrappedBlock).ethBlock.Hash()
	if b := vm1.blockChain.CurrentBlock(); b.Hash() != blkCHash {
		t.Fatalf("expected current block to have hash %s but got %s", blkCHash.Hex(), b.Hash().Hex())
	}
	if err := vm1BlkB.Reject(context.Background()); err != nil {
		t.Fatal(err)
	}

	if err := vm1BlkD.Accept(context.Background()); err != nil {
		t.Fatal(err)
	}
	blkDHash := vm1BlkD.(*chain.BlockWrapper).Block.(*wrappedBlock).ethBlock.Hash()
	if b := vm1.blockChain.CurrentBlock(); b.Hash() != blkDHash {
		t.Fatalf("expected current block to have hash %s but got %s", blkDHash.Hex(), b.Hash().Hex())
	}
}

func TestFutureBlock(t *testing.T) {
	for _, scheme := range vmtest.Schemes {
		t.Run(scheme, func(t *testing.T) {
			testFutureBlock(t, scheme)
		})
	}
}

func testFutureBlock(t *testing.T, scheme string) {
	fork := upgradetest.NoUpgrades
	vm := newDefaultTestVM()
	vmtest.SetupTestVM(t, vm, vmtest.TestVMConfig{
		Fork:   &fork,
		Scheme: scheme,
	})

	defer func() {
		if err := vm.Shutdown(context.Background()); err != nil {
			t.Fatal(err)
		}
	}()

	signedTx, err := newSignedLegacyTx(vm.chainConfig, vmtest.TestKeys[0].ToECDSA(), 0, vmtest.TestEthAddrs[1], big.NewInt(1), big.NewInt(ap0.MinGasPrice))
	if err != nil {
		t.Fatal(err)
	}
	blkA, err := vmtest.IssueTxsAndBuild([]*types.Transaction{signedTx}, vm)
	if err != nil {
		t.Fatalf("Failed to build block with transaction: %s", err)
	}

	// Create empty block from blkA
	internalBlkA := blkA.(*chain.BlockWrapper).Block.(*wrappedBlock)
	modifiedHeader := types.CopyHeader(internalBlkA.ethBlock.Header())
	// Set the VM's clock to the time of the produced block
	vm.clock.Set(time.Unix(int64(modifiedHeader.Time), 0))
	// Set the modified time to exceed the allowed future time
	modifiedTime := modifiedHeader.Time + uint64(maxFutureBlockTime.Seconds()+1)
	modifiedHeader.Time = modifiedTime
	modifiedBlock := customtypes.NewBlockWithExtData(
		modifiedHeader,
		nil,
		nil,
		nil,
		new(trie.Trie),
		customtypes.BlockExtData(internalBlkA.ethBlock),
		false,
	)

	futureBlock, err := wrapBlock(modifiedBlock, vm)
	require.NoError(t, err)
	if err := futureBlock.Verify(context.Background()); err == nil {
		t.Fatal("Future block should have failed verification due to block timestamp too far in the future")
	} else if !strings.Contains(err.Error(), "block timestamp is too far in the future") {
		t.Fatalf("Expected error to be block timestamp too far in the future but found %s", err)
	}
}

// Regression test to ensure we can build blocks if we are starting with the
// Apricot Phase 1 ruleset in genesis.
func TestBuildApricotPhase1Block(t *testing.T) {
	for _, scheme := range vmtest.Schemes {
		t.Run(scheme, func(t *testing.T) {
			testBuildApricotPhase1Block(t, scheme)
		})
	}
}

func testBuildApricotPhase1Block(t *testing.T, scheme string) {
	fork := upgradetest.ApricotPhase1
	vm := newDefaultTestVM()
	vmtest.SetupTestVM(t, vm, vmtest.TestVMConfig{
		Fork:   &fork,
		Scheme: scheme,
	})
	defer func() {
		if err := vm.Shutdown(context.Background()); err != nil {
			t.Fatal(err)
		}
	}()

	newTxPoolHeadChan := make(chan core.NewTxPoolReorgEvent, 1)
	vm.txPool.SubscribeNewReorgEvent(newTxPoolHeadChan)

	key := vmtest.TestKeys[1].ToECDSA()
	address := vmtest.TestEthAddrs[1]

	signedTx, err := newSignedLegacyTx(vm.chainConfig, vmtest.TestKeys[0].ToECDSA(), 0, vmtest.TestEthAddrs[1], big.NewInt(1), vmtest.InitialBaseFee)
	if err != nil {
		t.Fatal(err)
	}
	blk, err := vmtest.IssueTxsAndSetPreference([]*types.Transaction{signedTx}, vm)
	if err != nil {
		t.Fatal(err)
	}

	if err := blk.Accept(context.Background()); err != nil {
		t.Fatal(err)
	}

	newHead := <-newTxPoolHeadChan
	if newHead.Head.Hash() != common.Hash(blk.ID()) {
		t.Fatalf("Expected new block to match")
	}

	txs := make([]*types.Transaction, 10)
	for i := 0; i < 5; i++ {
		signedTx, err := newSignedLegacyTx(vm.chainConfig, key, uint64(i), address, big.NewInt(10), big.NewInt(ap0.MinGasPrice))
		if err != nil {
			t.Fatal(err)
		}
		txs[i] = signedTx
	}
	for i := 5; i < 10; i++ {
		signedTx, err := newSignedLegacyTx(vm.chainConfig, key, uint64(i), address, big.NewInt(10), big.NewInt(ap1.MinGasPrice))
		if err != nil {
			t.Fatal(err)
		}
		txs[i] = signedTx
	}
	blk, err = vmtest.IssueTxsAndBuild(txs, vm)
	if err != nil {
		t.Fatal(err)
	}

	if err := blk.Accept(context.Background()); err != nil {
		t.Fatal(err)
	}

	lastAcceptedID, err := vm.LastAccepted(context.Background())
	if err != nil {
		t.Fatal(err)
	}
	if lastAcceptedID != blk.ID() {
		t.Fatalf("Expected last accepted blockID to be the accepted block: %s, but found %s", blk.ID(), lastAcceptedID)
	}

	// Confirm all txs are present
	ethBlkTxs := vm.blockChain.GetBlockByNumber(2).Transactions()
	for i, tx := range txs {
		if len(ethBlkTxs) <= i {
			t.Fatalf("missing transactions expected: %d but found: %d", len(txs), len(ethBlkTxs))
		}
		if ethBlkTxs[i].Hash() != tx.Hash() {
			t.Fatalf("expected tx at index %d to have hash: %x but has: %x", i, txs[i].Hash(), tx.Hash())
		}
	}
}

func TestLastAcceptedBlockNumberAllow(t *testing.T) {
	for _, scheme := range vmtest.Schemes {
		t.Run(scheme, func(t *testing.T) {
			testLastAcceptedBlockNumberAllow(t, scheme)
		})
	}
}

func testLastAcceptedBlockNumberAllow(t *testing.T, scheme string) {
	fork := upgradetest.NoUpgrades
	vm := newDefaultTestVM()
	vmtest.SetupTestVM(t, vm, vmtest.TestVMConfig{
		Fork:   &fork,
		Scheme: scheme,
	})

	defer func() {
		if err := vm.Shutdown(context.Background()); err != nil {
			t.Fatal(err)
		}
	}()

	signedTx, err := newSignedLegacyTx(vm.chainConfig, vmtest.TestKeys[0].ToECDSA(), 0, vmtest.TestEthAddrs[1], big.NewInt(1), big.NewInt(ap0.MinGasPrice))
	if err != nil {
		t.Fatal(err)
	}
	blk, err := vmtest.IssueTxsAndSetPreference([]*types.Transaction{signedTx}, vm)
	if err != nil {
		t.Fatalf("Failed to build block with transaction: %s", err)
	}

	blkHeight := blk.Height()
	blkHash := blk.(*chain.BlockWrapper).Block.(*wrappedBlock).ethBlock.Hash()

	vm.eth.APIBackend.SetAllowUnfinalizedQueries(true)

	ctx := context.Background()
	b, err := vm.eth.APIBackend.BlockByNumber(ctx, rpc.BlockNumber(blkHeight))
	if err != nil {
		t.Fatal(err)
	}
	if b.Hash() != blkHash {
		t.Fatalf("expected block at %d to have hash %s but got %s", blkHeight, blkHash.Hex(), b.Hash().Hex())
	}

	vm.eth.APIBackend.SetAllowUnfinalizedQueries(false)

	_, err = vm.eth.APIBackend.BlockByNumber(ctx, rpc.BlockNumber(blkHeight))
	require.ErrorIs(t, err, eth.ErrUnfinalizedData)

	if err := blk.Accept(context.Background()); err != nil {
		t.Fatalf("VM failed to accept block: %s", err)
	}

	if b := vm.blockChain.GetBlockByNumber(blkHeight); b.Hash() != blkHash {
		t.Fatalf("expected block at %d to have hash %s but got %s", blkHeight, blkHash.Hex(), b.Hash().Hex())
	}
}

func TestSkipChainConfigCheckCompatible(t *testing.T) {
	fork := upgradetest.Durango
	vm := newDefaultTestVM()
	tvm := vmtest.SetupTestVM(t, vm, vmtest.TestVMConfig{
		Fork: &fork,
	})

	// Since rewinding is permitted for last accepted height of 0, we must
	// accept one block to test the SkipUpgradeCheck functionality.
	signedTx, err := newSignedLegacyTx(vm.chainConfig, vmtest.TestKeys[0].ToECDSA(), 0, vmtest.TestEthAddrs[1], big.NewInt(1), vmtest.InitialBaseFee)
	if err != nil {
		t.Fatal(err)
	}
	blk, err := vmtest.IssueTxsAndSetPreference([]*types.Transaction{signedTx}, vm)
	require.NoError(t, err)
	require.NoError(t, blk.Accept(context.Background()))

	require.NoError(t, vm.Shutdown(context.Background()))

	reinitVM := newDefaultTestVM()
	// use the block's timestamp instead of 0 since rewind to genesis
	// is hardcoded to be allowed in core/genesis.go.
	newCTX := snowtest.Context(t, vm.ctx.ChainID)
	upgradetest.SetTimesTo(&newCTX.NetworkUpgrades, upgradetest.Latest, upgrade.UnscheduledActivationTime)
	upgradetest.SetTimesTo(&newCTX.NetworkUpgrades, fork+1, blk.Timestamp())
	upgradetest.SetTimesTo(&newCTX.NetworkUpgrades, fork, upgrade.InitiallyActiveTime)
	genesis := []byte(vmtest.GenesisJSON(paramstest.ForkToChainConfig[fork]))
	err = reinitVM.Initialize(context.Background(), newCTX, tvm.DB, genesis, []byte{}, []byte{}, []*commonEng.Fx{}, tvm.AppSender)
	require.ErrorContains(t, err, "mismatching Cancun fork timestamp in database")

	// try again with skip-upgrade-check
	reinitVM = newDefaultTestVM()
	vmtest.ResetMetrics(newCTX)
	config := []byte(`{"skip-upgrade-check": true}`)
	require.NoError(t, reinitVM.Initialize(context.Background(), newCTX, tvm.DB, genesis, []byte{}, config, []*commonEng.Fx{}, tvm.AppSender))
	require.NoError(t, reinitVM.Shutdown(context.Background()))
}

func TestParentBeaconRootBlock(t *testing.T) {
	tests := []struct {
		name          string
		fork          upgradetest.Fork
		beaconRoot    *common.Hash
		expectedError bool
		errString     string
	}{
		{
			name:          "non-empty parent beacon root in Durango",
			fork:          upgradetest.Durango,
			beaconRoot:    &common.Hash{0x01},
			expectedError: true,
			// err string wont work because it will also fail with blob gas is non-empty (zeroed)
		},
		{
			name:          "empty parent beacon root in Durango",
			fork:          upgradetest.Durango,
			beaconRoot:    &common.Hash{},
			expectedError: true,
		},
		{
			name:          "nil parent beacon root in Durango",
			fork:          upgradetest.Durango,
			beaconRoot:    nil,
			expectedError: false,
		},
		{
			name:          "non-empty parent beacon root in E-Upgrade (Cancun)",
			fork:          upgradetest.Etna,
			beaconRoot:    &common.Hash{0x01},
			expectedError: true,
			errString:     "expected empty hash",
		},
		{
			name:          "empty parent beacon root in E-Upgrade (Cancun)",
			fork:          upgradetest.Etna,
			beaconRoot:    &common.Hash{},
			expectedError: false,
		},
		{
			name:          "nil parent beacon root in E-Upgrade (Cancun)",
			fork:          upgradetest.Etna,
			beaconRoot:    nil,
			expectedError: true,
			errString:     "header is missing parentBeaconRoot",
		},
	}

	for _, test := range tests {
		t.Run(test.name, func(t *testing.T) {
			fork := test.fork
			vm := newDefaultTestVM()
			vmtest.SetupTestVM(t, vm, vmtest.TestVMConfig{
				Fork: &fork,
			})

			defer func() {
				if err := vm.Shutdown(context.Background()); err != nil {
					t.Fatal(err)
				}
			}()

			signedTx, err := newSignedLegacyTx(vm.chainConfig, vmtest.TestKeys[0].ToECDSA(), 0, vmtest.TestEthAddrs[1], big.NewInt(1), vmtest.InitialBaseFee)
			if err != nil {
				t.Fatal(err)
			}
			blk, err := vmtest.IssueTxsAndBuild([]*types.Transaction{signedTx}, vm)
			if err != nil {
				t.Fatalf("Failed to build block with transaction: %s", err)
			}

			// Modify the block to have a parent beacon root
			ethBlock := blk.(*chain.BlockWrapper).Block.(*wrappedBlock).ethBlock
			header := types.CopyHeader(ethBlock.Header())
			header.ParentBeaconRoot = test.beaconRoot
			parentBeaconEthBlock := ethBlock.WithSeal(header)

			parentBeaconBlock, err := wrapBlock(parentBeaconEthBlock, vm)
			require.NoError(t, err)

			errCheck := func(err error) {
				if test.expectedError {
					if test.errString != "" {
						require.ErrorContains(t, err, test.errString)
					} else {
						require.Error(t, err)
					}
				} else {
					require.NoError(t, err)
				}
			}

			_, err = vm.ParseBlock(context.Background(), parentBeaconBlock.Bytes())
			errCheck(err)
			err = parentBeaconBlock.Verify(context.Background())
			errCheck(err)
		})
	}
}

func TestNoBlobsAllowed(t *testing.T) {
	ctx := context.Background()
	require := require.New(t)

	gspec := new(core.Genesis)
	require.NoError(json.Unmarshal([]byte(genesisJSONCancun), gspec))

	// Make one block with a single blob tx
	signer := types.NewCancunSigner(gspec.Config.ChainID)
	blockGen := func(_ int, b *core.BlockGen) {
		b.SetCoinbase(constants.BlackholeAddr)
		fee := big.NewInt(500)
		fee.Add(fee, b.BaseFee())
		tx, err := types.SignTx(types.NewTx(&types.BlobTx{
			Nonce:      0,
			GasTipCap:  uint256.NewInt(1),
			GasFeeCap:  uint256.MustFromBig(fee),
			Gas:        ethparams.TxGas,
			To:         vmtest.TestEthAddrs[0],
			BlobFeeCap: uint256.NewInt(1),
			BlobHashes: []common.Hash{{1}}, // This blob is expected to cause verification to fail
			Value:      new(uint256.Int),
		}), signer, vmtest.TestKeys[0].ToECDSA())
		require.NoError(err)
		b.AddTx(tx)
	}
	// FullFaker used to skip header verification so we can generate a block with blobs
	_, blocks, _, err := core.GenerateChainWithGenesis(gspec, dummy.NewFullFaker(), 1, 10, blockGen)
	require.NoError(err)

	// Create a VM with the genesis (will use header verification)
	vm := newDefaultTestVM()
	vmtest.SetupTestVM(t, vm, vmtest.TestVMConfig{
		GenesisJSON: genesisJSONCancun,
	})
	defer func() { require.NoError(vm.Shutdown(ctx)) }()

	// Verification should fail
	extendedBlock, err := wrapBlock(blocks[0], vm)
	require.NoError(err)
	_, err = vm.ParseBlock(ctx, extendedBlock.Bytes())
	require.ErrorIs(err, errBlobsNotEnabled)
	err = extendedBlock.Verify(ctx)
	require.ErrorIs(err, errBlobsNotEnabled)
}

func TestBuildBlockWithInsufficientCapacity(t *testing.T) {
	ctx := context.Background()
	require := require.New(t)

	fork := upgradetest.Fortuna
	vm := newDefaultTestVM()
	vmtest.SetupTestVM(t, vm, vmtest.TestVMConfig{
		Fork: &fork,
	})
	defer func() {
		require.NoError(vm.Shutdown(ctx))
	}()

	newTxPoolHeadChan := make(chan core.NewTxPoolReorgEvent, 1)
	vm.txPool.SubscribeNewReorgEvent(newTxPoolHeadChan)

	// Build a block consuming all of the available gas
	var (
		txs = make([]*types.Transaction, 2)
		err error
	)
	for i := uint64(0); i < 2; i++ {
		tx := types.NewContractCreation(
			i,
			big.NewInt(0),
			acp176.MinMaxCapacity,
			big.NewInt(ap0.MinGasPrice),
			[]byte{0xfe}, // invalid opcode consumes all gas
		)
		txs[i], err = types.SignTx(tx, types.LatestSigner(vm.chainConfig), vmtest.TestKeys[0].ToECDSA())
		require.NoError(err)
	}

	blk2, err := vmtest.IssueTxsAndBuild([]*types.Transaction{txs[0]}, vm)
	require.NoError(err)

	require.NoError(blk2.Accept(ctx))

	// Attempt to build a block consuming more than the current gas capacity
	_, err = vmtest.IssueTxsAndBuild([]*types.Transaction{txs[1]}, vm)
	// Expect block building to fail due to insufficient gas capacity
	require.ErrorIs(err, miner.ErrInsufficientGasCapacityToBuild)

	// Wait to fill block capacity and retry block builiding
	vm.clock.Set(vm.clock.Time().Add(acp176.TimeToFillCapacity * time.Second))

	msg, err := vm.WaitForEvent(context.Background())
	require.NoError(err)
	require.Equal(commonEng.PendingTxs, msg)

	blk3, err := vm.BuildBlock(ctx)
	require.NoError(err)

	require.NoError(blk3.Verify(ctx))
	require.NoError(blk3.Accept(ctx))
}

func TestBuildBlockLargeTxStarvation(t *testing.T) {
	ctx := context.Background()
	require := require.New(t)

	fork := upgradetest.Fortuna
	amount := new(big.Int).Mul(big.NewInt(ethparams.Ether), big.NewInt(4000))
	genesis := vmtest.NewTestGenesis(paramstest.ForkToChainConfig[fork])
	for _, addr := range vmtest.TestEthAddrs {
		genesis.Alloc[addr] = types.Account{Balance: amount}
	}
	genesisBytes, err := json.Marshal(genesis)
	require.NoError(err)

	vm := newDefaultTestVM()
	vmtest.SetupTestVM(t, vm, vmtest.TestVMConfig{
		Fork:        &fork,
		GenesisJSON: string(genesisBytes),
	})
	defer func() {
		require.NoError(vm.Shutdown(ctx))
	}()

	// Build a block consuming all of the available gas
	var (
		highGasPrice = big.NewInt(2 * ap0.MinGasPrice)
		lowGasPrice  = big.NewInt(ap0.MinGasPrice)
	)

	// Refill capacity
	vm.clock.Set(vm.clock.Time().Add(acp176.TimeToFillCapacity * time.Second))
	maxSizeTxs := make([]*types.Transaction, 2)
	for i := uint64(0); i < 2; i++ {
		tx := types.NewContractCreation(
			i,
			big.NewInt(0),
			acp176.MinMaxCapacity,
			highGasPrice,
			[]byte{0xfe}, // invalid opcode consumes all gas
		)
		var err error
		maxSizeTxs[i], err = types.SignTx(tx, types.LatestSigner(vm.chainConfig), vmtest.TestKeys[0].ToECDSA())
		require.NoError(err)
	}

	blk2, err := vmtest.IssueTxsAndBuild([]*types.Transaction{maxSizeTxs[0]}, vm)
	require.NoError(err)

	require.NoError(blk2.Accept(ctx))

	// Add a second transaction trying to consume the max guaranteed gas capacity at a higher gas price
	errs := vm.txPool.AddRemotesSync([]*types.Transaction{maxSizeTxs[1]})
	require.Len(errs, 1)
	require.NoError(errs[0])

	// Build a smaller transaction that consumes less gas at a lower price. Block building should
	// fail and enforce waiting for more capacity to avoid starving the larger transaction.
	tx := types.NewContractCreation(0, big.NewInt(0), 2_000_000, lowGasPrice, []byte{0xfe})
	signedTx, err := types.SignTx(tx, types.LatestSigner(vm.chainConfig), vmtest.TestKeys[1].ToECDSA())
	require.NoError(err)
	_, err = vmtest.IssueTxsAndBuild([]*types.Transaction{signedTx}, vm)
	require.ErrorIs(err, miner.ErrInsufficientGasCapacityToBuild)

	// Wait to fill block capacity and retry block building
	vm.clock.Set(vm.clock.Time().Add(acp176.TimeToFillCapacity * time.Second))

	msg, err := vm.WaitForEvent(context.Background())
	require.NoError(err)
	require.Equal(commonEng.PendingTxs, msg)

	blk4, err := vm.BuildBlock(ctx)
	require.NoError(err)
	ethBlk4 := blk4.(*chain.BlockWrapper).Block.(*wrappedBlock).ethBlock
	actualTxs := ethBlk4.Transactions()
	require.Len(actualTxs, 1)
	require.Equal(maxSizeTxs[1].Hash(), actualTxs[0].Hash())

	require.NoError(blk4.Verify(ctx))
	require.NoError(blk4.Accept(ctx))
}

func TestWaitForEvent(t *testing.T) {
	for _, testCase := range []struct {
		name     string
		testCase func(*testing.T, *VM)
	}{
		{
			name: "WaitForEvent with context cancelled returns 0",
			testCase: func(t *testing.T, vm *VM) {
				ctx, cancel := context.WithTimeout(context.Background(), time.Millisecond*100)
				defer cancel()

				var wg sync.WaitGroup
				wg.Add(1)

				// We run WaitForEvent in a goroutine to ensure it can be safely called concurrently.
				go func() {
					defer wg.Done()
					msg, err := vm.WaitForEvent(ctx)
					require.ErrorIs(t, err, context.DeadlineExceeded)
					require.Zero(t, msg)
				}()

				wg.Wait()
			},
		},
		{
			name: "WaitForEvent returns when a transaction is added to the mempool",
			testCase: func(t *testing.T, vm *VM) {
				var wg sync.WaitGroup
				wg.Add(1)

				go func() {
					defer wg.Done()
					msg, err := vm.WaitForEvent(context.Background())
					require.NoError(t, err)
					require.Equal(t, commonEng.PendingTxs, msg)
				}()

				signedTx, err := newSignedLegacyTx(vm.chainConfig, vmtest.TestKeys[0].ToECDSA(), 0, vmtest.TestEthAddrs[1], big.NewInt(1), vmtest.InitialBaseFee)
				require.NoError(t, err)

				for _, err := range vm.txPool.AddRemotesSync([]*types.Transaction{signedTx}) {
					require.NoError(t, err)
				}

				wg.Wait()
			},
		},
		{
			name: "WaitForEvent doesn't return once a block is built and accepted",
			testCase: func(t *testing.T, vm *VM) {
				signedTx, err := newSignedLegacyTx(vm.chainConfig, vmtest.TestKeys[0].ToECDSA(), 0, vmtest.TestEthAddrs[1], big.NewInt(1), vmtest.InitialBaseFee)
				require.NoError(t, err)

				for _, err := range vm.txPool.AddRemotesSync([]*types.Transaction{signedTx}) {
					require.NoError(t, err)
				}

				blk, err := vm.BuildBlock(context.Background())
				require.NoError(t, err)

				require.NoError(t, blk.Verify(context.Background()))

				require.NoError(t, vm.SetPreference(context.Background(), blk.ID()))

				require.NoError(t, blk.Accept(context.Background()))

				ctx, cancel := context.WithTimeout(context.Background(), time.Millisecond*100)
				defer cancel()

				var wg sync.WaitGroup
				wg.Add(1)

				// We run WaitForEvent in a goroutine to ensure it can be safely called concurrently.
				go func() {
					defer wg.Done()
					msg, err := vm.WaitForEvent(ctx)
					require.ErrorIs(t, err, context.DeadlineExceeded)
					require.Zero(t, msg)
				}()

				wg.Wait()

				t.Log("WaitForEvent returns when regular transactions are added to the mempool")

				time.Sleep(time.Second * 2) // sleep some time to let the gas capacity to refill

				signedTx, err = newSignedLegacyTx(vm.chainConfig, vmtest.TestKeys[0].ToECDSA(), 1, vmtest.TestEthAddrs[1], big.NewInt(1), vmtest.InitialBaseFee)
				require.NoError(t, err)

				for _, err := range vm.txPool.AddRemotesSync([]*types.Transaction{signedTx}) {
					require.NoError(t, err)
				}

				wg.Add(1)

				go func() {
					defer wg.Done()
					msg, err := vm.WaitForEvent(context.Background())
					require.NoError(t, err)
					require.Equal(t, commonEng.PendingTxs, msg)
				}()

				wg.Wait()

				// Build a block again to wipe out the subscription
				blk, err = vm.BuildBlock(context.Background())
				require.NoError(t, err)

				require.NoError(t, blk.Verify(context.Background()))

				require.NoError(t, vm.SetPreference(context.Background(), blk.ID()))

				require.NoError(t, blk.Accept(context.Background()))
			},
		},
		{
			name: "WaitForEvent waits some time after a block is built",
			testCase: func(t *testing.T, vm *VM) {
				signedTx, err := newSignedLegacyTx(vm.chainConfig, vmtest.TestKeys[0].ToECDSA(), 0, vmtest.TestEthAddrs[1], big.NewInt(1), vmtest.InitialBaseFee)
				require.NoError(t, err)

				lastBuildBlockTime := time.Now()

				blk, err := vmtest.IssueTxsAndBuild([]*types.Transaction{signedTx}, vm)
				require.NoError(t, err)

				require.NoError(t, blk.Accept(context.Background()))

				signedTx, err = newSignedLegacyTx(vm.chainConfig, vmtest.TestKeys[0].ToECDSA(), 1, vmtest.TestEthAddrs[1], big.NewInt(1), vmtest.InitialBaseFee)
				require.NoError(t, err)

				for _, err := range vm.txPool.AddRemotesSync([]*types.Transaction{signedTx}) {
					require.NoError(t, err)
				}

				var wg sync.WaitGroup
				wg.Add(1)

				go func() {
					defer wg.Done()
					msg, err := vm.WaitForEvent(context.Background())
					require.NoError(t, err)
					require.Equal(t, commonEng.PendingTxs, msg)
					require.GreaterOrEqual(t, time.Since(lastBuildBlockTime), MinBlockBuildingRetryDelay)
				}()

				wg.Wait()
			},
		},
	} {
		t.Run(testCase.name, func(t *testing.T) {
			fork := upgradetest.Latest
			vm := newDefaultTestVM()
			vmtest.SetupTestVM(t, vm, vmtest.TestVMConfig{
				Fork: &fork,
			})
			testCase.testCase(t, vm)
			vm.Shutdown(context.Background())
		})
	}
}

// Copied from rpc/testservice_test.go
type testService struct{}

type echoArgs struct {
	S string
}
type echoResult struct {
	String string
	Int    int
	Args   *echoArgs
}

func (*testService) Echo(str string, i int, args *echoArgs) echoResult {
	return echoResult{str, i, args}
}

// emulates server test
func TestCreateHandlers(t *testing.T) {
	var (
		ctx  = context.Background()
		fork = upgradetest.Latest
		vm   = newDefaultTestVM()
	)
	vmtest.SetupTestVM(t, vm, vmtest.TestVMConfig{
		Fork: &fork,
	})
	defer func() {
		require.NoError(t, vm.Shutdown(ctx))
	}()

	handlers, err := vm.CreateHandlers(ctx)
	require.NoError(t, err)
	require.NotNil(t, handlers)

	handler, ok := handlers[ethRPCEndpoint]
	require.True(t, ok)
	server, ok := handler.(*rpc.Server)
	require.True(t, ok)

	// registers at test_echo
	require.NoError(t, server.RegisterName("test", new(testService)))
	var (
		batch        []rpc.BatchElem
		client       = rpc.DialInProc(server)
		maxResponses = node.DefaultConfig.BatchRequestLimit // Should be default
	)
	defer client.Close()

	// Make a request at limit, ensure that all requests are handled
	for i := 0; i < maxResponses; i++ {
		batch = append(batch, rpc.BatchElem{
			Method: "test_echo",
			Args:   []any{"x", 1},
			Result: new(echoResult),
		})
	}
	require.NoError(t, client.BatchCall(batch))
	for _, r := range batch {
		require.NoError(t, r.Error, "error in batch response")
	}

	// Create a new batch that is too large
	batch = nil
	for i := 0; i < maxResponses+1; i++ {
		batch = append(batch, rpc.BatchElem{
			Method: "test_echo",
			Args:   []any{"x", 1},
			Result: new(echoResult),
		})
	}
	require.NoError(t, client.BatchCall(batch))
	require.ErrorContains(t, batch[0].Error, "batch too large")

	// All other elements should have an error indicating there's no response
	for _, elem := range batch[1:] {
		require.ErrorIs(t, elem.Error, rpc.ErrMissingBatchResponse)
	}
}

<<<<<<< HEAD
// deployContract deploys the provided EVM bytecode using a prefunded test account
// and returns the created contract address. It is reusable for any contract code.
func deployContract(t *testing.T, ctx context.Context, vm *VM, gasPrice *big.Int, code []byte) common.Address {
	callerAddr := vmtest.TestEthAddrs[0]
	callerKey := vmtest.TestKeys[0]

	nonce := vm.txPool.Nonce(callerAddr)
	tx := types.NewTx(
		&types.LegacyTx{
			Nonce:    nonce,
			To:       nil, // contract creation
			Value:    big.NewInt(0),
			Gas:      1000000,
			GasPrice: gasPrice,
			Data:     code,
		},
	)
	signedTx, err := types.SignTx(tx, types.NewEIP155Signer(vm.chainConfig.ChainID), callerKey.ToECDSA())
	require.NoError(t, err)

	for _, err := range vm.txPool.AddRemotesSync([]*types.Transaction{signedTx}) {
		require.NoError(t, err)
	}

	blk, err := vm.BuildBlock(ctx)
	require.NoError(t, err)
	require.NoError(t, blk.Verify(ctx))
	require.NoError(t, vm.SetPreference(ctx, blk.ID()))
	require.NoError(t, blk.Accept(ctx))

	ethBlock := blk.(*chain.BlockWrapper).Block.(*wrappedBlock).ethBlock
	receipts := vm.blockChain.GetReceiptsByHash(ethBlock.Hash())
	require.Len(t, receipts, len(ethBlock.Transactions()))

	found := false
	for i, btx := range ethBlock.Transactions() {
		if btx.Hash() == signedTx.Hash() {
			found = true
			require.Equal(t, types.ReceiptStatusSuccessful, receipts[i].Status)
			break
		}
	}
	require.True(t, found, "deployContract: expected deploy tx %s to be included in block %s (caller=%s, nonce=%d)",
		signedTx.Hash().Hex(),
		ethBlock.Hash().Hex(),
		callerAddr.Hex(),
		nonce,
	)

	return crypto.CreateAddress(callerAddr, nonce)
}

func TestDelegatePrecompile_BehaviorAcrossUpgrades(t *testing.T) {
	ctx := context.Background()
	tests := []struct {
		name                  string
		fork                  upgradetest.Fork
		deployGasPrice        *big.Int
		txGasPrice            *big.Int
		preDeployTime         int64
		setTime               int64
		refillCapacityFortuna bool
		wantIncluded          bool
		wantReceiptStatus     uint64
	}{
		{
			name:           "granite_should_revert",
			fork:           upgradetest.Granite,
			deployGasPrice: vmtest.InitialBaseFee,
			txGasPrice:     vmtest.InitialBaseFee,
			// Time is irrelevant as only the fork dictates the logic
			refillCapacityFortuna: false,
			wantIncluded:          true,
			wantReceiptStatus:     types.ReceiptStatusFailed,
		},
		{
			name:                  "fortuna_post_cutoff_should_invalidate",
			fork:                  upgradetest.Fortuna,
			deployGasPrice:        big.NewInt(ap0.MinGasPrice),
			txGasPrice:            big.NewInt(ap0.MinGasPrice),
			setTime:               params.InvalidateDelegateUnix + 1,
			refillCapacityFortuna: true,
			wantIncluded:          false,
		},
		{
			name:                  "fortuna_pre_cutoff_should_succeed",
			fork:                  upgradetest.Fortuna,
			deployGasPrice:        big.NewInt(ap0.MinGasPrice),
			txGasPrice:            big.NewInt(ap0.MinGasPrice),
			preDeployTime:         params.InvalidateDelegateUnix - acp176.TimeToFillCapacity - 1,
			refillCapacityFortuna: true,
			wantIncluded:          true,
			wantReceiptStatus:     types.ReceiptStatusSuccessful,
		},
	}

	for _, tt := range tests {
		t.Run(tt.name, func(t *testing.T) {
			vm := newDefaultTestVM()
			vmtest.SetupTestVM(t, vm, vmtest.TestVMConfig{
				Fork: &tt.fork,
			})
			defer vm.Shutdown(ctx)

			if tt.preDeployTime != 0 {
				vm.clock.Set(time.Unix(tt.preDeployTime, 0))
			}

			contractAddr := deployContract(t, ctx, vm, tt.deployGasPrice, common.FromHex(delegateCallPrecompileCode))

			if tt.setTime != 0 {
				vm.clock.Set(time.Unix(tt.setTime, 0))
			}

			if tt.refillCapacityFortuna {
				// Ensure gas capacity is refilled relative to the parent block's timestamp
				parent := vm.blockChain.CurrentBlock()
				parentTime := time.Unix(int64(parent.Time), 0)
				minRefillTime := parentTime.Add(acp176.TimeToFillCapacity * time.Second)
				if vm.clock.Time().Before(minRefillTime) {
					vm.clock.Set(minRefillTime)
				}
			}

			data := crypto.Keccak256([]byte("delegateSendHello()"))[:4]
			nonce := vm.txPool.Nonce(vmtest.TestEthAddrs[0])
			tx := types.NewTransaction(nonce, contractAddr, big.NewInt(0), 100000, tt.txGasPrice, data)
			signedTx, err := types.SignTx(tx, types.NewEIP155Signer(vm.chainConfig.ChainID), vmtest.TestKeys[0].ToECDSA())
			require.NoError(t, err)
			for _, err := range vm.txPool.AddRemotesSync([]*types.Transaction{signedTx}) {
				require.NoError(t, err)
			}

			blk, err := vm.BuildBlock(ctx)
			require.NoError(t, err)
			require.NoError(t, blk.Verify(ctx))
			require.NoError(t, vm.SetPreference(ctx, blk.ID()))
			require.NoError(t, blk.Accept(ctx))

			ethBlock := blk.(*chain.BlockWrapper).Block.(*wrappedBlock).ethBlock

			if !tt.wantIncluded {
				require.Empty(t, ethBlock.Transactions())
				return
			}

			require.Len(t, ethBlock.Transactions(), 1)
			receipts := vm.blockChain.GetReceiptsByHash(ethBlock.Hash())
			require.Len(t, receipts, 1)
			require.Equal(t, tt.wantReceiptStatus, receipts[0].Status)
		})
	}
=======
// newSignedLegacyTx builds a legacy transaction and signs it using the
// LatestSigner derived from the provided chain config.
func newSignedLegacyTx(
	cfg *params.ChainConfig,
	key *ecdsa.PrivateKey,
	nonce uint64,
	to common.Address,
	value *big.Int,
	gasPrice *big.Int,
) (*types.Transaction, error) {
	tx := types.NewTx(&types.LegacyTx{
		Nonce:    nonce,
		To:       &to,
		Value:    value,
		Gas:      21000,
		GasPrice: gasPrice,
	})

	return types.SignTx(tx, types.LatestSigner(cfg), key)
>>>>>>> d2543298
}<|MERGE_RESOLUTION|>--- conflicted
+++ resolved
@@ -2086,7 +2086,27 @@
 	}
 }
 
-<<<<<<< HEAD
+// newSignedLegacyTx builds a legacy transaction and signs it using the
+// LatestSigner derived from the provided chain config.
+func newSignedLegacyTx(
+	cfg *params.ChainConfig,
+	key *ecdsa.PrivateKey,
+	nonce uint64,
+	to common.Address,
+	value *big.Int,
+	gasPrice *big.Int,
+) (*types.Transaction, error) {
+	tx := types.NewTx(&types.LegacyTx{
+		Nonce:    nonce,
+		To:       &to,
+		Value:    value,
+		Gas:      21000,
+		GasPrice: gasPrice,
+	})
+
+	return types.SignTx(tx, types.LatestSigner(cfg), key)
+}
+
 // deployContract deploys the provided EVM bytecode using a prefunded test account
 // and returns the created contract address. It is reusable for any contract code.
 func deployContract(t *testing.T, ctx context.Context, vm *VM, gasPrice *big.Int, code []byte) common.Address {
@@ -2238,26 +2258,4 @@
 			require.Len(t, receipts, 1)
 			require.Equal(t, tt.wantReceiptStatus, receipts[0].Status)
 		})
-	}
-=======
-// newSignedLegacyTx builds a legacy transaction and signs it using the
-// LatestSigner derived from the provided chain config.
-func newSignedLegacyTx(
-	cfg *params.ChainConfig,
-	key *ecdsa.PrivateKey,
-	nonce uint64,
-	to common.Address,
-	value *big.Int,
-	gasPrice *big.Int,
-) (*types.Transaction, error) {
-	tx := types.NewTx(&types.LegacyTx{
-		Nonce:    nonce,
-		To:       &to,
-		Value:    value,
-		Gas:      21000,
-		GasPrice: gasPrice,
-	})
-
-	return types.SignTx(tx, types.LatestSigner(cfg), key)
->>>>>>> d2543298
-}+	}
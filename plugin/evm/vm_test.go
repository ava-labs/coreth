// Copyright (C) 2019-2025, Ava Labs, Inc. All rights reserved.
// See the file LICENSE for licensing terms.

package evm

import (
	"context"
	"encoding/json"
	"errors"
	"fmt"
	"math/big"
	"os"
	"path/filepath"
	"strings"
	"testing"
	"time"

	"github.com/ava-labs/libevm/common"
	"github.com/ava-labs/libevm/log"
	"github.com/holiman/uint256"

	"github.com/ava-labs/coreth/constants"
	"github.com/ava-labs/coreth/plugin/evm/extension"
	"github.com/ava-labs/coreth/plugin/evm/message"
	"github.com/ava-labs/coreth/plugin/evm/testutils"
	"github.com/ava-labs/coreth/plugin/evm/upgrade/ap0"
	"github.com/ava-labs/coreth/plugin/evm/upgrade/ap1"
	"github.com/ava-labs/coreth/utils"
	"github.com/ava-labs/coreth/utils/utilstest"
	"github.com/ava-labs/libevm/trie"

	"github.com/stretchr/testify/require"

	"github.com/ava-labs/avalanchego/database"
	"github.com/ava-labs/avalanchego/ids"
	commonEng "github.com/ava-labs/avalanchego/snow/engine/common"
	"github.com/ava-labs/avalanchego/snow/snowtest"
	"github.com/ava-labs/avalanchego/upgrade"
	"github.com/ava-labs/avalanchego/upgrade/upgradetest"
	"github.com/ava-labs/avalanchego/vms/components/chain"

	"github.com/ava-labs/coreth/consensus/dummy"
	"github.com/ava-labs/coreth/core"
	"github.com/ava-labs/coreth/eth"
	"github.com/ava-labs/coreth/params"
	atomictxpool "github.com/ava-labs/coreth/plugin/evm/atomic/txpool"
	"github.com/ava-labs/coreth/plugin/evm/customtypes"
	"github.com/ava-labs/coreth/rpc"
	"github.com/ava-labs/libevm/core/types"
)

var (
	genesisJSONCancun = testutils.GenesisJSON(activateCancun(params.TestChainConfig))

	activateCancun = func(cfg *params.ChainConfig) *params.ChainConfig {
		cpy := *cfg
		cpy.ShanghaiTime = utils.NewUint64(0)
		cpy.CancunTime = utils.NewUint64(0)
		return &cpy
	}
)

func defaultExtensions() (*extension.Config, error) {
	codecManager, err := message.NewCodec(message.BlockSyncSummary{})
	if err != nil {
		return nil, err
	}
	return &extension.Config{
		NetworkCodec:        codecManager,
		SyncSummaryProvider: &message.BlockSyncSummaryProvider{},
		SyncableParser:      &message.BlockSyncSummaryParser{},
		ConsensusCallbacks: dummy.ConsensusCallbacks{
			OnFinalizeAndAssemble: nil,
			OnExtraStateChange:    nil,
		},
		SyncExtender:  nil,
		BlockExtender: nil,
		ExtraMempool:  nil,
	}, nil
}

// newDefaultTestVM returns a new instance of the VM with default extensions
// This should not be called if the VM is being extended
func newDefaultTestVM() *VM {
	vm := &VM{}
<<<<<<< HEAD
	exts, err := defaultExtensions()
=======
	appSender := &enginetest.Sender{
		T:                 t,
		CantSendAppGossip: true,
		SendAppGossipF:    func(context.Context, commonEng.SendConfig, []byte) error { return nil },
	}
	require.NoError(t, vm.Initialize(
		context.Background(),
		ctx,
		prefixedDB,
		[]byte(config.genesisJSON),
		nil,
		[]byte(config.configJSON),
		issuer,
		nil,
		appSender,
	), "error initializing vm")

	if !config.isSyncing {
		require.NoError(t, vm.SetState(context.Background(), snow.Bootstrapping))
		require.NoError(t, vm.SetState(context.Background(), snow.NormalOp))
	}

	for addr, avaxAmount := range config.utxos {
		txID, err := ids.ToID(hashing.ComputeHash256(addr.Bytes()))
		if err != nil {
			t.Fatalf("Failed to generate txID from addr: %s", err)
		}
		if _, err := addUTXO(atomicMemory, vm.ctx, txID, 0, vm.ctx.AVAXAssetID, avaxAmount, addr); err != nil {
			t.Fatalf("Failed to add UTXO to shared memory: %s", err)
		}
	}

	return &testVM{
		vm:           vm,
		toEngine:     issuer,
		db:           prefixedDB,
		atomicMemory: atomicMemory,
		appSender:    appSender,
	}
}

// setupGenesis sets up the genesis
func setupGenesis(
	t *testing.T,
	fork upgradetest.Fork,
) (*snow.Context,
	*prefixdb.Database,
	[]byte,
	chan commonEng.Message,
	*avalancheatomic.Memory,
) {
	ctx := snowtest.Context(t, snowtest.CChainID)
	ctx.NetworkUpgrades = upgradetest.GetConfig(fork)

	baseDB := memdb.New()

	// initialize the atomic memory
	atomicMemory := avalancheatomic.NewMemory(prefixdb.New([]byte{0}, baseDB))
	ctx.SharedMemory = atomicMemory.NewSharedMemory(ctx.ChainID)

	// NB: this lock is intentionally left locked when this function returns.
	// The caller of this function is responsible for unlocking.
	ctx.Lock.Lock()

	issuer := make(chan commonEng.Message, 1)
	prefixedDB := prefixdb.New([]byte{1}, baseDB)
	genesisJSON := genesisJSON(forkToChainConfig[fork])
	return ctx, prefixedDB, []byte(genesisJSON), issuer, atomicMemory
}

func addUTXO(sharedMemory *avalancheatomic.Memory, ctx *snow.Context, txID ids.ID, index uint32, assetID ids.ID, amount uint64, addr ids.ShortID) (*avax.UTXO, error) {
	utxo := &avax.UTXO{
		UTXOID: avax.UTXOID{
			TxID:        txID,
			OutputIndex: index,
		},
		Asset: avax.Asset{ID: assetID},
		Out: &secp256k1fx.TransferOutput{
			Amt: amount,
			OutputOwners: secp256k1fx.OutputOwners{
				Threshold: 1,
				Addrs:     []ids.ShortID{addr},
			},
		},
	}
	utxoBytes, err := atomic.Codec.Marshal(atomic.CodecVersion, utxo)
>>>>>>> de6a088a
	if err != nil {
		panic(err)
	}

	if err := vm.SetExtensionConfig(exts); err != nil {
		panic(err)
	}
	return vm
}

func setupDefaultTestVM(t *testing.T, cfg testutils.TestVMConfig) (*VM, *testutils.TestVMSuite) {
	vm := newDefaultTestVM()
	tvm := testutils.SetupTestVM(t, vm, cfg)
	return vm, tvm
}

func TestVMContinuousProfiler(t *testing.T) {
	profilerDir := t.TempDir()
	profilerFrequency := 500 * time.Millisecond
	configJSON := fmt.Sprintf(`{"continuous-profiler-dir": %q,"continuous-profiler-frequency": "500ms"}`, profilerDir)
	fork := upgradetest.Latest
	vm, _ := setupDefaultTestVM(t, testutils.TestVMConfig{
		Fork:       &fork,
		ConfigJSON: configJSON,
	})
	require.Equal(t, vm.config.ContinuousProfilerDir, profilerDir, "profiler dir should be set")
	require.Equal(t, vm.config.ContinuousProfilerFrequency.Duration, profilerFrequency, "profiler frequency should be set")

	// Sleep for twice the frequency of the profiler to give it time
	// to generate the first profile.
	time.Sleep(2 * time.Second)
	require.NoError(t, vm.Shutdown(context.Background()))

	// Check that the first profile was generated
	expectedFileName := filepath.Join(profilerDir, "cpu.profile.1")
	_, err := os.Stat(expectedFileName)
	require.NoError(t, err, "Expected continuous profiler to generate the first CPU profile at %s", expectedFileName)
}

func TestVMUpgrades(t *testing.T) {
	genesisTests := []struct {
		fork             upgradetest.Fork
		expectedGasPrice *big.Int
	}{
		{
			fork:             upgradetest.ApricotPhase3,
			expectedGasPrice: big.NewInt(0),
		},
		{
			fork:             upgradetest.ApricotPhase4,
			expectedGasPrice: big.NewInt(0),
		},
		{
			fork:             upgradetest.ApricotPhase5,
			expectedGasPrice: big.NewInt(0),
		},
		{
			fork:             upgradetest.ApricotPhasePre6,
			expectedGasPrice: big.NewInt(0),
		},
		{
			fork:             upgradetest.ApricotPhase6,
			expectedGasPrice: big.NewInt(0),
		},
		{
			fork:             upgradetest.ApricotPhasePost6,
			expectedGasPrice: big.NewInt(0),
		},
		{
			fork:             upgradetest.Banff,
			expectedGasPrice: big.NewInt(0),
		},
		{
			fork:             upgradetest.Cortina,
			expectedGasPrice: big.NewInt(0),
		},
		{
			fork:             upgradetest.Durango,
			expectedGasPrice: big.NewInt(0),
		},
	}
	for _, test := range genesisTests {
		t.Run(test.fork.String(), func(t *testing.T) {
			require := require.New(t)
			vm, _ := setupDefaultTestVM(t, testutils.TestVMConfig{
				Fork: &test.fork,
			})

			defer func() {
				require.NoError(vm.Shutdown(context.Background()))
			}()

			require.Equal(test.expectedGasPrice, vm.txPool.GasTip())

			// Verify that the genesis is correctly managed.
			lastAcceptedID, err := vm.LastAccepted(context.Background())
			require.NoError(err)
			require.Equal(ids.ID(vm.genesisHash), lastAcceptedID)

			genesisBlk, err := vm.GetBlock(context.Background(), lastAcceptedID)
			require.NoError(err)
			require.Zero(genesisBlk.Height())

			_, err = vm.ParseBlock(context.Background(), genesisBlk.Bytes())
			require.NoError(err)
		})
	}
}

<<<<<<< HEAD
=======
func TestImportMissingUTXOs(t *testing.T) {
	// make a VM with a shared memory that has an importable UTXO to build a block
	importAmount := uint64(50000000)
	fork := upgradetest.ApricotPhase2
	tvm1 := newVM(t, testVMConfig{
		fork: &fork,
		utxos: map[ids.ShortID]uint64{
			testShortIDAddrs[0]: importAmount,
		},
	})
	defer func() {
		require.NoError(t, tvm1.vm.Shutdown(context.Background()))
	}()

	importTx, err := tvm1.vm.newImportTx(tvm1.vm.ctx.XChainID, testEthAddrs[0], initialBaseFee, []*secp256k1.PrivateKey{testKeys[0]})
	require.NoError(t, err)
	require.NoError(t, tvm1.vm.mempool.AddLocalTx(importTx))
	<-tvm1.toEngine
	blk, err := tvm1.vm.BuildBlock(context.Background())
	require.NoError(t, err)

	// make another VM which is missing the UTXO in shared memory
	vm2 := newVM(t, testVMConfig{
		fork: &fork,
	}).vm
	defer func() {
		require.NoError(t, vm2.Shutdown(context.Background()))
	}()

	vm2Blk, err := vm2.ParseBlock(context.Background(), blk.Bytes())
	require.NoError(t, err)
	err = vm2Blk.Verify(context.Background())
	require.ErrorIs(t, err, errMissingUTXOs)

	// This should not result in a bad block since the missing UTXO should
	// prevent InsertBlockManual from being called.
	badBlocks, _ := vm2.blockChain.BadBlocks()
	require.Len(t, badBlocks, 0)
}

// Simple test to ensure we can issue an import transaction followed by an export transaction
// and they will be indexed correctly when accepted.
func TestIssueAtomicTxs(t *testing.T) {
	importAmount := uint64(50000000)
	fork := upgradetest.ApricotPhase2
	tvm := newVM(t, testVMConfig{
		fork: &fork,
		utxos: map[ids.ShortID]uint64{
			testShortIDAddrs[0]: importAmount,
		},
	})
	defer func() {
		if err := tvm.vm.Shutdown(context.Background()); err != nil {
			t.Fatal(err)
		}
	}()

	importTx, err := tvm.vm.newImportTx(tvm.vm.ctx.XChainID, testEthAddrs[0], initialBaseFee, []*secp256k1.PrivateKey{testKeys[0]})
	if err != nil {
		t.Fatal(err)
	}

	if err := tvm.vm.mempool.AddLocalTx(importTx); err != nil {
		t.Fatal(err)
	}

	<-tvm.toEngine

	blk, err := tvm.vm.BuildBlock(context.Background())
	if err != nil {
		t.Fatal(err)
	}

	if err := blk.Verify(context.Background()); err != nil {
		t.Fatal(err)
	}

	if err := tvm.vm.SetPreference(context.Background(), blk.ID()); err != nil {
		t.Fatal(err)
	}

	if err := blk.Accept(context.Background()); err != nil {
		t.Fatal(err)
	}

	if lastAcceptedID, err := tvm.vm.LastAccepted(context.Background()); err != nil {
		t.Fatal(err)
	} else if lastAcceptedID != blk.ID() {
		t.Fatalf("Expected last accepted blockID to be the accepted block: %s, but found %s", blk.ID(), lastAcceptedID)
	}
	tvm.vm.blockChain.DrainAcceptorQueue()
	filterAPI := filters.NewFilterAPI(filters.NewFilterSystem(tvm.vm.eth.APIBackend, filters.Config{
		Timeout: 5 * time.Minute,
	}))
	blockHash := common.Hash(blk.ID())
	logs, err := filterAPI.GetLogs(context.Background(), filters.FilterCriteria{
		BlockHash: &blockHash,
	})
	if err != nil {
		t.Fatal(err)
	}
	if len(logs) != 0 {
		t.Fatalf("Expected log length to be 0, but found %d", len(logs))
	}
	if logs == nil {
		t.Fatal("Expected logs to be non-nil")
	}

	exportTx, err := tvm.vm.newExportTx(tvm.vm.ctx.AVAXAssetID, importAmount-(2*ap0.AtomicTxFee), tvm.vm.ctx.XChainID, testShortIDAddrs[0], initialBaseFee, []*secp256k1.PrivateKey{testKeys[0]})
	if err != nil {
		t.Fatal(err)
	}

	if err := tvm.vm.mempool.AddLocalTx(exportTx); err != nil {
		t.Fatal(err)
	}

	<-tvm.toEngine

	blk2, err := tvm.vm.BuildBlock(context.Background())
	if err != nil {
		t.Fatal(err)
	}

	if err := blk2.Verify(context.Background()); err != nil {
		t.Fatal(err)
	}

	if err := blk2.Accept(context.Background()); err != nil {
		t.Fatal(err)
	}

	if lastAcceptedID, err := tvm.vm.LastAccepted(context.Background()); err != nil {
		t.Fatal(err)
	} else if lastAcceptedID != blk2.ID() {
		t.Fatalf("Expected last accepted blockID to be the accepted block: %s, but found %s", blk2.ID(), lastAcceptedID)
	}

	// Check that both atomic transactions were indexed as expected.
	indexedImportTx, status, height, err := tvm.vm.getAtomicTx(importTx.ID())
	assert.NoError(t, err)
	assert.Equal(t, atomic.Accepted, status)
	assert.Equal(t, uint64(1), height, "expected height of indexed import tx to be 1")
	assert.Equal(t, indexedImportTx.ID(), importTx.ID(), "expected ID of indexed import tx to match original txID")

	indexedExportTx, status, height, err := tvm.vm.getAtomicTx(exportTx.ID())
	assert.NoError(t, err)
	assert.Equal(t, atomic.Accepted, status)
	assert.Equal(t, uint64(2), height, "expected height of indexed export tx to be 2")
	assert.Equal(t, indexedExportTx.ID(), exportTx.ID(), "expected ID of indexed import tx to match original txID")
}

>>>>>>> de6a088a
func TestBuildEthTxBlock(t *testing.T) {
	fork := upgradetest.ApricotPhase2
	vm, tvm := setupDefaultTestVM(t, testutils.TestVMConfig{
		Fork:       &fork,
		ConfigJSON: `{"pruning-enabled":true}`,
	})

	defer func() {
		if err := vm.Shutdown(context.Background()); err != nil {
			t.Fatal(err)
		}
	}()

	newTxPoolHeadChan := make(chan core.NewTxPoolReorgEvent, 1)
	vm.txPool.SubscribeNewReorgEvent(newTxPoolHeadChan)

	tx := types.NewTransaction(uint64(0), testutils.TestEthAddrs[1], big.NewInt(1), 21000, testutils.InitialBaseFee, nil)
	signedTx, err := types.SignTx(tx, types.NewEIP155Signer(vm.chainConfig.ChainID), testutils.TestKeys[0].ToECDSA())
	if err != nil {
		t.Fatal(err)
	}
	errs := vm.txPool.AddRemotesSync([]*types.Transaction{signedTx})
	for i, err := range errs {
		if err != nil {
			t.Fatalf("Failed to add tx at index %d: %s", i, err)
		}
	}

	<-tvm.ToEngine

	blk1, err := vm.BuildBlock(context.Background())
	if err != nil {
		t.Fatal(err)
	}

	if err := blk1.Verify(context.Background()); err != nil {
		t.Fatal(err)
	}

	if err := vm.SetPreference(context.Background(), blk1.ID()); err != nil {
		t.Fatal(err)
	}

	if err := blk1.Accept(context.Background()); err != nil {
		t.Fatal(err)
	}

	newHead := <-newTxPoolHeadChan
	if newHead.Head.Hash() != common.Hash(blk1.ID()) {
		t.Fatalf("Expected new block to match")
	}

	txs := make([]*types.Transaction, 10)
	for i := 0; i < 10; i++ {
		tx := types.NewTransaction(uint64(i), testutils.TestEthAddrs[0], big.NewInt(10), 21000, big.NewInt(ap0.MinGasPrice), nil)
		signedTx, err := types.SignTx(tx, types.NewEIP155Signer(vm.chainID), testutils.TestKeys[1].ToECDSA())
		if err != nil {
			t.Fatal(err)
		}
		txs[i] = signedTx
	}
	errs = vm.txPool.AddRemotesSync(txs)
	for i, err := range errs {
		if err != nil {
			t.Fatalf("Failed to add tx at index %d: %s", i, err)
		}
	}

	<-tvm.ToEngine

	blk2, err := vm.BuildBlock(context.Background())
	if err != nil {
		t.Fatal(err)
	}

	if err := blk2.Verify(context.Background()); err != nil {
		t.Fatal(err)
	}

	if err := blk2.Accept(context.Background()); err != nil {
		t.Fatal(err)
	}

	newHead = <-newTxPoolHeadChan
	if newHead.Head.Hash() != common.Hash(blk2.ID()) {
		t.Fatalf("Expected new block to match")
	}

	lastAcceptedID, err := vm.LastAccepted(context.Background())
	if err != nil {
		t.Fatal(err)
	}
	if lastAcceptedID != blk2.ID() {
		t.Fatalf("Expected last accepted blockID to be the accepted block: %s, but found %s", blk2.ID(), lastAcceptedID)
	}

	ethBlk1 := blk1.(*chain.BlockWrapper).Block.(*wrappedBlock).ethBlock
	if ethBlk1Root := ethBlk1.Root(); !vm.blockChain.HasState(ethBlk1Root) {
		t.Fatalf("Expected blk1 state root to not yet be pruned after blk2 was accepted because of tip buffer")
	}

	// Clear the cache and ensure that GetBlock returns internal blocks with the correct status
	vm.State.Flush()
	blk2Refreshed, err := vm.GetBlockInternal(context.Background(), blk2.ID())
	if err != nil {
		t.Fatal(err)
	}

	blk1RefreshedID := blk2Refreshed.Parent()
	blk1Refreshed, err := vm.GetBlockInternal(context.Background(), blk1RefreshedID)
	if err != nil {
		t.Fatal(err)
	}

	if blk1Refreshed.ID() != blk1.ID() {
		t.Fatalf("Found unexpected blkID for parent of blk2")
	}

	restartedVM := newDefaultTestVM()
	newCTX := snowtest.Context(t, snowtest.CChainID)
	newCTX.NetworkUpgrades = upgradetest.GetConfig(fork)
	if err := restartedVM.Initialize(
		context.Background(),
		newCTX,
		tvm.DB,
		[]byte(testutils.GenesisJSON(testutils.ForkToChainConfig[fork])),
		[]byte(""),
		[]byte(`{"pruning-enabled":true}`),
		tvm.ToEngine,
		[]*commonEng.Fx{},
		nil,
	); err != nil {
		t.Fatal(err)
	}

	// State root should not have been committed and discarded on restart
	if ethBlk1Root := ethBlk1.Root(); restartedVM.blockChain.HasState(ethBlk1Root) {
		t.Fatalf("Expected blk1 state root to be pruned after blk2 was accepted on top of it in pruning mode")
	}

	// State root should be committed when accepted tip on shutdown
	ethBlk2 := blk2.(*chain.BlockWrapper).Block.(*wrappedBlock).ethBlock
	if ethBlk2Root := ethBlk2.Root(); !restartedVM.blockChain.HasState(ethBlk2Root) {
		t.Fatalf("Expected blk2 state root to not be pruned after shutdown (last accepted tip should be committed)")
	}
}

// Regression test to ensure that after accepting block A
// then calling SetPreference on block B (when it becomes preferred)
// and the head of a longer chain (block D) does not corrupt the
// canonical chain.
//
//	  A
//	 / \
//	B   C
//	    |
//	    D
func TestSetPreferenceRace(t *testing.T) {
	// Create two VMs which will agree on block A and then
	// build the two distinct preferred chains above
	fork := upgradetest.NoUpgrades
	conf := testutils.TestVMConfig{
		Fork:       &fork,
		ConfigJSON: `{"pruning-enabled":true}`,
	}
	vm1, tvm1 := setupDefaultTestVM(t, conf)
	vm2, tvm2 := setupDefaultTestVM(t, conf)

	defer func() {
		if err := vm1.Shutdown(context.Background()); err != nil {
			t.Fatal(err)
		}

		if err := vm2.Shutdown(context.Background()); err != nil {
			t.Fatal(err)
		}
	}()

	newTxPoolHeadChan1 := make(chan core.NewTxPoolReorgEvent, 1)
	vm1.txPool.SubscribeNewReorgEvent(newTxPoolHeadChan1)
	newTxPoolHeadChan2 := make(chan core.NewTxPoolReorgEvent, 1)
	vm2.txPool.SubscribeNewReorgEvent(newTxPoolHeadChan2)

	tx := types.NewTransaction(uint64(0), testutils.TestEthAddrs[1], big.NewInt(1), 21000, big.NewInt(ap0.MinGasPrice), nil)
	signedTx, err := types.SignTx(tx, types.NewEIP155Signer(vm1.chainConfig.ChainID), testutils.TestKeys[0].ToECDSA())
	if err != nil {
		t.Fatal(err)
	}
	errs := vm1.txPool.AddRemotesSync([]*types.Transaction{signedTx})
	for i, err := range errs {
		if err != nil {
			t.Fatalf("Failed to add tx at index %d: %s", i, err)
		}
	}

	<-tvm1.ToEngine

	vm1BlkA, err := vm1.BuildBlock(context.Background())
	if err != nil {
		t.Fatalf("Failed to build block with transaction: %s", err)
	}

	if err := vm1BlkA.Verify(context.Background()); err != nil {
		t.Fatalf("Block failed verification on VM1: %s", err)
	}

	if err := vm1.SetPreference(context.Background(), vm1BlkA.ID()); err != nil {
		t.Fatal(err)
	}

	vm2BlkA, err := vm2.ParseBlock(context.Background(), vm1BlkA.Bytes())
	if err != nil {
		t.Fatalf("Unexpected error parsing block from vm2: %s", err)
	}
	if err := vm2BlkA.Verify(context.Background()); err != nil {
		t.Fatalf("Block failed verification on VM2: %s", err)
	}
	if err := vm2.SetPreference(context.Background(), vm2BlkA.ID()); err != nil {
		t.Fatal(err)
	}

	if err := vm1BlkA.Accept(context.Background()); err != nil {
		t.Fatalf("VM1 failed to accept block: %s", err)
	}
	if err := vm2BlkA.Accept(context.Background()); err != nil {
		t.Fatalf("VM2 failed to accept block: %s", err)
	}

	newHead := <-newTxPoolHeadChan1
	if newHead.Head.Hash() != common.Hash(vm1BlkA.ID()) {
		t.Fatalf("Expected new block to match")
	}
	newHead = <-newTxPoolHeadChan2
	if newHead.Head.Hash() != common.Hash(vm2BlkA.ID()) {
		t.Fatalf("Expected new block to match")
	}

	// Create list of 10 successive transactions to build block A on vm1
	// and to be split into two separate blocks on VM2
	txs := make([]*types.Transaction, 10)
	for i := 0; i < 10; i++ {
		tx := types.NewTransaction(uint64(i), testutils.TestEthAddrs[1], big.NewInt(10), 21000, big.NewInt(ap0.MinGasPrice), nil)
		signedTx, err := types.SignTx(tx, types.NewEIP155Signer(vm1.chainID), testutils.TestKeys[1].ToECDSA())
		if err != nil {
			t.Fatal(err)
		}
		txs[i] = signedTx
	}

	// Add the remote transactions, build the block, and set VM1's preference for block A
	errs = vm1.txPool.AddRemotesSync(txs)
	for i, err := range errs {
		if err != nil {
			t.Fatalf("Failed to add transaction to VM1 at index %d: %s", i, err)
		}
	}

	<-tvm1.ToEngine

	vm1BlkB, err := vm1.BuildBlock(context.Background())
	if err != nil {
		t.Fatal(err)
	}

	if err := vm1BlkB.Verify(context.Background()); err != nil {
		t.Fatal(err)
	}

	if err := vm1.SetPreference(context.Background(), vm1BlkB.ID()); err != nil {
		t.Fatal(err)
	}

	// Split the transactions over two blocks, and set VM2's preference to them in sequence
	// after building each block
	// Block C
	errs = vm2.txPool.AddRemotesSync(txs[0:5])
	for i, err := range errs {
		if err != nil {
			t.Fatalf("Failed to add transaction to VM2 at index %d: %s", i, err)
		}
	}

	<-tvm2.ToEngine
	vm2BlkC, err := vm2.BuildBlock(context.Background())
	if err != nil {
		t.Fatalf("Failed to build BlkC on VM2: %s", err)
	}

	if err := vm2BlkC.Verify(context.Background()); err != nil {
		t.Fatalf("BlkC failed verification on VM2: %s", err)
	}

	if err := vm2.SetPreference(context.Background(), vm2BlkC.ID()); err != nil {
		t.Fatal(err)
	}

	newHead = <-newTxPoolHeadChan2
	if newHead.Head.Hash() != common.Hash(vm2BlkC.ID()) {
		t.Fatalf("Expected new block to match")
	}

	// Block D
	errs = vm2.txPool.AddRemotesSync(txs[5:10])
	for i, err := range errs {
		if err != nil {
			t.Fatalf("Failed to add transaction to VM2 at index %d: %s", i, err)
		}
	}

	<-tvm2.ToEngine
	vm2BlkD, err := vm2.BuildBlock(context.Background())
	if err != nil {
		t.Fatalf("Failed to build BlkD on VM2: %s", err)
	}

	if err := vm2BlkD.Verify(context.Background()); err != nil {
		t.Fatalf("BlkD failed verification on VM2: %s", err)
	}

	if err := vm2.SetPreference(context.Background(), vm2BlkD.ID()); err != nil {
		t.Fatal(err)
	}

<<<<<<< HEAD
	// VM1 receives blkC and blkD from VM1
	// and happens to call SetPreference on blkD without ever calling SetPreference
	// on blkC
	// Here we parse them in reverse order to simulate receiving a chain from the tip
	// back to the last accepted block as would typically be the case in the consensus
	// engine
	vm1BlkD, err := vm1.ParseBlock(context.Background(), vm2BlkD.Bytes())
	if err != nil {
		t.Fatalf("VM1 errored parsing blkD: %s", err)
	}
	vm1BlkC, err := vm1.ParseBlock(context.Background(), vm2BlkC.Bytes())
	if err != nil {
		t.Fatalf("VM1 errored parsing blkC: %s", err)
	}
=======
			if err := vm.mempool.AddLocalTx(reissuanceTx1); !errors.Is(err, atomictxpool.ErrConflictingAtomicTx) {
				t.Fatalf("Expected to fail with err: %s, but found err: %s", atomictxpool.ErrConflictingAtomicTx, err)
			}
>>>>>>> de6a088a

	// The blocks must be verified in order. This invariant is maintained
	// in the consensus engine.
	if err := vm1BlkC.Verify(context.Background()); err != nil {
		t.Fatalf("VM1 BlkC failed verification: %s", err)
	}
	if err := vm1BlkD.Verify(context.Background()); err != nil {
		t.Fatalf("VM1 BlkD failed verification: %s", err)
	}

	// Set VM1's preference to blockD, skipping blockC
	if err := vm1.SetPreference(context.Background(), vm1BlkD.ID()); err != nil {
		t.Fatal(err)
	}

	// Accept the longer chain on both VMs and ensure there are no errors
	// VM1 Accepts the blocks in order
	if err := vm1BlkC.Accept(context.Background()); err != nil {
		t.Fatalf("VM1 BlkC failed on accept: %s", err)
	}
	if err := vm1BlkD.Accept(context.Background()); err != nil {
		t.Fatalf("VM1 BlkC failed on accept: %s", err)
	}

	// VM2 Accepts the blocks in order
	if err := vm2BlkC.Accept(context.Background()); err != nil {
		t.Fatalf("VM2 BlkC failed on accept: %s", err)
	}
	if err := vm2BlkD.Accept(context.Background()); err != nil {
		t.Fatalf("VM2 BlkC failed on accept: %s", err)
	}

	log.Info("Validating canonical chain")
	// Verify the Canonical Chain for Both VMs
	if err := vm2.blockChain.ValidateCanonicalChain(); err != nil {
		t.Fatalf("VM2 failed canonical chain verification due to: %s", err)
	}

	if err := vm1.blockChain.ValidateCanonicalChain(); err != nil {
		t.Fatalf("VM1 failed canonical chain verification due to: %s", err)
	}
}

// Regression test to ensure that a VM that accepts block A and B
// will not attempt to orphan either when verifying blocks C and D
// from another VM (which have a common ancestor under the finalized
// frontier).
//
//	  A
//	 / \
//	B   C
//
// verifies block B and C, then Accepts block B. Then we test to ensure
// that the VM defends against any attempt to set the preference or to
// accept block C, which should be an orphaned block at this point and
// get rejected.
func TestReorgProtection(t *testing.T) {
	fork := upgradetest.NoUpgrades
	conf := testutils.TestVMConfig{
		Fork:       &fork,
		ConfigJSON: `{"pruning-enabled":true}`,
	}
	vm1, tvm1 := setupDefaultTestVM(t, conf)
	vm2, tvm2 := setupDefaultTestVM(t, conf)

	defer func() {
		if err := vm1.Shutdown(context.Background()); err != nil {
			t.Fatal(err)
		}

		if err := vm2.Shutdown(context.Background()); err != nil {
			t.Fatal(err)
		}
	}()

	newTxPoolHeadChan1 := make(chan core.NewTxPoolReorgEvent, 1)
	vm1.txPool.SubscribeNewReorgEvent(newTxPoolHeadChan1)
	newTxPoolHeadChan2 := make(chan core.NewTxPoolReorgEvent, 1)
	vm2.txPool.SubscribeNewReorgEvent(newTxPoolHeadChan2)

	key := testutils.TestKeys[1].ToECDSA()
	address := testutils.TestEthAddrs[1]

	tx := types.NewTransaction(uint64(0), testutils.TestEthAddrs[1], big.NewInt(1), 21000, big.NewInt(ap0.MinGasPrice), nil)
	signedTx, err := types.SignTx(tx, types.NewEIP155Signer(vm1.chainConfig.ChainID), testutils.TestKeys[0].ToECDSA())
	if err != nil {
		t.Fatal(err)
	}
	errs := vm1.txPool.AddRemotesSync([]*types.Transaction{signedTx})
	for i, err := range errs {
		if err != nil {
			t.Fatalf("Failed to add tx at index %d: %s", i, err)
		}
	}

	<-tvm1.ToEngine

	vm1BlkA, err := vm1.BuildBlock(context.Background())
	if err != nil {
		t.Fatalf("Failed to build block with transaction: %s", err)
	}

	if err := vm1BlkA.Verify(context.Background()); err != nil {
		t.Fatalf("Block failed verification on VM1: %s", err)
	}

	if err := vm1.SetPreference(context.Background(), vm1BlkA.ID()); err != nil {
		t.Fatal(err)
	}

	vm2BlkA, err := vm2.ParseBlock(context.Background(), vm1BlkA.Bytes())
	if err != nil {
		t.Fatalf("Unexpected error parsing block from vm2: %s", err)
	}
	if err := vm2BlkA.Verify(context.Background()); err != nil {
		t.Fatalf("Block failed verification on VM2: %s", err)
	}
	if err := vm2.SetPreference(context.Background(), vm2BlkA.ID()); err != nil {
		t.Fatal(err)
	}

	if err := vm1BlkA.Accept(context.Background()); err != nil {
		t.Fatalf("VM1 failed to accept block: %s", err)
	}
	if err := vm2BlkA.Accept(context.Background()); err != nil {
		t.Fatalf("VM2 failed to accept block: %s", err)
	}

	newHead := <-newTxPoolHeadChan1
	if newHead.Head.Hash() != common.Hash(vm1BlkA.ID()) {
		t.Fatalf("Expected new block to match")
	}
	newHead = <-newTxPoolHeadChan2
	if newHead.Head.Hash() != common.Hash(vm2BlkA.ID()) {
		t.Fatalf("Expected new block to match")
	}

	// Create list of 10 successive transactions to build block A on vm1
	// and to be split into two separate blocks on VM2
	txs := make([]*types.Transaction, 10)
	for i := 0; i < 10; i++ {
		tx := types.NewTransaction(uint64(i), address, big.NewInt(10), 21000, big.NewInt(ap0.MinGasPrice), nil)
		signedTx, err := types.SignTx(tx, types.NewEIP155Signer(vm1.chainID), key)
		if err != nil {
			t.Fatal(err)
		}
		txs[i] = signedTx
	}

	// Add the remote transactions, build the block, and set VM1's preference for block A
	errs = vm1.txPool.AddRemotesSync(txs)
	for i, err := range errs {
		if err != nil {
			t.Fatalf("Failed to add transaction to VM1 at index %d: %s", i, err)
		}
	}

	<-tvm1.ToEngine

	vm1BlkB, err := vm1.BuildBlock(context.Background())
	if err != nil {
		t.Fatal(err)
	}

	if err := vm1BlkB.Verify(context.Background()); err != nil {
		t.Fatal(err)
	}

	if err := vm1.SetPreference(context.Background(), vm1BlkB.ID()); err != nil {
		t.Fatal(err)
	}

	// Split the transactions over two blocks, and set VM2's preference to them in sequence
	// after building each block
	// Block C
	errs = vm2.txPool.AddRemotesSync(txs[0:5])
	for i, err := range errs {
		if err != nil {
			t.Fatalf("Failed to add transaction to VM2 at index %d: %s", i, err)
		}
	}

	<-tvm2.ToEngine
	vm2BlkC, err := vm2.BuildBlock(context.Background())
	if err != nil {
		t.Fatalf("Failed to build BlkC on VM2: %s", err)
	}

	if err := vm2BlkC.Verify(context.Background()); err != nil {
		t.Fatalf("Block failed verification on VM2: %s", err)
	}

	vm1BlkC, err := vm1.ParseBlock(context.Background(), vm2BlkC.Bytes())
	if err != nil {
		t.Fatalf("Unexpected error parsing block from vm2: %s", err)
	}

	if err := vm1BlkC.Verify(context.Background()); err != nil {
		t.Fatalf("Block failed verification on VM1: %s", err)
	}

	// Accept B, such that block C should get Rejected.
	if err := vm1BlkB.Accept(context.Background()); err != nil {
		t.Fatalf("VM1 failed to accept block: %s", err)
	}

	// The below (setting preference blocks that have a common ancestor
	// with the preferred chain lower than the last finalized block)
	// should NEVER happen. However, the VM defends against this
	// just in case.
	if err := vm1.SetPreference(context.Background(), vm1BlkC.ID()); !strings.Contains(err.Error(), "cannot orphan finalized block") {
		t.Fatalf("Unexpected error when setting preference that would trigger reorg: %s", err)
	}

	if err := vm1BlkC.Accept(context.Background()); !strings.Contains(err.Error(), "expected accepted block to have parent") {
		t.Fatalf("Unexpected error when setting block at finalized height: %s", err)
	}
}

// Regression test to ensure that a VM that accepts block C while preferring
// block B will trigger a reorg.
//
//	  A
//	 / \
//	B   C
func TestNonCanonicalAccept(t *testing.T) {
	fork := upgradetest.NoUpgrades
	conf := testutils.TestVMConfig{
		Fork: &fork,
	}
	vm1, tvm1 := setupDefaultTestVM(t, conf)
	vm2, tvm2 := setupDefaultTestVM(t, conf)

	defer func() {
		if err := vm1.Shutdown(context.Background()); err != nil {
			t.Fatal(err)
		}

		if err := vm2.Shutdown(context.Background()); err != nil {
			t.Fatal(err)
		}
	}()

	newTxPoolHeadChan1 := make(chan core.NewTxPoolReorgEvent, 1)
	vm1.txPool.SubscribeNewReorgEvent(newTxPoolHeadChan1)
	newTxPoolHeadChan2 := make(chan core.NewTxPoolReorgEvent, 1)
	vm2.txPool.SubscribeNewReorgEvent(newTxPoolHeadChan2)

	key := testutils.TestKeys[1].ToECDSA()
	address := testutils.TestEthAddrs[1]

	tx := types.NewTransaction(uint64(0), testutils.TestEthAddrs[1], big.NewInt(1), 21000, big.NewInt(ap0.MinGasPrice), nil)
	signedTx, err := types.SignTx(tx, types.NewEIP155Signer(vm1.chainConfig.ChainID), testutils.TestKeys[0].ToECDSA())
	if err != nil {
		t.Fatal(err)
	}
	errs := vm1.txPool.AddRemotesSync([]*types.Transaction{signedTx})
	for i, err := range errs {
		if err != nil {
			t.Fatalf("Failed to add tx at index %d: %s", i, err)
		}
	}

	<-tvm1.ToEngine

	vm1BlkA, err := vm1.BuildBlock(context.Background())
	if err != nil {
		t.Fatalf("Failed to build block with transaction: %s", err)
	}

	if err := vm1BlkA.Verify(context.Background()); err != nil {
		t.Fatalf("Block failed verification on VM1: %s", err)
	}

	if _, err := vm1.GetBlockIDAtHeight(context.Background(), vm1BlkA.Height()); err != database.ErrNotFound {
		t.Fatalf("Expected unaccepted block not to be indexed by height, but found %s", err)
	}

	if err := vm1.SetPreference(context.Background(), vm1BlkA.ID()); err != nil {
		t.Fatal(err)
	}

	vm2BlkA, err := vm2.ParseBlock(context.Background(), vm1BlkA.Bytes())
	if err != nil {
		t.Fatalf("Unexpected error parsing block from vm2: %s", err)
	}
	if err := vm2BlkA.Verify(context.Background()); err != nil {
		t.Fatalf("Block failed verification on VM2: %s", err)
	}
	if _, err := vm2.GetBlockIDAtHeight(context.Background(), vm2BlkA.Height()); err != database.ErrNotFound {
		t.Fatalf("Expected unaccepted block not to be indexed by height, but found %s", err)
	}
	if err := vm2.SetPreference(context.Background(), vm2BlkA.ID()); err != nil {
		t.Fatal(err)
	}

	if err := vm1BlkA.Accept(context.Background()); err != nil {
		t.Fatalf("VM1 failed to accept block: %s", err)
	}
	if blkID, err := vm1.GetBlockIDAtHeight(context.Background(), vm1BlkA.Height()); err != nil {
		t.Fatalf("Height lookuped failed on accepted block: %s", err)
	} else if blkID != vm1BlkA.ID() {
		t.Fatalf("Expected accepted block to be indexed by height, but found %s", blkID)
	}
	if err := vm2BlkA.Accept(context.Background()); err != nil {
		t.Fatalf("VM2 failed to accept block: %s", err)
	}
	if blkID, err := vm2.GetBlockIDAtHeight(context.Background(), vm2BlkA.Height()); err != nil {
		t.Fatalf("Height lookuped failed on accepted block: %s", err)
	} else if blkID != vm2BlkA.ID() {
		t.Fatalf("Expected accepted block to be indexed by height, but found %s", blkID)
	}

	newHead := <-newTxPoolHeadChan1
	if newHead.Head.Hash() != common.Hash(vm1BlkA.ID()) {
		t.Fatalf("Expected new block to match")
	}
	newHead = <-newTxPoolHeadChan2
	if newHead.Head.Hash() != common.Hash(vm2BlkA.ID()) {
		t.Fatalf("Expected new block to match")
	}
<<<<<<< HEAD
=======
}

func TestConflictingTransitiveAncestryWithGap(t *testing.T) {
	key := utilstest.NewKey(t)

	key0 := testKeys[0]
	addr0 := key0.Address()
>>>>>>> de6a088a

	// Create list of 10 successive transactions to build block A on vm1
	// and to be split into two separate blocks on VM2
	txs := make([]*types.Transaction, 10)
	for i := 0; i < 10; i++ {
		tx := types.NewTransaction(uint64(i), address, big.NewInt(10), 21000, big.NewInt(ap0.MinGasPrice), nil)
		signedTx, err := types.SignTx(tx, types.NewEIP155Signer(vm1.chainID), key)
		if err != nil {
			t.Fatal(err)
		}
		txs[i] = signedTx
	}

	// Add the remote transactions, build the block, and set VM1's preference for block A
	errs = vm1.txPool.AddRemotesSync(txs)
	for i, err := range errs {
		if err != nil {
			t.Fatalf("Failed to add transaction to VM1 at index %d: %s", i, err)
		}
	}

	<-tvm1.ToEngine

	vm1BlkB, err := vm1.BuildBlock(context.Background())
	if err != nil {
		t.Fatal(err)
	}

	if err := vm1BlkB.Verify(context.Background()); err != nil {
		t.Fatal(err)
	}

	if _, err := vm1.GetBlockIDAtHeight(context.Background(), vm1BlkB.Height()); err != database.ErrNotFound {
		t.Fatalf("Expected unaccepted block not to be indexed by height, but found %s", err)
	}

	if err := vm1.SetPreference(context.Background(), vm1BlkB.ID()); err != nil {
		t.Fatal(err)
	}

	vm1.eth.APIBackend.SetAllowUnfinalizedQueries(true)

	blkBHeight := vm1BlkB.Height()
	blkBHash := vm1BlkB.(*chain.BlockWrapper).Block.(*wrappedBlock).ethBlock.Hash()
	if b := vm1.blockChain.GetBlockByNumber(blkBHeight); b.Hash() != blkBHash {
		t.Fatalf("expected block at %d to have hash %s but got %s", blkBHeight, blkBHash.Hex(), b.Hash().Hex())
	}

	errs = vm2.txPool.AddRemotesSync(txs[0:5])
	for i, err := range errs {
		if err != nil {
			t.Fatalf("Failed to add transaction to VM2 at index %d: %s", i, err)
		}
	}

	<-tvm2.ToEngine
	vm2BlkC, err := vm2.BuildBlock(context.Background())
	if err != nil {
		t.Fatalf("Failed to build BlkC on VM2: %s", err)
	}

	vm1BlkC, err := vm1.ParseBlock(context.Background(), vm2BlkC.Bytes())
	if err != nil {
		t.Fatalf("Unexpected error parsing block from vm2: %s", err)
	}

<<<<<<< HEAD
	if err := vm1BlkC.Verify(context.Background()); err != nil {
		t.Fatalf("Block failed verification on VM1: %s", err)
=======
	// Make [blk] a bonus block.
	tvm.vm.atomicBackend.AddBonusBlock(blk.Height(), blk.ID())

	// Remove the UTXOs from shared memory, so that non-bonus blocks will fail verification
	if err := tvm.vm.ctx.SharedMemory.Apply(map[ids.ID]*avalancheatomic.Requests{tvm.vm.ctx.XChainID: {RemoveRequests: [][]byte{inputID[:]}}}); err != nil {
		t.Fatal(err)
>>>>>>> de6a088a
	}

	if _, err := vm1.GetBlockIDAtHeight(context.Background(), vm1BlkC.Height()); err != database.ErrNotFound {
		t.Fatalf("Expected unaccepted block not to be indexed by height, but found %s", err)
	}

	if err := vm1BlkC.Accept(context.Background()); err != nil {
		t.Fatalf("VM1 failed to accept block: %s", err)
	}

	if blkID, err := vm1.GetBlockIDAtHeight(context.Background(), vm1BlkC.Height()); err != nil {
		t.Fatalf("Height lookuped failed on accepted block: %s", err)
	} else if blkID != vm1BlkC.ID() {
		t.Fatalf("Expected accepted block to be indexed by height, but found %s", blkID)
	}

	blkCHash := vm1BlkC.(*chain.BlockWrapper).Block.(*wrappedBlock).ethBlock.Hash()
	if b := vm1.blockChain.GetBlockByNumber(blkBHeight); b.Hash() != blkCHash {
		t.Fatalf("expected block at %d to have hash %s but got %s", blkBHeight, blkCHash.Hex(), b.Hash().Hex())
	}
}

// Regression test to ensure that a VM that verifies block B, C, then
// D (preferring block B) does not trigger a reorg through the re-verification
// of block C or D.
//
//	  A
//	 / \
//	B   C
//	    |
//	    D
func TestStickyPreference(t *testing.T) {
	fork := upgradetest.NoUpgrades
	conf := testutils.TestVMConfig{
		Fork:       &fork,
		ConfigJSON: `{"pruning-enabled":true}`,
	}
	vm1, tvm1 := setupDefaultTestVM(t, conf)
	vm2, tvm2 := setupDefaultTestVM(t, conf)

	defer func() {
		if err := vm1.Shutdown(context.Background()); err != nil {
			t.Fatal(err)
		}

		if err := vm2.Shutdown(context.Background()); err != nil {
			t.Fatal(err)
		}
	}()

	newTxPoolHeadChan1 := make(chan core.NewTxPoolReorgEvent, 1)
	vm1.txPool.SubscribeNewReorgEvent(newTxPoolHeadChan1)
	newTxPoolHeadChan2 := make(chan core.NewTxPoolReorgEvent, 1)
	vm2.txPool.SubscribeNewReorgEvent(newTxPoolHeadChan2)

	key := testutils.TestKeys[1].ToECDSA()
	address := testutils.TestEthAddrs[1]

	tx := types.NewTransaction(uint64(0), testutils.TestEthAddrs[1], big.NewInt(1), 21000, big.NewInt(ap0.MinGasPrice), nil)
	signedTx, err := types.SignTx(tx, types.NewEIP155Signer(vm1.chainConfig.ChainID), testutils.TestKeys[0].ToECDSA())
	if err != nil {
		t.Fatal(err)
	}
	errs := vm1.txPool.AddRemotesSync([]*types.Transaction{signedTx})
	for i, err := range errs {
		if err != nil {
			t.Fatalf("Failed to add tx at index %d: %s", i, err)
		}
	}

	<-tvm1.ToEngine

	vm1BlkA, err := vm1.BuildBlock(context.Background())
	if err != nil {
		t.Fatalf("Failed to build block with transaction: %s", err)
	}

	if err := vm1BlkA.Verify(context.Background()); err != nil {
		t.Fatalf("Block failed verification on VM1: %s", err)
	}

	if err := vm1.SetPreference(context.Background(), vm1BlkA.ID()); err != nil {
		t.Fatal(err)
	}

	vm2BlkA, err := vm2.ParseBlock(context.Background(), vm1BlkA.Bytes())
	if err != nil {
		t.Fatalf("Unexpected error parsing block from vm2: %s", err)
	}
	if err := vm2BlkA.Verify(context.Background()); err != nil {
		t.Fatalf("Block failed verification on VM2: %s", err)
	}
	if err := vm2.SetPreference(context.Background(), vm2BlkA.ID()); err != nil {
		t.Fatal(err)
	}

	if err := vm1BlkA.Accept(context.Background()); err != nil {
		t.Fatalf("VM1 failed to accept block: %s", err)
	}
	if err := vm2BlkA.Accept(context.Background()); err != nil {
		t.Fatalf("VM2 failed to accept block: %s", err)
	}

	newHead := <-newTxPoolHeadChan1
	if newHead.Head.Hash() != common.Hash(vm1BlkA.ID()) {
		t.Fatalf("Expected new block to match")
	}
	newHead = <-newTxPoolHeadChan2
	if newHead.Head.Hash() != common.Hash(vm2BlkA.ID()) {
		t.Fatalf("Expected new block to match")
	}

	// Create list of 10 successive transactions to build block A on vm1
	// and to be split into two separate blocks on VM2
	txs := make([]*types.Transaction, 10)
	for i := 0; i < 10; i++ {
		tx := types.NewTransaction(uint64(i), address, big.NewInt(10), 21000, big.NewInt(ap0.MinGasPrice), nil)
		signedTx, err := types.SignTx(tx, types.NewEIP155Signer(vm1.chainID), key)
		if err != nil {
			t.Fatal(err)
		}
		txs[i] = signedTx
	}

	// Add the remote transactions, build the block, and set VM1's preference for block A
	errs = vm1.txPool.AddRemotesSync(txs)
	for i, err := range errs {
		if err != nil {
			t.Fatalf("Failed to add transaction to VM1 at index %d: %s", i, err)
		}
	}

	<-tvm1.ToEngine

	vm1BlkB, err := vm1.BuildBlock(context.Background())
	if err != nil {
		t.Fatal(err)
	}

	if err := vm1BlkB.Verify(context.Background()); err != nil {
		t.Fatal(err)
	}

	if err := vm1.SetPreference(context.Background(), vm1BlkB.ID()); err != nil {
		t.Fatal(err)
	}

	vm1.eth.APIBackend.SetAllowUnfinalizedQueries(true)

	blkBHeight := vm1BlkB.Height()
	blkBHash := vm1BlkB.(*chain.BlockWrapper).Block.(*wrappedBlock).ethBlock.Hash()
	if b := vm1.blockChain.GetBlockByNumber(blkBHeight); b.Hash() != blkBHash {
		t.Fatalf("expected block at %d to have hash %s but got %s", blkBHeight, blkBHash.Hex(), b.Hash().Hex())
	}

	errs = vm2.txPool.AddRemotesSync(txs[0:5])
	for i, err := range errs {
		if err != nil {
			t.Fatalf("Failed to add transaction to VM2 at index %d: %s", i, err)
		}
	}

	<-tvm2.ToEngine
	vm2BlkC, err := vm2.BuildBlock(context.Background())
	if err != nil {
		t.Fatalf("Failed to build BlkC on VM2: %s", err)
	}

	if err := vm2BlkC.Verify(context.Background()); err != nil {
		t.Fatalf("BlkC failed verification on VM2: %s", err)
	}

	if err := vm2.SetPreference(context.Background(), vm2BlkC.ID()); err != nil {
		t.Fatal(err)
	}

	newHead = <-newTxPoolHeadChan2
	if newHead.Head.Hash() != common.Hash(vm2BlkC.ID()) {
		t.Fatalf("Expected new block to match")
	}

	errs = vm2.txPool.AddRemotesSync(txs[5:])
	for i, err := range errs {
		if err != nil {
			t.Fatalf("Failed to add transaction to VM2 at index %d: %s", i, err)
		}
	}

	<-tvm2.ToEngine
	vm2BlkD, err := vm2.BuildBlock(context.Background())
	if err != nil {
		t.Fatalf("Failed to build BlkD on VM2: %s", err)
	}

	// Parse blocks produced in vm2
	vm1BlkC, err := vm1.ParseBlock(context.Background(), vm2BlkC.Bytes())
	if err != nil {
		t.Fatalf("Unexpected error parsing block from vm2: %s", err)
	}
	blkCHash := vm1BlkC.(*chain.BlockWrapper).Block.(*wrappedBlock).ethBlock.Hash()

	vm1BlkD, err := vm1.ParseBlock(context.Background(), vm2BlkD.Bytes())
	if err != nil {
		t.Fatalf("Unexpected error parsing block from vm2: %s", err)
	}
	blkDHeight := vm1BlkD.Height()
	blkDHash := vm1BlkD.(*chain.BlockWrapper).Block.(*wrappedBlock).ethBlock.Hash()

	// Should be no-ops
	if err := vm1BlkC.Verify(context.Background()); err != nil {
		t.Fatalf("Block failed verification on VM1: %s", err)
	}
	if err := vm1BlkD.Verify(context.Background()); err != nil {
		t.Fatalf("Block failed verification on VM1: %s", err)
	}
	if b := vm1.blockChain.GetBlockByNumber(blkBHeight); b.Hash() != blkBHash {
		t.Fatalf("expected block at %d to have hash %s but got %s", blkBHeight, blkBHash.Hex(), b.Hash().Hex())
	}
	if b := vm1.blockChain.GetBlockByNumber(blkDHeight); b != nil {
		t.Fatalf("expected block at %d to be nil but got %s", blkDHeight, b.Hash().Hex())
	}
	if b := vm1.blockChain.CurrentBlock(); b.Hash() != blkBHash {
		t.Fatalf("expected current block to have hash %s but got %s", blkBHash.Hex(), b.Hash().Hex())
	}

	// Should still be no-ops on re-verify
	if err := vm1BlkC.Verify(context.Background()); err != nil {
		t.Fatalf("Block failed verification on VM1: %s", err)
	}
	if err := vm1BlkD.Verify(context.Background()); err != nil {
		t.Fatalf("Block failed verification on VM1: %s", err)
	}
	if b := vm1.blockChain.GetBlockByNumber(blkBHeight); b.Hash() != blkBHash {
		t.Fatalf("expected block at %d to have hash %s but got %s", blkBHeight, blkBHash.Hex(), b.Hash().Hex())
	}
	if b := vm1.blockChain.GetBlockByNumber(blkDHeight); b != nil {
		t.Fatalf("expected block at %d to be nil but got %s", blkDHeight, b.Hash().Hex())
	}
	if b := vm1.blockChain.CurrentBlock(); b.Hash() != blkBHash {
		t.Fatalf("expected current block to have hash %s but got %s", blkBHash.Hex(), b.Hash().Hex())
	}

	// Should be queryable after setting preference to side chain
	if err := vm1.SetPreference(context.Background(), vm1BlkD.ID()); err != nil {
		t.Fatal(err)
	}

	if b := vm1.blockChain.GetBlockByNumber(blkBHeight); b.Hash() != blkCHash {
		t.Fatalf("expected block at %d to have hash %s but got %s", blkBHeight, blkCHash.Hex(), b.Hash().Hex())
	}
	if b := vm1.blockChain.GetBlockByNumber(blkDHeight); b.Hash() != blkDHash {
		t.Fatalf("expected block at %d to have hash %s but got %s", blkDHeight, blkDHash.Hex(), b.Hash().Hex())
	}
	if b := vm1.blockChain.CurrentBlock(); b.Hash() != blkDHash {
		t.Fatalf("expected current block to have hash %s but got %s", blkDHash.Hex(), b.Hash().Hex())
	}

	// Attempt to accept out of order
	err = vm1BlkD.Accept(context.Background())
	require.ErrorContains(t, err, "expected accepted block to have parent")

	// Accept in order
	if err := vm1BlkC.Accept(context.Background()); err != nil {
		t.Fatalf("Block failed verification on VM1: %s", err)
	}
	if err := vm1BlkD.Accept(context.Background()); err != nil {
		t.Fatalf("Block failed acceptance on VM1: %s", err)
	}

	// Ensure queryable after accepting
	if b := vm1.blockChain.GetBlockByNumber(blkBHeight); b.Hash() != blkCHash {
		t.Fatalf("expected block at %d to have hash %s but got %s", blkBHeight, blkCHash.Hex(), b.Hash().Hex())
	}
	if b := vm1.blockChain.GetBlockByNumber(blkDHeight); b.Hash() != blkDHash {
		t.Fatalf("expected block at %d to have hash %s but got %s", blkDHeight, blkDHash.Hex(), b.Hash().Hex())
	}
	if b := vm1.blockChain.CurrentBlock(); b.Hash() != blkDHash {
		t.Fatalf("expected current block to have hash %s but got %s", blkDHash.Hex(), b.Hash().Hex())
	}
}

// Regression test to ensure that a VM that prefers block B is able to parse
// block C but unable to parse block D because it names B as an uncle, which
// are not supported.
//
//	  A
//	 / \
//	B   C
//	    |
//	    D
func TestUncleBlock(t *testing.T) {
	fork := upgradetest.NoUpgrades
	conf := testutils.TestVMConfig{
		Fork:       &fork,
		ConfigJSON: `{"pruning-enabled":true}`,
	}
	vm1, tvm1 := setupDefaultTestVM(t, conf)
	vm2, tvm2 := setupDefaultTestVM(t, conf)

	defer func() {
		if err := vm1.Shutdown(context.Background()); err != nil {
			t.Fatal(err)
		}
		if err := vm2.Shutdown(context.Background()); err != nil {
			t.Fatal(err)
		}
	}()

	newTxPoolHeadChan1 := make(chan core.NewTxPoolReorgEvent, 1)
	vm1.txPool.SubscribeNewReorgEvent(newTxPoolHeadChan1)
	newTxPoolHeadChan2 := make(chan core.NewTxPoolReorgEvent, 1)
	vm2.txPool.SubscribeNewReorgEvent(newTxPoolHeadChan2)

	key := testutils.TestKeys[1].ToECDSA()
	address := testutils.TestEthAddrs[1]

	tx := types.NewTransaction(uint64(0), testutils.TestEthAddrs[1], big.NewInt(1), 21000, big.NewInt(ap0.MinGasPrice), nil)
	signedTx, err := types.SignTx(tx, types.NewEIP155Signer(vm1.chainConfig.ChainID), testutils.TestKeys[0].ToECDSA())
	if err != nil {
		t.Fatal(err)
	}
	errs := vm1.txPool.AddRemotesSync([]*types.Transaction{signedTx})
	for i, err := range errs {
		if err != nil {
			t.Fatalf("Failed to add tx at index %d: %s", i, err)
		}
	}

	<-tvm1.ToEngine

	vm1BlkA, err := vm1.BuildBlock(context.Background())
	if err != nil {
		t.Fatalf("Failed to build block with transaction: %s", err)
	}

	if err := vm1BlkA.Verify(context.Background()); err != nil {
		t.Fatalf("Block failed verification on VM1: %s", err)
	}

	if err := vm1.SetPreference(context.Background(), vm1BlkA.ID()); err != nil {
		t.Fatal(err)
	}

	vm2BlkA, err := vm2.ParseBlock(context.Background(), vm1BlkA.Bytes())
	if err != nil {
		t.Fatalf("Unexpected error parsing block from vm2: %s", err)
	}
	if err := vm2BlkA.Verify(context.Background()); err != nil {
		t.Fatalf("Block failed verification on VM2: %s", err)
	}
	if err := vm2.SetPreference(context.Background(), vm2BlkA.ID()); err != nil {
		t.Fatal(err)
	}

	if err := vm1BlkA.Accept(context.Background()); err != nil {
		t.Fatalf("VM1 failed to accept block: %s", err)
	}
	if err := vm2BlkA.Accept(context.Background()); err != nil {
		t.Fatalf("VM2 failed to accept block: %s", err)
	}

	newHead := <-newTxPoolHeadChan1
	if newHead.Head.Hash() != common.Hash(vm1BlkA.ID()) {
		t.Fatalf("Expected new block to match")
	}
	newHead = <-newTxPoolHeadChan2
	if newHead.Head.Hash() != common.Hash(vm2BlkA.ID()) {
		t.Fatalf("Expected new block to match")
	}

	txs := make([]*types.Transaction, 10)
	for i := 0; i < 10; i++ {
		tx := types.NewTransaction(uint64(i), address, big.NewInt(10), 21000, big.NewInt(ap0.MinGasPrice), nil)
		signedTx, err := types.SignTx(tx, types.NewEIP155Signer(vm1.chainID), key)
		if err != nil {
			t.Fatal(err)
		}
		txs[i] = signedTx
	}

	errs = vm1.txPool.AddRemotesSync(txs)
	for i, err := range errs {
		if err != nil {
			t.Fatalf("Failed to add transaction to VM1 at index %d: %s", i, err)
		}
	}

	<-tvm1.ToEngine

	vm1BlkB, err := vm1.BuildBlock(context.Background())
	if err != nil {
		t.Fatal(err)
	}

	if err := vm1BlkB.Verify(context.Background()); err != nil {
		t.Fatal(err)
	}

	if err := vm1.SetPreference(context.Background(), vm1BlkB.ID()); err != nil {
		t.Fatal(err)
	}

	errs = vm2.txPool.AddRemotesSync(txs[0:5])
	for i, err := range errs {
		if err != nil {
			t.Fatalf("Failed to add transaction to VM2 at index %d: %s", i, err)
		}
	}

	<-tvm2.ToEngine
	vm2BlkC, err := vm2.BuildBlock(context.Background())
	if err != nil {
		t.Fatalf("Failed to build BlkC on VM2: %s", err)
	}

	if err := vm2BlkC.Verify(context.Background()); err != nil {
		t.Fatalf("BlkC failed verification on VM2: %s", err)
	}

	if err := vm2.SetPreference(context.Background(), vm2BlkC.ID()); err != nil {
		t.Fatal(err)
	}

	newHead = <-newTxPoolHeadChan2
	if newHead.Head.Hash() != common.Hash(vm2BlkC.ID()) {
		t.Fatalf("Expected new block to match")
	}

	errs = vm2.txPool.AddRemotesSync(txs[5:10])
	for i, err := range errs {
		if err != nil {
			t.Fatalf("Failed to add transaction to VM2 at index %d: %s", i, err)
		}
	}

	<-tvm2.ToEngine
	vm2BlkD, err := vm2.BuildBlock(context.Background())
	if err != nil {
		t.Fatalf("Failed to build BlkD on VM2: %s", err)
	}

	// Create uncle block from blkD
	blkDEthBlock := vm2BlkD.(*chain.BlockWrapper).Block.(*wrappedBlock).ethBlock
	uncles := []*types.Header{vm1BlkB.(*chain.BlockWrapper).Block.(*wrappedBlock).ethBlock.Header()}
	uncleBlockHeader := types.CopyHeader(blkDEthBlock.Header())
	uncleBlockHeader.UncleHash = types.CalcUncleHash(uncles)

	uncleEthBlock := customtypes.NewBlockWithExtData(
		uncleBlockHeader,
		blkDEthBlock.Transactions(),
		uncles,
		nil,
		trie.NewStackTrie(nil),
		customtypes.BlockExtData(blkDEthBlock),
		false,
	)
	uncleBlock, err := wrapBlock(uncleEthBlock, vm2)
	require.NoError(t, err)
	if err := uncleBlock.Verify(context.Background()); !errors.Is(err, errUnclesUnsupported) {
		t.Fatalf("VM2 should have failed with %q but got %q", errUnclesUnsupported, err.Error())
	}
	if _, err := vm1.ParseBlock(context.Background(), vm2BlkC.Bytes()); err != nil {
		t.Fatalf("VM1 errored parsing blkC: %s", err)
	}
	if _, err := vm1.ParseBlock(context.Background(), uncleBlock.Bytes()); !errors.Is(err, errUnclesUnsupported) {
		t.Fatalf("VM1 should have failed with %q but got %q", errUnclesUnsupported, err.Error())
	}
}

// Regression test to ensure that a VM that verifies block B, C, then
// D (preferring block B) reorgs when C and then D are accepted.
//
//	  A
//	 / \
//	B   C
//	    |
//	    D
func TestAcceptReorg(t *testing.T) {
	fork := upgradetest.NoUpgrades
	conf := testutils.TestVMConfig{
		Fork:       &fork,
		ConfigJSON: `{"pruning-enabled":true}`,
	}
	vm1, tvm1 := setupDefaultTestVM(t, conf)
	vm2, tvm2 := setupDefaultTestVM(t, conf)

	defer func() {
		if err := vm1.Shutdown(context.Background()); err != nil {
			t.Fatal(err)
		}

		if err := vm2.Shutdown(context.Background()); err != nil {
			t.Fatal(err)
		}
	}()

	newTxPoolHeadChan1 := make(chan core.NewTxPoolReorgEvent, 1)
	vm1.txPool.SubscribeNewReorgEvent(newTxPoolHeadChan1)
	newTxPoolHeadChan2 := make(chan core.NewTxPoolReorgEvent, 1)
	vm2.txPool.SubscribeNewReorgEvent(newTxPoolHeadChan2)

	key := testutils.TestKeys[1].ToECDSA()
	address := testutils.TestEthAddrs[1]

	tx := types.NewTransaction(uint64(0), testutils.TestEthAddrs[1], big.NewInt(1), 21000, big.NewInt(ap0.MinGasPrice), nil)
	signedTx, err := types.SignTx(tx, types.NewEIP155Signer(vm1.chainConfig.ChainID), testutils.TestKeys[0].ToECDSA())
	if err != nil {
		t.Fatal(err)
	}
	errs := vm1.txPool.AddRemotesSync([]*types.Transaction{signedTx})
	for i, err := range errs {
		if err != nil {
			t.Fatalf("Failed to add tx at index %d: %s", i, err)
		}
	}

	<-tvm1.ToEngine

	vm1BlkA, err := vm1.BuildBlock(context.Background())
	if err != nil {
		t.Fatalf("Failed to build block with transaction: %s", err)
	}

	if err := vm1BlkA.Verify(context.Background()); err != nil {
		t.Fatalf("Block failed verification on VM1: %s", err)
	}

	if err := vm1.SetPreference(context.Background(), vm1BlkA.ID()); err != nil {
		t.Fatal(err)
	}

	vm2BlkA, err := vm2.ParseBlock(context.Background(), vm1BlkA.Bytes())
	if err != nil {
		t.Fatalf("Unexpected error parsing block from vm2: %s", err)
	}
	if err := vm2BlkA.Verify(context.Background()); err != nil {
		t.Fatalf("Block failed verification on VM2: %s", err)
	}
	if err := vm2.SetPreference(context.Background(), vm2BlkA.ID()); err != nil {
		t.Fatal(err)
	}

	if err := vm1BlkA.Accept(context.Background()); err != nil {
		t.Fatalf("VM1 failed to accept block: %s", err)
	}
	if err := vm2BlkA.Accept(context.Background()); err != nil {
		t.Fatalf("VM2 failed to accept block: %s", err)
	}

	newHead := <-newTxPoolHeadChan1
	if newHead.Head.Hash() != common.Hash(vm1BlkA.ID()) {
		t.Fatalf("Expected new block to match")
	}
	newHead = <-newTxPoolHeadChan2
	if newHead.Head.Hash() != common.Hash(vm2BlkA.ID()) {
		t.Fatalf("Expected new block to match")
	}

	// Create list of 10 successive transactions to build block A on vm1
	// and to be split into two separate blocks on VM2
	txs := make([]*types.Transaction, 10)
	for i := 0; i < 10; i++ {
		tx := types.NewTransaction(uint64(i), address, big.NewInt(10), 21000, big.NewInt(ap0.MinGasPrice), nil)
		signedTx, err := types.SignTx(tx, types.NewEIP155Signer(vm1.chainID), key)
		if err != nil {
			t.Fatal(err)
		}
		txs[i] = signedTx
	}

	// Add the remote transactions, build the block, and set VM1's preference
	// for block B
	errs = vm1.txPool.AddRemotesSync(txs)
	for i, err := range errs {
		if err != nil {
			t.Fatalf("Failed to add transaction to VM1 at index %d: %s", i, err)
		}
	}

<<<<<<< HEAD
	<-tvm1.ToEngine
=======
	<-tvm1.toEngine

	vm1BlkB, err := tvm1.vm.BuildBlock(context.Background())
	if err != nil {
		t.Fatal(err)
	}

	if err := vm1BlkB.Verify(context.Background()); err != nil {
		t.Fatal(err)
	}

	if err := tvm1.vm.SetPreference(context.Background(), vm1BlkB.ID()); err != nil {
		t.Fatal(err)
	}

	errs = tvm2.vm.txPool.AddRemotesSync(txs[0:5])
	for i, err := range errs {
		if err != nil {
			t.Fatalf("Failed to add transaction to VM2 at index %d: %s", i, err)
		}
	}

	<-tvm2.toEngine
	vm2BlkC, err := tvm2.vm.BuildBlock(context.Background())
	if err != nil {
		t.Fatalf("Failed to build BlkC on VM2: %s", err)
	}

	if err := vm2BlkC.Verify(context.Background()); err != nil {
		t.Fatalf("BlkC failed verification on VM2: %s", err)
	}

	if err := tvm2.vm.SetPreference(context.Background(), vm2BlkC.ID()); err != nil {
		t.Fatal(err)
	}

	newHead = <-newTxPoolHeadChan2
	if newHead.Head.Hash() != common.Hash(vm2BlkC.ID()) {
		t.Fatalf("Expected new block to match")
	}

	errs = tvm2.vm.txPool.AddRemotesSync(txs[5:10])
	for i, err := range errs {
		if err != nil {
			t.Fatalf("Failed to add transaction to VM2 at index %d: %s", i, err)
		}
	}

	<-tvm2.toEngine
	vm2BlkD, err := tvm2.vm.BuildBlock(context.Background())
	if err != nil {
		t.Fatalf("Failed to build BlkD on VM2: %s", err)
	}

	// Create uncle block from blkD
	blkDEthBlock := vm2BlkD.(*chain.BlockWrapper).Block.(*Block).ethBlock
	uncles := []*types.Header{vm1BlkB.(*chain.BlockWrapper).Block.(*Block).ethBlock.Header()}
	uncleBlockHeader := types.CopyHeader(blkDEthBlock.Header())
	uncleBlockHeader.UncleHash = types.CalcUncleHash(uncles)

	uncleEthBlock := customtypes.NewBlockWithExtData(
		uncleBlockHeader,
		blkDEthBlock.Transactions(),
		uncles,
		nil,
		trie.NewStackTrie(nil),
		customtypes.BlockExtData(blkDEthBlock),
		false,
	)
	uncleBlock, err := tvm2.vm.newBlock(uncleEthBlock)
	if err != nil {
		t.Fatal(err)
	}
	if err := uncleBlock.Verify(context.Background()); !errors.Is(err, errUnclesUnsupported) {
		t.Fatalf("VM2 should have failed with %q but got %q", errUnclesUnsupported, err.Error())
	}
	if _, err := tvm1.vm.ParseBlock(context.Background(), vm2BlkC.Bytes()); err != nil {
		t.Fatalf("VM1 errored parsing blkC: %s", err)
	}
	if _, err := tvm1.vm.ParseBlock(context.Background(), uncleBlock.Bytes()); !errors.Is(err, errUnclesUnsupported) {
		t.Fatalf("VM1 should have failed with %q but got %q", errUnclesUnsupported, err.Error())
	}
}

// Regression test to ensure that a VM that is not able to parse a block that
// contains no transactions.
func TestEmptyBlock(t *testing.T) {
	importAmount := uint64(1000000000)
	fork := upgradetest.NoUpgrades
	tvm := newVM(t, testVMConfig{
		fork: &fork,
		utxos: map[ids.ShortID]uint64{
			testShortIDAddrs[0]: importAmount,
		},
	})
	defer func() {
		if err := tvm.vm.Shutdown(context.Background()); err != nil {
			t.Fatal(err)
		}
	}()

	importTx, err := tvm.vm.newImportTx(tvm.vm.ctx.XChainID, testEthAddrs[0], initialBaseFee, []*secp256k1.PrivateKey{testKeys[0]})
	if err != nil {
		t.Fatal(err)
	}

	if err := tvm.vm.mempool.AddLocalTx(importTx); err != nil {
		t.Fatal(err)
	}

	<-tvm.toEngine

	blk, err := tvm.vm.BuildBlock(context.Background())
	if err != nil {
		t.Fatalf("Failed to build block with import transaction: %s", err)
	}

	// Create empty block from blkA
	ethBlock := blk.(*chain.BlockWrapper).Block.(*Block).ethBlock

	emptyEthBlock := customtypes.NewBlockWithExtData(
		types.CopyHeader(ethBlock.Header()),
		nil,
		nil,
		nil,
		new(trie.Trie),
		nil,
		false,
	)

	if len(customtypes.BlockExtData(emptyEthBlock)) != 0 || customtypes.GetHeaderExtra(emptyEthBlock.Header()).ExtDataHash != (common.Hash{}) {
		t.Fatalf("emptyEthBlock should not have any extra data")
	}

	emptyBlock, err := tvm.vm.newBlock(emptyEthBlock)
	if err != nil {
		t.Fatal(err)
	}

	if _, err := tvm.vm.ParseBlock(context.Background(), emptyBlock.Bytes()); !errors.Is(err, errEmptyBlock) {
		t.Fatalf("VM should have failed with errEmptyBlock but got %s", err.Error())
	}
	if err := emptyBlock.Verify(context.Background()); !errors.Is(err, errEmptyBlock) {
		t.Fatalf("block should have failed verification with errEmptyBlock but got %s", err.Error())
	}
}

// Regression test to ensure that a VM that verifies block B, C, then
// D (preferring block B) reorgs when C and then D are accepted.
//
//	  A
//	 / \
//	B   C
//	    |
//	    D
func TestAcceptReorg(t *testing.T) {
	importAmount := uint64(1000000000)
	fork := upgradetest.NoUpgrades
	tvmConfig := testVMConfig{
		fork: &fork,
		utxos: map[ids.ShortID]uint64{
			testShortIDAddrs[0]: importAmount,
		},
	}
	tvm1 := newVM(t, tvmConfig)
	tvm2 := newVM(t, tvmConfig)
	defer func() {
		if err := tvm1.vm.Shutdown(context.Background()); err != nil {
			t.Fatal(err)
		}

		if err := tvm2.vm.Shutdown(context.Background()); err != nil {
			t.Fatal(err)
		}
	}()

	newTxPoolHeadChan1 := make(chan core.NewTxPoolReorgEvent, 1)
	tvm1.vm.txPool.SubscribeNewReorgEvent(newTxPoolHeadChan1)
	newTxPoolHeadChan2 := make(chan core.NewTxPoolReorgEvent, 1)
	tvm2.vm.txPool.SubscribeNewReorgEvent(newTxPoolHeadChan2)

	key := testKeys[0].ToECDSA()
	address := testEthAddrs[0]

	importTx, err := tvm1.vm.newImportTx(tvm1.vm.ctx.XChainID, address, initialBaseFee, []*secp256k1.PrivateKey{testKeys[0]})
	if err != nil {
		t.Fatal(err)
	}

	if err := tvm1.vm.mempool.AddLocalTx(importTx); err != nil {
		t.Fatal(err)
	}

	<-tvm1.toEngine

	vm1BlkA, err := tvm1.vm.BuildBlock(context.Background())
	if err != nil {
		t.Fatalf("Failed to build block with import transaction: %s", err)
	}

	if err := vm1BlkA.Verify(context.Background()); err != nil {
		t.Fatalf("Block failed verification on VM1: %s", err)
	}

	if err := tvm1.vm.SetPreference(context.Background(), vm1BlkA.ID()); err != nil {
		t.Fatal(err)
	}

	vm2BlkA, err := tvm2.vm.ParseBlock(context.Background(), vm1BlkA.Bytes())
	if err != nil {
		t.Fatalf("Unexpected error parsing block from vm2: %s", err)
	}
	if err := vm2BlkA.Verify(context.Background()); err != nil {
		t.Fatalf("Block failed verification on VM2: %s", err)
	}
	if err := tvm2.vm.SetPreference(context.Background(), vm2BlkA.ID()); err != nil {
		t.Fatal(err)
	}

	if err := vm1BlkA.Accept(context.Background()); err != nil {
		t.Fatalf("VM1 failed to accept block: %s", err)
	}
	if err := vm2BlkA.Accept(context.Background()); err != nil {
		t.Fatalf("VM2 failed to accept block: %s", err)
	}

	newHead := <-newTxPoolHeadChan1
	if newHead.Head.Hash() != common.Hash(vm1BlkA.ID()) {
		t.Fatalf("Expected new block to match")
	}
	newHead = <-newTxPoolHeadChan2
	if newHead.Head.Hash() != common.Hash(vm2BlkA.ID()) {
		t.Fatalf("Expected new block to match")
	}

	// Create list of 10 successive transactions to build block A on vm1
	// and to be split into two separate blocks on VM2
	txs := make([]*types.Transaction, 10)
	for i := 0; i < 10; i++ {
		tx := types.NewTransaction(uint64(i), address, big.NewInt(10), 21000, big.NewInt(ap0.MinGasPrice), nil)
		signedTx, err := types.SignTx(tx, types.NewEIP155Signer(tvm1.vm.chainID), key)
		if err != nil {
			t.Fatal(err)
		}
		txs[i] = signedTx
	}

	// Add the remote transactions, build the block, and set VM1's preference
	// for block B
	errs := tvm1.vm.txPool.AddRemotesSync(txs)
	for i, err := range errs {
		if err != nil {
			t.Fatalf("Failed to add transaction to VM1 at index %d: %s", i, err)
		}
	}

	<-tvm1.toEngine

	vm1BlkB, err := tvm1.vm.BuildBlock(context.Background())
	if err != nil {
		t.Fatal(err)
	}

	if err := vm1BlkB.Verify(context.Background()); err != nil {
		t.Fatal(err)
	}

	if err := tvm1.vm.SetPreference(context.Background(), vm1BlkB.ID()); err != nil {
		t.Fatal(err)
	}

	errs = tvm2.vm.txPool.AddRemotesSync(txs[0:5])
	for i, err := range errs {
		if err != nil {
			t.Fatalf("Failed to add transaction to VM2 at index %d: %s", i, err)
		}
	}

	<-tvm2.toEngine

	vm2BlkC, err := tvm2.vm.BuildBlock(context.Background())
	if err != nil {
		t.Fatalf("Failed to build BlkC on VM2: %s", err)
	}

	if err := vm2BlkC.Verify(context.Background()); err != nil {
		t.Fatalf("BlkC failed verification on VM2: %s", err)
	}

	if err := tvm2.vm.SetPreference(context.Background(), vm2BlkC.ID()); err != nil {
		t.Fatal(err)
	}

	newHead = <-newTxPoolHeadChan2
	if newHead.Head.Hash() != common.Hash(vm2BlkC.ID()) {
		t.Fatalf("Expected new block to match")
	}

	errs = tvm2.vm.txPool.AddRemotesSync(txs[5:])
	for i, err := range errs {
		if err != nil {
			t.Fatalf("Failed to add transaction to VM2 at index %d: %s", i, err)
		}
	}

	<-tvm2.toEngine

	vm2BlkD, err := tvm2.vm.BuildBlock(context.Background())
	if err != nil {
		t.Fatalf("Failed to build BlkD on VM2: %s", err)
	}

	// Parse blocks produced in vm2
	vm1BlkC, err := tvm1.vm.ParseBlock(context.Background(), vm2BlkC.Bytes())
	if err != nil {
		t.Fatalf("Unexpected error parsing block from vm2: %s", err)
	}

	vm1BlkD, err := tvm1.vm.ParseBlock(context.Background(), vm2BlkD.Bytes())
	if err != nil {
		t.Fatalf("Unexpected error parsing block from vm2: %s", err)
	}

	if err := vm1BlkC.Verify(context.Background()); err != nil {
		t.Fatalf("Block failed verification on VM1: %s", err)
	}
	if err := vm1BlkD.Verify(context.Background()); err != nil {
		t.Fatalf("Block failed verification on VM1: %s", err)
	}

	blkBHash := vm1BlkB.(*chain.BlockWrapper).Block.(*Block).ethBlock.Hash()
	if b := tvm1.vm.blockChain.CurrentBlock(); b.Hash() != blkBHash {
		t.Fatalf("expected current block to have hash %s but got %s", blkBHash.Hex(), b.Hash().Hex())
	}

	if err := vm1BlkC.Accept(context.Background()); err != nil {
		t.Fatal(err)
	}

	blkCHash := vm1BlkC.(*chain.BlockWrapper).Block.(*Block).ethBlock.Hash()
	if b := tvm1.vm.blockChain.CurrentBlock(); b.Hash() != blkCHash {
		t.Fatalf("expected current block to have hash %s but got %s", blkCHash.Hex(), b.Hash().Hex())
	}
	if err := vm1BlkB.Reject(context.Background()); err != nil {
		t.Fatal(err)
	}

	if err := vm1BlkD.Accept(context.Background()); err != nil {
		t.Fatal(err)
	}
	blkDHash := vm1BlkD.(*chain.BlockWrapper).Block.(*Block).ethBlock.Hash()
	if b := tvm1.vm.blockChain.CurrentBlock(); b.Hash() != blkDHash {
		t.Fatalf("expected current block to have hash %s but got %s", blkDHash.Hex(), b.Hash().Hex())
	}
}

func TestFutureBlock(t *testing.T) {
	importAmount := uint64(1000000000)
	fork := upgradetest.NoUpgrades
	tvm := newVM(t, testVMConfig{
		fork: &fork,
		utxos: map[ids.ShortID]uint64{
			testShortIDAddrs[0]: importAmount,
		},
	})
	defer func() {
		if err := tvm.vm.Shutdown(context.Background()); err != nil {
			t.Fatal(err)
		}
	}()

	importTx, err := tvm.vm.newImportTx(tvm.vm.ctx.XChainID, testEthAddrs[0], initialBaseFee, []*secp256k1.PrivateKey{testKeys[0]})
	if err != nil {
		t.Fatal(err)
	}

	if err := tvm.vm.mempool.AddLocalTx(importTx); err != nil {
		t.Fatal(err)
	}

	<-tvm.toEngine

	blkA, err := tvm.vm.BuildBlock(context.Background())
	if err != nil {
		t.Fatalf("Failed to build block with import transaction: %s", err)
	}

	// Create empty block from blkA
	internalBlkA := blkA.(*chain.BlockWrapper).Block.(*Block)
	modifiedHeader := types.CopyHeader(internalBlkA.ethBlock.Header())
	// Set the VM's clock to the time of the produced block
	tvm.vm.clock.Set(time.Unix(int64(modifiedHeader.Time), 0))
	// Set the modified time to exceed the allowed future time
	modifiedTime := modifiedHeader.Time + uint64(maxFutureBlockTime.Seconds()+1)
	modifiedHeader.Time = modifiedTime
	modifiedBlock := customtypes.NewBlockWithExtData(
		modifiedHeader,
		nil,
		nil,
		nil,
		new(trie.Trie),
		customtypes.BlockExtData(internalBlkA.ethBlock),
		false,
	)

	futureBlock, err := tvm.vm.newBlock(modifiedBlock)
	if err != nil {
		t.Fatal(err)
	}

	if err := futureBlock.Verify(context.Background()); err == nil {
		t.Fatal("Future block should have failed verification due to block timestamp too far in the future")
	} else if !strings.Contains(err.Error(), "block timestamp is too far in the future") {
		t.Fatalf("Expected error to be block timestamp too far in the future but found %s", err)
	}
}

// Regression test to ensure we can build blocks if we are starting with the
// Apricot Phase 1 ruleset in genesis.
func TestBuildApricotPhase1Block(t *testing.T) {
	importAmount := uint64(1000000000)
	fork := upgradetest.ApricotPhase1
	tvm := newVM(t, testVMConfig{
		fork: &fork,
		utxos: map[ids.ShortID]uint64{
			testShortIDAddrs[0]: importAmount,
		},
	})
	defer func() {
		if err := tvm.vm.Shutdown(context.Background()); err != nil {
			t.Fatal(err)
		}
	}()

	newTxPoolHeadChan := make(chan core.NewTxPoolReorgEvent, 1)
	tvm.vm.txPool.SubscribeNewReorgEvent(newTxPoolHeadChan)

	key := testKeys[0].ToECDSA()
	address := testEthAddrs[0]

	importTx, err := tvm.vm.newImportTx(tvm.vm.ctx.XChainID, address, initialBaseFee, []*secp256k1.PrivateKey{testKeys[0]})
	if err != nil {
		t.Fatal(err)
	}

	if err := tvm.vm.mempool.AddLocalTx(importTx); err != nil {
		t.Fatal(err)
	}

	<-tvm.toEngine

	blk, err := tvm.vm.BuildBlock(context.Background())
	if err != nil {
		t.Fatal(err)
	}

	if err := blk.Verify(context.Background()); err != nil {
		t.Fatal(err)
	}

	if err := tvm.vm.SetPreference(context.Background(), blk.ID()); err != nil {
		t.Fatal(err)
	}

	if err := blk.Accept(context.Background()); err != nil {
		t.Fatal(err)
	}

	newHead := <-newTxPoolHeadChan
	if newHead.Head.Hash() != common.Hash(blk.ID()) {
		t.Fatalf("Expected new block to match")
	}

	txs := make([]*types.Transaction, 10)
	for i := 0; i < 5; i++ {
		tx := types.NewTransaction(uint64(i), address, big.NewInt(10), 21000, big.NewInt(ap0.MinGasPrice), nil)
		signedTx, err := types.SignTx(tx, types.NewEIP155Signer(tvm.vm.chainID), key)
		if err != nil {
			t.Fatal(err)
		}
		txs[i] = signedTx
	}
	for i := 5; i < 10; i++ {
		tx := types.NewTransaction(uint64(i), address, big.NewInt(10), 21000, big.NewInt(ap1.MinGasPrice), nil)
		signedTx, err := types.SignTx(tx, types.NewEIP155Signer(tvm.vm.chainID), key)
		if err != nil {
			t.Fatal(err)
		}
		txs[i] = signedTx
	}
	errs := tvm.vm.txPool.AddRemotesSync(txs)
	for i, err := range errs {
		if err != nil {
			t.Fatalf("Failed to add tx at index %d: %s", i, err)
		}
	}

	<-tvm.toEngine

	blk, err = tvm.vm.BuildBlock(context.Background())
	if err != nil {
		t.Fatal(err)
	}

	if err := blk.Verify(context.Background()); err != nil {
		t.Fatal(err)
	}

	if err := blk.Accept(context.Background()); err != nil {
		t.Fatal(err)
	}

	lastAcceptedID, err := tvm.vm.LastAccepted(context.Background())
	if err != nil {
		t.Fatal(err)
	}
	if lastAcceptedID != blk.ID() {
		t.Fatalf("Expected last accepted blockID to be the accepted block: %s, but found %s", blk.ID(), lastAcceptedID)
	}

	// Confirm all txs are present
	ethBlkTxs := tvm.vm.blockChain.GetBlockByNumber(2).Transactions()
	for i, tx := range txs {
		if len(ethBlkTxs) <= i {
			t.Fatalf("missing transactions expected: %d but found: %d", len(txs), len(ethBlkTxs))
		}
		if ethBlkTxs[i].Hash() != tx.Hash() {
			t.Fatalf("expected tx at index %d to have hash: %x but has: %x", i, txs[i].Hash(), tx.Hash())
		}
	}
}

func TestLastAcceptedBlockNumberAllow(t *testing.T) {
	importAmount := uint64(1000000000)
	fork := upgradetest.NoUpgrades
	tvm := newVM(t, testVMConfig{
		fork: &fork,
		utxos: map[ids.ShortID]uint64{
			testShortIDAddrs[0]: importAmount,
		},
	})
	defer func() {
		if err := tvm.vm.Shutdown(context.Background()); err != nil {
			t.Fatal(err)
		}
	}()

	importTx, err := tvm.vm.newImportTx(tvm.vm.ctx.XChainID, testEthAddrs[0], initialBaseFee, []*secp256k1.PrivateKey{testKeys[0]})
	if err != nil {
		t.Fatal(err)
	}

	if err := tvm.vm.mempool.AddLocalTx(importTx); err != nil {
		t.Fatal(err)
	}

	<-tvm.toEngine

	blk, err := tvm.vm.BuildBlock(context.Background())
	if err != nil {
		t.Fatalf("Failed to build block with import transaction: %s", err)
	}

	if err := blk.Verify(context.Background()); err != nil {
		t.Fatalf("Block failed verification on VM: %s", err)
	}

	if err := tvm.vm.SetPreference(context.Background(), blk.ID()); err != nil {
		t.Fatal(err)
	}

	blkHeight := blk.Height()
	blkHash := blk.(*chain.BlockWrapper).Block.(*Block).ethBlock.Hash()

	tvm.vm.eth.APIBackend.SetAllowUnfinalizedQueries(true)

	ctx := context.Background()
	b, err := tvm.vm.eth.APIBackend.BlockByNumber(ctx, rpc.BlockNumber(blkHeight))
	if err != nil {
		t.Fatal(err)
	}
	if b.Hash() != blkHash {
		t.Fatalf("expected block at %d to have hash %s but got %s", blkHeight, blkHash.Hex(), b.Hash().Hex())
	}

	tvm.vm.eth.APIBackend.SetAllowUnfinalizedQueries(false)

	_, err = tvm.vm.eth.APIBackend.BlockByNumber(ctx, rpc.BlockNumber(blkHeight))
	if !errors.Is(err, eth.ErrUnfinalizedData) {
		t.Fatalf("expected ErrUnfinalizedData but got %s", err.Error())
	}

	if err := blk.Accept(context.Background()); err != nil {
		t.Fatalf("VM failed to accept block: %s", err)
	}

	if b := tvm.vm.blockChain.GetBlockByNumber(blkHeight); b.Hash() != blkHash {
		t.Fatalf("expected block at %d to have hash %s but got %s", blkHeight, blkHash.Hex(), b.Hash().Hex())
	}
}

// Builds [blkA] with a virtuous import transaction and [blkB] with a separate import transaction
// that does not conflict. Accepts [blkB] and rejects [blkA], then asserts that the virtuous atomic
// transaction in [blkA] is correctly re-issued into the atomic transaction mempool.
func TestReissueAtomicTx(t *testing.T) {
	fork := upgradetest.ApricotPhase1
	tvm := newVM(t, testVMConfig{
		fork: &fork,
		utxos: map[ids.ShortID]uint64{
			testShortIDAddrs[0]: 10000000,
			testShortIDAddrs[1]: 10000000,
		},
	})
	defer func() {
		if err := tvm.vm.Shutdown(context.Background()); err != nil {
			t.Fatal(err)
		}
	}()

	genesisBlkID, err := tvm.vm.LastAccepted(context.Background())
	if err != nil {
		t.Fatal(err)
	}

	importTx, err := tvm.vm.newImportTx(tvm.vm.ctx.XChainID, testEthAddrs[0], initialBaseFee, []*secp256k1.PrivateKey{testKeys[0]})
	if err != nil {
		t.Fatal(err)
	}

	if err := tvm.vm.mempool.AddLocalTx(importTx); err != nil {
		t.Fatal(err)
	}

	<-tvm.toEngine

	blkA, err := tvm.vm.BuildBlock(context.Background())
	if err != nil {
		t.Fatal(err)
	}

	if err := blkA.Verify(context.Background()); err != nil {
		t.Fatal(err)
	}

	if err := tvm.vm.SetPreference(context.Background(), blkA.ID()); err != nil {
		t.Fatal(err)
	}

	// SetPreference to parent before rejecting (will rollback state to genesis
	// so that atomic transaction can be reissued, otherwise current block will
	// conflict with UTXO to be reissued)
	if err := tvm.vm.SetPreference(context.Background(), genesisBlkID); err != nil {
		t.Fatal(err)
	}

	// Rejecting [blkA] should cause [importTx] to be re-issued into the mempool.
	if err := blkA.Reject(context.Background()); err != nil {
		t.Fatal(err)
	}

	// Sleep for a minimum of two seconds to ensure that [blkB] will have a different timestamp
	// than [blkA] so that the block will be unique. This is necessary since we have marked [blkA]
	// as Rejected.
	time.Sleep(2 * time.Second)
	<-tvm.toEngine
	blkB, err := tvm.vm.BuildBlock(context.Background())
	if err != nil {
		t.Fatal(err)
	}

	if blkB.Height() != blkA.Height() {
		t.Fatalf("Expected blkB (%d) to have the same height as blkA (%d)", blkB.Height(), blkA.Height())
	}

	if err := blkB.Verify(context.Background()); err != nil {
		t.Fatal(err)
	}

	if err := tvm.vm.SetPreference(context.Background(), blkB.ID()); err != nil {
		t.Fatal(err)
	}

	if err := blkB.Accept(context.Background()); err != nil {
		t.Fatal(err)
	}

	if lastAcceptedID, err := tvm.vm.LastAccepted(context.Background()); err != nil {
		t.Fatal(err)
	} else if lastAcceptedID != blkB.ID() {
		t.Fatalf("Expected last accepted blockID to be the accepted block: %s, but found %s", blkB.ID(), lastAcceptedID)
	}

	// Check that [importTx] has been indexed correctly after [blkB] is accepted.
	_, height, err := tvm.vm.atomicTxRepository.GetByTxID(importTx.ID())
	if err != nil {
		t.Fatal(err)
	} else if height != blkB.Height() {
		t.Fatalf("Expected indexed height of import tx to be %d, but found %d", blkB.Height(), height)
	}
}

func TestAtomicTxFailsEVMStateTransferBuildBlock(t *testing.T) {
	fork := upgradetest.ApricotPhase1
	tvm := newVM(t, testVMConfig{
		fork: &fork,
	})
	defer func() {
		if err := tvm.vm.Shutdown(context.Background()); err != nil {
			t.Fatal(err)
		}
	}()

	exportTxs := createExportTxOptions(t, tvm.vm, tvm.toEngine, tvm.atomicMemory)
	exportTx1, exportTx2 := exportTxs[0], exportTxs[1]

	if err := tvm.vm.mempool.AddLocalTx(exportTx1); err != nil {
		t.Fatal(err)
	}
	<-tvm.toEngine
	exportBlk1, err := tvm.vm.BuildBlock(context.Background())
	if err != nil {
		t.Fatal(err)
	}
	if err := exportBlk1.Verify(context.Background()); err != nil {
		t.Fatal(err)
	}

	if err := tvm.vm.SetPreference(context.Background(), exportBlk1.ID()); err != nil {
		t.Fatal(err)
	}

	if err := tvm.vm.mempool.AddLocalTx(exportTx2); err == nil {
		t.Fatal("Should have failed to issue due to an invalid export tx")
	}

	if err := tvm.vm.mempool.AddRemoteTx(exportTx2); err == nil {
		t.Fatal("Should have failed to add because conflicting")
	}

	// Manually add transaction to mempool to bypass validation
	if err := tvm.vm.mempool.ForceAddTx(exportTx2); err != nil {
		t.Fatal(err)
	}
	<-tvm.toEngine

	_, err = tvm.vm.BuildBlock(context.Background())
	if err == nil {
		t.Fatal("BuildBlock should have returned an error due to invalid export transaction")
	}
}

func TestBuildInvalidBlockHead(t *testing.T) {
	fork := upgradetest.ApricotPhase1
	tvm := newVM(t, testVMConfig{
		fork: &fork,
	})
	defer func() {
		if err := tvm.vm.Shutdown(context.Background()); err != nil {
			t.Fatal(err)
		}
	}()

	key0 := testKeys[0]
	addr0 := key0.Address()

	// Create the transaction
	utx := &atomic.UnsignedImportTx{
		NetworkID:    tvm.vm.ctx.NetworkID,
		BlockchainID: tvm.vm.ctx.ChainID,
		Outs: []atomic.EVMOutput{{
			Address: common.Address(addr0),
			Amount:  1 * units.Avax,
			AssetID: tvm.vm.ctx.AVAXAssetID,
		}},
		ImportedInputs: []*avax.TransferableInput{
			{
				Asset: avax.Asset{ID: tvm.vm.ctx.AVAXAssetID},
				In: &secp256k1fx.TransferInput{
					Amt: 1 * units.Avax,
					Input: secp256k1fx.Input{
						SigIndices: []uint32{0},
					},
				},
			},
		},
		SourceChain: tvm.vm.ctx.XChainID,
	}
	tx := &atomic.Tx{UnsignedAtomicTx: utx}
	if err := tx.Sign(atomic.Codec, [][]*secp256k1.PrivateKey{{key0}}); err != nil {
		t.Fatal(err)
	}

	currentBlock := tvm.vm.blockChain.CurrentBlock()

	// Verify that the transaction fails verification when attempting to issue
	// it into the atomic mempool.
	if err := tvm.vm.mempool.AddLocalTx(tx); err == nil {
		t.Fatal("Should have failed to issue invalid transaction")
	}
	// Force issue the transaction directly to the mempool
	if err := tvm.vm.mempool.ForceAddTx(tx); err != nil {
		t.Fatal(err)
	}

	<-tvm.toEngine

	if _, err := tvm.vm.BuildBlock(context.Background()); err == nil {
		t.Fatalf("Unexpectedly created a block")
	}

	newCurrentBlock := tvm.vm.blockChain.CurrentBlock()

	if currentBlock.Hash() != newCurrentBlock.Hash() {
		t.Fatal("current block changed")
	}
}

// Regression test to ensure we can build blocks if we are starting with the
// Apricot Phase 4 ruleset in genesis.
func TestBuildApricotPhase4Block(t *testing.T) {
	fork := upgradetest.ApricotPhase4
	tvm := newVM(t, testVMConfig{
		fork: &fork,
	})
	defer func() {
		if err := tvm.vm.Shutdown(context.Background()); err != nil {
			t.Fatal(err)
		}
	}()

	newTxPoolHeadChan := make(chan core.NewTxPoolReorgEvent, 1)
	tvm.vm.txPool.SubscribeNewReorgEvent(newTxPoolHeadChan)

	key := testKeys[0].ToECDSA()
	address := testEthAddrs[0]

	importAmount := uint64(1000000000)
	utxoID := avax.UTXOID{TxID: ids.GenerateTestID()}

	utxo := &avax.UTXO{
		UTXOID: utxoID,
		Asset:  avax.Asset{ID: tvm.vm.ctx.AVAXAssetID},
		Out: &secp256k1fx.TransferOutput{
			Amt: importAmount,
			OutputOwners: secp256k1fx.OutputOwners{
				Threshold: 1,
				Addrs:     []ids.ShortID{testKeys[0].Address()},
			},
		},
	}
	utxoBytes, err := atomic.Codec.Marshal(atomic.CodecVersion, utxo)
	if err != nil {
		t.Fatal(err)
	}

	xChainSharedMemory := tvm.atomicMemory.NewSharedMemory(tvm.vm.ctx.XChainID)
	inputID := utxo.InputID()
	if err := xChainSharedMemory.Apply(map[ids.ID]*avalancheatomic.Requests{tvm.vm.ctx.ChainID: {PutRequests: []*avalancheatomic.Element{{
		Key:   inputID[:],
		Value: utxoBytes,
		Traits: [][]byte{
			testKeys[0].Address().Bytes(),
		},
	}}}}); err != nil {
		t.Fatal(err)
	}

	importTx, err := tvm.vm.newImportTx(tvm.vm.ctx.XChainID, address, initialBaseFee, []*secp256k1.PrivateKey{testKeys[0]})
	if err != nil {
		t.Fatal(err)
	}

	if err := tvm.vm.mempool.AddLocalTx(importTx); err != nil {
		t.Fatal(err)
	}

	<-tvm.toEngine

	blk, err := tvm.vm.BuildBlock(context.Background())
	if err != nil {
		t.Fatal(err)
	}

	if err := blk.Verify(context.Background()); err != nil {
		t.Fatal(err)
	}

	if err := tvm.vm.SetPreference(context.Background(), blk.ID()); err != nil {
		t.Fatal(err)
	}

	if err := blk.Accept(context.Background()); err != nil {
		t.Fatal(err)
	}

	ethBlk := blk.(*chain.BlockWrapper).Block.(*Block).ethBlock
	if eBlockGasCost := customtypes.BlockGasCost(ethBlk); eBlockGasCost == nil || eBlockGasCost.Cmp(common.Big0) != 0 {
		t.Fatalf("expected blockGasCost to be 0 but got %d", eBlockGasCost)
	}
	if eExtDataGasUsed := customtypes.BlockExtDataGasUsed(ethBlk); eExtDataGasUsed == nil || eExtDataGasUsed.Cmp(big.NewInt(1230)) != 0 {
		t.Fatalf("expected extDataGasUsed to be 1000 but got %d", eExtDataGasUsed)
	}
	minRequiredTip, err := header.EstimateRequiredTip(tvm.vm.chainConfigExtra(), ethBlk.Header())
	if err != nil {
		t.Fatal(err)
	}
	if minRequiredTip == nil || minRequiredTip.Cmp(common.Big0) != 0 {
		t.Fatalf("expected minRequiredTip to be 0 but got %d", minRequiredTip)
	}

	newHead := <-newTxPoolHeadChan
	if newHead.Head.Hash() != common.Hash(blk.ID()) {
		t.Fatalf("Expected new block to match")
	}

	txs := make([]*types.Transaction, 10)
	for i := 0; i < 5; i++ {
		tx := types.NewTransaction(uint64(i), address, big.NewInt(10), 21000, big.NewInt(ap0.MinGasPrice), nil)
		signedTx, err := types.SignTx(tx, types.NewEIP155Signer(tvm.vm.chainID), key)
		if err != nil {
			t.Fatal(err)
		}
		txs[i] = signedTx
	}
	for i := 5; i < 10; i++ {
		tx := types.NewTransaction(uint64(i), address, big.NewInt(10), 21000, big.NewInt(ap1.MinGasPrice), nil)
		signedTx, err := types.SignTx(tx, types.NewEIP155Signer(tvm.vm.chainID), key)
		if err != nil {
			t.Fatal(err)
		}
		txs[i] = signedTx
	}
	errs := tvm.vm.txPool.AddRemotesSync(txs)
	for i, err := range errs {
		if err != nil {
			t.Fatalf("Failed to add tx at index %d: %s", i, err)
		}
	}

	<-tvm.toEngine

	blk, err = tvm.vm.BuildBlock(context.Background())
	if err != nil {
		t.Fatal(err)
	}

	if err := blk.Verify(context.Background()); err != nil {
		t.Fatal(err)
	}

	if err := blk.Accept(context.Background()); err != nil {
		t.Fatal(err)
	}

	ethBlk = blk.(*chain.BlockWrapper).Block.(*Block).ethBlock
	if customtypes.BlockGasCost(ethBlk) == nil || customtypes.BlockGasCost(ethBlk).Cmp(big.NewInt(100)) < 0 {
		t.Fatalf("expected blockGasCost to be at least 100 but got %d", customtypes.BlockGasCost(ethBlk))
	}
	if customtypes.BlockExtDataGasUsed(ethBlk) == nil || customtypes.BlockExtDataGasUsed(ethBlk).Cmp(common.Big0) != 0 {
		t.Fatalf("expected extDataGasUsed to be 0 but got %d", customtypes.BlockExtDataGasUsed(ethBlk))
	}
	minRequiredTip, err = header.EstimateRequiredTip(tvm.vm.chainConfigExtra(), ethBlk.Header())
	if err != nil {
		t.Fatal(err)
	}
	if minRequiredTip == nil || minRequiredTip.Cmp(big.NewInt(0.05*utils.GWei)) < 0 {
		t.Fatalf("expected minRequiredTip to be at least 0.05 gwei but got %d", minRequiredTip)
	}

	lastAcceptedID, err := tvm.vm.LastAccepted(context.Background())
	if err != nil {
		t.Fatal(err)
	}
	if lastAcceptedID != blk.ID() {
		t.Fatalf("Expected last accepted blockID to be the accepted block: %s, but found %s", blk.ID(), lastAcceptedID)
	}

	// Confirm all txs are present
	ethBlkTxs := tvm.vm.blockChain.GetBlockByNumber(2).Transactions()
	for i, tx := range txs {
		if len(ethBlkTxs) <= i {
			t.Fatalf("missing transactions expected: %d but found: %d", len(txs), len(ethBlkTxs))
		}
		if ethBlkTxs[i].Hash() != tx.Hash() {
			t.Fatalf("expected tx at index %d to have hash: %x but has: %x", i, txs[i].Hash(), tx.Hash())
		}
	}
}

// Regression test to ensure we can build blocks if we are starting with the
// Apricot Phase 5 ruleset in genesis.
func TestBuildApricotPhase5Block(t *testing.T) {
	fork := upgradetest.ApricotPhase5
	tvm := newVM(t, testVMConfig{
		fork: &fork,
	})
	defer func() {
		if err := tvm.vm.Shutdown(context.Background()); err != nil {
			t.Fatal(err)
		}
	}()
>>>>>>> de6a088a

	vm1BlkB, err := vm1.BuildBlock(context.Background())
	if err != nil {
		t.Fatal(err)
	}

	if err := vm1BlkB.Verify(context.Background()); err != nil {
		t.Fatal(err)
	}

	if err := vm1.SetPreference(context.Background(), vm1BlkB.ID()); err != nil {
		t.Fatal(err)
	}

	errs = vm2.txPool.AddRemotesSync(txs[0:5])
	for i, err := range errs {
		if err != nil {
			t.Fatalf("Failed to add transaction to VM2 at index %d: %s", i, err)
		}
	}

	<-tvm2.ToEngine

	vm2BlkC, err := vm2.BuildBlock(context.Background())
	if err != nil {
		t.Fatalf("Failed to build BlkC on VM2: %s", err)
	}

	if err := vm2BlkC.Verify(context.Background()); err != nil {
		t.Fatalf("BlkC failed verification on VM2: %s", err)
	}

	if err := vm2.SetPreference(context.Background(), vm2BlkC.ID()); err != nil {
		t.Fatal(err)
	}

	newHead = <-newTxPoolHeadChan2
	if newHead.Head.Hash() != common.Hash(vm2BlkC.ID()) {
		t.Fatalf("Expected new block to match")
	}

	errs = vm2.txPool.AddRemotesSync(txs[5:])
	for i, err := range errs {
		if err != nil {
			t.Fatalf("Failed to add transaction to VM2 at index %d: %s", i, err)
		}
	}

	<-tvm2.ToEngine

	vm2BlkD, err := vm2.BuildBlock(context.Background())
	if err != nil {
		t.Fatalf("Failed to build BlkD on VM2: %s", err)
	}

	// Parse blocks produced in vm2
	vm1BlkC, err := vm1.ParseBlock(context.Background(), vm2BlkC.Bytes())
	if err != nil {
		t.Fatalf("Unexpected error parsing block from vm2: %s", err)
	}

	vm1BlkD, err := vm1.ParseBlock(context.Background(), vm2BlkD.Bytes())
	if err != nil {
		t.Fatalf("Unexpected error parsing block from vm2: %s", err)
	}

	if err := vm1BlkC.Verify(context.Background()); err != nil {
		t.Fatalf("Block failed verification on VM1: %s", err)
	}
	if err := vm1BlkD.Verify(context.Background()); err != nil {
		t.Fatalf("Block failed verification on VM1: %s", err)
	}

	blkBHash := vm1BlkB.(*chain.BlockWrapper).Block.(*wrappedBlock).ethBlock.Hash()
	if b := vm1.blockChain.CurrentBlock(); b.Hash() != blkBHash {
		t.Fatalf("expected current block to have hash %s but got %s", blkBHash.Hex(), b.Hash().Hex())
	}

	if err := vm1BlkC.Accept(context.Background()); err != nil {
		t.Fatal(err)
	}

	blkCHash := vm1BlkC.(*chain.BlockWrapper).Block.(*wrappedBlock).ethBlock.Hash()
	if b := vm1.blockChain.CurrentBlock(); b.Hash() != blkCHash {
		t.Fatalf("expected current block to have hash %s but got %s", blkCHash.Hex(), b.Hash().Hex())
	}
	if err := vm1BlkB.Reject(context.Background()); err != nil {
		t.Fatal(err)
	}

	if err := vm1BlkD.Accept(context.Background()); err != nil {
		t.Fatal(err)
	}
	blkDHash := vm1BlkD.(*chain.BlockWrapper).Block.(*wrappedBlock).ethBlock.Hash()
	if b := vm1.blockChain.CurrentBlock(); b.Hash() != blkDHash {
		t.Fatalf("expected current block to have hash %s but got %s", blkDHash.Hex(), b.Hash().Hex())
	}
}

func TestFutureBlock(t *testing.T) {
	fork := upgradetest.NoUpgrades
	vm, tvm := setupDefaultTestVM(t, testutils.TestVMConfig{
		Fork: &fork,
	})

	defer func() {
		if err := vm.Shutdown(context.Background()); err != nil {
			t.Fatal(err)
		}
	}()

	tx := types.NewTransaction(uint64(0), testutils.TestEthAddrs[1], big.NewInt(1), 21000, big.NewInt(ap0.MinGasPrice), nil)
	signedTx, err := types.SignTx(tx, types.NewEIP155Signer(vm.chainConfig.ChainID), testutils.TestKeys[0].ToECDSA())
	if err != nil {
		t.Fatal(err)
	}
	errs := vm.txPool.AddRemotesSync([]*types.Transaction{signedTx})
	for i, err := range errs {
		if err != nil {
			t.Fatalf("Failed to add tx at index %d: %s", i, err)
		}
	}
	<-tvm.ToEngine

	blkA, err := vm.BuildBlock(context.Background())
	if err != nil {
		t.Fatalf("Failed to build block with transaction: %s", err)
	}

	// Create empty block from blkA
	internalBlkA := blkA.(*chain.BlockWrapper).Block.(*wrappedBlock)
	modifiedHeader := types.CopyHeader(internalBlkA.ethBlock.Header())
	// Set the VM's clock to the time of the produced block
	vm.clock.Set(time.Unix(int64(modifiedHeader.Time), 0))
	// Set the modified time to exceed the allowed future time
	modifiedTime := modifiedHeader.Time + uint64(maxFutureBlockTime.Seconds()+1)
	modifiedHeader.Time = modifiedTime
	modifiedBlock := customtypes.NewBlockWithExtData(
		modifiedHeader,
		nil,
		nil,
		nil,
		new(trie.Trie),
		customtypes.BlockExtData(internalBlkA.ethBlock),
		false,
	)

	futureBlock, err := wrapBlock(modifiedBlock, vm)
	require.NoError(t, err)
	if err := futureBlock.Verify(context.Background()); err == nil {
		t.Fatal("Future block should have failed verification due to block timestamp too far in the future")
	} else if !strings.Contains(err.Error(), "block timestamp is too far in the future") {
		t.Fatalf("Expected error to be block timestamp too far in the future but found %s", err)
	}
}

// Regression test to ensure we can build blocks if we are starting with the
// Apricot Phase 1 ruleset in genesis.
func TestBuildApricotPhase1Block(t *testing.T) {
	fork := upgradetest.ApricotPhase1
	vm, tvm := setupDefaultTestVM(t, testutils.TestVMConfig{
		Fork: &fork,
	})
	defer func() {
		if err := vm.Shutdown(context.Background()); err != nil {
			t.Fatal(err)
		}
	}()

	newTxPoolHeadChan := make(chan core.NewTxPoolReorgEvent, 1)
	vm.txPool.SubscribeNewReorgEvent(newTxPoolHeadChan)

	key := testutils.TestKeys[1].ToECDSA()
	address := testutils.TestEthAddrs[1]

	tx := types.NewTransaction(uint64(0), testutils.TestEthAddrs[1], big.NewInt(1), 21000, testutils.InitialBaseFee, nil)
	signedTx, err := types.SignTx(tx, types.NewEIP155Signer(vm.chainConfig.ChainID), testutils.TestKeys[0].ToECDSA())
	if err != nil {
		t.Fatal(err)
	}
	errs := vm.txPool.AddRemotesSync([]*types.Transaction{signedTx})
	for i, err := range errs {
		if err != nil {
			t.Fatalf("Failed to add tx at index %d: %s", i, err)
		}
	}

	<-tvm.ToEngine

	blk, err := vm.BuildBlock(context.Background())
	if err != nil {
		t.Fatal(err)
	}

	if err := blk.Verify(context.Background()); err != nil {
		t.Fatal(err)
	}

	if err := vm.SetPreference(context.Background(), blk.ID()); err != nil {
		t.Fatal(err)
	}

	if err := blk.Accept(context.Background()); err != nil {
		t.Fatal(err)
	}

	newHead := <-newTxPoolHeadChan
	if newHead.Head.Hash() != common.Hash(blk.ID()) {
		t.Fatalf("Expected new block to match")
	}

<<<<<<< HEAD
	txs := make([]*types.Transaction, 10)
	for i := 0; i < 5; i++ {
		tx := types.NewTransaction(uint64(i), address, big.NewInt(10), 21000, big.NewInt(ap0.MinGasPrice), nil)
		signedTx, err := types.SignTx(tx, types.NewEIP155Signer(vm.chainID), key)
=======
	// Add the two conflicting transactions directly to the mempool, so that two consecutive transactions
	// will fail verification when build block is called.
	tvm.vm.mempool.AddRemoteTx(importTxs[1])
	tvm.vm.mempool.AddRemoteTx(importTxs[2])

	if _, err := tvm.vm.BuildBlock(context.Background()); err == nil {
		t.Fatal("Expected build block to fail due to empty block")
	}
}

func TestAtomicTxBuildBlockDropsConflicts(t *testing.T) {
	importAmount := uint64(10000000)
	fork := upgradetest.ApricotPhase5
	tvm := newVM(t, testVMConfig{
		fork: &fork,
		utxos: map[ids.ShortID]uint64{
			testShortIDAddrs[0]: importAmount,
			testShortIDAddrs[1]: importAmount,
			testShortIDAddrs[2]: importAmount,
		},
	})
	conflictKey := utilstest.NewKey(t)
	defer func() {
		if err := tvm.vm.Shutdown(context.Background()); err != nil {
			t.Fatal(err)
		}
	}()

	// Create a conflict set for each pair of transactions
	conflictSets := make([]set.Set[ids.ID], len(testKeys))
	for index, key := range testKeys {
		importTx, err := tvm.vm.newImportTx(tvm.vm.ctx.XChainID, testEthAddrs[index], initialBaseFee, []*secp256k1.PrivateKey{key})
>>>>>>> de6a088a
		if err != nil {
			t.Fatal(err)
		}
		txs[i] = signedTx
	}
	for i := 5; i < 10; i++ {
		tx := types.NewTransaction(uint64(i), address, big.NewInt(10), 21000, big.NewInt(ap1.MinGasPrice), nil)
		signedTx, err := types.SignTx(tx, types.NewEIP155Signer(vm.chainID), key)
		if err != nil {
			t.Fatal(err)
		}
		txs[i] = signedTx
	}
	errs = vm.txPool.AddRemotesSync(txs)
	for i, err := range errs {
		if err != nil {
			t.Fatalf("Failed to add tx at index %d: %s", i, err)
		}
	}

	<-tvm.ToEngine

	blk, err = vm.BuildBlock(context.Background())
	if err != nil {
		t.Fatal(err)
	}

	if err := blk.Verify(context.Background()); err != nil {
		t.Fatal(err)
	}

	if err := blk.Accept(context.Background()); err != nil {
		t.Fatal(err)
	}

	lastAcceptedID, err := vm.LastAccepted(context.Background())
	if err != nil {
		t.Fatal(err)
	}
	if lastAcceptedID != blk.ID() {
		t.Fatalf("Expected last accepted blockID to be the accepted block: %s, but found %s", blk.ID(), lastAcceptedID)
	}

	// Confirm all txs are present
	ethBlkTxs := vm.blockChain.GetBlockByNumber(2).Transactions()
	for i, tx := range txs {
		if len(ethBlkTxs) <= i {
			t.Fatalf("missing transactions expected: %d but found: %d", len(txs), len(ethBlkTxs))
		}
		if ethBlkTxs[i].Hash() != tx.Hash() {
			t.Fatalf("expected tx at index %d to have hash: %x but has: %x", i, txs[i].Hash(), tx.Hash())
		}
	}
}

func TestLastAcceptedBlockNumberAllow(t *testing.T) {
	fork := upgradetest.NoUpgrades
	vm, tvm := setupDefaultTestVM(t, testutils.TestVMConfig{
		Fork: &fork,
	})

	defer func() {
		if err := vm.Shutdown(context.Background()); err != nil {
			t.Fatal(err)
		}
	}()

	tx := types.NewTransaction(uint64(0), testutils.TestEthAddrs[1], big.NewInt(1), 21000, big.NewInt(ap0.MinGasPrice), nil)
	signedTx, err := types.SignTx(tx, types.NewEIP155Signer(vm.chainConfig.ChainID), testutils.TestKeys[0].ToECDSA())
	if err != nil {
		t.Fatal(err)
	}
	errs := vm.txPool.AddRemotesSync([]*types.Transaction{signedTx})
	for i, err := range errs {
		if err != nil {
			t.Fatalf("Failed to add tx at index %d: %s", i, err)
		}
	}

	<-tvm.ToEngine

	blk, err := vm.BuildBlock(context.Background())
	if err != nil {
		t.Fatalf("Failed to build block with transaction: %s", err)
	}

	if err := blk.Verify(context.Background()); err != nil {
		t.Fatalf("Block failed verification on VM: %s", err)
	}

	if err := vm.SetPreference(context.Background(), blk.ID()); err != nil {
		t.Fatal(err)
	}

	blkHeight := blk.Height()
	blkHash := blk.(*chain.BlockWrapper).Block.(*wrappedBlock).ethBlock.Hash()

	vm.eth.APIBackend.SetAllowUnfinalizedQueries(true)

	ctx := context.Background()
	b, err := vm.eth.APIBackend.BlockByNumber(ctx, rpc.BlockNumber(blkHeight))
	if err != nil {
		t.Fatal(err)
	}
	if b.Hash() != blkHash {
		t.Fatalf("expected block at %d to have hash %s but got %s", blkHeight, blkHash.Hex(), b.Hash().Hex())
	}

	vm.eth.APIBackend.SetAllowUnfinalizedQueries(false)

	_, err = vm.eth.APIBackend.BlockByNumber(ctx, rpc.BlockNumber(blkHeight))
	if !errors.Is(err, eth.ErrUnfinalizedData) {
		t.Fatalf("expected ErrUnfinalizedData but got %s", err.Error())
	}

	if err := blk.Accept(context.Background()); err != nil {
		t.Fatalf("VM failed to accept block: %s", err)
	}

	if b := vm.blockChain.GetBlockByNumber(blkHeight); b.Hash() != blkHash {
		t.Fatalf("expected block at %d to have hash %s but got %s", blkHeight, blkHash.Hex(), b.Hash().Hex())
	}
}

func TestSkipChainConfigCheckCompatible(t *testing.T) {
	fork := upgradetest.Durango
	vm, tvm := setupDefaultTestVM(t, testutils.TestVMConfig{
		Fork: &fork,
	})

	// Since rewinding is permitted for last accepted height of 0, we must
	// accept one block to test the SkipUpgradeCheck functionality.
	tx := types.NewTransaction(uint64(0), testutils.TestEthAddrs[1], big.NewInt(1), 21000, testutils.InitialBaseFee, nil)
	signedTx, err := types.SignTx(tx, types.NewEIP155Signer(vm.chainConfig.ChainID), testutils.TestKeys[0].ToECDSA())
	if err != nil {
		t.Fatal(err)
	}
	errs := vm.txPool.AddRemotesSync([]*types.Transaction{signedTx})
	for i, err := range errs {
		if err != nil {
			t.Fatalf("Failed to add tx at index %d: %s", i, err)
		}
	}
	<-tvm.ToEngine

	blk, err := vm.BuildBlock(context.Background())
	require.NoError(t, err)
	require.NoError(t, blk.Verify(context.Background()))
	require.NoError(t, vm.SetPreference(context.Background(), blk.ID()))
	require.NoError(t, blk.Accept(context.Background()))

	require.NoError(t, vm.Shutdown(context.Background()))

	reinitVM := newDefaultTestVM()
	// use the block's timestamp instead of 0 since rewind to genesis
	// is hardcoded to be allowed in core/genesis.go.
	newCTX := snowtest.Context(t, vm.ctx.ChainID)
	upgradetest.SetTimesTo(&newCTX.NetworkUpgrades, upgradetest.Latest, upgrade.UnscheduledActivationTime)
	upgradetest.SetTimesTo(&newCTX.NetworkUpgrades, fork+1, blk.Timestamp())
	upgradetest.SetTimesTo(&newCTX.NetworkUpgrades, fork, upgrade.InitiallyActiveTime)
	genesis := []byte(testutils.GenesisJSON(testutils.ForkToChainConfig[fork]))
	err = reinitVM.Initialize(context.Background(), newCTX, tvm.DB, genesis, []byte{}, []byte{}, tvm.ToEngine, []*commonEng.Fx{}, tvm.AppSender)
	require.ErrorContains(t, err, "mismatching Cancun fork timestamp in database")

	// try again with skip-upgrade-check
	reinitVM = newDefaultTestVM()
	testutils.ResetMetrics(newCTX)
	config := []byte(`{"skip-upgrade-check": true}`)
<<<<<<< HEAD
	err = reinitVM.Initialize(context.Background(), newCTX, tvm.DB, genesis, []byte{}, config, tvm.ToEngine, []*commonEng.Fx{}, tvm.AppSender)
	require.NoError(t, err)
=======
	require.NoError(t, reinitVM.Initialize(
		context.Background(),
		newCTX,
		tvm.db,
		genesis,
		[]byte{},
		config,
		tvm.toEngine,
		[]*commonEng.Fx{},
		tvm.appSender))
>>>>>>> de6a088a
	require.NoError(t, reinitVM.Shutdown(context.Background()))
}

func TestParentBeaconRootBlock(t *testing.T) {
	tests := []struct {
		name          string
		fork          upgradetest.Fork
		beaconRoot    *common.Hash
		expectedError bool
		errString     string
	}{
		{
			name:          "non-empty parent beacon root in Durango",
			fork:          upgradetest.Durango,
			beaconRoot:    &common.Hash{0x01},
			expectedError: true,
			// err string wont work because it will also fail with blob gas is non-empty (zeroed)
		},
		{
			name:          "empty parent beacon root in Durango",
			fork:          upgradetest.Durango,
			beaconRoot:    &common.Hash{},
			expectedError: true,
		},
		{
			name:          "nil parent beacon root in Durango",
			fork:          upgradetest.Durango,
			beaconRoot:    nil,
			expectedError: false,
		},
		{
			name:          "non-empty parent beacon root in E-Upgrade (Cancun)",
			fork:          upgradetest.Etna,
			beaconRoot:    &common.Hash{0x01},
			expectedError: true,
			errString:     "expected empty hash",
		},
		{
			name:          "empty parent beacon root in E-Upgrade (Cancun)",
			fork:          upgradetest.Etna,
			beaconRoot:    &common.Hash{},
			expectedError: false,
		},
		{
			name:          "nil parent beacon root in E-Upgrade (Cancun)",
			fork:          upgradetest.Etna,
			beaconRoot:    nil,
			expectedError: true,
			errString:     "header is missing parentBeaconRoot",
		},
	}

	for _, test := range tests {
		t.Run(test.name, func(t *testing.T) {
			fork := test.fork
			vm, tvm := setupDefaultTestVM(t, testutils.TestVMConfig{
				Fork: &fork,
			})

			defer func() {
				if err := vm.Shutdown(context.Background()); err != nil {
					t.Fatal(err)
				}
			}()

			tx := types.NewTransaction(uint64(0), testutils.TestEthAddrs[1], big.NewInt(1), 21000, testutils.InitialBaseFee, nil)
			signedTx, err := types.SignTx(tx, types.NewEIP155Signer(vm.chainConfig.ChainID), testutils.TestKeys[0].ToECDSA())
			if err != nil {
				t.Fatal(err)
			}
			errs := vm.txPool.AddRemotesSync([]*types.Transaction{signedTx})
			for i, err := range errs {
				if err != nil {
					t.Fatalf("Failed to add tx at index %d: %s", i, err)
				}
			}

			<-tvm.ToEngine

			blk, err := vm.BuildBlock(context.Background())
			if err != nil {
				t.Fatalf("Failed to build block with transaction: %s", err)
			}

			// Modify the block to have a parent beacon root
			ethBlock := blk.(*chain.BlockWrapper).Block.(*wrappedBlock).ethBlock
			header := types.CopyHeader(ethBlock.Header())
			header.ParentBeaconRoot = test.beaconRoot
			parentBeaconEthBlock := ethBlock.WithSeal(header)

			parentBeaconBlock, err := wrapBlock(parentBeaconEthBlock, vm)
			require.NoError(t, err)

			errCheck := func(err error) {
				if test.expectedError {
					if test.errString != "" {
						require.ErrorContains(t, err, test.errString)
					} else {
						require.Error(t, err)
					}
				} else {
					require.NoError(t, err)
				}
			}

			_, err = vm.ParseBlock(context.Background(), parentBeaconBlock.Bytes())
			errCheck(err)
			err = parentBeaconBlock.Verify(context.Background())
			errCheck(err)
		})
	}
}

func TestNoBlobsAllowed(t *testing.T) {
	ctx := context.Background()
	require := require.New(t)

	gspec := new(core.Genesis)
	require.NoError(json.Unmarshal([]byte(genesisJSONCancun), gspec))

	// Make one block with a single blob tx
	signer := types.NewCancunSigner(gspec.Config.ChainID)
	blockGen := func(_ int, b *core.BlockGen) {
		b.SetCoinbase(constants.BlackholeAddr)
		fee := big.NewInt(500)
		fee.Add(fee, b.BaseFee())
		tx, err := types.SignTx(types.NewTx(&types.BlobTx{
			Nonce:      0,
			GasTipCap:  uint256.NewInt(1),
			GasFeeCap:  uint256.MustFromBig(fee),
			Gas:        params.TxGas,
			To:         testutils.TestEthAddrs[0],
			BlobFeeCap: uint256.NewInt(1),
			BlobHashes: []common.Hash{{1}}, // This blob is expected to cause verification to fail
			Value:      new(uint256.Int),
		}), signer, testutils.TestKeys[0].ToECDSA())
		require.NoError(err)
		b.AddTx(tx)
	}
	// FullFaker used to skip header verification so we can generate a block with blobs
	_, blocks, _, err := core.GenerateChainWithGenesis(gspec, dummy.NewFullFaker(), 1, 10, blockGen)
	require.NoError(err)

	// Create a VM with the genesis (will use header verification)
	vm, _ := setupDefaultTestVM(t, testutils.TestVMConfig{
		GenesisJSON: genesisJSONCancun,
	})
	defer func() { require.NoError(vm.Shutdown(ctx)) }()

	// Verification should fail
	vmBlock, err := wrapBlock(blocks[0], vm)
	require.NoError(err)
	_, err = vm.ParseBlock(ctx, vmBlock.Bytes())
	require.ErrorContains(err, "blobs not enabled on avalanche networks")
	err = vmBlock.Verify(ctx)
	require.ErrorContains(err, "blobs not enabled on avalanche networks")
}<|MERGE_RESOLUTION|>--- conflicted
+++ resolved
@@ -20,13 +20,13 @@
 	"github.com/holiman/uint256"
 
 	"github.com/ava-labs/coreth/constants"
+	"github.com/ava-labs/coreth/metrics/metricstest"
 	"github.com/ava-labs/coreth/plugin/evm/extension"
 	"github.com/ava-labs/coreth/plugin/evm/message"
-	"github.com/ava-labs/coreth/plugin/evm/testutils"
 	"github.com/ava-labs/coreth/plugin/evm/upgrade/ap0"
 	"github.com/ava-labs/coreth/plugin/evm/upgrade/ap1"
+	"github.com/ava-labs/coreth/plugin/evm/vmtest"
 	"github.com/ava-labs/coreth/utils"
-	"github.com/ava-labs/coreth/utils/utilstest"
 	"github.com/ava-labs/libevm/trie"
 
 	"github.com/stretchr/testify/require"
@@ -43,14 +43,13 @@
 	"github.com/ava-labs/coreth/core"
 	"github.com/ava-labs/coreth/eth"
 	"github.com/ava-labs/coreth/params"
-	atomictxpool "github.com/ava-labs/coreth/plugin/evm/atomic/txpool"
 	"github.com/ava-labs/coreth/plugin/evm/customtypes"
 	"github.com/ava-labs/coreth/rpc"
 	"github.com/ava-labs/libevm/core/types"
 )
 
 var (
-	genesisJSONCancun = testutils.GenesisJSON(activateCancun(params.TestChainConfig))
+	genesisJSONCancun = vmtest.GenesisJSON(activateCancun(params.TestChainConfig))
 
 	activateCancun = func(cfg *params.ChainConfig) *params.ChainConfig {
 		cpy := *cfg
@@ -83,96 +82,7 @@
 // This should not be called if the VM is being extended
 func newDefaultTestVM() *VM {
 	vm := &VM{}
-<<<<<<< HEAD
 	exts, err := defaultExtensions()
-=======
-	appSender := &enginetest.Sender{
-		T:                 t,
-		CantSendAppGossip: true,
-		SendAppGossipF:    func(context.Context, commonEng.SendConfig, []byte) error { return nil },
-	}
-	require.NoError(t, vm.Initialize(
-		context.Background(),
-		ctx,
-		prefixedDB,
-		[]byte(config.genesisJSON),
-		nil,
-		[]byte(config.configJSON),
-		issuer,
-		nil,
-		appSender,
-	), "error initializing vm")
-
-	if !config.isSyncing {
-		require.NoError(t, vm.SetState(context.Background(), snow.Bootstrapping))
-		require.NoError(t, vm.SetState(context.Background(), snow.NormalOp))
-	}
-
-	for addr, avaxAmount := range config.utxos {
-		txID, err := ids.ToID(hashing.ComputeHash256(addr.Bytes()))
-		if err != nil {
-			t.Fatalf("Failed to generate txID from addr: %s", err)
-		}
-		if _, err := addUTXO(atomicMemory, vm.ctx, txID, 0, vm.ctx.AVAXAssetID, avaxAmount, addr); err != nil {
-			t.Fatalf("Failed to add UTXO to shared memory: %s", err)
-		}
-	}
-
-	return &testVM{
-		vm:           vm,
-		toEngine:     issuer,
-		db:           prefixedDB,
-		atomicMemory: atomicMemory,
-		appSender:    appSender,
-	}
-}
-
-// setupGenesis sets up the genesis
-func setupGenesis(
-	t *testing.T,
-	fork upgradetest.Fork,
-) (*snow.Context,
-	*prefixdb.Database,
-	[]byte,
-	chan commonEng.Message,
-	*avalancheatomic.Memory,
-) {
-	ctx := snowtest.Context(t, snowtest.CChainID)
-	ctx.NetworkUpgrades = upgradetest.GetConfig(fork)
-
-	baseDB := memdb.New()
-
-	// initialize the atomic memory
-	atomicMemory := avalancheatomic.NewMemory(prefixdb.New([]byte{0}, baseDB))
-	ctx.SharedMemory = atomicMemory.NewSharedMemory(ctx.ChainID)
-
-	// NB: this lock is intentionally left locked when this function returns.
-	// The caller of this function is responsible for unlocking.
-	ctx.Lock.Lock()
-
-	issuer := make(chan commonEng.Message, 1)
-	prefixedDB := prefixdb.New([]byte{1}, baseDB)
-	genesisJSON := genesisJSON(forkToChainConfig[fork])
-	return ctx, prefixedDB, []byte(genesisJSON), issuer, atomicMemory
-}
-
-func addUTXO(sharedMemory *avalancheatomic.Memory, ctx *snow.Context, txID ids.ID, index uint32, assetID ids.ID, amount uint64, addr ids.ShortID) (*avax.UTXO, error) {
-	utxo := &avax.UTXO{
-		UTXOID: avax.UTXOID{
-			TxID:        txID,
-			OutputIndex: index,
-		},
-		Asset: avax.Asset{ID: assetID},
-		Out: &secp256k1fx.TransferOutput{
-			Amt: amount,
-			OutputOwners: secp256k1fx.OutputOwners{
-				Threshold: 1,
-				Addrs:     []ids.ShortID{addr},
-			},
-		},
-	}
-	utxoBytes, err := atomic.Codec.Marshal(atomic.CodecVersion, utxo)
->>>>>>> de6a088a
 	if err != nil {
 		panic(err)
 	}
@@ -183,9 +93,9 @@
 	return vm
 }
 
-func setupDefaultTestVM(t *testing.T, cfg testutils.TestVMConfig) (*VM, *testutils.TestVMSuite) {
+func setupDefaultTestVM(t *testing.T, cfg vmtest.TestVMConfig) (*VM, *vmtest.TestVMSuite) {
 	vm := newDefaultTestVM()
-	tvm := testutils.SetupTestVM(t, vm, cfg)
+	tvm := vmtest.SetupTestVM(t, vm, cfg)
 	return vm, tvm
 }
 
@@ -194,7 +104,7 @@
 	profilerFrequency := 500 * time.Millisecond
 	configJSON := fmt.Sprintf(`{"continuous-profiler-dir": %q,"continuous-profiler-frequency": "500ms"}`, profilerDir)
 	fork := upgradetest.Latest
-	vm, _ := setupDefaultTestVM(t, testutils.TestVMConfig{
+	vm, _ := setupDefaultTestVM(t, vmtest.TestVMConfig{
 		Fork:       &fork,
 		ConfigJSON: configJSON,
 	})
@@ -257,7 +167,7 @@
 	for _, test := range genesisTests {
 		t.Run(test.fork.String(), func(t *testing.T) {
 			require := require.New(t)
-			vm, _ := setupDefaultTestVM(t, testutils.TestVMConfig{
+			vm, _ := setupDefaultTestVM(t, vmtest.TestVMConfig{
 				Fork: &test.fork,
 			})
 
@@ -282,164 +192,9 @@
 	}
 }
 
-<<<<<<< HEAD
-=======
-func TestImportMissingUTXOs(t *testing.T) {
-	// make a VM with a shared memory that has an importable UTXO to build a block
-	importAmount := uint64(50000000)
-	fork := upgradetest.ApricotPhase2
-	tvm1 := newVM(t, testVMConfig{
-		fork: &fork,
-		utxos: map[ids.ShortID]uint64{
-			testShortIDAddrs[0]: importAmount,
-		},
-	})
-	defer func() {
-		require.NoError(t, tvm1.vm.Shutdown(context.Background()))
-	}()
-
-	importTx, err := tvm1.vm.newImportTx(tvm1.vm.ctx.XChainID, testEthAddrs[0], initialBaseFee, []*secp256k1.PrivateKey{testKeys[0]})
-	require.NoError(t, err)
-	require.NoError(t, tvm1.vm.mempool.AddLocalTx(importTx))
-	<-tvm1.toEngine
-	blk, err := tvm1.vm.BuildBlock(context.Background())
-	require.NoError(t, err)
-
-	// make another VM which is missing the UTXO in shared memory
-	vm2 := newVM(t, testVMConfig{
-		fork: &fork,
-	}).vm
-	defer func() {
-		require.NoError(t, vm2.Shutdown(context.Background()))
-	}()
-
-	vm2Blk, err := vm2.ParseBlock(context.Background(), blk.Bytes())
-	require.NoError(t, err)
-	err = vm2Blk.Verify(context.Background())
-	require.ErrorIs(t, err, errMissingUTXOs)
-
-	// This should not result in a bad block since the missing UTXO should
-	// prevent InsertBlockManual from being called.
-	badBlocks, _ := vm2.blockChain.BadBlocks()
-	require.Len(t, badBlocks, 0)
-}
-
-// Simple test to ensure we can issue an import transaction followed by an export transaction
-// and they will be indexed correctly when accepted.
-func TestIssueAtomicTxs(t *testing.T) {
-	importAmount := uint64(50000000)
-	fork := upgradetest.ApricotPhase2
-	tvm := newVM(t, testVMConfig{
-		fork: &fork,
-		utxos: map[ids.ShortID]uint64{
-			testShortIDAddrs[0]: importAmount,
-		},
-	})
-	defer func() {
-		if err := tvm.vm.Shutdown(context.Background()); err != nil {
-			t.Fatal(err)
-		}
-	}()
-
-	importTx, err := tvm.vm.newImportTx(tvm.vm.ctx.XChainID, testEthAddrs[0], initialBaseFee, []*secp256k1.PrivateKey{testKeys[0]})
-	if err != nil {
-		t.Fatal(err)
-	}
-
-	if err := tvm.vm.mempool.AddLocalTx(importTx); err != nil {
-		t.Fatal(err)
-	}
-
-	<-tvm.toEngine
-
-	blk, err := tvm.vm.BuildBlock(context.Background())
-	if err != nil {
-		t.Fatal(err)
-	}
-
-	if err := blk.Verify(context.Background()); err != nil {
-		t.Fatal(err)
-	}
-
-	if err := tvm.vm.SetPreference(context.Background(), blk.ID()); err != nil {
-		t.Fatal(err)
-	}
-
-	if err := blk.Accept(context.Background()); err != nil {
-		t.Fatal(err)
-	}
-
-	if lastAcceptedID, err := tvm.vm.LastAccepted(context.Background()); err != nil {
-		t.Fatal(err)
-	} else if lastAcceptedID != blk.ID() {
-		t.Fatalf("Expected last accepted blockID to be the accepted block: %s, but found %s", blk.ID(), lastAcceptedID)
-	}
-	tvm.vm.blockChain.DrainAcceptorQueue()
-	filterAPI := filters.NewFilterAPI(filters.NewFilterSystem(tvm.vm.eth.APIBackend, filters.Config{
-		Timeout: 5 * time.Minute,
-	}))
-	blockHash := common.Hash(blk.ID())
-	logs, err := filterAPI.GetLogs(context.Background(), filters.FilterCriteria{
-		BlockHash: &blockHash,
-	})
-	if err != nil {
-		t.Fatal(err)
-	}
-	if len(logs) != 0 {
-		t.Fatalf("Expected log length to be 0, but found %d", len(logs))
-	}
-	if logs == nil {
-		t.Fatal("Expected logs to be non-nil")
-	}
-
-	exportTx, err := tvm.vm.newExportTx(tvm.vm.ctx.AVAXAssetID, importAmount-(2*ap0.AtomicTxFee), tvm.vm.ctx.XChainID, testShortIDAddrs[0], initialBaseFee, []*secp256k1.PrivateKey{testKeys[0]})
-	if err != nil {
-		t.Fatal(err)
-	}
-
-	if err := tvm.vm.mempool.AddLocalTx(exportTx); err != nil {
-		t.Fatal(err)
-	}
-
-	<-tvm.toEngine
-
-	blk2, err := tvm.vm.BuildBlock(context.Background())
-	if err != nil {
-		t.Fatal(err)
-	}
-
-	if err := blk2.Verify(context.Background()); err != nil {
-		t.Fatal(err)
-	}
-
-	if err := blk2.Accept(context.Background()); err != nil {
-		t.Fatal(err)
-	}
-
-	if lastAcceptedID, err := tvm.vm.LastAccepted(context.Background()); err != nil {
-		t.Fatal(err)
-	} else if lastAcceptedID != blk2.ID() {
-		t.Fatalf("Expected last accepted blockID to be the accepted block: %s, but found %s", blk2.ID(), lastAcceptedID)
-	}
-
-	// Check that both atomic transactions were indexed as expected.
-	indexedImportTx, status, height, err := tvm.vm.getAtomicTx(importTx.ID())
-	assert.NoError(t, err)
-	assert.Equal(t, atomic.Accepted, status)
-	assert.Equal(t, uint64(1), height, "expected height of indexed import tx to be 1")
-	assert.Equal(t, indexedImportTx.ID(), importTx.ID(), "expected ID of indexed import tx to match original txID")
-
-	indexedExportTx, status, height, err := tvm.vm.getAtomicTx(exportTx.ID())
-	assert.NoError(t, err)
-	assert.Equal(t, atomic.Accepted, status)
-	assert.Equal(t, uint64(2), height, "expected height of indexed export tx to be 2")
-	assert.Equal(t, indexedExportTx.ID(), exportTx.ID(), "expected ID of indexed import tx to match original txID")
-}
-
->>>>>>> de6a088a
 func TestBuildEthTxBlock(t *testing.T) {
 	fork := upgradetest.ApricotPhase2
-	vm, tvm := setupDefaultTestVM(t, testutils.TestVMConfig{
+	vm, tvm := setupDefaultTestVM(t, vmtest.TestVMConfig{
 		Fork:       &fork,
 		ConfigJSON: `{"pruning-enabled":true}`,
 	})
@@ -453,8 +208,8 @@
 	newTxPoolHeadChan := make(chan core.NewTxPoolReorgEvent, 1)
 	vm.txPool.SubscribeNewReorgEvent(newTxPoolHeadChan)
 
-	tx := types.NewTransaction(uint64(0), testutils.TestEthAddrs[1], big.NewInt(1), 21000, testutils.InitialBaseFee, nil)
-	signedTx, err := types.SignTx(tx, types.NewEIP155Signer(vm.chainConfig.ChainID), testutils.TestKeys[0].ToECDSA())
+	tx := types.NewTransaction(uint64(0), vmtest.TestEthAddrs[1], big.NewInt(1), 21000, vmtest.InitialBaseFee, nil)
+	signedTx, err := types.SignTx(tx, types.NewEIP155Signer(vm.chainConfig.ChainID), vmtest.TestKeys[0].ToECDSA())
 	if err != nil {
 		t.Fatal(err)
 	}
@@ -491,8 +246,8 @@
 
 	txs := make([]*types.Transaction, 10)
 	for i := 0; i < 10; i++ {
-		tx := types.NewTransaction(uint64(i), testutils.TestEthAddrs[0], big.NewInt(10), 21000, big.NewInt(ap0.MinGasPrice), nil)
-		signedTx, err := types.SignTx(tx, types.NewEIP155Signer(vm.chainID), testutils.TestKeys[1].ToECDSA())
+		tx := types.NewTransaction(uint64(i), vmtest.TestEthAddrs[0], big.NewInt(10), 21000, big.NewInt(ap0.MinGasPrice), nil)
+		signedTx, err := types.SignTx(tx, types.NewEIP155Signer(vm.chainID), vmtest.TestKeys[1].ToECDSA())
 		if err != nil {
 			t.Fatal(err)
 		}
@@ -562,7 +317,7 @@
 		context.Background(),
 		newCTX,
 		tvm.DB,
-		[]byte(testutils.GenesisJSON(testutils.ForkToChainConfig[fork])),
+		[]byte(vmtest.GenesisJSON(vmtest.ForkToChainConfig[fork])),
 		[]byte(""),
 		[]byte(`{"pruning-enabled":true}`),
 		tvm.ToEngine,
@@ -598,7 +353,7 @@
 	// Create two VMs which will agree on block A and then
 	// build the two distinct preferred chains above
 	fork := upgradetest.NoUpgrades
-	conf := testutils.TestVMConfig{
+	conf := vmtest.TestVMConfig{
 		Fork:       &fork,
 		ConfigJSON: `{"pruning-enabled":true}`,
 	}
@@ -620,8 +375,8 @@
 	newTxPoolHeadChan2 := make(chan core.NewTxPoolReorgEvent, 1)
 	vm2.txPool.SubscribeNewReorgEvent(newTxPoolHeadChan2)
 
-	tx := types.NewTransaction(uint64(0), testutils.TestEthAddrs[1], big.NewInt(1), 21000, big.NewInt(ap0.MinGasPrice), nil)
-	signedTx, err := types.SignTx(tx, types.NewEIP155Signer(vm1.chainConfig.ChainID), testutils.TestKeys[0].ToECDSA())
+	tx := types.NewTransaction(uint64(0), vmtest.TestEthAddrs[1], big.NewInt(1), 21000, big.NewInt(ap0.MinGasPrice), nil)
+	signedTx, err := types.SignTx(tx, types.NewEIP155Signer(vm1.chainConfig.ChainID), vmtest.TestKeys[0].ToECDSA())
 	if err != nil {
 		t.Fatal(err)
 	}
@@ -678,8 +433,8 @@
 	// and to be split into two separate blocks on VM2
 	txs := make([]*types.Transaction, 10)
 	for i := 0; i < 10; i++ {
-		tx := types.NewTransaction(uint64(i), testutils.TestEthAddrs[1], big.NewInt(10), 21000, big.NewInt(ap0.MinGasPrice), nil)
-		signedTx, err := types.SignTx(tx, types.NewEIP155Signer(vm1.chainID), testutils.TestKeys[1].ToECDSA())
+		tx := types.NewTransaction(uint64(i), vmtest.TestEthAddrs[1], big.NewInt(10), 21000, big.NewInt(ap0.MinGasPrice), nil)
+		signedTx, err := types.SignTx(tx, types.NewEIP155Signer(vm1.chainID), vmtest.TestKeys[1].ToECDSA())
 		if err != nil {
 			t.Fatal(err)
 		}
@@ -760,7 +515,6 @@
 		t.Fatal(err)
 	}
 
-<<<<<<< HEAD
 	// VM1 receives blkC and blkD from VM1
 	// and happens to call SetPreference on blkD without ever calling SetPreference
 	// on blkC
@@ -775,11 +529,6 @@
 	if err != nil {
 		t.Fatalf("VM1 errored parsing blkC: %s", err)
 	}
-=======
-			if err := vm.mempool.AddLocalTx(reissuanceTx1); !errors.Is(err, atomictxpool.ErrConflictingAtomicTx) {
-				t.Fatalf("Expected to fail with err: %s, but found err: %s", atomictxpool.ErrConflictingAtomicTx, err)
-			}
->>>>>>> de6a088a
 
 	// The blocks must be verified in order. This invariant is maintained
 	// in the consensus engine.
@@ -838,7 +587,7 @@
 // get rejected.
 func TestReorgProtection(t *testing.T) {
 	fork := upgradetest.NoUpgrades
-	conf := testutils.TestVMConfig{
+	conf := vmtest.TestVMConfig{
 		Fork:       &fork,
 		ConfigJSON: `{"pruning-enabled":true}`,
 	}
@@ -860,11 +609,11 @@
 	newTxPoolHeadChan2 := make(chan core.NewTxPoolReorgEvent, 1)
 	vm2.txPool.SubscribeNewReorgEvent(newTxPoolHeadChan2)
 
-	key := testutils.TestKeys[1].ToECDSA()
-	address := testutils.TestEthAddrs[1]
-
-	tx := types.NewTransaction(uint64(0), testutils.TestEthAddrs[1], big.NewInt(1), 21000, big.NewInt(ap0.MinGasPrice), nil)
-	signedTx, err := types.SignTx(tx, types.NewEIP155Signer(vm1.chainConfig.ChainID), testutils.TestKeys[0].ToECDSA())
+	key := vmtest.TestKeys[1].ToECDSA()
+	address := vmtest.TestEthAddrs[1]
+
+	tx := types.NewTransaction(uint64(0), vmtest.TestEthAddrs[1], big.NewInt(1), 21000, big.NewInt(ap0.MinGasPrice), nil)
+	signedTx, err := types.SignTx(tx, types.NewEIP155Signer(vm1.chainConfig.ChainID), vmtest.TestKeys[0].ToECDSA())
 	if err != nil {
 		t.Fatal(err)
 	}
@@ -1007,7 +756,7 @@
 //	B   C
 func TestNonCanonicalAccept(t *testing.T) {
 	fork := upgradetest.NoUpgrades
-	conf := testutils.TestVMConfig{
+	conf := vmtest.TestVMConfig{
 		Fork: &fork,
 	}
 	vm1, tvm1 := setupDefaultTestVM(t, conf)
@@ -1028,11 +777,11 @@
 	newTxPoolHeadChan2 := make(chan core.NewTxPoolReorgEvent, 1)
 	vm2.txPool.SubscribeNewReorgEvent(newTxPoolHeadChan2)
 
-	key := testutils.TestKeys[1].ToECDSA()
-	address := testutils.TestEthAddrs[1]
-
-	tx := types.NewTransaction(uint64(0), testutils.TestEthAddrs[1], big.NewInt(1), 21000, big.NewInt(ap0.MinGasPrice), nil)
-	signedTx, err := types.SignTx(tx, types.NewEIP155Signer(vm1.chainConfig.ChainID), testutils.TestKeys[0].ToECDSA())
+	key := vmtest.TestKeys[1].ToECDSA()
+	address := vmtest.TestEthAddrs[1]
+
+	tx := types.NewTransaction(uint64(0), vmtest.TestEthAddrs[1], big.NewInt(1), 21000, big.NewInt(ap0.MinGasPrice), nil)
+	signedTx, err := types.SignTx(tx, types.NewEIP155Signer(vm1.chainConfig.ChainID), vmtest.TestKeys[0].ToECDSA())
 	if err != nil {
 		t.Fatal(err)
 	}
@@ -1101,16 +850,6 @@
 	if newHead.Head.Hash() != common.Hash(vm2BlkA.ID()) {
 		t.Fatalf("Expected new block to match")
 	}
-<<<<<<< HEAD
-=======
-}
-
-func TestConflictingTransitiveAncestryWithGap(t *testing.T) {
-	key := utilstest.NewKey(t)
-
-	key0 := testKeys[0]
-	addr0 := key0.Address()
->>>>>>> de6a088a
 
 	// Create list of 10 successive transactions to build block A on vm1
 	// and to be split into two separate blocks on VM2
@@ -1177,17 +916,8 @@
 		t.Fatalf("Unexpected error parsing block from vm2: %s", err)
 	}
 
-<<<<<<< HEAD
 	if err := vm1BlkC.Verify(context.Background()); err != nil {
 		t.Fatalf("Block failed verification on VM1: %s", err)
-=======
-	// Make [blk] a bonus block.
-	tvm.vm.atomicBackend.AddBonusBlock(blk.Height(), blk.ID())
-
-	// Remove the UTXOs from shared memory, so that non-bonus blocks will fail verification
-	if err := tvm.vm.ctx.SharedMemory.Apply(map[ids.ID]*avalancheatomic.Requests{tvm.vm.ctx.XChainID: {RemoveRequests: [][]byte{inputID[:]}}}); err != nil {
-		t.Fatal(err)
->>>>>>> de6a088a
 	}
 
 	if _, err := vm1.GetBlockIDAtHeight(context.Background(), vm1BlkC.Height()); err != database.ErrNotFound {
@@ -1221,7 +951,7 @@
 //	    D
 func TestStickyPreference(t *testing.T) {
 	fork := upgradetest.NoUpgrades
-	conf := testutils.TestVMConfig{
+	conf := vmtest.TestVMConfig{
 		Fork:       &fork,
 		ConfigJSON: `{"pruning-enabled":true}`,
 	}
@@ -1243,11 +973,11 @@
 	newTxPoolHeadChan2 := make(chan core.NewTxPoolReorgEvent, 1)
 	vm2.txPool.SubscribeNewReorgEvent(newTxPoolHeadChan2)
 
-	key := testutils.TestKeys[1].ToECDSA()
-	address := testutils.TestEthAddrs[1]
-
-	tx := types.NewTransaction(uint64(0), testutils.TestEthAddrs[1], big.NewInt(1), 21000, big.NewInt(ap0.MinGasPrice), nil)
-	signedTx, err := types.SignTx(tx, types.NewEIP155Signer(vm1.chainConfig.ChainID), testutils.TestKeys[0].ToECDSA())
+	key := vmtest.TestKeys[1].ToECDSA()
+	address := vmtest.TestEthAddrs[1]
+
+	tx := types.NewTransaction(uint64(0), vmtest.TestEthAddrs[1], big.NewInt(1), 21000, big.NewInt(ap0.MinGasPrice), nil)
+	signedTx, err := types.SignTx(tx, types.NewEIP155Signer(vm1.chainConfig.ChainID), vmtest.TestKeys[0].ToECDSA())
 	if err != nil {
 		t.Fatal(err)
 	}
@@ -1480,7 +1210,7 @@
 //	    D
 func TestUncleBlock(t *testing.T) {
 	fork := upgradetest.NoUpgrades
-	conf := testutils.TestVMConfig{
+	conf := vmtest.TestVMConfig{
 		Fork:       &fork,
 		ConfigJSON: `{"pruning-enabled":true}`,
 	}
@@ -1501,11 +1231,11 @@
 	newTxPoolHeadChan2 := make(chan core.NewTxPoolReorgEvent, 1)
 	vm2.txPool.SubscribeNewReorgEvent(newTxPoolHeadChan2)
 
-	key := testutils.TestKeys[1].ToECDSA()
-	address := testutils.TestEthAddrs[1]
-
-	tx := types.NewTransaction(uint64(0), testutils.TestEthAddrs[1], big.NewInt(1), 21000, big.NewInt(ap0.MinGasPrice), nil)
-	signedTx, err := types.SignTx(tx, types.NewEIP155Signer(vm1.chainConfig.ChainID), testutils.TestKeys[0].ToECDSA())
+	key := vmtest.TestKeys[1].ToECDSA()
+	address := vmtest.TestEthAddrs[1]
+
+	tx := types.NewTransaction(uint64(0), vmtest.TestEthAddrs[1], big.NewInt(1), 21000, big.NewInt(ap0.MinGasPrice), nil)
+	signedTx, err := types.SignTx(tx, types.NewEIP155Signer(vm1.chainConfig.ChainID), vmtest.TestKeys[0].ToECDSA())
 	if err != nil {
 		t.Fatal(err)
 	}
@@ -1667,7 +1397,7 @@
 //	    D
 func TestAcceptReorg(t *testing.T) {
 	fork := upgradetest.NoUpgrades
-	conf := testutils.TestVMConfig{
+	conf := vmtest.TestVMConfig{
 		Fork:       &fork,
 		ConfigJSON: `{"pruning-enabled":true}`,
 	}
@@ -1689,11 +1419,11 @@
 	newTxPoolHeadChan2 := make(chan core.NewTxPoolReorgEvent, 1)
 	vm2.txPool.SubscribeNewReorgEvent(newTxPoolHeadChan2)
 
-	key := testutils.TestKeys[1].ToECDSA()
-	address := testutils.TestEthAddrs[1]
-
-	tx := types.NewTransaction(uint64(0), testutils.TestEthAddrs[1], big.NewInt(1), 21000, big.NewInt(ap0.MinGasPrice), nil)
-	signedTx, err := types.SignTx(tx, types.NewEIP155Signer(vm1.chainConfig.ChainID), testutils.TestKeys[0].ToECDSA())
+	key := vmtest.TestKeys[1].ToECDSA()
+	address := vmtest.TestEthAddrs[1]
+
+	tx := types.NewTransaction(uint64(0), vmtest.TestEthAddrs[1], big.NewInt(1), 21000, big.NewInt(ap0.MinGasPrice), nil)
+	signedTx, err := types.SignTx(tx, types.NewEIP155Signer(vm1.chainConfig.ChainID), vmtest.TestKeys[0].ToECDSA())
 	if err != nil {
 		t.Fatal(err)
 	}
@@ -1767,12 +1497,9 @@
 		}
 	}
 
-<<<<<<< HEAD
 	<-tvm1.ToEngine
-=======
-	<-tvm1.toEngine
-
-	vm1BlkB, err := tvm1.vm.BuildBlock(context.Background())
+
+	vm1BlkB, err := vm1.BuildBlock(context.Background())
 	if err != nil {
 		t.Fatal(err)
 	}
@@ -1781,19 +1508,20 @@
 		t.Fatal(err)
 	}
 
-	if err := tvm1.vm.SetPreference(context.Background(), vm1BlkB.ID()); err != nil {
-		t.Fatal(err)
-	}
-
-	errs = tvm2.vm.txPool.AddRemotesSync(txs[0:5])
+	if err := vm1.SetPreference(context.Background(), vm1BlkB.ID()); err != nil {
+		t.Fatal(err)
+	}
+
+	errs = vm2.txPool.AddRemotesSync(txs[0:5])
 	for i, err := range errs {
 		if err != nil {
 			t.Fatalf("Failed to add transaction to VM2 at index %d: %s", i, err)
 		}
 	}
 
-	<-tvm2.toEngine
-	vm2BlkC, err := tvm2.vm.BuildBlock(context.Background())
+	<-tvm2.ToEngine
+
+	vm2BlkC, err := vm2.BuildBlock(context.Background())
 	if err != nil {
 		t.Fatalf("Failed to build BlkC on VM2: %s", err)
 	}
@@ -1802,7 +1530,7 @@
 		t.Fatalf("BlkC failed verification on VM2: %s", err)
 	}
 
-	if err := tvm2.vm.SetPreference(context.Background(), vm2BlkC.ID()); err != nil {
+	if err := vm2.SetPreference(context.Background(), vm2BlkC.ID()); err != nil {
 		t.Fatal(err)
 	}
 
@@ -1811,1008 +1539,6 @@
 		t.Fatalf("Expected new block to match")
 	}
 
-	errs = tvm2.vm.txPool.AddRemotesSync(txs[5:10])
-	for i, err := range errs {
-		if err != nil {
-			t.Fatalf("Failed to add transaction to VM2 at index %d: %s", i, err)
-		}
-	}
-
-	<-tvm2.toEngine
-	vm2BlkD, err := tvm2.vm.BuildBlock(context.Background())
-	if err != nil {
-		t.Fatalf("Failed to build BlkD on VM2: %s", err)
-	}
-
-	// Create uncle block from blkD
-	blkDEthBlock := vm2BlkD.(*chain.BlockWrapper).Block.(*Block).ethBlock
-	uncles := []*types.Header{vm1BlkB.(*chain.BlockWrapper).Block.(*Block).ethBlock.Header()}
-	uncleBlockHeader := types.CopyHeader(blkDEthBlock.Header())
-	uncleBlockHeader.UncleHash = types.CalcUncleHash(uncles)
-
-	uncleEthBlock := customtypes.NewBlockWithExtData(
-		uncleBlockHeader,
-		blkDEthBlock.Transactions(),
-		uncles,
-		nil,
-		trie.NewStackTrie(nil),
-		customtypes.BlockExtData(blkDEthBlock),
-		false,
-	)
-	uncleBlock, err := tvm2.vm.newBlock(uncleEthBlock)
-	if err != nil {
-		t.Fatal(err)
-	}
-	if err := uncleBlock.Verify(context.Background()); !errors.Is(err, errUnclesUnsupported) {
-		t.Fatalf("VM2 should have failed with %q but got %q", errUnclesUnsupported, err.Error())
-	}
-	if _, err := tvm1.vm.ParseBlock(context.Background(), vm2BlkC.Bytes()); err != nil {
-		t.Fatalf("VM1 errored parsing blkC: %s", err)
-	}
-	if _, err := tvm1.vm.ParseBlock(context.Background(), uncleBlock.Bytes()); !errors.Is(err, errUnclesUnsupported) {
-		t.Fatalf("VM1 should have failed with %q but got %q", errUnclesUnsupported, err.Error())
-	}
-}
-
-// Regression test to ensure that a VM that is not able to parse a block that
-// contains no transactions.
-func TestEmptyBlock(t *testing.T) {
-	importAmount := uint64(1000000000)
-	fork := upgradetest.NoUpgrades
-	tvm := newVM(t, testVMConfig{
-		fork: &fork,
-		utxos: map[ids.ShortID]uint64{
-			testShortIDAddrs[0]: importAmount,
-		},
-	})
-	defer func() {
-		if err := tvm.vm.Shutdown(context.Background()); err != nil {
-			t.Fatal(err)
-		}
-	}()
-
-	importTx, err := tvm.vm.newImportTx(tvm.vm.ctx.XChainID, testEthAddrs[0], initialBaseFee, []*secp256k1.PrivateKey{testKeys[0]})
-	if err != nil {
-		t.Fatal(err)
-	}
-
-	if err := tvm.vm.mempool.AddLocalTx(importTx); err != nil {
-		t.Fatal(err)
-	}
-
-	<-tvm.toEngine
-
-	blk, err := tvm.vm.BuildBlock(context.Background())
-	if err != nil {
-		t.Fatalf("Failed to build block with import transaction: %s", err)
-	}
-
-	// Create empty block from blkA
-	ethBlock := blk.(*chain.BlockWrapper).Block.(*Block).ethBlock
-
-	emptyEthBlock := customtypes.NewBlockWithExtData(
-		types.CopyHeader(ethBlock.Header()),
-		nil,
-		nil,
-		nil,
-		new(trie.Trie),
-		nil,
-		false,
-	)
-
-	if len(customtypes.BlockExtData(emptyEthBlock)) != 0 || customtypes.GetHeaderExtra(emptyEthBlock.Header()).ExtDataHash != (common.Hash{}) {
-		t.Fatalf("emptyEthBlock should not have any extra data")
-	}
-
-	emptyBlock, err := tvm.vm.newBlock(emptyEthBlock)
-	if err != nil {
-		t.Fatal(err)
-	}
-
-	if _, err := tvm.vm.ParseBlock(context.Background(), emptyBlock.Bytes()); !errors.Is(err, errEmptyBlock) {
-		t.Fatalf("VM should have failed with errEmptyBlock but got %s", err.Error())
-	}
-	if err := emptyBlock.Verify(context.Background()); !errors.Is(err, errEmptyBlock) {
-		t.Fatalf("block should have failed verification with errEmptyBlock but got %s", err.Error())
-	}
-}
-
-// Regression test to ensure that a VM that verifies block B, C, then
-// D (preferring block B) reorgs when C and then D are accepted.
-//
-//	  A
-//	 / \
-//	B   C
-//	    |
-//	    D
-func TestAcceptReorg(t *testing.T) {
-	importAmount := uint64(1000000000)
-	fork := upgradetest.NoUpgrades
-	tvmConfig := testVMConfig{
-		fork: &fork,
-		utxos: map[ids.ShortID]uint64{
-			testShortIDAddrs[0]: importAmount,
-		},
-	}
-	tvm1 := newVM(t, tvmConfig)
-	tvm2 := newVM(t, tvmConfig)
-	defer func() {
-		if err := tvm1.vm.Shutdown(context.Background()); err != nil {
-			t.Fatal(err)
-		}
-
-		if err := tvm2.vm.Shutdown(context.Background()); err != nil {
-			t.Fatal(err)
-		}
-	}()
-
-	newTxPoolHeadChan1 := make(chan core.NewTxPoolReorgEvent, 1)
-	tvm1.vm.txPool.SubscribeNewReorgEvent(newTxPoolHeadChan1)
-	newTxPoolHeadChan2 := make(chan core.NewTxPoolReorgEvent, 1)
-	tvm2.vm.txPool.SubscribeNewReorgEvent(newTxPoolHeadChan2)
-
-	key := testKeys[0].ToECDSA()
-	address := testEthAddrs[0]
-
-	importTx, err := tvm1.vm.newImportTx(tvm1.vm.ctx.XChainID, address, initialBaseFee, []*secp256k1.PrivateKey{testKeys[0]})
-	if err != nil {
-		t.Fatal(err)
-	}
-
-	if err := tvm1.vm.mempool.AddLocalTx(importTx); err != nil {
-		t.Fatal(err)
-	}
-
-	<-tvm1.toEngine
-
-	vm1BlkA, err := tvm1.vm.BuildBlock(context.Background())
-	if err != nil {
-		t.Fatalf("Failed to build block with import transaction: %s", err)
-	}
-
-	if err := vm1BlkA.Verify(context.Background()); err != nil {
-		t.Fatalf("Block failed verification on VM1: %s", err)
-	}
-
-	if err := tvm1.vm.SetPreference(context.Background(), vm1BlkA.ID()); err != nil {
-		t.Fatal(err)
-	}
-
-	vm2BlkA, err := tvm2.vm.ParseBlock(context.Background(), vm1BlkA.Bytes())
-	if err != nil {
-		t.Fatalf("Unexpected error parsing block from vm2: %s", err)
-	}
-	if err := vm2BlkA.Verify(context.Background()); err != nil {
-		t.Fatalf("Block failed verification on VM2: %s", err)
-	}
-	if err := tvm2.vm.SetPreference(context.Background(), vm2BlkA.ID()); err != nil {
-		t.Fatal(err)
-	}
-
-	if err := vm1BlkA.Accept(context.Background()); err != nil {
-		t.Fatalf("VM1 failed to accept block: %s", err)
-	}
-	if err := vm2BlkA.Accept(context.Background()); err != nil {
-		t.Fatalf("VM2 failed to accept block: %s", err)
-	}
-
-	newHead := <-newTxPoolHeadChan1
-	if newHead.Head.Hash() != common.Hash(vm1BlkA.ID()) {
-		t.Fatalf("Expected new block to match")
-	}
-	newHead = <-newTxPoolHeadChan2
-	if newHead.Head.Hash() != common.Hash(vm2BlkA.ID()) {
-		t.Fatalf("Expected new block to match")
-	}
-
-	// Create list of 10 successive transactions to build block A on vm1
-	// and to be split into two separate blocks on VM2
-	txs := make([]*types.Transaction, 10)
-	for i := 0; i < 10; i++ {
-		tx := types.NewTransaction(uint64(i), address, big.NewInt(10), 21000, big.NewInt(ap0.MinGasPrice), nil)
-		signedTx, err := types.SignTx(tx, types.NewEIP155Signer(tvm1.vm.chainID), key)
-		if err != nil {
-			t.Fatal(err)
-		}
-		txs[i] = signedTx
-	}
-
-	// Add the remote transactions, build the block, and set VM1's preference
-	// for block B
-	errs := tvm1.vm.txPool.AddRemotesSync(txs)
-	for i, err := range errs {
-		if err != nil {
-			t.Fatalf("Failed to add transaction to VM1 at index %d: %s", i, err)
-		}
-	}
-
-	<-tvm1.toEngine
-
-	vm1BlkB, err := tvm1.vm.BuildBlock(context.Background())
-	if err != nil {
-		t.Fatal(err)
-	}
-
-	if err := vm1BlkB.Verify(context.Background()); err != nil {
-		t.Fatal(err)
-	}
-
-	if err := tvm1.vm.SetPreference(context.Background(), vm1BlkB.ID()); err != nil {
-		t.Fatal(err)
-	}
-
-	errs = tvm2.vm.txPool.AddRemotesSync(txs[0:5])
-	for i, err := range errs {
-		if err != nil {
-			t.Fatalf("Failed to add transaction to VM2 at index %d: %s", i, err)
-		}
-	}
-
-	<-tvm2.toEngine
-
-	vm2BlkC, err := tvm2.vm.BuildBlock(context.Background())
-	if err != nil {
-		t.Fatalf("Failed to build BlkC on VM2: %s", err)
-	}
-
-	if err := vm2BlkC.Verify(context.Background()); err != nil {
-		t.Fatalf("BlkC failed verification on VM2: %s", err)
-	}
-
-	if err := tvm2.vm.SetPreference(context.Background(), vm2BlkC.ID()); err != nil {
-		t.Fatal(err)
-	}
-
-	newHead = <-newTxPoolHeadChan2
-	if newHead.Head.Hash() != common.Hash(vm2BlkC.ID()) {
-		t.Fatalf("Expected new block to match")
-	}
-
-	errs = tvm2.vm.txPool.AddRemotesSync(txs[5:])
-	for i, err := range errs {
-		if err != nil {
-			t.Fatalf("Failed to add transaction to VM2 at index %d: %s", i, err)
-		}
-	}
-
-	<-tvm2.toEngine
-
-	vm2BlkD, err := tvm2.vm.BuildBlock(context.Background())
-	if err != nil {
-		t.Fatalf("Failed to build BlkD on VM2: %s", err)
-	}
-
-	// Parse blocks produced in vm2
-	vm1BlkC, err := tvm1.vm.ParseBlock(context.Background(), vm2BlkC.Bytes())
-	if err != nil {
-		t.Fatalf("Unexpected error parsing block from vm2: %s", err)
-	}
-
-	vm1BlkD, err := tvm1.vm.ParseBlock(context.Background(), vm2BlkD.Bytes())
-	if err != nil {
-		t.Fatalf("Unexpected error parsing block from vm2: %s", err)
-	}
-
-	if err := vm1BlkC.Verify(context.Background()); err != nil {
-		t.Fatalf("Block failed verification on VM1: %s", err)
-	}
-	if err := vm1BlkD.Verify(context.Background()); err != nil {
-		t.Fatalf("Block failed verification on VM1: %s", err)
-	}
-
-	blkBHash := vm1BlkB.(*chain.BlockWrapper).Block.(*Block).ethBlock.Hash()
-	if b := tvm1.vm.blockChain.CurrentBlock(); b.Hash() != blkBHash {
-		t.Fatalf("expected current block to have hash %s but got %s", blkBHash.Hex(), b.Hash().Hex())
-	}
-
-	if err := vm1BlkC.Accept(context.Background()); err != nil {
-		t.Fatal(err)
-	}
-
-	blkCHash := vm1BlkC.(*chain.BlockWrapper).Block.(*Block).ethBlock.Hash()
-	if b := tvm1.vm.blockChain.CurrentBlock(); b.Hash() != blkCHash {
-		t.Fatalf("expected current block to have hash %s but got %s", blkCHash.Hex(), b.Hash().Hex())
-	}
-	if err := vm1BlkB.Reject(context.Background()); err != nil {
-		t.Fatal(err)
-	}
-
-	if err := vm1BlkD.Accept(context.Background()); err != nil {
-		t.Fatal(err)
-	}
-	blkDHash := vm1BlkD.(*chain.BlockWrapper).Block.(*Block).ethBlock.Hash()
-	if b := tvm1.vm.blockChain.CurrentBlock(); b.Hash() != blkDHash {
-		t.Fatalf("expected current block to have hash %s but got %s", blkDHash.Hex(), b.Hash().Hex())
-	}
-}
-
-func TestFutureBlock(t *testing.T) {
-	importAmount := uint64(1000000000)
-	fork := upgradetest.NoUpgrades
-	tvm := newVM(t, testVMConfig{
-		fork: &fork,
-		utxos: map[ids.ShortID]uint64{
-			testShortIDAddrs[0]: importAmount,
-		},
-	})
-	defer func() {
-		if err := tvm.vm.Shutdown(context.Background()); err != nil {
-			t.Fatal(err)
-		}
-	}()
-
-	importTx, err := tvm.vm.newImportTx(tvm.vm.ctx.XChainID, testEthAddrs[0], initialBaseFee, []*secp256k1.PrivateKey{testKeys[0]})
-	if err != nil {
-		t.Fatal(err)
-	}
-
-	if err := tvm.vm.mempool.AddLocalTx(importTx); err != nil {
-		t.Fatal(err)
-	}
-
-	<-tvm.toEngine
-
-	blkA, err := tvm.vm.BuildBlock(context.Background())
-	if err != nil {
-		t.Fatalf("Failed to build block with import transaction: %s", err)
-	}
-
-	// Create empty block from blkA
-	internalBlkA := blkA.(*chain.BlockWrapper).Block.(*Block)
-	modifiedHeader := types.CopyHeader(internalBlkA.ethBlock.Header())
-	// Set the VM's clock to the time of the produced block
-	tvm.vm.clock.Set(time.Unix(int64(modifiedHeader.Time), 0))
-	// Set the modified time to exceed the allowed future time
-	modifiedTime := modifiedHeader.Time + uint64(maxFutureBlockTime.Seconds()+1)
-	modifiedHeader.Time = modifiedTime
-	modifiedBlock := customtypes.NewBlockWithExtData(
-		modifiedHeader,
-		nil,
-		nil,
-		nil,
-		new(trie.Trie),
-		customtypes.BlockExtData(internalBlkA.ethBlock),
-		false,
-	)
-
-	futureBlock, err := tvm.vm.newBlock(modifiedBlock)
-	if err != nil {
-		t.Fatal(err)
-	}
-
-	if err := futureBlock.Verify(context.Background()); err == nil {
-		t.Fatal("Future block should have failed verification due to block timestamp too far in the future")
-	} else if !strings.Contains(err.Error(), "block timestamp is too far in the future") {
-		t.Fatalf("Expected error to be block timestamp too far in the future but found %s", err)
-	}
-}
-
-// Regression test to ensure we can build blocks if we are starting with the
-// Apricot Phase 1 ruleset in genesis.
-func TestBuildApricotPhase1Block(t *testing.T) {
-	importAmount := uint64(1000000000)
-	fork := upgradetest.ApricotPhase1
-	tvm := newVM(t, testVMConfig{
-		fork: &fork,
-		utxos: map[ids.ShortID]uint64{
-			testShortIDAddrs[0]: importAmount,
-		},
-	})
-	defer func() {
-		if err := tvm.vm.Shutdown(context.Background()); err != nil {
-			t.Fatal(err)
-		}
-	}()
-
-	newTxPoolHeadChan := make(chan core.NewTxPoolReorgEvent, 1)
-	tvm.vm.txPool.SubscribeNewReorgEvent(newTxPoolHeadChan)
-
-	key := testKeys[0].ToECDSA()
-	address := testEthAddrs[0]
-
-	importTx, err := tvm.vm.newImportTx(tvm.vm.ctx.XChainID, address, initialBaseFee, []*secp256k1.PrivateKey{testKeys[0]})
-	if err != nil {
-		t.Fatal(err)
-	}
-
-	if err := tvm.vm.mempool.AddLocalTx(importTx); err != nil {
-		t.Fatal(err)
-	}
-
-	<-tvm.toEngine
-
-	blk, err := tvm.vm.BuildBlock(context.Background())
-	if err != nil {
-		t.Fatal(err)
-	}
-
-	if err := blk.Verify(context.Background()); err != nil {
-		t.Fatal(err)
-	}
-
-	if err := tvm.vm.SetPreference(context.Background(), blk.ID()); err != nil {
-		t.Fatal(err)
-	}
-
-	if err := blk.Accept(context.Background()); err != nil {
-		t.Fatal(err)
-	}
-
-	newHead := <-newTxPoolHeadChan
-	if newHead.Head.Hash() != common.Hash(blk.ID()) {
-		t.Fatalf("Expected new block to match")
-	}
-
-	txs := make([]*types.Transaction, 10)
-	for i := 0; i < 5; i++ {
-		tx := types.NewTransaction(uint64(i), address, big.NewInt(10), 21000, big.NewInt(ap0.MinGasPrice), nil)
-		signedTx, err := types.SignTx(tx, types.NewEIP155Signer(tvm.vm.chainID), key)
-		if err != nil {
-			t.Fatal(err)
-		}
-		txs[i] = signedTx
-	}
-	for i := 5; i < 10; i++ {
-		tx := types.NewTransaction(uint64(i), address, big.NewInt(10), 21000, big.NewInt(ap1.MinGasPrice), nil)
-		signedTx, err := types.SignTx(tx, types.NewEIP155Signer(tvm.vm.chainID), key)
-		if err != nil {
-			t.Fatal(err)
-		}
-		txs[i] = signedTx
-	}
-	errs := tvm.vm.txPool.AddRemotesSync(txs)
-	for i, err := range errs {
-		if err != nil {
-			t.Fatalf("Failed to add tx at index %d: %s", i, err)
-		}
-	}
-
-	<-tvm.toEngine
-
-	blk, err = tvm.vm.BuildBlock(context.Background())
-	if err != nil {
-		t.Fatal(err)
-	}
-
-	if err := blk.Verify(context.Background()); err != nil {
-		t.Fatal(err)
-	}
-
-	if err := blk.Accept(context.Background()); err != nil {
-		t.Fatal(err)
-	}
-
-	lastAcceptedID, err := tvm.vm.LastAccepted(context.Background())
-	if err != nil {
-		t.Fatal(err)
-	}
-	if lastAcceptedID != blk.ID() {
-		t.Fatalf("Expected last accepted blockID to be the accepted block: %s, but found %s", blk.ID(), lastAcceptedID)
-	}
-
-	// Confirm all txs are present
-	ethBlkTxs := tvm.vm.blockChain.GetBlockByNumber(2).Transactions()
-	for i, tx := range txs {
-		if len(ethBlkTxs) <= i {
-			t.Fatalf("missing transactions expected: %d but found: %d", len(txs), len(ethBlkTxs))
-		}
-		if ethBlkTxs[i].Hash() != tx.Hash() {
-			t.Fatalf("expected tx at index %d to have hash: %x but has: %x", i, txs[i].Hash(), tx.Hash())
-		}
-	}
-}
-
-func TestLastAcceptedBlockNumberAllow(t *testing.T) {
-	importAmount := uint64(1000000000)
-	fork := upgradetest.NoUpgrades
-	tvm := newVM(t, testVMConfig{
-		fork: &fork,
-		utxos: map[ids.ShortID]uint64{
-			testShortIDAddrs[0]: importAmount,
-		},
-	})
-	defer func() {
-		if err := tvm.vm.Shutdown(context.Background()); err != nil {
-			t.Fatal(err)
-		}
-	}()
-
-	importTx, err := tvm.vm.newImportTx(tvm.vm.ctx.XChainID, testEthAddrs[0], initialBaseFee, []*secp256k1.PrivateKey{testKeys[0]})
-	if err != nil {
-		t.Fatal(err)
-	}
-
-	if err := tvm.vm.mempool.AddLocalTx(importTx); err != nil {
-		t.Fatal(err)
-	}
-
-	<-tvm.toEngine
-
-	blk, err := tvm.vm.BuildBlock(context.Background())
-	if err != nil {
-		t.Fatalf("Failed to build block with import transaction: %s", err)
-	}
-
-	if err := blk.Verify(context.Background()); err != nil {
-		t.Fatalf("Block failed verification on VM: %s", err)
-	}
-
-	if err := tvm.vm.SetPreference(context.Background(), blk.ID()); err != nil {
-		t.Fatal(err)
-	}
-
-	blkHeight := blk.Height()
-	blkHash := blk.(*chain.BlockWrapper).Block.(*Block).ethBlock.Hash()
-
-	tvm.vm.eth.APIBackend.SetAllowUnfinalizedQueries(true)
-
-	ctx := context.Background()
-	b, err := tvm.vm.eth.APIBackend.BlockByNumber(ctx, rpc.BlockNumber(blkHeight))
-	if err != nil {
-		t.Fatal(err)
-	}
-	if b.Hash() != blkHash {
-		t.Fatalf("expected block at %d to have hash %s but got %s", blkHeight, blkHash.Hex(), b.Hash().Hex())
-	}
-
-	tvm.vm.eth.APIBackend.SetAllowUnfinalizedQueries(false)
-
-	_, err = tvm.vm.eth.APIBackend.BlockByNumber(ctx, rpc.BlockNumber(blkHeight))
-	if !errors.Is(err, eth.ErrUnfinalizedData) {
-		t.Fatalf("expected ErrUnfinalizedData but got %s", err.Error())
-	}
-
-	if err := blk.Accept(context.Background()); err != nil {
-		t.Fatalf("VM failed to accept block: %s", err)
-	}
-
-	if b := tvm.vm.blockChain.GetBlockByNumber(blkHeight); b.Hash() != blkHash {
-		t.Fatalf("expected block at %d to have hash %s but got %s", blkHeight, blkHash.Hex(), b.Hash().Hex())
-	}
-}
-
-// Builds [blkA] with a virtuous import transaction and [blkB] with a separate import transaction
-// that does not conflict. Accepts [blkB] and rejects [blkA], then asserts that the virtuous atomic
-// transaction in [blkA] is correctly re-issued into the atomic transaction mempool.
-func TestReissueAtomicTx(t *testing.T) {
-	fork := upgradetest.ApricotPhase1
-	tvm := newVM(t, testVMConfig{
-		fork: &fork,
-		utxos: map[ids.ShortID]uint64{
-			testShortIDAddrs[0]: 10000000,
-			testShortIDAddrs[1]: 10000000,
-		},
-	})
-	defer func() {
-		if err := tvm.vm.Shutdown(context.Background()); err != nil {
-			t.Fatal(err)
-		}
-	}()
-
-	genesisBlkID, err := tvm.vm.LastAccepted(context.Background())
-	if err != nil {
-		t.Fatal(err)
-	}
-
-	importTx, err := tvm.vm.newImportTx(tvm.vm.ctx.XChainID, testEthAddrs[0], initialBaseFee, []*secp256k1.PrivateKey{testKeys[0]})
-	if err != nil {
-		t.Fatal(err)
-	}
-
-	if err := tvm.vm.mempool.AddLocalTx(importTx); err != nil {
-		t.Fatal(err)
-	}
-
-	<-tvm.toEngine
-
-	blkA, err := tvm.vm.BuildBlock(context.Background())
-	if err != nil {
-		t.Fatal(err)
-	}
-
-	if err := blkA.Verify(context.Background()); err != nil {
-		t.Fatal(err)
-	}
-
-	if err := tvm.vm.SetPreference(context.Background(), blkA.ID()); err != nil {
-		t.Fatal(err)
-	}
-
-	// SetPreference to parent before rejecting (will rollback state to genesis
-	// so that atomic transaction can be reissued, otherwise current block will
-	// conflict with UTXO to be reissued)
-	if err := tvm.vm.SetPreference(context.Background(), genesisBlkID); err != nil {
-		t.Fatal(err)
-	}
-
-	// Rejecting [blkA] should cause [importTx] to be re-issued into the mempool.
-	if err := blkA.Reject(context.Background()); err != nil {
-		t.Fatal(err)
-	}
-
-	// Sleep for a minimum of two seconds to ensure that [blkB] will have a different timestamp
-	// than [blkA] so that the block will be unique. This is necessary since we have marked [blkA]
-	// as Rejected.
-	time.Sleep(2 * time.Second)
-	<-tvm.toEngine
-	blkB, err := tvm.vm.BuildBlock(context.Background())
-	if err != nil {
-		t.Fatal(err)
-	}
-
-	if blkB.Height() != blkA.Height() {
-		t.Fatalf("Expected blkB (%d) to have the same height as blkA (%d)", blkB.Height(), blkA.Height())
-	}
-
-	if err := blkB.Verify(context.Background()); err != nil {
-		t.Fatal(err)
-	}
-
-	if err := tvm.vm.SetPreference(context.Background(), blkB.ID()); err != nil {
-		t.Fatal(err)
-	}
-
-	if err := blkB.Accept(context.Background()); err != nil {
-		t.Fatal(err)
-	}
-
-	if lastAcceptedID, err := tvm.vm.LastAccepted(context.Background()); err != nil {
-		t.Fatal(err)
-	} else if lastAcceptedID != blkB.ID() {
-		t.Fatalf("Expected last accepted blockID to be the accepted block: %s, but found %s", blkB.ID(), lastAcceptedID)
-	}
-
-	// Check that [importTx] has been indexed correctly after [blkB] is accepted.
-	_, height, err := tvm.vm.atomicTxRepository.GetByTxID(importTx.ID())
-	if err != nil {
-		t.Fatal(err)
-	} else if height != blkB.Height() {
-		t.Fatalf("Expected indexed height of import tx to be %d, but found %d", blkB.Height(), height)
-	}
-}
-
-func TestAtomicTxFailsEVMStateTransferBuildBlock(t *testing.T) {
-	fork := upgradetest.ApricotPhase1
-	tvm := newVM(t, testVMConfig{
-		fork: &fork,
-	})
-	defer func() {
-		if err := tvm.vm.Shutdown(context.Background()); err != nil {
-			t.Fatal(err)
-		}
-	}()
-
-	exportTxs := createExportTxOptions(t, tvm.vm, tvm.toEngine, tvm.atomicMemory)
-	exportTx1, exportTx2 := exportTxs[0], exportTxs[1]
-
-	if err := tvm.vm.mempool.AddLocalTx(exportTx1); err != nil {
-		t.Fatal(err)
-	}
-	<-tvm.toEngine
-	exportBlk1, err := tvm.vm.BuildBlock(context.Background())
-	if err != nil {
-		t.Fatal(err)
-	}
-	if err := exportBlk1.Verify(context.Background()); err != nil {
-		t.Fatal(err)
-	}
-
-	if err := tvm.vm.SetPreference(context.Background(), exportBlk1.ID()); err != nil {
-		t.Fatal(err)
-	}
-
-	if err := tvm.vm.mempool.AddLocalTx(exportTx2); err == nil {
-		t.Fatal("Should have failed to issue due to an invalid export tx")
-	}
-
-	if err := tvm.vm.mempool.AddRemoteTx(exportTx2); err == nil {
-		t.Fatal("Should have failed to add because conflicting")
-	}
-
-	// Manually add transaction to mempool to bypass validation
-	if err := tvm.vm.mempool.ForceAddTx(exportTx2); err != nil {
-		t.Fatal(err)
-	}
-	<-tvm.toEngine
-
-	_, err = tvm.vm.BuildBlock(context.Background())
-	if err == nil {
-		t.Fatal("BuildBlock should have returned an error due to invalid export transaction")
-	}
-}
-
-func TestBuildInvalidBlockHead(t *testing.T) {
-	fork := upgradetest.ApricotPhase1
-	tvm := newVM(t, testVMConfig{
-		fork: &fork,
-	})
-	defer func() {
-		if err := tvm.vm.Shutdown(context.Background()); err != nil {
-			t.Fatal(err)
-		}
-	}()
-
-	key0 := testKeys[0]
-	addr0 := key0.Address()
-
-	// Create the transaction
-	utx := &atomic.UnsignedImportTx{
-		NetworkID:    tvm.vm.ctx.NetworkID,
-		BlockchainID: tvm.vm.ctx.ChainID,
-		Outs: []atomic.EVMOutput{{
-			Address: common.Address(addr0),
-			Amount:  1 * units.Avax,
-			AssetID: tvm.vm.ctx.AVAXAssetID,
-		}},
-		ImportedInputs: []*avax.TransferableInput{
-			{
-				Asset: avax.Asset{ID: tvm.vm.ctx.AVAXAssetID},
-				In: &secp256k1fx.TransferInput{
-					Amt: 1 * units.Avax,
-					Input: secp256k1fx.Input{
-						SigIndices: []uint32{0},
-					},
-				},
-			},
-		},
-		SourceChain: tvm.vm.ctx.XChainID,
-	}
-	tx := &atomic.Tx{UnsignedAtomicTx: utx}
-	if err := tx.Sign(atomic.Codec, [][]*secp256k1.PrivateKey{{key0}}); err != nil {
-		t.Fatal(err)
-	}
-
-	currentBlock := tvm.vm.blockChain.CurrentBlock()
-
-	// Verify that the transaction fails verification when attempting to issue
-	// it into the atomic mempool.
-	if err := tvm.vm.mempool.AddLocalTx(tx); err == nil {
-		t.Fatal("Should have failed to issue invalid transaction")
-	}
-	// Force issue the transaction directly to the mempool
-	if err := tvm.vm.mempool.ForceAddTx(tx); err != nil {
-		t.Fatal(err)
-	}
-
-	<-tvm.toEngine
-
-	if _, err := tvm.vm.BuildBlock(context.Background()); err == nil {
-		t.Fatalf("Unexpectedly created a block")
-	}
-
-	newCurrentBlock := tvm.vm.blockChain.CurrentBlock()
-
-	if currentBlock.Hash() != newCurrentBlock.Hash() {
-		t.Fatal("current block changed")
-	}
-}
-
-// Regression test to ensure we can build blocks if we are starting with the
-// Apricot Phase 4 ruleset in genesis.
-func TestBuildApricotPhase4Block(t *testing.T) {
-	fork := upgradetest.ApricotPhase4
-	tvm := newVM(t, testVMConfig{
-		fork: &fork,
-	})
-	defer func() {
-		if err := tvm.vm.Shutdown(context.Background()); err != nil {
-			t.Fatal(err)
-		}
-	}()
-
-	newTxPoolHeadChan := make(chan core.NewTxPoolReorgEvent, 1)
-	tvm.vm.txPool.SubscribeNewReorgEvent(newTxPoolHeadChan)
-
-	key := testKeys[0].ToECDSA()
-	address := testEthAddrs[0]
-
-	importAmount := uint64(1000000000)
-	utxoID := avax.UTXOID{TxID: ids.GenerateTestID()}
-
-	utxo := &avax.UTXO{
-		UTXOID: utxoID,
-		Asset:  avax.Asset{ID: tvm.vm.ctx.AVAXAssetID},
-		Out: &secp256k1fx.TransferOutput{
-			Amt: importAmount,
-			OutputOwners: secp256k1fx.OutputOwners{
-				Threshold: 1,
-				Addrs:     []ids.ShortID{testKeys[0].Address()},
-			},
-		},
-	}
-	utxoBytes, err := atomic.Codec.Marshal(atomic.CodecVersion, utxo)
-	if err != nil {
-		t.Fatal(err)
-	}
-
-	xChainSharedMemory := tvm.atomicMemory.NewSharedMemory(tvm.vm.ctx.XChainID)
-	inputID := utxo.InputID()
-	if err := xChainSharedMemory.Apply(map[ids.ID]*avalancheatomic.Requests{tvm.vm.ctx.ChainID: {PutRequests: []*avalancheatomic.Element{{
-		Key:   inputID[:],
-		Value: utxoBytes,
-		Traits: [][]byte{
-			testKeys[0].Address().Bytes(),
-		},
-	}}}}); err != nil {
-		t.Fatal(err)
-	}
-
-	importTx, err := tvm.vm.newImportTx(tvm.vm.ctx.XChainID, address, initialBaseFee, []*secp256k1.PrivateKey{testKeys[0]})
-	if err != nil {
-		t.Fatal(err)
-	}
-
-	if err := tvm.vm.mempool.AddLocalTx(importTx); err != nil {
-		t.Fatal(err)
-	}
-
-	<-tvm.toEngine
-
-	blk, err := tvm.vm.BuildBlock(context.Background())
-	if err != nil {
-		t.Fatal(err)
-	}
-
-	if err := blk.Verify(context.Background()); err != nil {
-		t.Fatal(err)
-	}
-
-	if err := tvm.vm.SetPreference(context.Background(), blk.ID()); err != nil {
-		t.Fatal(err)
-	}
-
-	if err := blk.Accept(context.Background()); err != nil {
-		t.Fatal(err)
-	}
-
-	ethBlk := blk.(*chain.BlockWrapper).Block.(*Block).ethBlock
-	if eBlockGasCost := customtypes.BlockGasCost(ethBlk); eBlockGasCost == nil || eBlockGasCost.Cmp(common.Big0) != 0 {
-		t.Fatalf("expected blockGasCost to be 0 but got %d", eBlockGasCost)
-	}
-	if eExtDataGasUsed := customtypes.BlockExtDataGasUsed(ethBlk); eExtDataGasUsed == nil || eExtDataGasUsed.Cmp(big.NewInt(1230)) != 0 {
-		t.Fatalf("expected extDataGasUsed to be 1000 but got %d", eExtDataGasUsed)
-	}
-	minRequiredTip, err := header.EstimateRequiredTip(tvm.vm.chainConfigExtra(), ethBlk.Header())
-	if err != nil {
-		t.Fatal(err)
-	}
-	if minRequiredTip == nil || minRequiredTip.Cmp(common.Big0) != 0 {
-		t.Fatalf("expected minRequiredTip to be 0 but got %d", minRequiredTip)
-	}
-
-	newHead := <-newTxPoolHeadChan
-	if newHead.Head.Hash() != common.Hash(blk.ID()) {
-		t.Fatalf("Expected new block to match")
-	}
-
-	txs := make([]*types.Transaction, 10)
-	for i := 0; i < 5; i++ {
-		tx := types.NewTransaction(uint64(i), address, big.NewInt(10), 21000, big.NewInt(ap0.MinGasPrice), nil)
-		signedTx, err := types.SignTx(tx, types.NewEIP155Signer(tvm.vm.chainID), key)
-		if err != nil {
-			t.Fatal(err)
-		}
-		txs[i] = signedTx
-	}
-	for i := 5; i < 10; i++ {
-		tx := types.NewTransaction(uint64(i), address, big.NewInt(10), 21000, big.NewInt(ap1.MinGasPrice), nil)
-		signedTx, err := types.SignTx(tx, types.NewEIP155Signer(tvm.vm.chainID), key)
-		if err != nil {
-			t.Fatal(err)
-		}
-		txs[i] = signedTx
-	}
-	errs := tvm.vm.txPool.AddRemotesSync(txs)
-	for i, err := range errs {
-		if err != nil {
-			t.Fatalf("Failed to add tx at index %d: %s", i, err)
-		}
-	}
-
-	<-tvm.toEngine
-
-	blk, err = tvm.vm.BuildBlock(context.Background())
-	if err != nil {
-		t.Fatal(err)
-	}
-
-	if err := blk.Verify(context.Background()); err != nil {
-		t.Fatal(err)
-	}
-
-	if err := blk.Accept(context.Background()); err != nil {
-		t.Fatal(err)
-	}
-
-	ethBlk = blk.(*chain.BlockWrapper).Block.(*Block).ethBlock
-	if customtypes.BlockGasCost(ethBlk) == nil || customtypes.BlockGasCost(ethBlk).Cmp(big.NewInt(100)) < 0 {
-		t.Fatalf("expected blockGasCost to be at least 100 but got %d", customtypes.BlockGasCost(ethBlk))
-	}
-	if customtypes.BlockExtDataGasUsed(ethBlk) == nil || customtypes.BlockExtDataGasUsed(ethBlk).Cmp(common.Big0) != 0 {
-		t.Fatalf("expected extDataGasUsed to be 0 but got %d", customtypes.BlockExtDataGasUsed(ethBlk))
-	}
-	minRequiredTip, err = header.EstimateRequiredTip(tvm.vm.chainConfigExtra(), ethBlk.Header())
-	if err != nil {
-		t.Fatal(err)
-	}
-	if minRequiredTip == nil || minRequiredTip.Cmp(big.NewInt(0.05*utils.GWei)) < 0 {
-		t.Fatalf("expected minRequiredTip to be at least 0.05 gwei but got %d", minRequiredTip)
-	}
-
-	lastAcceptedID, err := tvm.vm.LastAccepted(context.Background())
-	if err != nil {
-		t.Fatal(err)
-	}
-	if lastAcceptedID != blk.ID() {
-		t.Fatalf("Expected last accepted blockID to be the accepted block: %s, but found %s", blk.ID(), lastAcceptedID)
-	}
-
-	// Confirm all txs are present
-	ethBlkTxs := tvm.vm.blockChain.GetBlockByNumber(2).Transactions()
-	for i, tx := range txs {
-		if len(ethBlkTxs) <= i {
-			t.Fatalf("missing transactions expected: %d but found: %d", len(txs), len(ethBlkTxs))
-		}
-		if ethBlkTxs[i].Hash() != tx.Hash() {
-			t.Fatalf("expected tx at index %d to have hash: %x but has: %x", i, txs[i].Hash(), tx.Hash())
-		}
-	}
-}
-
-// Regression test to ensure we can build blocks if we are starting with the
-// Apricot Phase 5 ruleset in genesis.
-func TestBuildApricotPhase5Block(t *testing.T) {
-	fork := upgradetest.ApricotPhase5
-	tvm := newVM(t, testVMConfig{
-		fork: &fork,
-	})
-	defer func() {
-		if err := tvm.vm.Shutdown(context.Background()); err != nil {
-			t.Fatal(err)
-		}
-	}()
->>>>>>> de6a088a
-
-	vm1BlkB, err := vm1.BuildBlock(context.Background())
-	if err != nil {
-		t.Fatal(err)
-	}
-
-	if err := vm1BlkB.Verify(context.Background()); err != nil {
-		t.Fatal(err)
-	}
-
-	if err := vm1.SetPreference(context.Background(), vm1BlkB.ID()); err != nil {
-		t.Fatal(err)
-	}
-
-	errs = vm2.txPool.AddRemotesSync(txs[0:5])
-	for i, err := range errs {
-		if err != nil {
-			t.Fatalf("Failed to add transaction to VM2 at index %d: %s", i, err)
-		}
-	}
-
-	<-tvm2.ToEngine
-
-	vm2BlkC, err := vm2.BuildBlock(context.Background())
-	if err != nil {
-		t.Fatalf("Failed to build BlkC on VM2: %s", err)
-	}
-
-	if err := vm2BlkC.Verify(context.Background()); err != nil {
-		t.Fatalf("BlkC failed verification on VM2: %s", err)
-	}
-
-	if err := vm2.SetPreference(context.Background(), vm2BlkC.ID()); err != nil {
-		t.Fatal(err)
-	}
-
-	newHead = <-newTxPoolHeadChan2
-	if newHead.Head.Hash() != common.Hash(vm2BlkC.ID()) {
-		t.Fatalf("Expected new block to match")
-	}
-
 	errs = vm2.txPool.AddRemotesSync(txs[5:])
 	for i, err := range errs {
 		if err != nil {
@@ -2873,7 +1599,7 @@
 
 func TestFutureBlock(t *testing.T) {
 	fork := upgradetest.NoUpgrades
-	vm, tvm := setupDefaultTestVM(t, testutils.TestVMConfig{
+	vm, tvm := setupDefaultTestVM(t, vmtest.TestVMConfig{
 		Fork: &fork,
 	})
 
@@ -2883,8 +1609,8 @@
 		}
 	}()
 
-	tx := types.NewTransaction(uint64(0), testutils.TestEthAddrs[1], big.NewInt(1), 21000, big.NewInt(ap0.MinGasPrice), nil)
-	signedTx, err := types.SignTx(tx, types.NewEIP155Signer(vm.chainConfig.ChainID), testutils.TestKeys[0].ToECDSA())
+	tx := types.NewTransaction(uint64(0), vmtest.TestEthAddrs[1], big.NewInt(1), 21000, big.NewInt(ap0.MinGasPrice), nil)
+	signedTx, err := types.SignTx(tx, types.NewEIP155Signer(vm.chainConfig.ChainID), vmtest.TestKeys[0].ToECDSA())
 	if err != nil {
 		t.Fatal(err)
 	}
@@ -2932,7 +1658,7 @@
 // Apricot Phase 1 ruleset in genesis.
 func TestBuildApricotPhase1Block(t *testing.T) {
 	fork := upgradetest.ApricotPhase1
-	vm, tvm := setupDefaultTestVM(t, testutils.TestVMConfig{
+	vm, tvm := setupDefaultTestVM(t, vmtest.TestVMConfig{
 		Fork: &fork,
 	})
 	defer func() {
@@ -2944,11 +1670,11 @@
 	newTxPoolHeadChan := make(chan core.NewTxPoolReorgEvent, 1)
 	vm.txPool.SubscribeNewReorgEvent(newTxPoolHeadChan)
 
-	key := testutils.TestKeys[1].ToECDSA()
-	address := testutils.TestEthAddrs[1]
-
-	tx := types.NewTransaction(uint64(0), testutils.TestEthAddrs[1], big.NewInt(1), 21000, testutils.InitialBaseFee, nil)
-	signedTx, err := types.SignTx(tx, types.NewEIP155Signer(vm.chainConfig.ChainID), testutils.TestKeys[0].ToECDSA())
+	key := vmtest.TestKeys[1].ToECDSA()
+	address := vmtest.TestEthAddrs[1]
+
+	tx := types.NewTransaction(uint64(0), vmtest.TestEthAddrs[1], big.NewInt(1), 21000, vmtest.InitialBaseFee, nil)
+	signedTx, err := types.SignTx(tx, types.NewEIP155Signer(vm.chainConfig.ChainID), vmtest.TestKeys[0].ToECDSA())
 	if err != nil {
 		t.Fatal(err)
 	}
@@ -2983,45 +1709,10 @@
 		t.Fatalf("Expected new block to match")
 	}
 
-<<<<<<< HEAD
 	txs := make([]*types.Transaction, 10)
 	for i := 0; i < 5; i++ {
 		tx := types.NewTransaction(uint64(i), address, big.NewInt(10), 21000, big.NewInt(ap0.MinGasPrice), nil)
 		signedTx, err := types.SignTx(tx, types.NewEIP155Signer(vm.chainID), key)
-=======
-	// Add the two conflicting transactions directly to the mempool, so that two consecutive transactions
-	// will fail verification when build block is called.
-	tvm.vm.mempool.AddRemoteTx(importTxs[1])
-	tvm.vm.mempool.AddRemoteTx(importTxs[2])
-
-	if _, err := tvm.vm.BuildBlock(context.Background()); err == nil {
-		t.Fatal("Expected build block to fail due to empty block")
-	}
-}
-
-func TestAtomicTxBuildBlockDropsConflicts(t *testing.T) {
-	importAmount := uint64(10000000)
-	fork := upgradetest.ApricotPhase5
-	tvm := newVM(t, testVMConfig{
-		fork: &fork,
-		utxos: map[ids.ShortID]uint64{
-			testShortIDAddrs[0]: importAmount,
-			testShortIDAddrs[1]: importAmount,
-			testShortIDAddrs[2]: importAmount,
-		},
-	})
-	conflictKey := utilstest.NewKey(t)
-	defer func() {
-		if err := tvm.vm.Shutdown(context.Background()); err != nil {
-			t.Fatal(err)
-		}
-	}()
-
-	// Create a conflict set for each pair of transactions
-	conflictSets := make([]set.Set[ids.ID], len(testKeys))
-	for index, key := range testKeys {
-		importTx, err := tvm.vm.newImportTx(tvm.vm.ctx.XChainID, testEthAddrs[index], initialBaseFee, []*secp256k1.PrivateKey{key})
->>>>>>> de6a088a
 		if err != nil {
 			t.Fatal(err)
 		}
@@ -3079,7 +1770,7 @@
 
 func TestLastAcceptedBlockNumberAllow(t *testing.T) {
 	fork := upgradetest.NoUpgrades
-	vm, tvm := setupDefaultTestVM(t, testutils.TestVMConfig{
+	vm, tvm := setupDefaultTestVM(t, vmtest.TestVMConfig{
 		Fork: &fork,
 	})
 
@@ -3089,8 +1780,8 @@
 		}
 	}()
 
-	tx := types.NewTransaction(uint64(0), testutils.TestEthAddrs[1], big.NewInt(1), 21000, big.NewInt(ap0.MinGasPrice), nil)
-	signedTx, err := types.SignTx(tx, types.NewEIP155Signer(vm.chainConfig.ChainID), testutils.TestKeys[0].ToECDSA())
+	tx := types.NewTransaction(uint64(0), vmtest.TestEthAddrs[1], big.NewInt(1), 21000, big.NewInt(ap0.MinGasPrice), nil)
+	signedTx, err := types.SignTx(tx, types.NewEIP155Signer(vm.chainConfig.ChainID), vmtest.TestKeys[0].ToECDSA())
 	if err != nil {
 		t.Fatal(err)
 	}
@@ -3148,14 +1839,14 @@
 
 func TestSkipChainConfigCheckCompatible(t *testing.T) {
 	fork := upgradetest.Durango
-	vm, tvm := setupDefaultTestVM(t, testutils.TestVMConfig{
+	vm, tvm := setupDefaultTestVM(t, vmtest.TestVMConfig{
 		Fork: &fork,
 	})
 
 	// Since rewinding is permitted for last accepted height of 0, we must
 	// accept one block to test the SkipUpgradeCheck functionality.
-	tx := types.NewTransaction(uint64(0), testutils.TestEthAddrs[1], big.NewInt(1), 21000, testutils.InitialBaseFee, nil)
-	signedTx, err := types.SignTx(tx, types.NewEIP155Signer(vm.chainConfig.ChainID), testutils.TestKeys[0].ToECDSA())
+	tx := types.NewTransaction(uint64(0), vmtest.TestEthAddrs[1], big.NewInt(1), 21000, vmtest.InitialBaseFee, nil)
+	signedTx, err := types.SignTx(tx, types.NewEIP155Signer(vm.chainConfig.ChainID), vmtest.TestKeys[0].ToECDSA())
 	if err != nil {
 		t.Fatal(err)
 	}
@@ -3182,29 +1873,15 @@
 	upgradetest.SetTimesTo(&newCTX.NetworkUpgrades, upgradetest.Latest, upgrade.UnscheduledActivationTime)
 	upgradetest.SetTimesTo(&newCTX.NetworkUpgrades, fork+1, blk.Timestamp())
 	upgradetest.SetTimesTo(&newCTX.NetworkUpgrades, fork, upgrade.InitiallyActiveTime)
-	genesis := []byte(testutils.GenesisJSON(testutils.ForkToChainConfig[fork]))
+	genesis := []byte(vmtest.GenesisJSON(vmtest.ForkToChainConfig[fork]))
 	err = reinitVM.Initialize(context.Background(), newCTX, tvm.DB, genesis, []byte{}, []byte{}, tvm.ToEngine, []*commonEng.Fx{}, tvm.AppSender)
 	require.ErrorContains(t, err, "mismatching Cancun fork timestamp in database")
 
 	// try again with skip-upgrade-check
 	reinitVM = newDefaultTestVM()
-	testutils.ResetMetrics(newCTX)
+	metricstest.ResetMetrics(newCTX)
 	config := []byte(`{"skip-upgrade-check": true}`)
-<<<<<<< HEAD
-	err = reinitVM.Initialize(context.Background(), newCTX, tvm.DB, genesis, []byte{}, config, tvm.ToEngine, []*commonEng.Fx{}, tvm.AppSender)
-	require.NoError(t, err)
-=======
-	require.NoError(t, reinitVM.Initialize(
-		context.Background(),
-		newCTX,
-		tvm.db,
-		genesis,
-		[]byte{},
-		config,
-		tvm.toEngine,
-		[]*commonEng.Fx{},
-		tvm.appSender))
->>>>>>> de6a088a
+	require.NoError(t, reinitVM.Initialize(context.Background(), newCTX, tvm.DB, genesis, []byte{}, config, tvm.ToEngine, []*commonEng.Fx{}, tvm.AppSender))
 	require.NoError(t, reinitVM.Shutdown(context.Background()))
 }
 
@@ -3260,7 +1937,7 @@
 	for _, test := range tests {
 		t.Run(test.name, func(t *testing.T) {
 			fork := test.fork
-			vm, tvm := setupDefaultTestVM(t, testutils.TestVMConfig{
+			vm, tvm := setupDefaultTestVM(t, vmtest.TestVMConfig{
 				Fork: &fork,
 			})
 
@@ -3270,8 +1947,8 @@
 				}
 			}()
 
-			tx := types.NewTransaction(uint64(0), testutils.TestEthAddrs[1], big.NewInt(1), 21000, testutils.InitialBaseFee, nil)
-			signedTx, err := types.SignTx(tx, types.NewEIP155Signer(vm.chainConfig.ChainID), testutils.TestKeys[0].ToECDSA())
+			tx := types.NewTransaction(uint64(0), vmtest.TestEthAddrs[1], big.NewInt(1), 21000, vmtest.InitialBaseFee, nil)
+			signedTx, err := types.SignTx(tx, types.NewEIP155Signer(vm.chainConfig.ChainID), vmtest.TestKeys[0].ToECDSA())
 			if err != nil {
 				t.Fatal(err)
 			}
@@ -3336,11 +2013,11 @@
 			GasTipCap:  uint256.NewInt(1),
 			GasFeeCap:  uint256.MustFromBig(fee),
 			Gas:        params.TxGas,
-			To:         testutils.TestEthAddrs[0],
+			To:         vmtest.TestEthAddrs[0],
 			BlobFeeCap: uint256.NewInt(1),
 			BlobHashes: []common.Hash{{1}}, // This blob is expected to cause verification to fail
 			Value:      new(uint256.Int),
-		}), signer, testutils.TestKeys[0].ToECDSA())
+		}), signer, vmtest.TestKeys[0].ToECDSA())
 		require.NoError(err)
 		b.AddTx(tx)
 	}
@@ -3349,7 +2026,7 @@
 	require.NoError(err)
 
 	// Create a VM with the genesis (will use header verification)
-	vm, _ := setupDefaultTestVM(t, testutils.TestVMConfig{
+	vm, _ := setupDefaultTestVM(t, vmtest.TestVMConfig{
 		GenesisJSON: genesisJSONCancun,
 	})
 	defer func() { require.NoError(vm.Shutdown(ctx)) }()

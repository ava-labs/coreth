--- conflicted
+++ resolved
@@ -20,19 +20,11 @@
 	"github.com/holiman/uint256"
 
 	"github.com/ava-labs/coreth/constants"
-<<<<<<< HEAD
 	"github.com/ava-labs/coreth/metrics/metricstest"
+	"github.com/ava-labs/coreth/miner"
 	"github.com/ava-labs/coreth/plugin/evm/extension"
 	"github.com/ava-labs/coreth/plugin/evm/message"
-=======
-	"github.com/ava-labs/coreth/eth/filters"
-	"github.com/ava-labs/coreth/miner"
-	"github.com/ava-labs/coreth/plugin/evm/atomic"
-	"github.com/ava-labs/coreth/plugin/evm/config"
-	"github.com/ava-labs/coreth/plugin/evm/extension"
-	"github.com/ava-labs/coreth/plugin/evm/header"
 	"github.com/ava-labs/coreth/plugin/evm/upgrade/acp176"
->>>>>>> 683330bb
 	"github.com/ava-labs/coreth/plugin/evm/upgrade/ap0"
 	"github.com/ava-labs/coreth/plugin/evm/upgrade/ap1"
 	"github.com/ava-labs/coreth/plugin/evm/vmtest"
@@ -53,11 +45,6 @@
 	"github.com/ava-labs/coreth/core"
 	"github.com/ava-labs/coreth/eth"
 	"github.com/ava-labs/coreth/params"
-<<<<<<< HEAD
-=======
-	atomictxpool "github.com/ava-labs/coreth/plugin/evm/atomic/txpool"
-	atomicvm "github.com/ava-labs/coreth/plugin/evm/atomic/vm"
->>>>>>> 683330bb
 	"github.com/ava-labs/coreth/plugin/evm/customtypes"
 	"github.com/ava-labs/coreth/rpc"
 	"github.com/ava-labs/libevm/core/types"
@@ -75,12 +62,7 @@
 )
 
 func defaultExtensions() (*extension.Config, error) {
-	codecManager, err := message.NewCodec(message.BlockSyncSummary{})
-	if err != nil {
-		return nil, err
-	}
 	return &extension.Config{
-		NetworkCodec:        codecManager,
 		SyncSummaryProvider: &message.BlockSyncSummaryProvider{},
 		SyncableParser:      &message.BlockSyncSummaryParser{},
 		ConsensusCallbacks: dummy.ConsensusCallbacks{
@@ -207,161 +189,6 @@
 	}
 }
 
-<<<<<<< HEAD
-=======
-func TestImportMissingUTXOs(t *testing.T) {
-	// make a VM with a shared memory that has an importable UTXO to build a block
-	importAmount := uint64(50000000)
-	fork := upgradetest.ApricotPhase2
-	tvm1 := newVM(t, testVMConfig{
-		fork: &fork,
-		utxos: map[ids.ShortID]uint64{
-			testShortIDAddrs[0]: importAmount,
-		},
-	})
-	defer func() {
-		require.NoError(t, tvm1.vm.Shutdown(context.Background()))
-	}()
-
-	importTx, err := tvm1.vm.atomicVM.NewImportTx(tvm1.vm.ctx.XChainID, testEthAddrs[0], initialBaseFee, []*secp256k1.PrivateKey{testKeys[0]})
-	require.NoError(t, err)
-	require.NoError(t, tvm1.vm.atomicVM.Mempool.AddLocalTx(importTx))
-	<-tvm1.toEngine
-	blk, err := tvm1.vm.BuildBlock(context.Background())
-	require.NoError(t, err)
-
-	// make another VM which is missing the UTXO in shared memory
-	vm2 := newVM(t, testVMConfig{
-		fork: &fork,
-	}).vm
-	defer func() {
-		require.NoError(t, vm2.Shutdown(context.Background()))
-	}()
-
-	vm2Blk, err := vm2.ParseBlock(context.Background(), blk.Bytes())
-	require.NoError(t, err)
-	err = vm2Blk.Verify(context.Background())
-	require.ErrorIs(t, err, atomicvm.ErrMissingUTXOs)
-
-	// This should not result in a bad block since the missing UTXO should
-	// prevent InsertBlockManual from being called.
-	badBlocks, _ := vm2.blockChain.BadBlocks()
-	require.Len(t, badBlocks, 0)
-}
-
-// Simple test to ensure we can issue an import transaction followed by an export transaction
-// and they will be indexed correctly when accepted.
-func TestIssueAtomicTxs(t *testing.T) {
-	importAmount := uint64(50000000)
-	fork := upgradetest.ApricotPhase2
-	tvm := newVM(t, testVMConfig{
-		fork: &fork,
-		utxos: map[ids.ShortID]uint64{
-			testShortIDAddrs[0]: importAmount,
-		},
-	})
-	defer func() {
-		if err := tvm.vm.Shutdown(context.Background()); err != nil {
-			t.Fatal(err)
-		}
-	}()
-
-	importTx, err := tvm.vm.atomicVM.NewImportTx(tvm.vm.ctx.XChainID, testEthAddrs[0], initialBaseFee, []*secp256k1.PrivateKey{testKeys[0]})
-	if err != nil {
-		t.Fatal(err)
-	}
-
-	if err := tvm.vm.atomicVM.Mempool.AddLocalTx(importTx); err != nil {
-		t.Fatal(err)
-	}
-
-	<-tvm.toEngine
-
-	blk, err := tvm.vm.BuildBlock(context.Background())
-	if err != nil {
-		t.Fatal(err)
-	}
-
-	if err := blk.Verify(context.Background()); err != nil {
-		t.Fatal(err)
-	}
-
-	if err := tvm.vm.SetPreference(context.Background(), blk.ID()); err != nil {
-		t.Fatal(err)
-	}
-
-	if err := blk.Accept(context.Background()); err != nil {
-		t.Fatal(err)
-	}
-
-	if lastAcceptedID, err := tvm.vm.LastAccepted(context.Background()); err != nil {
-		t.Fatal(err)
-	} else if lastAcceptedID != blk.ID() {
-		t.Fatalf("Expected last accepted blockID to be the accepted block: %s, but found %s", blk.ID(), lastAcceptedID)
-	}
-	tvm.vm.blockChain.DrainAcceptorQueue()
-	filterAPI := filters.NewFilterAPI(filters.NewFilterSystem(tvm.vm.eth.APIBackend, filters.Config{
-		Timeout: 5 * time.Minute,
-	}))
-	blockHash := common.Hash(blk.ID())
-	logs, err := filterAPI.GetLogs(context.Background(), filters.FilterCriteria{
-		BlockHash: &blockHash,
-	})
-	if err != nil {
-		t.Fatal(err)
-	}
-	if len(logs) != 0 {
-		t.Fatalf("Expected log length to be 0, but found %d", len(logs))
-	}
-	if logs == nil {
-		t.Fatal("Expected logs to be non-nil")
-	}
-
-	exportTx, err := tvm.vm.atomicVM.NewExportTx(tvm.vm.ctx.AVAXAssetID, importAmount-(2*ap0.AtomicTxFee), tvm.vm.ctx.XChainID, testShortIDAddrs[0], initialBaseFee, []*secp256k1.PrivateKey{testKeys[0]})
-	if err != nil {
-		t.Fatal(err)
-	}
-
-	if err := tvm.vm.atomicVM.Mempool.AddLocalTx(exportTx); err != nil {
-		t.Fatal(err)
-	}
-
-	<-tvm.toEngine
-
-	blk2, err := tvm.vm.BuildBlock(context.Background())
-	if err != nil {
-		t.Fatal(err)
-	}
-
-	if err := blk2.Verify(context.Background()); err != nil {
-		t.Fatal(err)
-	}
-
-	if err := blk2.Accept(context.Background()); err != nil {
-		t.Fatal(err)
-	}
-
-	if lastAcceptedID, err := tvm.vm.LastAccepted(context.Background()); err != nil {
-		t.Fatal(err)
-	} else if lastAcceptedID != blk2.ID() {
-		t.Fatalf("Expected last accepted blockID to be the accepted block: %s, but found %s", blk2.ID(), lastAcceptedID)
-	}
-
-	// Check that both atomic transactions were indexed as expected.
-	indexedImportTx, status, height, err := tvm.vm.atomicVM.GetAtomicTx(importTx.ID())
-	assert.NoError(t, err)
-	assert.Equal(t, atomic.Accepted, status)
-	assert.Equal(t, uint64(1), height, "expected height of indexed import tx to be 1")
-	assert.Equal(t, indexedImportTx.ID(), importTx.ID(), "expected ID of indexed import tx to match original txID")
-
-	indexedExportTx, status, height, err := tvm.vm.atomicVM.GetAtomicTx(exportTx.ID())
-	assert.NoError(t, err)
-	assert.Equal(t, atomic.Accepted, status)
-	assert.Equal(t, uint64(2), height, "expected height of indexed export tx to be 2")
-	assert.Equal(t, indexedExportTx.ID(), exportTx.ID(), "expected ID of indexed import tx to match original txID")
-}
-
->>>>>>> 683330bb
 func TestBuildEthTxBlock(t *testing.T) {
 	fork := upgradetest.ApricotPhase2
 	vm, tvm := setupDefaultTestVM(t, vmtest.TestVMConfig{
@@ -2002,15 +1829,8 @@
 		t.Fatalf("VM failed to accept block: %s", err)
 	}
 
-<<<<<<< HEAD
 	if b := vm.blockChain.GetBlockByNumber(blkHeight); b.Hash() != blkHash {
 		t.Fatalf("expected block at %d to have hash %s but got %s", blkHeight, blkHash.Hex(), b.Hash().Hex())
-=======
-	// Hack: test [onExtraStateChange] directly to ensure it catches the atomic gas limit error correctly.
-	onExtraStateChangeFn := tvm2.vm.extensionConfig.ConsensusCallbacks.OnExtraStateChange
-	if _, _, err := onExtraStateChangeFn(ethBlk2, nil, state); err == nil || !strings.Contains(err.Error(), "exceeds atomic gas limit") {
-		t.Fatalf("Expected block to fail verification due to exceeded atomic gas limit, but found error: %v", err)
->>>>>>> 683330bb
 	}
 }
 
@@ -2221,20 +2041,16 @@
 	ctx := context.Background()
 	require := require.New(t)
 
-	importAmount := uint64(2_000_000_000_000_000) // 2M AVAX
 	fork := upgradetest.Fortuna
-	tvm := newVM(t, testVMConfig{
-		fork: &fork,
-		utxos: map[ids.ShortID]uint64{
-			testShortIDAddrs[0]: importAmount,
-		},
+	vm, tvm := setupDefaultTestVM(t, vmtest.TestVMConfig{
+		Fork: &fork,
 	})
 	defer func() {
-		require.NoError(tvm.vm.Shutdown(ctx))
+		require.NoError(vm.Shutdown(ctx))
 	}()
 
 	newTxPoolHeadChan := make(chan core.NewTxPoolReorgEvent, 1)
-	tvm.vm.txPool.SubscribeNewReorgEvent(newTxPoolHeadChan)
+	vm.txPool.SubscribeNewReorgEvent(newTxPoolHeadChan)
 
 	// Build a block consuming all of the available gas
 	var (
@@ -2249,36 +2065,36 @@
 			big.NewInt(ap0.MinGasPrice),
 			[]byte{0xfe}, // invalid opcode consumes all gas
 		)
-		txs[i], err = types.SignTx(tx, types.NewEIP155Signer(tvm.vm.chainID), testKeys[0].ToECDSA())
+		txs[i], err = types.SignTx(tx, types.NewEIP155Signer(vm.chainConfig.ChainID), vmtest.TestKeys[0].ToECDSA())
 		require.NoError(err)
 	}
 
-	errs := tvm.vm.txPool.AddRemotesSync([]*types.Transaction{txs[0]})
+	errs := vm.txPool.AddRemotesSync([]*types.Transaction{txs[0]})
 	require.Len(errs, 1)
 	require.NoError(errs[0])
 
-	<-tvm.toEngine
-	blk2, err := tvm.vm.BuildBlock(ctx)
+	<-tvm.ToEngine
+	blk2, err := vm.BuildBlock(ctx)
 	require.NoError(err)
 
 	require.NoError(blk2.Verify(ctx))
 	require.NoError(blk2.Accept(ctx))
 
 	// Attempt to build a block consuming more than the current gas capacity
-	errs = tvm.vm.txPool.AddRemotesSync([]*types.Transaction{txs[1]})
+	errs = vm.txPool.AddRemotesSync([]*types.Transaction{txs[1]})
 	require.Len(errs, 1)
 	require.NoError(errs[0])
 
-	<-tvm.toEngine
+	<-tvm.ToEngine
 	// Expect block building to fail due to insufficient gas capacity
-	_, err = tvm.vm.BuildBlock(ctx)
+	_, err = vm.BuildBlock(ctx)
 	require.ErrorIs(err, miner.ErrInsufficientGasCapacityToBuild)
 
 	// Wait to fill block capacity and retry block builiding
-	tvm.vm.clock.Set(tvm.vm.clock.Time().Add(acp176.TimeToFillCapacity * time.Second))
-
-	<-tvm.toEngine
-	blk3, err := tvm.vm.BuildBlock(ctx)
+	vm.clock.Set(vm.clock.Time().Add(acp176.TimeToFillCapacity * time.Second))
+
+	<-tvm.ToEngine
+	blk3, err := vm.BuildBlock(ctx)
 	require.NoError(err)
 
 	require.NoError(blk3.Verify(ctx))
@@ -2289,36 +2105,23 @@
 	ctx := context.Background()
 	require := require.New(t)
 
-	importAmount := uint64(2_000_000_000_000_000) // 2M AVAX
 	fork := upgradetest.Fortuna
-	tvm := newVM(t, testVMConfig{
-		fork: &fork,
-		utxos: map[ids.ShortID]uint64{
-			testShortIDAddrs[0]: importAmount,
-			testShortIDAddrs[1]: importAmount,
-		},
+	vm, tvm := setupDefaultTestVM(t, vmtest.TestVMConfig{
+		Fork: &fork,
 	})
 	defer func() {
-		require.NoError(tvm.vm.Shutdown(ctx))
+		require.NoError(vm.Shutdown(ctx))
 	}()
 
 	newTxPoolHeadChan := make(chan core.NewTxPoolReorgEvent, 1)
-	tvm.vm.txPool.SubscribeNewReorgEvent(newTxPoolHeadChan)
-
-	importTx1, err := tvm.vm.newImportTx(tvm.vm.ctx.XChainID, testEthAddrs[0], initialBaseFee, []*secp256k1.PrivateKey{testKeys[0]})
+	vm.txPool.SubscribeNewReorgEvent(newTxPoolHeadChan)
+
+	<-tvm.ToEngine
+	blk1, err := vm.BuildBlock(ctx)
 	require.NoError(err)
-	require.NoError(tvm.vm.atomicVM.Mempool.AddLocalTx(importTx1))
-
-	importTx2, err := tvm.vm.newImportTx(tvm.vm.ctx.XChainID, testEthAddrs[1], initialBaseFee, []*secp256k1.PrivateKey{testKeys[1]})
-	require.NoError(err)
-	require.NoError(tvm.vm.atomicVM.Mempool.AddLocalTx(importTx2))
-
-	<-tvm.toEngine
-	blk1, err := tvm.vm.BuildBlock(ctx)
-	require.NoError(err)
 
 	require.NoError(blk1.Verify(ctx))
-	require.NoError(tvm.vm.SetPreference(ctx, blk1.ID()))
+	require.NoError(vm.SetPreference(ctx, blk1.ID()))
 	require.NoError(blk1.Accept(ctx))
 
 	newHead := <-newTxPoolHeadChan
@@ -2331,7 +2134,7 @@
 	)
 
 	// Refill capacity after distributing funds with import transactions
-	tvm.vm.clock.Set(tvm.vm.clock.Time().Add(acp176.TimeToFillCapacity * time.Second))
+	vm.clock.Set(vm.clock.Time().Add(acp176.TimeToFillCapacity * time.Second))
 	maxSizeTxs := make([]*types.Transaction, 2)
 	for i := uint64(0); i < 2; i++ {
 		tx := types.NewContractCreation(
@@ -2341,43 +2144,43 @@
 			highGasPrice,
 			[]byte{0xfe}, // invalid opcode consumes all gas
 		)
-		maxSizeTxs[i], err = types.SignTx(tx, types.NewEIP155Signer(tvm.vm.chainID), testKeys[0].ToECDSA())
+		maxSizeTxs[i], err = types.SignTx(tx, types.NewEIP155Signer(vm.chainConfig.ChainID), vmtest.TestKeys[0].ToECDSA())
 		require.NoError(err)
 	}
 
-	errs := tvm.vm.txPool.AddRemotesSync([]*types.Transaction{maxSizeTxs[0]})
+	errs := vm.txPool.AddRemotesSync([]*types.Transaction{maxSizeTxs[0]})
 	require.Len(errs, 1)
 	require.NoError(errs[0])
 
-	<-tvm.toEngine
-	blk2, err := tvm.vm.BuildBlock(ctx)
+	<-tvm.ToEngine
+	blk2, err := vm.BuildBlock(ctx)
 	require.NoError(err)
 
 	require.NoError(blk2.Verify(ctx))
 	require.NoError(blk2.Accept(ctx))
 
 	// Add a second transaction trying to consume the max guaranteed gas capacity at a higher gas price
-	errs = tvm.vm.txPool.AddRemotesSync([]*types.Transaction{maxSizeTxs[1]})
+	errs = vm.txPool.AddRemotesSync([]*types.Transaction{maxSizeTxs[1]})
 	require.Len(errs, 1)
 	require.NoError(errs[0])
 
 	// Build a smaller transaction that consumes less gas at a lower price. Block building should
 	// fail and enforce waiting for more capacity to avoid starving the larger transaction.
 	tx := types.NewContractCreation(0, big.NewInt(0), 2_000_000, lowGasPrice, []byte{0xfe})
-	signedTx, err := types.SignTx(tx, types.NewEIP155Signer(tvm.vm.chainID), testKeys[1].ToECDSA())
+	signedTx, err := types.SignTx(tx, types.NewEIP155Signer(vm.chainConfig.ChainID), vmtest.TestKeys[1].ToECDSA())
 	require.NoError(err)
-	errs = tvm.vm.txPool.AddRemotesSync([]*types.Transaction{signedTx})
+	errs = vm.txPool.AddRemotesSync([]*types.Transaction{signedTx})
 	require.Len(errs, 1)
 	require.NoError(errs[0])
 
-	<-tvm.toEngine
-	_, err = tvm.vm.BuildBlock(ctx)
+	<-tvm.ToEngine
+	_, err = vm.BuildBlock(ctx)
 	require.ErrorIs(err, miner.ErrInsufficientGasCapacityToBuild)
 
 	// Wait to fill block capacity and retry block building
-	tvm.vm.clock.Set(tvm.vm.clock.Time().Add(acp176.TimeToFillCapacity * time.Second))
-	<-tvm.toEngine
-	blk4, err := tvm.vm.BuildBlock(ctx)
+	vm.clock.Set(vm.clock.Time().Add(acp176.TimeToFillCapacity * time.Second))
+	<-tvm.ToEngine
+	blk4, err := vm.BuildBlock(ctx)
 	require.NoError(err)
 	ethBlk4 := blk4.(*chain.BlockWrapper).Block.(*wrappedBlock).ethBlock
 	actualTxs := ethBlk4.Transactions()

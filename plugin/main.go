--- conflicted
+++ resolved
@@ -30,14 +30,5 @@
 		fmt.Printf("failed to set fd limit correctly due to: %s\n", err)
 		os.Exit(1)
 	}
-<<<<<<< HEAD
-	vm, err := factory.NewPluginVM()
-	if err != nil {
-		fmt.Printf("couldn't create evm plugin: %s", err)
-		os.Exit(1)
-	}
-	rpcchainvm.Serve(context.Background(), vm)
-=======
 	rpcchainvm.Serve(context.Background(), factory.NewPluginVM())
->>>>>>> 46ea1e4e
 }
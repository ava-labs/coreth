--- conflicted
+++ resolved
@@ -201,30 +201,19 @@
 func (s *PublicTxPoolAPI) ContentFrom(addr common.Address) map[string]map[string]*RPCTransaction {
 	content := make(map[string]map[string]*RPCTransaction, 2)
 	pending, queue := s.b.TxPoolContentFrom(addr)
-<<<<<<< HEAD
-=======
 	curHeader := s.b.CurrentHeader()
->>>>>>> e27f988a
 
 	// Build the pending transactions
 	dump := make(map[string]*RPCTransaction, len(pending))
 	for _, tx := range pending {
-<<<<<<< HEAD
-		dump[fmt.Sprintf("%d", tx.Nonce())] = newRPCPendingTransaction(tx)
-=======
 		dump[fmt.Sprintf("%d", tx.Nonce())] = newRPCPendingTransaction(tx, curHeader, s.b.ChainConfig())
->>>>>>> e27f988a
 	}
 	content["pending"] = dump
 
 	// Build the queued transactions
 	dump = make(map[string]*RPCTransaction, len(queue))
 	for _, tx := range queue {
-<<<<<<< HEAD
-		dump[fmt.Sprintf("%d", tx.Nonce())] = newRPCPendingTransaction(tx)
-=======
 		dump[fmt.Sprintf("%d", tx.Nonce())] = newRPCPendingTransaction(tx, curHeader, s.b.ChainConfig())
->>>>>>> e27f988a
 	}
 	content["queued"] = dump
 

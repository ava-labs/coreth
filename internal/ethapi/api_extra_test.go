--- conflicted
+++ resolved
@@ -45,13 +45,8 @@
 
 	api := NewBlockChainAPI(backend)
 
-<<<<<<< HEAD
-	gotConfig := api.GetChainConfig(context.Background())
+	gotConfig := api.GetChainConfig(t.Context())
 	require.Equal(t, wantConfig, gotConfig)
-=======
-	gotConfig := api.GetChainConfig(t.Context())
-	assert.Equal(t, wantConfig, gotConfig)
->>>>>>> 33016b51
 }
 
 // Copy one test case from TestCall

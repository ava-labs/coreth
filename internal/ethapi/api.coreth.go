// (c) 2025, Ava Labs, Inc. All rights reserved.
// See the file LICENSE for licensing terms.

package ethapi

import (
	"context"
	"fmt"
	"math/big"

	"github.com/ava-labs/coreth/plugin/evm/upgrade/etna"
	"github.com/ethereum/go-ethereum/common/hexutil"
	"github.com/ethereum/go-ethereum/common/math"
)

const (
<<<<<<< HEAD
	minBaseFee = etna.MinBaseFee // 1 gwei

	minGasTip = 1 // 1 wei

=======
	minBaseFee = etna.MinBaseFee // 1 nAVAX
	minGasTip  = 1               // 1 wei

>>>>>>> 5177b306
	feeDenominator = 100
)

var (
	bigMinBaseFee     = big.NewInt(minBaseFee)
	bigMinGasTip      = big.NewInt(minGasTip)
	bigFeeDenominator = big.NewInt(feeDenominator)
)

type PriceOptionConfig struct {
	SlowFeePercentage uint64
	FastFeePercentage uint64
	MaxBaseFee        uint64
	MaxTip            uint64
}

type Price struct {
	GasTip *hexutil.Big `json:"maxPriorityFeePerGas"`
	GasFee *hexutil.Big `json:"maxFeePerGas"`
}

type PriceOptions struct {
	Slow   *Price `json:"slow"`
	Normal *Price `json:"normal"`
	Fast   *Price `json:"fast"`
}

// TODO: This can be moved to AVAX/custom API

// SuggestPriceOptions returns suggestions for what to display to a user for
// current transaction fees.
func (s *EthereumAPI) SuggestPriceOptions(ctx context.Context) (*PriceOptions, error) {
	baseFee, err := s.b.EstimateBaseFee(ctx)
	if err != nil {
		return nil, fmt.Errorf("failed to estimate base fee: %w", err)
	}
	gasTip, err := s.b.SuggestGasTipCap(ctx)
	if err != nil {
		return nil, fmt.Errorf("failed to suggest gas tip cap: %w", err)
	}

	// If the chain isn't running with dynamic fees, return nil.
	if baseFee == nil || gasTip == nil {
		return nil, nil
	}

	cfg := s.b.PriceOptionsConfig()
	bigSlowFeePercent := new(big.Int).SetUint64(cfg.SlowFeePercentage)
	bigFastFeePercent := new(big.Int).SetUint64(cfg.FastFeePercentage)

	baseFees := calculateFeeSpeeds(
		bigMinBaseFee,
		baseFee,
		big.NewInt(int64(cfg.MaxBaseFee)),
		bigSlowFeePercent,
		bigFastFeePercent,
	)
	gasTips := calculateFeeSpeeds(
		bigMinGasTip,
		gasTip,
		big.NewInt(int64(cfg.MaxTip)),
		bigSlowFeePercent,
		bigFastFeePercent,
	)
	slowGasFee := new(big.Int).Add(baseFees.slow, gasTips.slow)
	normalGasFee := new(big.Int).Add(baseFees.normal, gasTips.normal)
	fastGasFee := new(big.Int).Add(baseFees.fast, gasTips.fast)
	return &PriceOptions{
		Slow: &Price{
			GasTip: (*hexutil.Big)(gasTips.slow),
			GasFee: (*hexutil.Big)(slowGasFee),
		},
		Normal: &Price{
			GasTip: (*hexutil.Big)(gasTips.normal),
			GasFee: (*hexutil.Big)(normalGasFee),
		},
		Fast: &Price{
			GasTip: (*hexutil.Big)(gasTips.fast),
			GasFee: (*hexutil.Big)(fastGasFee),
		},
	}, nil
}

type feeSpeeds struct {
	slow   *big.Int
	normal *big.Int
	fast   *big.Int
}

// calculateFeeSpeeds returns the slow, normal, and fast price options for a
// given min, estimate, and max,
//
<<<<<<< HEAD
// slow   = max(slowPerc/100 * min(estimate, maxFee), minFee)
// normal = min(estimate, maxFee)
// fast   = fastPerc/100 * estimate
=======
// slow   = max(slowFeePerc/100 * min(estimate, maxFee), minFee)
// normal = min(estimate, maxFee)
// fast   = fastFeePerc/100 * estimate
>>>>>>> 5177b306
func calculateFeeSpeeds(
	minFee *big.Int,
	estimate *big.Int,
	maxFee *big.Int,
	slowFeePerc *big.Int,
	fastFeePerc *big.Int,
) feeSpeeds {
	// Cap the fee to keep slow and normal options reasonable during fee spikes.
	cappedFee := math.BigMin(estimate, maxFee)

	slowFee := new(big.Int).Set(cappedFee)
	slowFee.Mul(slowFee, slowFeePerc)
	slowFee.Div(slowFee, bigFeeDenominator)
	slowFee = math.BigMax(slowFee, minFee)

	normalFee := cappedFee

	fastFee := new(big.Int).Set(estimate)
	fastFee.Mul(fastFee, fastFeePerc)
	fastFee.Div(fastFee, bigFeeDenominator)
	return feeSpeeds{
		slow:   slowFee,
		normal: normalFee,
		fast:   fastFee,
	}
}<|MERGE_RESOLUTION|>--- conflicted
+++ resolved
@@ -14,16 +14,9 @@
 )
 
 const (
-<<<<<<< HEAD
-	minBaseFee = etna.MinBaseFee // 1 gwei
-
-	minGasTip = 1 // 1 wei
-
-=======
 	minBaseFee = etna.MinBaseFee // 1 nAVAX
 	minGasTip  = 1               // 1 wei
 
->>>>>>> 5177b306
 	feeDenominator = 100
 )
 
@@ -116,15 +109,9 @@
 // calculateFeeSpeeds returns the slow, normal, and fast price options for a
 // given min, estimate, and max,
 //
-<<<<<<< HEAD
-// slow   = max(slowPerc/100 * min(estimate, maxFee), minFee)
-// normal = min(estimate, maxFee)
-// fast   = fastPerc/100 * estimate
-=======
 // slow   = max(slowFeePerc/100 * min(estimate, maxFee), minFee)
 // normal = min(estimate, maxFee)
 // fast   = fastFeePerc/100 * estimate
->>>>>>> 5177b306
 func calculateFeeSpeeds(
 	minFee *big.Int,
 	estimate *big.Int,
